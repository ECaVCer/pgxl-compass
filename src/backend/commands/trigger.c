--- conflicted
+++ resolved
@@ -3,16 +3,12 @@
  * trigger.c
  *	  PostgreSQL TRIGGERs support code.
  *
-<<<<<<< HEAD
  * This Source Code Form is subject to the terms of the Mozilla Public
  * License, v. 2.0. If a copy of the MPL was not distributed with this
  * file, You can obtain one at http://mozilla.org/MPL/2.0/.
  *
  * Portions Copyright (c) 2012-2014, TransLattice, Inc.
- * Portions Copyright (c) 1996-2012, PostgreSQL Global Development Group
-=======
  * Portions Copyright (c) 1996-2014, PostgreSQL Global Development Group
->>>>>>> ab76208e
  * Portions Copyright (c) 1994, Regents of the University of California
  *
  * IDENTIFICATION
@@ -65,13 +61,10 @@
 #include "utils/snapmgr.h"
 #include "utils/syscache.h"
 #include "utils/tqual.h"
-<<<<<<< HEAD
 #ifdef PGXC
 #include "pgxc/pgxc.h"
 #endif
-=======
 #include "utils/tuplestore.h"
->>>>>>> ab76208e
 
 
 /* GUC variables */
@@ -1072,16 +1065,12 @@
 		/* ... and execute it */
 		ProcessUtility((Node *) atstmt,
 					   "(generated ALTER TABLE ADD FOREIGN KEY command)",
-<<<<<<< HEAD
-					   NULL, false, None_Receiver,
+					   PROCESS_UTILITY_SUBCOMMAND, NULL,
+					   None_Receiver,
 #ifdef PGXC
 					   false,
 #endif /* PGXC */
 					   NULL);
-=======
-					   PROCESS_UTILITY_SUBCOMMAND, NULL,
-					   None_Receiver, NULL);
->>>>>>> ab76208e
 
 		/* Remove the matched item from the list */
 		info_list = list_delete_ptr(info_list, info);
@@ -2827,14 +2816,11 @@
 		tuple.t_len = ItemIdGetLength(lp);
 		tuple.t_self = *tid;
 		tuple.t_tableOid = RelationGetRelid(relation);
-<<<<<<< HEAD
 #ifdef PGXC
 		tuple.t_xc_node_id = PGXCNodeIdentifier;
 #endif
-=======
 
 		LockBuffer(buffer, BUFFER_LOCK_UNLOCK);
->>>>>>> ab76208e
 	}
 
 	result = heap_copytuple(&tuple);

/*-------------------------------------------------------------------------
 *
 * vacuum.c
 *	  The postgres vacuum cleaner.
 *
 * This file now includes only control and dispatch code for VACUUM and
 * ANALYZE commands.  Regular VACUUM is implemented in vacuumlazy.c,
 * ANALYZE in analyze.c, and VACUUM FULL is a variant of CLUSTER, handled
 * in cluster.c.
 *
 *
<<<<<<< HEAD
 * This Source Code Form is subject to the terms of the Mozilla Public
 * License, v. 2.0. If a copy of the MPL was not distributed with this
 * file, You can obtain one at http://mozilla.org/MPL/2.0/.
 *
 * Portions Copyright (c) 2012-2014, TransLattice, Inc.
 * Portions Copyright (c) 1996-2012, PostgreSQL Global Development Group
=======
 * Portions Copyright (c) 1996-2014, PostgreSQL Global Development Group
>>>>>>> ab76208e
 * Portions Copyright (c) 1994, Regents of the University of California
 * Portions Copyright (c) 2010-2012 Postgres-XC Development Group
 *
 *
 * IDENTIFICATION
 *	  src/backend/commands/vacuum.c
 *
 *-------------------------------------------------------------------------
 */
#include "postgres.h"

#include <math.h>

#include "access/clog.h"
#include "access/genam.h"
#include "access/heapam.h"
#include "access/htup_details.h"
#include "access/multixact.h"
#include "access/transam.h"
#include "access/xact.h"
#include "catalog/namespace.h"
#include "catalog/pg_database.h"
#include "catalog/pg_namespace.h"
#include "commands/cluster.h"
#include "commands/vacuum.h"
#include "miscadmin.h"
#include "pgstat.h"
#include "postmaster/autovacuum.h"
#include "storage/bufmgr.h"
#include "storage/lmgr.h"
#include "storage/proc.h"
#include "storage/procarray.h"
#include "utils/acl.h"
#include "utils/fmgroids.h"
#include "utils/guc.h"
#include "utils/memutils.h"
#include "utils/snapmgr.h"
#include "utils/syscache.h"
#include "utils/tqual.h"

#ifdef PGXC
#include "pgxc/pgxc.h"
#endif
#ifdef XCP
#include "access/visibilitymap.h"
#include "executor/executor.h"
#include "nodes/makefuncs.h"
#include "pgxc/execRemote.h"
#include "pgxc/planner.h"
#include "utils/lsyscache.h"
#endif /* XCP */

/*
 * GUC parameters
 */
int			vacuum_freeze_min_age;
int			vacuum_freeze_table_age;
int			vacuum_multixact_freeze_min_age;
int			vacuum_multixact_freeze_table_age;


/* A few variables that don't seem worth passing around as parameters */
static MemoryContext vac_context = NULL;
static BufferAccessStrategy vac_strategy;


/* non-export function prototypes */
static List *get_rel_oids(Oid relid, const RangeVar *vacrel);
static void vac_truncate_clog(TransactionId frozenXID, MultiXactId minMulti);
static bool vacuum_rel(Oid relid, VacuumStmt *vacstmt, bool do_toast,
		   bool for_wraparound);

/*
 * Primary entry point for VACUUM and ANALYZE commands.
 *
 * relid is normally InvalidOid; if it is not, then it provides the relation
 * OID to be processed, and vacstmt->relation is ignored.  (The non-invalid
 * case is currently only used by autovacuum.)
 *
 * do_toast is passed as FALSE by autovacuum, because it processes TOAST
 * tables separately.
 *
 * for_wraparound is used by autovacuum to let us know when it's forcing
 * a vacuum for wraparound, which should not be auto-canceled.
 *
 * bstrategy is normally given as NULL, but in autovacuum it can be passed
 * in to use the same buffer strategy object across multiple vacuum() calls.
 *
 * isTopLevel should be passed down from ProcessUtility.
 *
 * It is the caller's responsibility that vacstmt and bstrategy
 * (if given) be allocated in a memory context that won't disappear
 * at transaction commit.
 */
void
vacuum(VacuumStmt *vacstmt, Oid relid, bool do_toast,
	   BufferAccessStrategy bstrategy, bool for_wraparound, bool isTopLevel)
{
	const char *stmttype;
	volatile bool in_outer_xact,
				use_own_xacts;
	List	   *relations;

	/* sanity checks on options */
	Assert(vacstmt->options & (VACOPT_VACUUM | VACOPT_ANALYZE));
	Assert((vacstmt->options & VACOPT_VACUUM) ||
		   !(vacstmt->options & (VACOPT_FULL | VACOPT_FREEZE)));
	Assert((vacstmt->options & VACOPT_ANALYZE) || vacstmt->va_cols == NIL);

	stmttype = (vacstmt->options & VACOPT_VACUUM) ? "VACUUM" : "ANALYZE";

	/*
	 * We cannot run VACUUM inside a user transaction block; if we were inside
	 * a transaction, then our commit- and start-transaction-command calls
	 * would not have the intended effect!	There are numerous other subtle
	 * dependencies on this, too.
	 *
	 * ANALYZE (without VACUUM) can run either way.
	 */
	if (vacstmt->options & VACOPT_VACUUM)
	{
		PreventTransactionChain(isTopLevel, stmttype);
		in_outer_xact = false;
	}
	else
		in_outer_xact = IsInTransactionChain(isTopLevel);

	/*
	 * Send info about dead objects to the statistics collector, unless we are
	 * in autovacuum --- autovacuum.c does this for itself.
	 */
	if ((vacstmt->options & VACOPT_VACUUM) && !IsAutoVacuumWorkerProcess())
		pgstat_vacuum_stat();

	/*
	 * Create special memory context for cross-transaction storage.
	 *
	 * Since it is a child of PortalContext, it will go away eventually even
	 * if we suffer an error; there's no need for special abort cleanup logic.
	 */
	vac_context = AllocSetContextCreate(PortalContext,
										"Vacuum",
										ALLOCSET_DEFAULT_MINSIZE,
										ALLOCSET_DEFAULT_INITSIZE,
										ALLOCSET_DEFAULT_MAXSIZE);

	/*
	 * If caller didn't give us a buffer strategy object, make one in the
	 * cross-transaction memory context.
	 */
	if (bstrategy == NULL)
	{
		MemoryContext old_context = MemoryContextSwitchTo(vac_context);

		bstrategy = GetAccessStrategy(BAS_VACUUM);
		MemoryContextSwitchTo(old_context);
	}
	vac_strategy = bstrategy;

	/*
	 * Build list of relations to process, unless caller gave us one. (If we
	 * build one, we put it in vac_context for safekeeping.)
	 */
	relations = get_rel_oids(relid, vacstmt->relation);

	/*
	 * Decide whether we need to start/commit our own transactions.
	 *
	 * For VACUUM (with or without ANALYZE): always do so, so that we can
	 * release locks as soon as possible.  (We could possibly use the outer
	 * transaction for a one-table VACUUM, but handling TOAST tables would be
	 * problematic.)
	 *
	 * For ANALYZE (no VACUUM): if inside a transaction block, we cannot
	 * start/commit our own transactions.  Also, there's no need to do so if
	 * only processing one relation.  For multiple relations when not within a
	 * transaction block, and also in an autovacuum worker, use own
	 * transactions so we can release locks sooner.
	 */
	if (vacstmt->options & VACOPT_VACUUM)
		use_own_xacts = true;
	else
	{
		Assert(vacstmt->options & VACOPT_ANALYZE);
		if (IsAutoVacuumWorkerProcess())
			use_own_xacts = true;
		else if (in_outer_xact)
			use_own_xacts = false;
		else if (list_length(relations) > 1)
			use_own_xacts = true;
		else
			use_own_xacts = false;
	}

	/*
	 * vacuum_rel expects to be entered with no transaction active; it will
	 * start and commit its own transaction.  But we are called by an SQL
	 * command, and so we are executing inside a transaction already. We
	 * commit the transaction started in PostgresMain() here, and start
	 * another one before exiting to match the commit waiting for us back in
	 * PostgresMain().
	 */
	if (use_own_xacts)
	{
		/* ActiveSnapshot is not set by autovacuum */
		if (ActiveSnapshotSet())
			PopActiveSnapshot();

		/* matches the StartTransaction in PostgresMain() */
		CommitTransactionCommand();
	}

	/* Turn vacuum cost accounting on or off */
	PG_TRY();
	{
		ListCell   *cur;

		VacuumCostActive = (VacuumCostDelay > 0);
		VacuumCostBalance = 0;
		VacuumPageHit = 0;
		VacuumPageMiss = 0;
		VacuumPageDirty = 0;

		/*
		 * Loop to process each selected relation.
		 */
		foreach(cur, relations)
		{
			Oid			relid = lfirst_oid(cur);

			if (vacstmt->options & VACOPT_VACUUM)
			{
				if (!vacuum_rel(relid, vacstmt, do_toast, for_wraparound))
					continue;
			}

			if (vacstmt->options & VACOPT_ANALYZE)
			{
				/*
				 * If using separate xacts, start one for analyze. Otherwise,
				 * we can use the outer transaction.
				 */
				if (use_own_xacts)
				{
					StartTransactionCommand();
					/* functions in indexes may want a snapshot set */
					PushActiveSnapshot(GetTransactionSnapshot());
				}

				analyze_rel(relid, vacstmt, vac_strategy);

				if (use_own_xacts)
				{
					PopActiveSnapshot();
					CommitTransactionCommand();
				}
			}
		}
	}
	PG_CATCH();
	{
		/* Make sure cost accounting is turned off after error */
		VacuumCostActive = false;
		PG_RE_THROW();
	}
	PG_END_TRY();

	/* Turn off vacuum cost accounting */
	VacuumCostActive = false;

	/*
	 * Finish up processing.
	 */
	if (use_own_xacts)
	{
		/* here, we are not in a transaction */

		/*
		 * This matches the CommitTransaction waiting for us in
		 * PostgresMain().
		 */
		StartTransactionCommand();
	}

	if ((vacstmt->options & VACOPT_VACUUM) && !IsAutoVacuumWorkerProcess())
	{
		/*
		 * Update pg_database.datfrozenxid, and truncate pg_clog if possible.
		 * (autovacuum.c does this for itself.)
		 */
		vac_update_datfrozenxid();
	}

	/*
	 * Clean up working storage --- note we must do this after
	 * StartTransactionCommand, else we might be trying to delete the active
	 * context!
	 */
	MemoryContextDelete(vac_context);
	vac_context = NULL;
}

/*
 * Build a list of Oids for each relation to be processed
 *
 * The list is built in vac_context so that it will survive across our
 * per-relation transactions.
 */
static List *
get_rel_oids(Oid relid, const RangeVar *vacrel)
{
	List	   *oid_list = NIL;
	MemoryContext oldcontext;

	/* OID supplied by VACUUM's caller? */
	if (OidIsValid(relid))
	{
		oldcontext = MemoryContextSwitchTo(vac_context);
		oid_list = lappend_oid(oid_list, relid);
		MemoryContextSwitchTo(oldcontext);
	}
	else if (vacrel)
	{
		/* Process a specific relation */
		Oid			relid;

		/*
		 * Since we don't take a lock here, the relation might be gone, or the
		 * RangeVar might no longer refer to the OID we look up here.  In the
		 * former case, VACUUM will do nothing; in the latter case, it will
		 * process the OID we looked up here, rather than the new one. Neither
		 * is ideal, but there's little practical alternative, since we're
		 * going to commit this transaction and begin a new one between now
		 * and then.
		 */
		relid = RangeVarGetRelid(vacrel, NoLock, false);

		/* Make a relation list entry for this guy */
		oldcontext = MemoryContextSwitchTo(vac_context);
		oid_list = lappend_oid(oid_list, relid);
		MemoryContextSwitchTo(oldcontext);
	}
	else
	{
		/*
		 * Process all plain relations and materialized views listed in
		 * pg_class
		 */
		Relation	pgclass;
		HeapScanDesc scan;
		HeapTuple	tuple;

		pgclass = heap_open(RelationRelationId, AccessShareLock);

		scan = heap_beginscan_catalog(pgclass, 0, NULL);

		while ((tuple = heap_getnext(scan, ForwardScanDirection)) != NULL)
		{
			Form_pg_class classForm = (Form_pg_class) GETSTRUCT(tuple);

			if (classForm->relkind != RELKIND_RELATION &&
				classForm->relkind != RELKIND_MATVIEW)
				continue;

			/* Make a relation list entry for this guy */
			oldcontext = MemoryContextSwitchTo(vac_context);
			oid_list = lappend_oid(oid_list, HeapTupleGetOid(tuple));
			MemoryContextSwitchTo(oldcontext);
		}

		heap_endscan(scan);
		heap_close(pgclass, AccessShareLock);
	}

	return oid_list;
}

/*
 * vacuum_set_xid_limits() -- compute oldest-Xmin and freeze cutoff points
 *
 * The output parameters are:
 * - oldestXmin is the cutoff value used to distinguish whether tuples are
 *	 DEAD or RECENTLY_DEAD (see HeapTupleSatisfiesVacuum).
 * - freezeLimit is the Xid below which all Xids are replaced by
 *	 FrozenTransactionId during vacuum.
 * - xidFullScanLimit (computed from table_freeze_age parameter)
 *	 represents a minimum Xid value; a table whose relfrozenxid is older than
 *	 this will have a full-table vacuum applied to it, to freeze tuples across
 *	 the whole table.  Vacuuming a table younger than this value can use a
 *	 partial scan.
 * - multiXactCutoff is the value below which all MultiXactIds are removed from
 *	 Xmax.
 * - mxactFullScanLimit is a value against which a table's relminmxid value is
 *	 compared to produce a full-table vacuum, as with xidFullScanLimit.
 *
 * xidFullScanLimit and mxactFullScanLimit can be passed as NULL if caller is
 * not interested.
 */
void
vacuum_set_xid_limits(Relation rel,
					  int freeze_min_age,
					  int freeze_table_age,
					  int multixact_freeze_min_age,
					  int multixact_freeze_table_age,
					  TransactionId *oldestXmin,
					  TransactionId *freezeLimit,
					  TransactionId *xidFullScanLimit,
					  MultiXactId *multiXactCutoff,
					  MultiXactId *mxactFullScanLimit)
{
	int			freezemin;
	int			mxid_freezemin;
	TransactionId limit;
	TransactionId safeLimit;
	MultiXactId mxactLimit;
	MultiXactId safeMxactLimit;

	/*
	 * We can always ignore processes running lazy vacuum.  This is because we
	 * use these values only for deciding which tuples we must keep in the
	 * tables.  Since lazy vacuum doesn't write its XID anywhere, it's safe to
	 * ignore it.  In theory it could be problematic to ignore lazy vacuums in
	 * a full vacuum, but keep in mind that only one vacuum process can be
	 * working on a particular table at any time, and that each vacuum is
	 * always an independent transaction.
	 */
	*oldestXmin = GetOldestXmin(rel, true);

	Assert(TransactionIdIsNormal(*oldestXmin));

	/*
	 * Determine the minimum freeze age to use: as specified by the caller, or
	 * vacuum_freeze_min_age, but in any case not more than half
	 * autovacuum_freeze_max_age, so that autovacuums to prevent XID
	 * wraparound won't occur too frequently.
	 */
	freezemin = freeze_min_age;
	if (freezemin < 0)
		freezemin = vacuum_freeze_min_age;
	freezemin = Min(freezemin, autovacuum_freeze_max_age / 2);
	Assert(freezemin >= 0);

	/*
	 * Compute the cutoff XID, being careful not to generate a "permanent" XID
	 */
	limit = *oldestXmin - freezemin;
	if (!TransactionIdIsNormal(limit))
		limit = FirstNormalTransactionId;

	/*
	 * If oldestXmin is very far back (in practice, more than
	 * autovacuum_freeze_max_age / 2 XIDs old), complain and force a minimum
	 * freeze age of zero.
	 */
	safeLimit = ReadNewTransactionId() - autovacuum_freeze_max_age;
	if (!TransactionIdIsNormal(safeLimit))
		safeLimit = FirstNormalTransactionId;

	if (TransactionIdPrecedes(limit, safeLimit))
	{
		ereport(WARNING,
				(errmsg("oldest xmin is far in the past"),
				 errhint("Close open transactions soon to avoid wraparound problems.")));
		limit = *oldestXmin;
	}

	*freezeLimit = limit;

	/*
	 * Determine the minimum multixact freeze age to use: as specified by
	 * caller, or vacuum_multixact_freeze_min_age, but in any case not more
	 * than half autovacuum_multixact_freeze_max_age, so that autovacuums to
	 * prevent MultiXact wraparound won't occur too frequently.
	 */
	mxid_freezemin = multixact_freeze_min_age;
	if (mxid_freezemin < 0)
		mxid_freezemin = vacuum_multixact_freeze_min_age;
	mxid_freezemin = Min(mxid_freezemin,
						 autovacuum_multixact_freeze_max_age / 2);
	Assert(mxid_freezemin >= 0);

	/* compute the cutoff multi, being careful to generate a valid value */
	mxactLimit = GetOldestMultiXactId() - mxid_freezemin;
	if (mxactLimit < FirstMultiXactId)
		mxactLimit = FirstMultiXactId;

	safeMxactLimit =
		ReadNextMultiXactId() - autovacuum_multixact_freeze_max_age;
	if (safeMxactLimit < FirstMultiXactId)
		safeMxactLimit = FirstMultiXactId;

	if (MultiXactIdPrecedes(mxactLimit, safeMxactLimit))
	{
		ereport(WARNING,
				(errmsg("oldest multixact is far in the past"),
				 errhint("Close open transactions with multixacts soon to avoid wraparound problems.")));
		mxactLimit = safeMxactLimit;
	}

	*multiXactCutoff = mxactLimit;

	if (xidFullScanLimit != NULL)
	{
		int			freezetable;

		Assert(mxactFullScanLimit != NULL);

		/*
		 * Determine the table freeze age to use: as specified by the caller,
		 * or vacuum_freeze_table_age, but in any case not more than
		 * autovacuum_freeze_max_age * 0.95, so that if you have e.g nightly
		 * VACUUM schedule, the nightly VACUUM gets a chance to freeze tuples
		 * before anti-wraparound autovacuum is launched.
		 */
		freezetable = freeze_table_age;
		if (freezetable < 0)
			freezetable = vacuum_freeze_table_age;
		freezetable = Min(freezetable, autovacuum_freeze_max_age * 0.95);
		Assert(freezetable >= 0);

		/*
		 * Compute XID limit causing a full-table vacuum, being careful not to
		 * generate a "permanent" XID.
		 */
		limit = ReadNewTransactionId() - freezetable;
		if (!TransactionIdIsNormal(limit))
			limit = FirstNormalTransactionId;

		*xidFullScanLimit = limit;

		/*
		 * Similar to the above, determine the table freeze age to use for
		 * multixacts: as specified by the caller, or
		 * vacuum_multixact_freeze_table_age, but in any case not more than
		 * autovacuum_multixact_freeze_table_age * 0.95, so that if you have
		 * e.g. nightly VACUUM schedule, the nightly VACUUM gets a chance to
		 * freeze multixacts before anti-wraparound autovacuum is launched.
		 */
		freezetable = multixact_freeze_table_age;
		if (freezetable < 0)
			freezetable = vacuum_multixact_freeze_table_age;
		freezetable = Min(freezetable,
						  autovacuum_multixact_freeze_max_age * 0.95);
		Assert(freezetable >= 0);

		/*
		 * Compute MultiXact limit causing a full-table vacuum, being careful
		 * to generate a valid MultiXact value.
		 */
		mxactLimit = ReadNextMultiXactId() - freezetable;
		if (mxactLimit < FirstMultiXactId)
			mxactLimit = FirstMultiXactId;

		*mxactFullScanLimit = mxactLimit;
	}
	else
	{
		Assert(mxactFullScanLimit == NULL);
	}
}

/*
 * vac_estimate_reltuples() -- estimate the new value for pg_class.reltuples
 *
 *		If we scanned the whole relation then we should just use the count of
 *		live tuples seen; but if we did not, we should not trust the count
 *		unreservedly, especially not in VACUUM, which may have scanned a quite
 *		nonrandom subset of the table.  When we have only partial information,
 *		we take the old value of pg_class.reltuples as a measurement of the
 *		tuple density in the unscanned pages.
 *
 *		This routine is shared by VACUUM and ANALYZE.
 */
double
vac_estimate_reltuples(Relation relation, bool is_analyze,
					   BlockNumber total_pages,
					   BlockNumber scanned_pages,
					   double scanned_tuples)
{
	BlockNumber old_rel_pages = relation->rd_rel->relpages;
	double		old_rel_tuples = relation->rd_rel->reltuples;
	double		old_density;
	double		new_density;
	double		multiplier;
	double		updated_density;

	/* If we did scan the whole table, just use the count as-is */
	if (scanned_pages >= total_pages)
		return scanned_tuples;

	/*
	 * If scanned_pages is zero but total_pages isn't, keep the existing value
	 * of reltuples.  (Note: callers should avoid updating the pg_class
	 * statistics in this situation, since no new information has been
	 * provided.)
	 */
	if (scanned_pages == 0)
		return old_rel_tuples;

	/*
	 * If old value of relpages is zero, old density is indeterminate; we
	 * can't do much except scale up scanned_tuples to match total_pages.
	 */
	if (old_rel_pages == 0)
		return floor((scanned_tuples / scanned_pages) * total_pages + 0.5);

	/*
	 * Okay, we've covered the corner cases.  The normal calculation is to
	 * convert the old measurement to a density (tuples per page), then update
	 * the density using an exponential-moving-average approach, and finally
	 * compute reltuples as updated_density * total_pages.
	 *
	 * For ANALYZE, the moving average multiplier is just the fraction of the
	 * table's pages we scanned.  This is equivalent to assuming that the
	 * tuple density in the unscanned pages didn't change.  Of course, it
	 * probably did, if the new density measurement is different. But over
	 * repeated cycles, the value of reltuples will converge towards the
	 * correct value, if repeated measurements show the same new density.
	 *
	 * For VACUUM, the situation is a bit different: we have looked at a
	 * nonrandom sample of pages, but we know for certain that the pages we
	 * didn't look at are precisely the ones that haven't changed lately.
	 * Thus, there is a reasonable argument for doing exactly the same thing
	 * as for the ANALYZE case, that is use the old density measurement as the
	 * value for the unscanned pages.
	 *
	 * This logic could probably use further refinement.
	 */
	old_density = old_rel_tuples / old_rel_pages;
	new_density = scanned_tuples / scanned_pages;
	multiplier = (double) scanned_pages / (double) total_pages;
	updated_density = old_density + (new_density - old_density) * multiplier;
	return floor(updated_density * total_pages + 0.5);
}


/*
 *	vac_update_relstats() -- update statistics for one relation
 *
 *		Update the whole-relation statistics that are kept in its pg_class
 *		row.  There are additional stats that will be updated if we are
 *		doing ANALYZE, but we always update these stats.  This routine works
 *		for both index and heap relation entries in pg_class.
 *
 *		We violate transaction semantics here by overwriting the rel's
 *		existing pg_class tuple with the new values.  This is reasonably
 *		safe since the new values are correct whether or not this transaction
 *		commits.  The reason for this is that if we updated these tuples in
 *		the usual way, vacuuming pg_class itself wouldn't work very well ---
 *		by the time we got done with a vacuum cycle, most of the tuples in
 *		pg_class would've been obsoleted.  Of course, this only works for
 *		fixed-size never-null columns, but these are.
 *
 *		Note another assumption: that two VACUUMs/ANALYZEs on a table can't
 *		run in parallel, nor can VACUUM/ANALYZE run in parallel with a
 *		schema alteration such as adding an index, rule, or trigger.  Otherwise
 *		our updates of relhasindex etc might overwrite uncommitted updates.
 *
 *		Another reason for doing it this way is that when we are in a lazy
 *		VACUUM and have PROC_IN_VACUUM set, we mustn't do any updates ---
 *		somebody vacuuming pg_class might think they could delete a tuple
 *		marked with xmin = our xid.
 *
 *		This routine is shared by VACUUM and ANALYZE.
 */
void
vac_update_relstats(Relation relation,
					BlockNumber num_pages, double num_tuples,
					BlockNumber num_all_visible_pages,
					bool hasindex, TransactionId frozenxid,
					MultiXactId minmulti)
{
	Oid			relid = RelationGetRelid(relation);
	Relation	rd;
	HeapTuple	ctup;
	Form_pg_class pgcform;
	bool		dirty;

	rd = heap_open(RelationRelationId, RowExclusiveLock);

	/* Fetch a copy of the tuple to scribble on */
	ctup = SearchSysCacheCopy1(RELOID, ObjectIdGetDatum(relid));
	if (!HeapTupleIsValid(ctup))
		elog(ERROR, "pg_class entry for relid %u vanished during vacuuming",
			 relid);
	pgcform = (Form_pg_class) GETSTRUCT(ctup);

	/* Apply required updates, if any, to copied tuple */

	dirty = false;
	if (pgcform->relpages != (int32) num_pages)
	{
		pgcform->relpages = (int32) num_pages;
		dirty = true;
	}
	if (pgcform->reltuples != (float4) num_tuples)
	{
		pgcform->reltuples = (float4) num_tuples;
		dirty = true;
	}
	if (pgcform->relallvisible != (int32) num_all_visible_pages)
	{
		pgcform->relallvisible = (int32) num_all_visible_pages;
		dirty = true;
	}
	if (pgcform->relhasindex != hasindex)
	{
		pgcform->relhasindex = hasindex;
		dirty = true;
	}

	/*
	 * If we have discovered that there are no indexes, then there's no
	 * primary key either.  This could be done more thoroughly...
	 */
	if (pgcform->relhaspkey && !hasindex)
	{
		pgcform->relhaspkey = false;
		dirty = true;
	}

	/* We also clear relhasrules and relhastriggers if needed */
	if (pgcform->relhasrules && relation->rd_rules == NULL)
	{
		pgcform->relhasrules = false;
		dirty = true;
	}
	if (pgcform->relhastriggers && relation->trigdesc == NULL)
	{
		pgcform->relhastriggers = false;
		dirty = true;
	}

	/*
	 * relfrozenxid should never go backward, except in PGXC, when xid has gone
	 * out-of-sync w.r.t. gxid and we want to correct it using standalone
	 * backend.
	 * Caller can pass InvalidTransactionId if it has no new data.
	 */
	if (TransactionIdIsNormal(frozenxid) &&
		   (TransactionIdPrecedes(pgcform->relfrozenxid, frozenxid)
#ifdef PGXC
		    || !IsPostmasterEnvironment))
#endif
	{
		pgcform->relfrozenxid = frozenxid;
		dirty = true;
	}

	/* relminmxid must never go backward, either */
	if (MultiXactIdIsValid(minmulti) &&
		MultiXactIdPrecedes(pgcform->relminmxid, minmulti))
	{
		pgcform->relminmxid = minmulti;
		dirty = true;
	}

	/* If anything changed, write out the tuple. */
	if (dirty)
		heap_inplace_update(rd, ctup);

	heap_close(rd, RowExclusiveLock);
}


/*
 *	vac_update_datfrozenxid() -- update pg_database.datfrozenxid for our DB
 *
 *		Update pg_database's datfrozenxid entry for our database to be the
 *		minimum of the pg_class.relfrozenxid values.
 *
 *		Similarly, update our datminmxid to be the minimum of the
 *		pg_class.relminmxid values.
 *
 *		If we are able to advance either pg_database value, also try to
 *		truncate pg_clog and pg_multixact.
 *
 *		We violate transaction semantics here by overwriting the database's
 *		existing pg_database tuple with the new value.  This is reasonably
 *		safe since the new value is correct whether or not this transaction
 *		commits.  As with vac_update_relstats, this avoids leaving dead tuples
 *		behind after a VACUUM.
 */
void
vac_update_datfrozenxid(void)
{
	HeapTuple	tuple;
	Form_pg_database dbform;
	Relation	relation;
	SysScanDesc scan;
	HeapTuple	classTup;
	TransactionId newFrozenXid;
	MultiXactId newMinMulti;
	bool		dirty = false;

	/*
	 * Initialize the "min" calculation with GetOldestXmin, which is a
	 * reasonable approximation to the minimum relfrozenxid for not-yet-
	 * committed pg_class entries for new tables; see AddNewRelationTuple().
	 * So we cannot produce a wrong minimum by starting with this.
	 */
	newFrozenXid = GetOldestXmin(NULL, true);

	/*
	 * Similarly, initialize the MultiXact "min" with the value that would be
	 * used on pg_class for new tables.  See AddNewRelationTuple().
	 */
	newMinMulti = GetOldestMultiXactId();

	/*
	 * We must seqscan pg_class to find the minimum Xid, because there is no
	 * index that can help us here.
	 */
	relation = heap_open(RelationRelationId, AccessShareLock);

	scan = systable_beginscan(relation, InvalidOid, false,
							  NULL, 0, NULL);

	while ((classTup = systable_getnext(scan)) != NULL)
	{
		Form_pg_class classForm = (Form_pg_class) GETSTRUCT(classTup);

		/*
		 * Only consider relations able to hold unfrozen XIDs (anything else
		 * should have InvalidTransactionId in relfrozenxid anyway.)
		 */
		if (classForm->relkind != RELKIND_RELATION &&
			classForm->relkind != RELKIND_MATVIEW &&
			classForm->relkind != RELKIND_TOASTVALUE)
			continue;

		Assert(TransactionIdIsNormal(classForm->relfrozenxid));
		Assert(MultiXactIdIsValid(classForm->relminmxid));

		if (TransactionIdPrecedes(classForm->relfrozenxid, newFrozenXid))
			newFrozenXid = classForm->relfrozenxid;

		if (MultiXactIdPrecedes(classForm->relminmxid, newMinMulti))
			newMinMulti = classForm->relminmxid;
	}

	/* we're done with pg_class */
	systable_endscan(scan);
	heap_close(relation, AccessShareLock);

	Assert(TransactionIdIsNormal(newFrozenXid));
	Assert(MultiXactIdIsValid(newMinMulti));

	/* Now fetch the pg_database tuple we need to update. */
	relation = heap_open(DatabaseRelationId, RowExclusiveLock);

	/* Fetch a copy of the tuple to scribble on */
	tuple = SearchSysCacheCopy1(DATABASEOID, ObjectIdGetDatum(MyDatabaseId));
	if (!HeapTupleIsValid(tuple))
		elog(ERROR, "could not find tuple for database %u", MyDatabaseId);
	dbform = (Form_pg_database) GETSTRUCT(tuple);

	/*
	 * Don't allow datfrozenxid to go backward, unless in PGXC when it's a
	 * standalone backend and we want to bring the datfrozenxid in sync with gxid.
	 * Also detect the common case where it doesn't go forward either.
	 */
	if ((TransactionIdPrecedes(dbform->datfrozenxid, newFrozenXid))
#ifdef PGXC
       || !IsPostmasterEnvironment)
#endif
	{
		dbform->datfrozenxid = newFrozenXid;
		dirty = true;
	}

	/* ditto */
	if (MultiXactIdPrecedes(dbform->datminmxid, newMinMulti))
	{
		dbform->datminmxid = newMinMulti;
		dirty = true;
	}

	if (dirty)
		heap_inplace_update(relation, tuple);

	heap_freetuple(tuple);
	heap_close(relation, RowExclusiveLock);

	/*
	 * If we were able to advance datfrozenxid, see if we can truncate
	 * pg_clog. Also do it if the shared XID-wrap-limit info is stale, since
	 * this action will update that too.
	 */
	if (dirty || ForceTransactionIdLimitUpdate())
<<<<<<< HEAD
	{
		/*
		 * vac_truncate_clog needs a transaction id to detect wrap-arounds. For
		 * a autovacuum, this would require the Datanode to contact the GTM or
		 * the Coordinator and acquire GXID for the vacuum operation.
		 *
		 * To avoid this complexity, we disable the CLOG truncation. This is
		 * perfectly fine for the prototype because we are not handling GXID
		 * wrap-around in the prototype anyways. In future, this should be
		 * fixed either by acquiring GXID for the vacuum operation or by
		 * modifying the wrap-around check logic such that it does not need a
		 * GXID
		 */
		vac_truncate_clog(newFrozenXid);
	}
=======
		vac_truncate_clog(newFrozenXid, newMinMulti);
>>>>>>> ab76208e
}


/*
 *	vac_truncate_clog() -- attempt to truncate the commit log
 *
 *		Scan pg_database to determine the system-wide oldest datfrozenxid,
 *		and use it to truncate the transaction commit log (pg_clog).
 *		Also update the XID wrap limit info maintained by varsup.c.
 *
 *		The passed XID is simply the one I just wrote into my pg_database
 *		entry.  It's used to initialize the "min" calculation.
 *
 *		This routine is only invoked when we've managed to change our
 *		DB's datfrozenxid entry, or we found that the shared XID-wrap-limit
 *		info is stale.
 */
static void
vac_truncate_clog(TransactionId frozenXID, MultiXactId minMulti)
{
	TransactionId myXID = GetCurrentTransactionId();
	Relation	relation;
	HeapScanDesc scan;
	HeapTuple	tuple;
	Oid			oldestxid_datoid;
	Oid			minmulti_datoid;
	bool		frozenAlreadyWrapped = false;

	/* init oldest datoids to sync with my frozen values */
	oldestxid_datoid = MyDatabaseId;
	minmulti_datoid = MyDatabaseId;

	/*
	 * Scan pg_database to compute the minimum datfrozenxid
	 *
	 * Note: we need not worry about a race condition with new entries being
	 * inserted by CREATE DATABASE.  Any such entry will have a copy of some
	 * existing DB's datfrozenxid, and that source DB cannot be ours because
	 * of the interlock against copying a DB containing an active backend.
	 * Hence the new entry will not reduce the minimum.  Also, if two VACUUMs
	 * concurrently modify the datfrozenxid's of different databases, the
	 * worst possible outcome is that pg_clog is not truncated as aggressively
	 * as it could be.
	 */
	relation = heap_open(DatabaseRelationId, AccessShareLock);

	scan = heap_beginscan_catalog(relation, 0, NULL);

	while ((tuple = heap_getnext(scan, ForwardScanDirection)) != NULL)
	{
		Form_pg_database dbform = (Form_pg_database) GETSTRUCT(tuple);

		Assert(TransactionIdIsNormal(dbform->datfrozenxid));
		Assert(MultiXactIdIsValid(dbform->datminmxid));

		if (TransactionIdPrecedes(myXID, dbform->datfrozenxid))
			frozenAlreadyWrapped = true;
		else if (TransactionIdPrecedes(dbform->datfrozenxid, frozenXID))
		{
			frozenXID = dbform->datfrozenxid;
			oldestxid_datoid = HeapTupleGetOid(tuple);
		}

		if (MultiXactIdPrecedes(dbform->datminmxid, minMulti))
		{
			minMulti = dbform->datminmxid;
			minmulti_datoid = HeapTupleGetOid(tuple);
		}
	}

	heap_endscan(scan);

	heap_close(relation, AccessShareLock);

	/*
	 * Do not truncate CLOG if we seem to have suffered wraparound already;
	 * the computed minimum XID might be bogus.  This case should now be
	 * impossible due to the defenses in GetNewTransactionId, but we keep the
	 * test anyway.
	 */
	if (frozenAlreadyWrapped)
	{
		ereport(WARNING,
				(errmsg("some databases have not been vacuumed in over 2 billion transactions"),
				 errdetail("You might have already suffered transaction-wraparound data loss.")));
#ifndef PGXC
		/* Don't return if PGXC: We want to update the transaction limits anyways */
		return;
#endif
	}

<<<<<<< HEAD
#ifdef PGXC
	if (!frozenAlreadyWrapped)
#endif
	/* Truncate CLOG to the oldest frozenxid */
=======
	/* Truncate CLOG and Multi to the oldest computed value */
>>>>>>> ab76208e
	TruncateCLOG(frozenXID);
	TruncateMultiXact(minMulti);

	/*
	 * Update the wrap limit for GetNewTransactionId and creation of new
	 * MultiXactIds.  Note: these functions will also signal the postmaster
	 * for an(other) autovac cycle if needed.   XXX should we avoid possibly
	 * signalling twice?
	 */
	SetTransactionIdLimit(frozenXID, oldestxid_datoid);
	MultiXactAdvanceOldest(minMulti, minmulti_datoid);
}


/*
 *	vacuum_rel() -- vacuum one heap relation
 *
 *		Doing one heap at a time incurs extra overhead, since we need to
 *		check that the heap exists again just before we vacuum it.  The
 *		reason that we do this is so that vacuuming can be spread across
 *		many small transactions.  Otherwise, two-phase locking would require
 *		us to lock the entire database during one pass of the vacuum cleaner.
 *
 *		At entry and exit, we are not inside a transaction.
 */
static bool
vacuum_rel(Oid relid, VacuumStmt *vacstmt, bool do_toast, bool for_wraparound)
{
	LOCKMODE	lmode;
	Relation	onerel;
	LockRelId	onerelid;
	Oid			toast_relid;
	Oid			save_userid;
	int			save_sec_context;
	int			save_nestlevel;

	/* Begin a transaction for vacuuming this relation */
	StartTransactionCommand();

#ifndef PGXC
	/* In Postgres-XC, take a snapshot after setting the vacuum flags */
	/*
	 * Functions in indexes may want a snapshot set.  Also, setting a snapshot
	 * ensures that RecentGlobalXmin is kept truly recent.
	 */
	PushActiveSnapshot(GetTransactionSnapshot());
#endif

	if (!(vacstmt->options & VACOPT_FULL))
	{
		/*
		 * In lazy vacuum, we can set the PROC_IN_VACUUM flag, which lets
		 * other concurrent VACUUMs know that they can ignore this one while
		 * determining their OldestXmin.  (The reason we don't set it during a
		 * full VACUUM is exactly that we may have to run user-defined
		 * functions for functional indexes, and we want to make sure that if
		 * they use the snapshot set above, any tuples it requires can't get
		 * removed from other tables.  An index function that depends on the
		 * contents of other tables is arguably broken, but we won't break it
		 * here by violating transaction semantics.)
		 *
		 * We also set the VACUUM_FOR_WRAPAROUND flag, which is passed down by
		 * autovacuum; it's used to avoid canceling a vacuum that was invoked
		 * in an emergency.
		 *
		 * Note: these flags remain set until CommitTransaction or
		 * AbortTransaction.  We don't want to clear them until we reset
		 * MyPgXact->xid/xmin, else OldestXmin might appear to go backwards,
		 * which is probably Not Good.
		 */
		LWLockAcquire(ProcArrayLock, LW_EXCLUSIVE);
		MyPgXact->vacuumFlags |= PROC_IN_VACUUM;
		if (for_wraparound)
			MyPgXact->vacuumFlags |= PROC_VACUUM_FOR_WRAPAROUND;
		LWLockRelease(ProcArrayLock);
	}

#ifdef PGXC
	if (for_wraparound)
		elog(DEBUG1, "Starting wraparound autovacuum");
	else
		elog(DEBUG1, "Starting autovacuum");

	/* Now that flags have been set, we can take a snapshot correctly */
	PushActiveSnapshot(GetTransactionSnapshot());
	if (for_wraparound)
		elog(DEBUG1, "Started wraparound autovacuum");
	else
		elog(DEBUG1, "Started autovacuum");
#endif
	/*
	 * Check for user-requested abort.  Note we want this to be inside a
	 * transaction, so xact.c doesn't issue useless WARNING.
	 */
	CHECK_FOR_INTERRUPTS();

	/*
	 * Determine the type of lock we want --- hard exclusive lock for a FULL
	 * vacuum, but just ShareUpdateExclusiveLock for concurrent vacuum. Either
	 * way, we can be sure that no other backend is vacuuming the same table.
	 */
	lmode = (vacstmt->options & VACOPT_FULL) ? AccessExclusiveLock : ShareUpdateExclusiveLock;

	/*
	 * Open the relation and get the appropriate lock on it.
	 *
	 * There's a race condition here: the rel may have gone away since the
	 * last time we saw it.  If so, we don't need to vacuum it.
	 *
	 * If we've been asked not to wait for the relation lock, acquire it first
	 * in non-blocking mode, before calling try_relation_open().
	 */
	if (!(vacstmt->options & VACOPT_NOWAIT))
		onerel = try_relation_open(relid, lmode);
	else if (ConditionalLockRelationOid(relid, lmode))
		onerel = try_relation_open(relid, NoLock);
	else
	{
		onerel = NULL;
		if (IsAutoVacuumWorkerProcess() && Log_autovacuum_min_duration >= 0)
			ereport(LOG,
					(errcode(ERRCODE_LOCK_NOT_AVAILABLE),
				   errmsg("skipping vacuum of \"%s\" --- lock not available",
						  vacstmt->relation->relname)));
	}

	if (!onerel)
	{
		PopActiveSnapshot();
		CommitTransactionCommand();
		return false;
	}

	/*
	 * Check permissions.
	 *
	 * We allow the user to vacuum a table if he is superuser, the table
	 * owner, or the database owner (but in the latter case, only if it's not
	 * a shared relation).  pg_class_ownercheck includes the superuser case.
	 *
	 * Note we choose to treat permissions failure as a WARNING and keep
	 * trying to vacuum the rest of the DB --- is this appropriate?
	 */
	if (!(pg_class_ownercheck(RelationGetRelid(onerel), GetUserId()) ||
		  (pg_database_ownercheck(MyDatabaseId, GetUserId()) && !onerel->rd_rel->relisshared)))
	{
		if (onerel->rd_rel->relisshared)
			ereport(WARNING,
				  (errmsg("skipping \"%s\" --- only superuser can vacuum it",
						  RelationGetRelationName(onerel))));
		else if (onerel->rd_rel->relnamespace == PG_CATALOG_NAMESPACE)
			ereport(WARNING,
					(errmsg("skipping \"%s\" --- only superuser or database owner can vacuum it",
							RelationGetRelationName(onerel))));
		else
			ereport(WARNING,
					(errmsg("skipping \"%s\" --- only table or database owner can vacuum it",
							RelationGetRelationName(onerel))));
		relation_close(onerel, lmode);
		PopActiveSnapshot();
		CommitTransactionCommand();
		return false;
	}

	/*
	 * Check that it's a vacuumable relation; we used to do this in
	 * get_rel_oids() but seems safer to check after we've locked the
	 * relation.
	 */
	if (onerel->rd_rel->relkind != RELKIND_RELATION &&
		onerel->rd_rel->relkind != RELKIND_MATVIEW &&
		onerel->rd_rel->relkind != RELKIND_TOASTVALUE)
	{
		ereport(WARNING,
				(errmsg("skipping \"%s\" --- cannot vacuum non-tables or special system tables",
						RelationGetRelationName(onerel))));
		relation_close(onerel, lmode);
		PopActiveSnapshot();
		CommitTransactionCommand();
		return false;
	}

	/*
	 * Silently ignore tables that are temp tables of other backends ---
	 * trying to vacuum these will lead to great unhappiness, since their
	 * contents are probably not up-to-date on disk.  (We don't throw a
	 * warning here; it would just lead to chatter during a database-wide
	 * VACUUM.)
	 */
	if (RELATION_IS_OTHER_TEMP(onerel))
	{
		relation_close(onerel, lmode);
		PopActiveSnapshot();
		CommitTransactionCommand();
		return false;
	}

	/*
	 * Get a session-level lock too. This will protect our access to the
	 * relation across multiple transactions, so that we can vacuum the
	 * relation's TOAST table (if any) secure in the knowledge that no one is
	 * deleting the parent relation.
	 *
	 * NOTE: this cannot block, even if someone else is waiting for access,
	 * because the lock manager knows that both lock requests are from the
	 * same process.
	 */
	onerelid = onerel->rd_lockInfo.lockRelId;
	LockRelationIdForSession(&onerelid, lmode);

	/*
	 * Remember the relation's TOAST relation for later, if the caller asked
	 * us to process it.  In VACUUM FULL, though, the toast table is
	 * automatically rebuilt by cluster_rel so we shouldn't recurse to it.
	 */
	if (do_toast && !(vacstmt->options & VACOPT_FULL))
		toast_relid = onerel->rd_rel->reltoastrelid;
	else
		toast_relid = InvalidOid;

	/*
	 * Switch to the table owner's userid, so that any index functions are run
	 * as that user.  Also lock down security-restricted operations and
	 * arrange to make GUC variable changes local to this command. (This is
	 * unnecessary, but harmless, for lazy VACUUM.)
	 */
	GetUserIdAndSecContext(&save_userid, &save_sec_context);
	SetUserIdAndSecContext(onerel->rd_rel->relowner,
						   save_sec_context | SECURITY_RESTRICTED_OPERATION);
	save_nestlevel = NewGUCNestLevel();

#ifdef XCP
	/*
	 * If we are on coordinator and target relation is distributed, read
	 * the statistics from the data node instead of vacuuming local relation.
	 */
	if (IS_PGXC_COORDINATOR && onerel->rd_locator_info)
	{
		vacuum_rel_coordinator(onerel);
	}
	else
#endif
	/*
	 * Do the actual work --- either FULL or "lazy" vacuum
	 */
	if (vacstmt->options & VACOPT_FULL)
	{
		/* close relation before vacuuming, but hold lock until commit */
		relation_close(onerel, NoLock);
		onerel = NULL;

		/* VACUUM FULL is now a variant of CLUSTER; see cluster.c */
		cluster_rel(relid, InvalidOid, false,
					(vacstmt->options & VACOPT_VERBOSE) != 0);
	}
	else
		lazy_vacuum_rel(onerel, vacstmt, vac_strategy);

	/* Roll back any GUC changes executed by index functions */
	AtEOXact_GUC(false, save_nestlevel);

	/* Restore userid and security context */
	SetUserIdAndSecContext(save_userid, save_sec_context);

	/* all done with this class, but hold lock until commit */
	if (onerel)
		relation_close(onerel, NoLock);

	/*
	 * Complete the transaction and free all temporary memory used.
	 */
	PopActiveSnapshot();
	CommitTransactionCommand();

	/*
	 * If the relation has a secondary toast rel, vacuum that too while we
	 * still hold the session lock on the master table.  Note however that
	 * "analyze" will not get done on the toast table.  This is good, because
	 * the toaster always uses hardcoded index access and statistics are
	 * totally unimportant for toast relations.
	 */
	if (toast_relid != InvalidOid)
		vacuum_rel(toast_relid, vacstmt, false, for_wraparound);

	/*
	 * Now release the session-level lock on the master table.
	 */
	UnlockRelationIdForSession(&onerelid, lmode);

	/* Report that we really did it. */
	return true;
}


/*
 * Open all the vacuumable indexes of the given relation, obtaining the
 * specified kind of lock on each.  Return an array of Relation pointers for
 * the indexes into *Irel, and the number of indexes into *nindexes.
 *
 * We consider an index vacuumable if it is marked insertable (IndexIsReady).
 * If it isn't, probably a CREATE INDEX CONCURRENTLY command failed early in
 * execution, and what we have is too corrupt to be processable.  We will
 * vacuum even if the index isn't indisvalid; this is important because in a
 * unique index, uniqueness checks will be performed anyway and had better not
 * hit dangling index pointers.
 */
void
vac_open_indexes(Relation relation, LOCKMODE lockmode,
				 int *nindexes, Relation **Irel)
{
	List	   *indexoidlist;
	ListCell   *indexoidscan;
	int			i;

	Assert(lockmode != NoLock);

	indexoidlist = RelationGetIndexList(relation);

	/* allocate enough memory for all indexes */
	i = list_length(indexoidlist);

	if (i > 0)
		*Irel = (Relation *) palloc(i * sizeof(Relation));
	else
		*Irel = NULL;

	/* collect just the ready indexes */
	i = 0;
	foreach(indexoidscan, indexoidlist)
	{
		Oid			indexoid = lfirst_oid(indexoidscan);
		Relation	indrel;

		indrel = index_open(indexoid, lockmode);
		if (IndexIsReady(indrel->rd_index))
			(*Irel)[i++] = indrel;
		else
			index_close(indrel, lockmode);
	}

	*nindexes = i;

	list_free(indexoidlist);
}

/*
 * Release the resources acquired by vac_open_indexes.  Optionally release
 * the locks (say NoLock to keep 'em).
 */
void
vac_close_indexes(int nindexes, Relation *Irel, LOCKMODE lockmode)
{
	if (Irel == NULL)
		return;

	while (nindexes--)
	{
		Relation	ind = Irel[nindexes];

		index_close(ind, lockmode);
	}
	pfree(Irel);
}

/*
 * vacuum_delay_point --- check for interrupts and cost-based delay.
 *
 * This should be called in each major loop of VACUUM processing,
 * typically once per page processed.
 */
void
vacuum_delay_point(void)
{
	/* Always check for interrupts */
	CHECK_FOR_INTERRUPTS();

	/* Nap if appropriate */
	if (VacuumCostActive && !InterruptPending &&
		VacuumCostBalance >= VacuumCostLimit)
	{
		int			msec;

		msec = VacuumCostDelay * VacuumCostBalance / VacuumCostLimit;
		if (msec > VacuumCostDelay * 4)
			msec = VacuumCostDelay * 4;

		pg_usleep(msec * 1000L);

		VacuumCostBalance = 0;

		/* update balance values for workers */
		AutoVacuumUpdateDelay();

		/* Might have gotten an interrupt while sleeping */
		CHECK_FOR_INTERRUPTS();
	}
}

#ifdef XCP
/*
 * For the data node query make up TargetEntry representing specified column
 * of pg_class catalog table
 */
TargetEntry *
make_relation_tle(Oid reloid, const char *relname, const char *column)
{
	HeapTuple	tuple;
	Var		   *var;
	Form_pg_attribute att_tup;
	TargetEntry *tle;

	tuple = SearchSysCacheAttName(reloid, column);
	if (!HeapTupleIsValid(tuple))
		ereport(ERROR,
				(errcode(ERRCODE_UNDEFINED_COLUMN),
				 errmsg("column \"%s\" of relation \"%s\" does not exist",
						column, relname)));
	att_tup = (Form_pg_attribute) GETSTRUCT(tuple);

	var = makeVar(1,
				  att_tup->attnum,
				  att_tup->atttypid,
				  att_tup->atttypmod,
				  InvalidOid,
				  0);

	tle = makeTargetEntry((Expr *) var, att_tup->attnum, NULL, false);
	ReleaseSysCache(tuple);
	return tle;
}


/*
 * Get relation statistics from remote data nodes
 * Returns number of nodes that returned correct statistics.
 */
static int
get_remote_relstat(char *nspname, char *relname, bool replicated,
				   int32 *pages, float4 *tuples, TransactionId *frozenXid)
{
	StringInfoData query;
	EState 	   *estate;
	MemoryContext oldcontext;
	RemoteQuery *step;
	RemoteQueryState *node;
	TupleTableSlot *result;
	int			validpages,
				validtuples,
				validfrozenxids;

	/* Make up query string */
	initStringInfo(&query);
	appendStringInfo(&query, "SELECT c.relpages, "
									"c.reltuples, "
									"c.relfrozenxid "
							 "FROM pg_class c JOIN pg_namespace n "
							 "ON c.relnamespace = n.oid "
							 "WHERE n.nspname = '%s' "
							 "AND c.relname = '%s'",
					 nspname, relname);

	/* Build up RemoteQuery */
	step = makeNode(RemoteQuery);

	step->combine_type = COMBINE_TYPE_NONE;
	step->exec_nodes = NULL;
	step->sql_statement = query.data;
	step->force_autocommit = true;
	step->exec_type = EXEC_ON_DATANODES;

	/* Add targetlist entries */
	step->scan.plan.targetlist = lappend(step->scan.plan.targetlist,
										 make_relation_tle(RelationRelationId,
														   "pg_class",
														   "relpages"));
	step->scan.plan.targetlist = lappend(step->scan.plan.targetlist,
										 make_relation_tle(RelationRelationId,
														   "pg_class",
														   "reltuples"));
	step->scan.plan.targetlist = lappend(step->scan.plan.targetlist,
										 make_relation_tle(RelationRelationId,
														   "pg_class",
														   "relfrozenxid"));

	/* Execute query on the data nodes */
	estate = CreateExecutorState();

	oldcontext = MemoryContextSwitchTo(estate->es_query_cxt);

	estate->es_snapshot = GetActiveSnapshot();

	node = ExecInitRemoteQuery(step, estate, 0);
	MemoryContextSwitchTo(oldcontext);
	/* get ready to combine results */
	*pages = 0;
	*tuples = 0.0;
	*frozenXid = InvalidTransactionId;
	validpages = 0;
	validtuples = 0;
	validfrozenxids = 0;
	result = ExecRemoteQuery(node);
	while (result != NULL && !TupIsNull(result))
	{
		Datum 	value;
		bool	isnull;
		/* Process statistics from the data node */
		value = slot_getattr(result, 1, &isnull); /* relpages */
		if (!isnull)
		{
			validpages++;
			*pages += DatumGetInt32(value);
		}
		value = slot_getattr(result, 2, &isnull); /* reltuples */
		if (!isnull)
		{
			validtuples++;
			*tuples += DatumGetFloat4(value);
		}
		value = slot_getattr(result, 3, &isnull); /* relfrozenxid */
		if (!isnull)
		{
			/*
			 * relfrozenxid on coordinator should be the lowest one from the
			 * datanodes.
			 */
			TransactionId xid = DatumGetTransactionId(value);
			if (TransactionIdIsValid(xid))
			{
				validfrozenxids++;
				if (!TransactionIdIsValid(*frozenXid) ||
						TransactionIdPrecedes(xid, *frozenXid))
				{
					*frozenXid = xid;
				}
			}
		}
		/* fetch next */
		result = ExecRemoteQuery(node);
	}
	ExecEndRemoteQuery(node);

	if (replicated)
	{
		/*
		 * Normally numbers should be the same on the nodes, but relations
		 * are autovacuum'ed independedly, so they may differ.
		 * Average is good enough approximation in this case.
		 */
		if (validpages > 0)
			*pages /= validpages;

		if (validtuples > 0)
			*tuples /= validtuples;
	}

	if (validfrozenxids < validpages || validfrozenxids < validtuples)
	{
		/*
		 * If some node returned invalid value for frozenxid we can not set
		 * it on coordinator. There are other cases when returned value of
		 * frozenXid should be ignored, these cases are checked by caller.
		 * Basically, to be sure, there should be one value from each node,
		 * where the table is partitioned.
		 */
		*frozenXid = InvalidTransactionId;
		return Max(validpages, validtuples);
	}
	else
	{
		return validfrozenxids;
	}
}


/*
 * Coordinator does not contain any data, so we never need to vacuum relations.
 * This function only updates optimizer statistics based on info from the
 * data nodes.
 */
void
vacuum_rel_coordinator(Relation onerel)
{
	char 	   *nspname;
	char 	   *relname;
	/* fields to combine relation statistics */
	int32		num_pages;
	float4		num_tuples;
	TransactionId min_frozenxid;
	bool		hasindex;
	bool 		replicated;
	int 		rel_nodes;

	/* Get the relation identifier */
	relname = RelationGetRelationName(onerel);
	nspname = get_namespace_name(RelationGetNamespace(onerel));

	elog(LOG, "Getting relation statistics for %s.%s", nspname, relname);

	replicated = IsLocatorReplicated(RelationGetLocatorType(onerel));
	/*
	 * Get stats from the remote nodes. Function returns the number of nodes
	 * returning correct stats.
	 */
	rel_nodes = get_remote_relstat(nspname, relname, replicated,
								   &num_pages, &num_tuples, &min_frozenxid);
	if (rel_nodes > 0)
	{
		int			nindexes;
		Relation   *Irel;
		int 		nodes = list_length(RelationGetLocInfo(onerel)->nodeList);

		vac_open_indexes(onerel, ShareUpdateExclusiveLock, &nindexes, &Irel);
		hasindex = (nindexes > 0);

		if (hasindex)
		{
			int 	i;

			/* Fetch index stats */
			for (i = 0; i < nindexes; i++)
			{
				int32	idx_pages;
				float4	idx_tuples;
				TransactionId idx_frozenxid;
				int idx_nodes;

				/* Get the index identifier */
				relname = RelationGetRelationName(Irel[i]);
				nspname = get_namespace_name(RelationGetNamespace(Irel[i]));
				/* Index is replicated if parent relation is replicated */
				idx_nodes = get_remote_relstat(nspname, relname, replicated,
										&idx_pages, &idx_tuples, &idx_frozenxid);
				if (idx_nodes > 0)
				{
					/*
					 * Do not update the frozenxid if information was not from
					 * all the expected nodes.
					 */
					if (idx_nodes < nodes)
					{
						idx_frozenxid = InvalidTransactionId;
					}
					/* save changes */
					vac_update_relstats(Irel[i],
										(BlockNumber) idx_pages,
										(double) idx_tuples,
										0,
										false,
										idx_frozenxid);
				}
			}
		}

		/* Done with indexes */
		vac_close_indexes(nindexes, Irel, NoLock);

		/*
		 * Do not update the frozenxid if information was not from all
		 * the expected nodes.
		 */
		if (rel_nodes < nodes)
		{
			min_frozenxid = InvalidTransactionId;
		}

		/* save changes */
		vac_update_relstats(onerel,
							(BlockNumber) num_pages,
							(double) num_tuples,
							visibilitymap_count(onerel),
							hasindex,
							min_frozenxid);
	}
}
#endif<|MERGE_RESOLUTION|>--- conflicted
+++ resolved
@@ -9,16 +9,12 @@
  * in cluster.c.
  *
  *
-<<<<<<< HEAD
  * This Source Code Form is subject to the terms of the Mozilla Public
  * License, v. 2.0. If a copy of the MPL was not distributed with this
  * file, You can obtain one at http://mozilla.org/MPL/2.0/.
  *
  * Portions Copyright (c) 2012-2014, TransLattice, Inc.
- * Portions Copyright (c) 1996-2012, PostgreSQL Global Development Group
-=======
  * Portions Copyright (c) 1996-2014, PostgreSQL Global Development Group
->>>>>>> ab76208e
  * Portions Copyright (c) 1994, Regents of the University of California
  * Portions Copyright (c) 2010-2012 Postgres-XC Development Group
  *
@@ -909,7 +905,6 @@
 	 * this action will update that too.
 	 */
 	if (dirty || ForceTransactionIdLimitUpdate())
-<<<<<<< HEAD
 	{
 		/*
 		 * vac_truncate_clog needs a transaction id to detect wrap-arounds. For
@@ -923,11 +918,8 @@
 		 * modifying the wrap-around check logic such that it does not need a
 		 * GXID
 		 */
-		vac_truncate_clog(newFrozenXid);
-	}
-=======
 		vac_truncate_clog(newFrozenXid, newMinMulti);
->>>>>>> ab76208e
+	}
 }
 
 
@@ -1019,16 +1011,16 @@
 #endif
 	}
 
-<<<<<<< HEAD
 #ifdef PGXC
 	if (!frozenAlreadyWrapped)
+	{
 #endif
-	/* Truncate CLOG to the oldest frozenxid */
-=======
 	/* Truncate CLOG and Multi to the oldest computed value */
->>>>>>> ab76208e
 	TruncateCLOG(frozenXID);
 	TruncateMultiXact(minMulti);
+#ifdef PGXC
+	}
+#endif	
 
 	/*
 	 * Update the wrap limit for GetNewTransactionId and creation of new

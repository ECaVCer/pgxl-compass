--- conflicted
+++ resolved
@@ -3,16 +3,12 @@
  * copy.c
  *		Implements the COPY utility command
  *
-<<<<<<< HEAD
  * This Source Code Form is subject to the terms of the Mozilla Public
  * License, v. 2.0. If a copy of the MPL was not distributed with this
  * file, You can obtain one at http://mozilla.org/MPL/2.0/.
  *
  * Portions Copyright (c) 2012-2014, TransLattice, Inc.
- * Portions Copyright (c) 1996-2014, PostgreSQL Global Development Group
-=======
  * Portions Copyright (c) 1996-2015, PostgreSQL Global Development Group
->>>>>>> 4cb7d671
  * Portions Copyright (c) 1994, Regents of the University of California
  *
  *
@@ -55,7 +51,6 @@
 #include "optimizer/clauses.h"
 #include "optimizer/planner.h"
 #include "parser/parse_relation.h"
-<<<<<<< HEAD
 #ifdef PGXC
 #include "pgxc/pgxc.h"
 #include "pgxc/execRemote.h"
@@ -66,9 +61,7 @@
 #include "pgxc/postgresql_fdw.h"
 #include "catalog/pgxc_node.h"
 #endif
-=======
 #include "nodes/makefuncs.h"
->>>>>>> 4cb7d671
 #include "rewrite/rewriteHandler.h"
 #include "storage/fd.h"
 #include "tcop/tcopprot.h"

--- conflicted
+++ resolved
@@ -3,16 +3,12 @@
  * pg_aggregate.c
  *	  routines to support manipulation of the pg_aggregate relation
  *
-<<<<<<< HEAD
  * This Source Code Form is subject to the terms of the Mozilla Public
  * License, v. 2.0. If a copy of the MPL was not distributed with this
  * file, You can obtain one at http://mozilla.org/MPL/2.0/.
  *
  * Portions Copyright (c) 2012-2014, TransLattice, Inc.
- * Portions Copyright (c) 1996-2012, PostgreSQL Global Development Group
-=======
  * Portions Copyright (c) 1996-2014, PostgreSQL Global Development Group
->>>>>>> ab76208e
  * Portions Copyright (c) 1994, Regents of the University of California
  *
  *
@@ -76,23 +72,17 @@
 				bool mfinalfnExtraArgs,
 				List *aggsortopName,
 				Oid aggTransType,
-<<<<<<< HEAD
 #ifdef XCP
 				Oid aggCollectType,
 #endif
-#ifdef PGXC
-				const char *agginitval,
-				const char *agginitcollect)
-#else
-				const char *agginitval)
-#endif
-=======
 				int32 aggTransSpace,
 				Oid aggmTransType,
 				int32 aggmTransSpace,
 				const char *agginitval,
+#ifdef PGXC
+				const char *agginitcollect,
+#endif
 				const char *aggminitval)
->>>>>>> ab76208e
 {
 	Relation	aggdesc;
 	HeapTuple	tup;
@@ -131,17 +121,6 @@
 	if (!aggtransfnName)
 		elog(ERROR, "aggregate must have a transition function");
 
-<<<<<<< HEAD
-#ifdef PGXC
-
-	if (aggTransType == INTERNALOID)
-		ereport(ERROR,
-				(errcode(ERRCODE_INVALID_FUNCTION_DEFINITION),
-				 errmsg("unsafe use of pseudo-type \"internal\""),
-				 errdetail("Transition type can not be \"internal\".")));
-
-#endif
-=======
 	if (numDirectArgs < 0 || numDirectArgs > numArgs)
 		elog(ERROR, "incorrect number of direct args for aggregate");
 
@@ -158,7 +137,15 @@
 							   FUNC_MAX_ARGS - 1,
 							   FUNC_MAX_ARGS - 1)));
 
->>>>>>> ab76208e
+#ifdef PGXC
+
+	if (aggTransType == INTERNALOID)
+		ereport(ERROR,
+				(errcode(ERRCODE_INVALID_FUNCTION_DEFINITION),
+				 errmsg("unsafe use of pseudo-type \"internal\""),
+				 errdetail("Transition type can not be \"internal\".")));
+
+#endif
 	/* check for polymorphic and INTERNAL arguments */
 	hasPolyArg = false;
 	hasInternalArg = false;
@@ -180,19 +167,6 @@
 				 errmsg("cannot determine transition data type"),
 				 errdetail("An aggregate using a polymorphic transition type must have at least one polymorphic argument.")));
 
-<<<<<<< HEAD
-	/* find the transfn */
-	nargs_transfn = numArgs + 1;
-#ifdef PGXC
-	/* Need to allocate at least 2 items for collection function */
-	fnArgs = (Oid *) palloc((nargs_transfn < 2 ? 2 : nargs_transfn) * sizeof(Oid));
-#else
-	fnArgs = (Oid *) palloc(nargs_transfn * sizeof(Oid));
-#endif
-	fnArgs[0] = aggTransType;
-	memcpy(fnArgs + 1, aggArgTypes, numArgs * sizeof(Oid));
-	transfn = lookup_agg_function(aggtransfnName, nargs_transfn, fnArgs,
-=======
 	/*
 	 * Likewise for moving-aggregate transtype, if any
 	 */
@@ -272,7 +246,6 @@
 	}
 	transfn = lookup_agg_function(aggtransfnName, nargs_transfn,
 								  fnArgs, variadicArgType,
->>>>>>> ab76208e
 								  &rettype);
 
 	/*
@@ -313,7 +286,6 @@
 
 	ReleaseSysCache(tup);
 
-<<<<<<< HEAD
 #ifdef PGXC
 #ifdef XCP
 	if (aggcollectfnName)
@@ -355,15 +327,7 @@
 	}
 #endif
 #endif
-	/* handle finalfn, if supplied */
-	if (aggfinalfnName)
-	{
-#ifdef XCP
-		if (OidIsValid(aggCollectType))
-			fnArgs[0] = aggCollectType;
-		else
-#endif
-=======
+
 	/* handle moving-aggregate transfn, if supplied */
 	if (aggmtransfnName)
 	{
@@ -462,7 +426,6 @@
 		 */
 		Oid			ffnVariadicArgType = variadicArgType;
 
->>>>>>> ab76208e
 		fnArgs[0] = aggTransType;
 		memcpy(fnArgs + 1, aggArgTypes, numArgs * sizeof(Oid));
 		if (finalfnExtraArgs)
@@ -681,36 +644,30 @@
 	values[Anum_pg_aggregate_aggmfinalextra - 1] = BoolGetDatum(mfinalfnExtraArgs);
 	values[Anum_pg_aggregate_aggsortop - 1] = ObjectIdGetDatum(sortop);
 	values[Anum_pg_aggregate_aggtranstype - 1] = ObjectIdGetDatum(aggTransType);
-<<<<<<< HEAD
 #ifdef PGXC
 	values[Anum_pg_aggregate_aggcollectfn - 1] = ObjectIdGetDatum(collectfn);
 #endif
 #ifdef XCP
 	values[Anum_pg_aggregate_aggcollecttype - 1] = ObjectIdGetDatum(aggCollectType);
 #endif
-=======
 	values[Anum_pg_aggregate_aggtransspace - 1] = Int32GetDatum(aggTransSpace);
 	values[Anum_pg_aggregate_aggmtranstype - 1] = ObjectIdGetDatum(aggmTransType);
 	values[Anum_pg_aggregate_aggmtransspace - 1] = Int32GetDatum(aggmTransSpace);
->>>>>>> ab76208e
 	if (agginitval)
 		values[Anum_pg_aggregate_agginitval - 1] = CStringGetTextDatum(agginitval);
 	else
 		nulls[Anum_pg_aggregate_agginitval - 1] = true;
-<<<<<<< HEAD
 #ifdef PGXC
 	if (agginitcollect)
 		values[Anum_pg_aggregate_agginitcollect - 1] = CStringGetTextDatum(agginitcollect);
 	else
 		nulls[Anum_pg_aggregate_agginitcollect - 1] = true;
 #endif
-=======
 	if (aggminitval)
 		values[Anum_pg_aggregate_aggminitval - 1] = CStringGetTextDatum(aggminitval);
 	else
 		nulls[Anum_pg_aggregate_aggminitval - 1] = true;
 
->>>>>>> ab76208e
 	aggdesc = heap_open(AggregateRelationId, RowExclusiveLock);
 	tupDesc = aggdesc->rd_att;
 

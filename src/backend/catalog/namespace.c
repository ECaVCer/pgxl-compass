--- conflicted
+++ resolved
@@ -3750,7 +3750,12 @@
 				(errcode(ERRCODE_READ_ONLY_SQL_TRANSACTION),
 				 errmsg("cannot create temporary tables during recovery")));
 
-<<<<<<< HEAD
+	/* Parallel workers can't create temporary tables, either. */
+	if (IsParallelWorker())
+		ereport(ERROR,
+				(errcode(ERRCODE_READ_ONLY_SQL_TRANSACTION),
+				 errmsg("cannot create temporary tables in parallel mode")));
+
 #ifdef XCP
 	/*
 	 * In case of distributed session use MyFirstBackendId for temp objects
@@ -3761,14 +3766,6 @@
 	else
 	/* fallback to default */
 #endif
-=======
-	/* Parallel workers can't create temporary tables, either. */
-	if (IsParallelWorker())
-		ereport(ERROR,
-				(errcode(ERRCODE_READ_ONLY_SQL_TRANSACTION),
-				 errmsg("cannot create temporary tables in parallel mode")));
-
->>>>>>> 38d500ac
 	snprintf(namespaceName, sizeof(namespaceName), "pg_temp_%d", MyBackendId);
 
 	namespaceId = get_namespace_oid(namespaceName, true);

#!/usr/bin/perl -w
#----------------------------------------------------------------------
#
# genbki.pl
#    Perl script that generates postgres.bki, postgres.description,
#    postgres.shdescription, and schemapg.h from specially formatted
#    header files.  The .bki files are used to initialize the postgres
#    template database.
#
# Portions Copyright (c) 1996-2015, PostgreSQL Global Development Group
# Portions Copyright (c) 1994, Regents of the University of California
#
# src/backend/catalog/genbki.pl
#
#----------------------------------------------------------------------

use Catalog;

use strict;
use warnings;

my @input_files;
our @include_path;
my $output_path = '';
my $major_version;

# Process command line switches.
while (@ARGV)
{
	my $arg = shift @ARGV;
	if ($arg !~ /^-/)
	{
		push @input_files, $arg;
	}
	elsif ($arg =~ /^-o/)
	{
		$output_path = length($arg) > 2 ? substr($arg, 2) : shift @ARGV;
	}
	elsif ($arg =~ /^-I/)
	{
		push @include_path, length($arg) > 2 ? substr($arg, 2) : shift @ARGV;
	}
	elsif ($arg =~ /^--set-version=(.*)$/)
	{
		$major_version = $1;
		die "Version must be in format nn.nn.\n"
		  if !($major_version =~ /^\d+\.\d+$/);
	}
	else
	{
		usage();
	}
}

# Sanity check arguments.
die "No input files.\n"                                     if !@input_files;
die "No include path; you must specify -I at least once.\n" if !@include_path;
die "--set-version must be specified.\n" if !defined $major_version;

# Make sure output_path ends in a slash.
if ($output_path ne '' && substr($output_path, -1) ne '/')
{
	$output_path .= '/';
}

# Open temp files
my $tmpext  = ".tmp$$";
my $bkifile = $output_path . 'postgres.bki';
open BKI, '>', $bkifile . $tmpext
  or die "can't open $bkifile$tmpext: $!";
my $schemafile = $output_path . 'schemapg.h';
open SCHEMAPG, '>', $schemafile . $tmpext
  or die "can't open $schemafile$tmpext: $!";
my $descrfile = $output_path . 'postgres.description';
open DESCR, '>', $descrfile . $tmpext
  or die "can't open $descrfile$tmpext: $!";
my $shdescrfile = $output_path . 'postgres.shdescription';
open SHDESCR, '>', $shdescrfile . $tmpext
  or die "can't open $shdescrfile$tmpext: $!";

# Fetch some special data that we will substitute into the output file.
# CAUTION: be wary about what symbols you substitute into the .bki file here!
# It's okay to substitute things that are expected to be really constant
# within a given Postgres release, such as fixed OIDs.  Do not substitute
# anything that could depend on platform or configuration.  (The right place
# to handle those sorts of things is in initdb.c's bootstrap_template1().)
# NB: make sure that the files used here are known to be part of the .bki
# file's dependencies by src/backend/catalog/Makefile.
my $BOOTSTRAP_SUPERUSERID =
  find_defined_symbol('pg_authid.h', 'BOOTSTRAP_SUPERUSERID');
my $PG_CATALOG_NAMESPACE =
  find_defined_symbol('pg_namespace.h', 'PG_CATALOG_NAMESPACE');

# Read all the input header files into internal data structures
my $catalogs = Catalog::Catalogs(@input_files);

# Generate postgres.bki, postgres.description, and postgres.shdescription

# version marker for .bki file
print BKI "# PostgreSQL $major_version\n";

# vars to hold data needed for schemapg.h
my %schemapg_entries;
my @tables_needing_macros;
our @types;

# produce output, one catalog at a time
foreach my $catname (@{ $catalogs->{names} })
{

	# .bki CREATE command for this catalog
	my $catalog = $catalogs->{$catname};
	print BKI "create $catname $catalog->{relation_oid}"
	  . $catalog->{shared_relation}
	  . $catalog->{bootstrap}
	  . $catalog->{without_oids}
	  . $catalog->{rowtype_oid} . "\n";

	my %bki_attr;
	my @attnames;
	my $first = 1;

	print BKI " (\n";
	foreach my $column (@{ $catalog->{columns} })
	{
		my $attname = $column->{name};
		my $atttype = $column->{type};
		$bki_attr{$attname} = $column;
		push @attnames, $attname;

		if (!$first)
		{
			print BKI " ,\n";
		}
		$first = 0;

		print BKI " $attname = $atttype";

		if (defined $column->{forcenotnull})
		{
			print BKI " FORCE NOT NULL";
		}
		elsif (defined $column->{forcenull})
		{
			print BKI " FORCE NULL";
		}
	}
	print BKI "\n )\n";

   # open it, unless bootstrap case (create bootstrap does this automatically)
	if ($catalog->{bootstrap} eq '')
	{
		print BKI "open $catname\n";
	}

	if (defined $catalog->{data})
	{

		# Ordinary catalog with DATA line(s)
		foreach my $row (@{ $catalog->{data} })
		{

			# substitute constant values we acquired above
			$row->{bki_values} =~ s/\bPGUID\b/$BOOTSTRAP_SUPERUSERID/g;
			$row->{bki_values} =~ s/\bPGNSP\b/$PG_CATALOG_NAMESPACE/g;

			# Save pg_type info for pg_attribute processing below
			if ($catname eq 'pg_type')
			{
				my %type;
				$type{oid} = $row->{oid};
				@type{@attnames} = split /\s+/, $row->{bki_values};
				push @types, \%type;
			}

			# Write to postgres.bki
			my $oid = $row->{oid} ? "OID = $row->{oid} " : '';
			printf BKI "insert %s( %s)\n", $oid, $row->{bki_values};

		   # Write comments to postgres.description and postgres.shdescription
			if (defined $row->{descr})
			{
				printf DESCR "%s\t%s\t0\t%s\n", $row->{oid}, $catname,
				  $row->{descr};
			}
			if (defined $row->{shdescr})
			{
				printf SHDESCR "%s\t%s\t%s\n", $row->{oid}, $catname,
				  $row->{shdescr};
			}
		}
	}
	if ($catname eq 'pg_attribute')
	{

		# For pg_attribute.h, we generate DATA entries ourselves.
		# NB: pg_type.h must come before pg_attribute.h in the input list
		# of catalog names, since we use info from pg_type.h here.
		foreach my $table_name (@{ $catalogs->{names} })
		{
			my $table = $catalogs->{$table_name};

			# Currently, all bootstrapped relations also need schemapg.h
			# entries, so skip if the relation isn't to be in schemapg.h.
			next if $table->{schema_macro} ne 'True';

			$schemapg_entries{$table_name} = [];
			push @tables_needing_macros, $table_name;
			my $is_bootstrap = $table->{bootstrap};

			# Generate entries for user attributes.
			my $attnum       = 0;
			my $priornotnull = 1;
			my @user_attrs   = @{ $table->{columns} };
			foreach my $attr (@user_attrs)
			{
				$attnum++;
				my $row = emit_pgattr_row($table_name, $attr, $priornotnull);
				$row->{attnum}        = $attnum;
				$row->{attstattarget} = '-1';
				$priornotnull &= ($row->{attnotnull} eq 't');

				# If it's bootstrapped, put an entry in postgres.bki.
				if ($is_bootstrap eq ' bootstrap')
				{
					bki_insert($row, @attnames);
				}

				# Store schemapg entries for later.
				$row =
				  emit_schemapg_row($row,
					grep { $bki_attr{$_}{type} eq 'bool' } @attnames);
				push @{ $schemapg_entries{$table_name} }, '{ '
				  . join(
					', ',             grep { defined $_ }
					  map $row->{$_}, @attnames) . ' }';
			}

			# Generate entries for system attributes.
			# We only need postgres.bki entries, not schemapg.h entries.
			if ($is_bootstrap eq ' bootstrap')
			{
				$attnum = 0;
				my @SYS_ATTRS = (
<<<<<<< HEAD
					{ name => 'ctid', type => 'tid' },
					{ name => 'oid', type => 'oid' },
					{ name => 'xmin', type => 'xid' },
					{ name => 'cmin', type=> 'cid' },
					{ name => 'xmax', type=> 'xid' },
					{ name => 'cmax', type => 'cid' },
					{ name => 'tableoid', type => 'oid' }
#PGXC_BEGIN
					,{ name => 'xc_node_id', type => 'int4' }
#PGXC_END
					);
=======
					{ name => 'ctid',     type => 'tid' },
					{ name => 'oid',      type => 'oid' },
					{ name => 'xmin',     type => 'xid' },
					{ name => 'cmin',     type => 'cid' },
					{ name => 'xmax',     type => 'xid' },
					{ name => 'cmax',     type => 'cid' },
					{ name => 'tableoid', type => 'oid' });
>>>>>>> 38d500ac
				foreach my $attr (@SYS_ATTRS)
				{
					$attnum--;
					my $row = emit_pgattr_row($table_name, $attr, 1);
					$row->{attnum}        = $attnum;
					$row->{attstattarget} = '0';

					# some catalogs don't have oids
					next
					  if $table->{without_oids} eq ' without_oids'
						  && $row->{attname} eq 'oid';

					bki_insert($row, @attnames);
				}
			}
		}
	}

	print BKI "close $catname\n";
}

# Any information needed for the BKI that is not contained in a pg_*.h header
# (i.e., not contained in a header with a CATALOG() statement) comes here

# Write out declare toast/index statements
foreach my $declaration (@{ $catalogs->{toasting}->{data} })
{
	print BKI $declaration;
}

foreach my $declaration (@{ $catalogs->{indexing}->{data} })
{
	print BKI $declaration;
}


# Now generate schemapg.h

# Opening boilerplate for schemapg.h
print SCHEMAPG <<EOM;
/*-------------------------------------------------------------------------
 *
 * schemapg.h
 *    Schema_pg_xxx macros for use by relcache.c
 *
 * Portions Copyright (c) 1996-2015, PostgreSQL Global Development Group
 * Portions Copyright (c) 1994, Regents of the University of California
 *
 * NOTES
 *  ******************************
 *  *** DO NOT EDIT THIS FILE! ***
 *  ******************************
 *
 *  It has been GENERATED by $0
 *
 *-------------------------------------------------------------------------
 */
#ifndef SCHEMAPG_H
#define SCHEMAPG_H
EOM

# Emit schemapg declarations
foreach my $table_name (@tables_needing_macros)
{
	print SCHEMAPG "\n#define Schema_$table_name \\\n";
	print SCHEMAPG join ", \\\n", @{ $schemapg_entries{$table_name} };
	print SCHEMAPG "\n";
}

# Closing boilerplate for schemapg.h
print SCHEMAPG "\n#endif /* SCHEMAPG_H */\n";

# We're done emitting data
close BKI;
close SCHEMAPG;
close DESCR;
close SHDESCR;

# Finally, rename the completed files into place.
Catalog::RenameTempFile($bkifile,     $tmpext);
Catalog::RenameTempFile($schemafile,  $tmpext);
Catalog::RenameTempFile($descrfile,   $tmpext);
Catalog::RenameTempFile($shdescrfile, $tmpext);

exit 0;

#################### Subroutines ########################


# Given a system catalog name and a reference to a key-value pair corresponding
# to the name and type of a column, generate a reference to a hash that
# represents a pg_attribute entry.  We must also be told whether preceding
# columns were all not-null.
sub emit_pgattr_row
{
	my ($table_name, $attr, $priornotnull) = @_;
	my $attname = $attr->{name};
	my $atttype = $attr->{type};
	my %row;

	$row{attrelid} = $catalogs->{$table_name}->{relation_oid};
	$row{attname}  = $attname;

	# Adjust type name for arrays: foo[] becomes _foo
	# so we can look it up in pg_type
	if ($atttype =~ /(.+)\[\]$/)
	{
		$atttype = '_' . $1;
	}

	# Copy the type data from pg_type, and add some type-dependent items
	foreach my $type (@types)
	{
		if (defined $type->{typname} && $type->{typname} eq $atttype)
		{
			$row{atttypid}   = $type->{oid};
			$row{attlen}     = $type->{typlen};
			$row{attbyval}   = $type->{typbyval};
			$row{attstorage} = $type->{typstorage};
			$row{attalign}   = $type->{typalign};

			# set attndims if it's an array type
			$row{attndims} = $type->{typcategory} eq 'A' ? '1' : '0';
			$row{attcollation} = $type->{typcollation};

			if (defined $attr->{forcenotnull})
			{
				$row{attnotnull} = 't';
			}
			elsif (defined $attr->{forcenull})
			{
				$row{attnotnull} = 'f';
			}
			elsif ($priornotnull)
			{

				# attnotnull will automatically be set if the type is
				# fixed-width and prior columns are all NOT NULL ---
				# compare DefineAttr in bootstrap.c. oidvector and
				# int2vector are also treated as not-nullable.
				$row{attnotnull} =
				    $type->{typname} eq 'oidvector'   ? 't'
				  : $type->{typname} eq 'int2vector'  ? 't'
				  : $type->{typlen}  eq 'NAMEDATALEN' ? 't'
				  : $type->{typlen} > 0 ? 't'
				  :                       'f';
			}
			else
			{
				$row{attnotnull} = 'f';
			}
			last;
		}
	}

	# Add in default values for pg_attribute
	my %PGATTR_DEFAULTS = (
		attcacheoff   => '-1',
		atttypmod     => '-1',
		atthasdef     => 'f',
		attisdropped  => 'f',
		attislocal    => 't',
		attinhcount   => '0',
		attacl        => '_null_',
		attoptions    => '_null_',
		attfdwoptions => '_null_');
	return { %PGATTR_DEFAULTS, %row };
}

# Write a pg_attribute entry to postgres.bki
sub bki_insert
{
	my $row        = shift;
	my @attnames   = @_;
	my $oid        = $row->{oid} ? "OID = $row->{oid} " : '';
	my $bki_values = join ' ', map $row->{$_}, @attnames;
	printf BKI "insert %s( %s)\n", $oid, $bki_values;
}

# The field values of a Schema_pg_xxx declaration are similar, but not
# quite identical, to the corresponding values in postgres.bki.
sub emit_schemapg_row
{
	my $row        = shift;
	my @bool_attrs = @_;

	# Supply appropriate quoting for these fields.
	$row->{attname}    = q|{"| . $row->{attname} . q|"}|;
	$row->{attstorage} = q|'| . $row->{attstorage} . q|'|;
	$row->{attalign}   = q|'| . $row->{attalign} . q|'|;

	# We don't emit initializers for the variable length fields at all.
	# Only the fixed-size portions of the descriptors are ever used.
	delete $row->{attacl};
	delete $row->{attoptions};
	delete $row->{attfdwoptions};

	# Expand booleans from 'f'/'t' to 'false'/'true'.
	# Some values might be other macros (eg FLOAT4PASSBYVAL), don't change.
	foreach my $attr (@bool_attrs)
	{
		$row->{$attr} =
		    $row->{$attr} eq 't' ? 'true'
		  : $row->{$attr} eq 'f' ? 'false'
		  :                        $row->{$attr};
	}
	return $row;
}

# Find a symbol defined in a particular header file and extract the value.
sub find_defined_symbol
{
	my ($catalog_header, $symbol) = @_;
	for my $path (@include_path)
	{

		# Make sure include path ends in a slash.
		if (substr($path, -1) ne '/')
		{
			$path .= '/';
		}
		my $file = $path . $catalog_header;
		next if !-f $file;
		open(FIND_DEFINED_SYMBOL, '<', $file) || die "$file: $!";
		while (<FIND_DEFINED_SYMBOL>)
		{
			if (/^#define\s+\Q$symbol\E\s+(\S+)/)
			{
				return $1;
			}
		}
		close FIND_DEFINED_SYMBOL;
		die "$file: no definition found for $symbol\n";
	}
	die "$catalog_header: not found in any include directory\n";
}

sub usage
{
	die <<EOM;
Usage: genbki.pl [options] header...

Options:
    -I               path to include files
    -o               output path
    --set-version    PostgreSQL version number for initdb cross-check

genbki.pl generates BKI files from specially formatted
header files.  These BKI files are used to initialize the
postgres template database.

Report bugs to <pgsql-bugs\@postgresql.org>.
EOM
}<|MERGE_RESOLUTION|>--- conflicted
+++ resolved
@@ -242,27 +242,17 @@
 			{
 				$attnum = 0;
 				my @SYS_ATTRS = (
-<<<<<<< HEAD
-					{ name => 'ctid', type => 'tid' },
-					{ name => 'oid', type => 'oid' },
-					{ name => 'xmin', type => 'xid' },
-					{ name => 'cmin', type=> 'cid' },
-					{ name => 'xmax', type=> 'xid' },
-					{ name => 'cmax', type => 'cid' },
-					{ name => 'tableoid', type => 'oid' }
-#PGXC_BEGIN
-					,{ name => 'xc_node_id', type => 'int4' }
-#PGXC_END
-					);
-=======
 					{ name => 'ctid',     type => 'tid' },
 					{ name => 'oid',      type => 'oid' },
 					{ name => 'xmin',     type => 'xid' },
 					{ name => 'cmin',     type => 'cid' },
 					{ name => 'xmax',     type => 'xid' },
 					{ name => 'cmax',     type => 'cid' },
-					{ name => 'tableoid', type => 'oid' });
->>>>>>> 38d500ac
+					{ name => 'tableoid', type => 'oid' }
+#PGXC_BEGIN
+					,{ name => 'xc_node_id', type => 'int4' }
+					);
+#PGXC_END
 				foreach my $attr (@SYS_ATTRS)
 				{
 					$attnum--;

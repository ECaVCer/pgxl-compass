/*-------------------------------------------------------------------------
 *
 * fd.c
 *	  Virtual file descriptor code.
 *
 * Portions Copyright (c) 1996-2015, PostgreSQL Global Development Group
 * Portions Copyright (c) 1994, Regents of the University of California
 *
 * IDENTIFICATION
 *	  src/backend/storage/file/fd.c
 *
 * NOTES:
 *
 * This code manages a cache of 'virtual' file descriptors (VFDs).
 * The server opens many file descriptors for a variety of reasons,
 * including base tables, scratch files (e.g., sort and hash spool
 * files), and random calls to C library routines like system(3); it
 * is quite easy to exceed system limits on the number of open files a
 * single process can have.  (This is around 256 on many modern
 * operating systems, but can be as low as 32 on others.)
 *
 * VFDs are managed as an LRU pool, with actual OS file descriptors
 * being opened and closed as needed.  Obviously, if a routine is
 * opened using these interfaces, all subsequent operations must also
 * be through these interfaces (the File type is not a real file
 * descriptor).
 *
 * For this scheme to work, most (if not all) routines throughout the
 * server should use these interfaces instead of calling the C library
 * routines (e.g., open(2) and fopen(3)) themselves.  Otherwise, we
 * may find ourselves short of real file descriptors anyway.
 *
 * INTERFACE ROUTINES
 *
 * PathNameOpenFile and OpenTemporaryFile are used to open virtual files.
 * A File opened with OpenTemporaryFile is automatically deleted when the
 * File is closed, either explicitly or implicitly at end of transaction or
 * process exit. PathNameOpenFile is intended for files that are held open
 * for a long time, like relation files. It is the caller's responsibility
 * to close them, there is no automatic mechanism in fd.c for that.
 *
 * AllocateFile, AllocateDir, OpenPipeStream and OpenTransientFile are
 * wrappers around fopen(3), opendir(3), popen(3) and open(2), respectively.
 * They behave like the corresponding native functions, except that the handle
 * is registered with the current subtransaction, and will be automatically
 * closed at abort. These are intended mainly for short operations like
 * reading a configuration file; there is a limit on the number of files that
 * can be opened using these functions at any one time.
 *
 * Finally, BasicOpenFile is just a thin wrapper around open() that can
 * release file descriptors in use by the virtual file descriptors if
 * necessary. There is no automatic cleanup of file descriptors returned by
 * BasicOpenFile, it is solely the caller's responsibility to close the file
 * descriptor by calling close(2).
 *
 *-------------------------------------------------------------------------
 */

#include "postgres.h"

#include <sys/file.h>
#include <sys/param.h>
#include <sys/stat.h>
#include <unistd.h>
#include <fcntl.h>
#ifdef HAVE_SYS_RESOURCE_H
#include <sys/resource.h>		/* for getrlimit */
#endif

#include "miscadmin.h"
#include "access/xact.h"
#include "access/xlog.h"
#include "catalog/catalog.h"
#include "catalog/pg_tablespace.h"
#include "pgstat.h"
#include "storage/fd.h"
#include "storage/ipc.h"
#include "utils/guc.h"
#ifdef PGXC
#include "pgxc/pgxc.h"
#endif
#include "utils/resowner_private.h"

<<<<<<< HEAD
=======

/* Define PG_FLUSH_DATA_WORKS if we have an implementation for pg_flush_data */
#if defined(HAVE_SYNC_FILE_RANGE)
#define PG_FLUSH_DATA_WORKS 1
#elif defined(USE_POSIX_FADVISE) && defined(POSIX_FADV_DONTNEED)
#define PG_FLUSH_DATA_WORKS 1
#endif

>>>>>>> 38d500ac
/*
 * We must leave some file descriptors free for system(), the dynamic loader,
 * and other code that tries to open files without consulting fd.c.  This
 * is the number left free.  (While we can be pretty sure we won't get
 * EMFILE, there's never any guarantee that we won't get ENFILE due to
 * other processes chewing up FDs.  So it's a bad idea to try to open files
 * without consulting fd.c.  Nonetheless we cannot control all code.)
 *
 * Because this is just a fixed setting, we are effectively assuming that
 * no such code will leave FDs open over the long term; otherwise the slop
 * is likely to be insufficient.  Note in particular that we expect that
 * loading a shared library does not result in any permanent increase in
 * the number of open files.  (This appears to be true on most if not
 * all platforms as of Feb 2004.)
 */
#define NUM_RESERVED_FDS		10

/*
 * If we have fewer than this many usable FDs after allowing for the reserved
 * ones, choke.
 */
#define FD_MINFREE				10


/*
 * A number of platforms allow individual processes to open many more files
 * than they can really support when *many* processes do the same thing.
 * This GUC parameter lets the DBA limit max_safe_fds to something less than
 * what the postmaster's initial probe suggests will work.
 */
int			max_files_per_process = 1000;

/*
 * Maximum number of file descriptors to open for either VFD entries or
 * AllocateFile/AllocateDir/OpenTransientFile operations.  This is initialized
 * to a conservative value, and remains that way indefinitely in bootstrap or
 * standalone-backend cases.  In normal postmaster operation, the postmaster
 * calls set_max_safe_fds() late in initialization to update the value, and
 * that value is then inherited by forked subprocesses.
 *
 * Note: the value of max_files_per_process is taken into account while
 * setting this variable, and so need not be tested separately.
 */
int			max_safe_fds = 32;	/* default if not changed */


/* Debugging.... */

#ifdef FDDEBUG
#define DO_DB(A) \
	do { \
		int			_do_db_save_errno = errno; \
		A; \
		errno = _do_db_save_errno; \
	} while (0)
#else
#define DO_DB(A) \
	((void) 0)
#endif

#define VFD_CLOSED (-1)

#define FileIsValid(file) \
	((file) > 0 && (file) < (int) SizeVfdCache && VfdCache[file].fileName != NULL)

#define FileIsNotOpen(file) (VfdCache[file].fd == VFD_CLOSED)

#define FileUnknownPos ((off_t) -1)

/* these are the assigned bits in fdstate below: */
#define FD_TEMPORARY		(1 << 0)	/* T = delete when closed */
#define FD_XACT_TEMPORARY	(1 << 1)	/* T = delete at eoXact */

typedef struct vfd
{
	int			fd;				/* current FD, or VFD_CLOSED if none */
	unsigned short fdstate;		/* bitflags for VFD's state */
	ResourceOwner resowner;		/* owner, for automatic cleanup */
	File		nextFree;		/* link to next free VFD, if in freelist */
	File		lruMoreRecently;	/* doubly linked recency-of-use list */
	File		lruLessRecently;
	off_t		seekPos;		/* current logical file position */
	off_t		fileSize;		/* current size of file (0 if not temporary) */
	char	   *fileName;		/* name of file, or NULL for unused VFD */
	/* NB: fileName is malloc'd, and must be free'd when closing the VFD */
	int			fileFlags;		/* open(2) flags for (re)opening the file */
	int			fileMode;		/* mode to pass to open(2) */
} Vfd;

/*
 * Virtual File Descriptor array pointer and size.  This grows as
 * needed.  'File' values are indexes into this array.
 * Note that VfdCache[0] is not a usable VFD, just a list header.
 */
static Vfd *VfdCache;
static Size SizeVfdCache = 0;

/*
 * Number of file descriptors known to be in use by VFD entries.
 */
static int	nfile = 0;

/*
 * Flag to tell whether it's worth scanning VfdCache looking for temp files
 * to close
 */
static bool have_xact_temporary_files = false;

/*
 * Tracks the total size of all temporary files.  Note: when temp_file_limit
 * is being enforced, this cannot overflow since the limit cannot be more
 * than INT_MAX kilobytes.  When not enforcing, it could theoretically
 * overflow, but we don't care.
 */
static uint64 temporary_files_size = 0;

/*
 * List of OS handles opened with AllocateFile, AllocateDir and
 * OpenTransientFile.
 */
typedef enum
{
	AllocateDescFile,
	AllocateDescPipe,
	AllocateDescDir,
	AllocateDescRawFD
} AllocateDescKind;

typedef struct
{
	AllocateDescKind kind;
	SubTransactionId create_subid;
	union
	{
		FILE	   *file;
		DIR		   *dir;
		int			fd;
	}			desc;
} AllocateDesc;

static int	numAllocatedDescs = 0;
static int	maxAllocatedDescs = 0;
static AllocateDesc *allocatedDescs = NULL;

/*
 * Number of temporary files opened during the current session;
 * this is used in generation of tempfile names.
 */
static long tempFileCounter = 0;

/*
 * Array of OIDs of temp tablespaces.  When numTempTableSpaces is -1,
 * this has not been set in the current transaction.
 */
static Oid *tempTableSpaces = NULL;
static int	numTempTableSpaces = -1;
static int	nextTempTableSpace = 0;


/*--------------------
 *
 * Private Routines
 *
 * Delete		   - delete a file from the Lru ring
 * LruDelete	   - remove a file from the Lru ring and close its FD
 * Insert		   - put a file at the front of the Lru ring
 * LruInsert	   - put a file at the front of the Lru ring and open it
 * ReleaseLruFile  - Release an fd by closing the last entry in the Lru ring
 * ReleaseLruFiles - Release fd(s) until we're under the max_safe_fds limit
 * AllocateVfd	   - grab a free (or new) file record (from VfdArray)
 * FreeVfd		   - free a file record
 *
 * The Least Recently Used ring is a doubly linked list that begins and
 * ends on element zero.  Element zero is special -- it doesn't represent
 * a file and its "fd" field always == VFD_CLOSED.  Element zero is just an
 * anchor that shows us the beginning/end of the ring.
 * Only VFD elements that are currently really open (have an FD assigned) are
 * in the Lru ring.  Elements that are "virtually" open can be recognized
 * by having a non-null fileName field.
 *
 * example:
 *
 *	   /--less----\				   /---------\
 *	   v		   \			  v			  \
 *	 #0 --more---> LeastRecentlyUsed --more-\ \
 *	  ^\									| |
 *	   \\less--> MostRecentlyUsedFile	<---/ |
 *		\more---/					 \--less--/
 *
 *--------------------
 */
static void Delete(File file);
static void LruDelete(File file);
static void Insert(File file);
static int	LruInsert(File file);
static bool ReleaseLruFile(void);
static void ReleaseLruFiles(void);
static File AllocateVfd(void);
static void FreeVfd(File file);

static int	FileAccess(File file);
static File OpenTemporaryFileInTablespace(Oid tblspcOid, bool rejectError);
static bool reserveAllocatedDesc(void);
static int	FreeDesc(AllocateDesc *desc);
static struct dirent *ReadDirExtended(DIR *dir, const char *dirname, int elevel);

static void AtProcExit_Files(int code, Datum arg);
static void CleanupTempFiles(bool isProcExit);
static void RemovePgTempFilesInDir(const char *tmpdirname);
static void RemovePgTempRelationFiles(const char *tsdirname);
static void RemovePgTempRelationFilesInDbspace(const char *dbspacedirname);
static bool looks_like_temp_rel_name(const char *name);

static void walkdir(const char *path,
		void (*action) (const char *fname, bool isdir, int elevel),
		bool process_symlinks,
		int elevel);
#ifdef PG_FLUSH_DATA_WORKS
static void pre_sync_fname(const char *fname, bool isdir, int elevel);
#endif
static void fsync_fname_ext(const char *fname, bool isdir, int elevel);


/*
 * pg_fsync --- do fsync with or without writethrough
 */
int
pg_fsync(int fd)
{
	/* #if is to skip the sync_method test if there's no need for it */
#if defined(HAVE_FSYNC_WRITETHROUGH) && !defined(FSYNC_WRITETHROUGH_IS_FSYNC)
	if (sync_method == SYNC_METHOD_FSYNC_WRITETHROUGH)
		return pg_fsync_writethrough(fd);
	else
#endif
		return pg_fsync_no_writethrough(fd);
}


/*
 * pg_fsync_no_writethrough --- same as fsync except does nothing if
 *	enableFsync is off
 */
int
pg_fsync_no_writethrough(int fd)
{
	if (enableFsync)
		return fsync(fd);
	else
		return 0;
}

/*
 * pg_fsync_writethrough
 */
int
pg_fsync_writethrough(int fd)
{
	if (enableFsync)
	{
#ifdef WIN32
		return _commit(fd);
#elif defined(F_FULLFSYNC)
		return (fcntl(fd, F_FULLFSYNC, 0) == -1) ? -1 : 0;
#else
		errno = ENOSYS;
		return -1;
#endif
	}
	else
		return 0;
}

/*
 * pg_fdatasync --- same as fdatasync except does nothing if enableFsync is off
 *
 * Not all platforms have fdatasync; treat as fsync if not available.
 */
int
pg_fdatasync(int fd)
{
	if (enableFsync)
	{
#ifdef HAVE_FDATASYNC
		return fdatasync(fd);
#else
		return fsync(fd);
#endif
	}
	else
		return 0;
}

/*
 * pg_flush_data --- advise OS that the data described won't be needed soon
 *
 * Not all platforms have sync_file_range or posix_fadvise; treat as no-op
 * if not available.  Also, treat as no-op if enableFsync is off; this is
 * because the call isn't free, and some platforms such as Linux will actually
 * block the requestor until the write is scheduled.
 */
int
pg_flush_data(int fd, off_t offset, off_t amount)
{
#ifdef PG_FLUSH_DATA_WORKS
	if (enableFsync)
	{
#if defined(HAVE_SYNC_FILE_RANGE)
		return sync_file_range(fd, offset, amount, SYNC_FILE_RANGE_WRITE);
#elif defined(USE_POSIX_FADVISE) && defined(POSIX_FADV_DONTNEED)
		return posix_fadvise(fd, offset, amount, POSIX_FADV_DONTNEED);
#else
#error PG_FLUSH_DATA_WORKS should not have been defined
#endif
	}
#endif
	return 0;
}


/*
 * fsync_fname -- fsync a file or directory, handling errors properly
 *
 * Try to fsync a file or directory. When doing the latter, ignore errors that
 * indicate the OS just doesn't allow/require fsyncing directories.
 */
void
fsync_fname(char *fname, bool isdir)
{
	int			fd;
	int			returncode;

	/*
	 * Some OSs require directories to be opened read-only whereas other
	 * systems don't allow us to fsync files opened read-only; so we need both
	 * cases here
	 */
	if (!isdir)
		fd = OpenTransientFile(fname,
							   O_RDWR | PG_BINARY,
							   S_IRUSR | S_IWUSR);
	else
		fd = OpenTransientFile(fname,
							   O_RDONLY | PG_BINARY,
							   S_IRUSR | S_IWUSR);

	/*
	 * Some OSs don't allow us to open directories at all (Windows returns
	 * EACCES)
	 */
	if (fd < 0 && isdir && (errno == EISDIR || errno == EACCES))
		return;

	else if (fd < 0)
		ereport(ERROR,
				(errcode_for_file_access(),
				 errmsg("could not open file \"%s\": %m", fname)));

	returncode = pg_fsync(fd);

	/* Some OSs don't allow us to fsync directories at all */
	if (returncode != 0 && isdir && errno == EBADF)
	{
		CloseTransientFile(fd);
		return;
	}

	if (returncode != 0)
		ereport(ERROR,
				(errcode_for_file_access(),
				 errmsg("could not fsync file \"%s\": %m", fname)));

	CloseTransientFile(fd);
}


/*
 * InitFileAccess --- initialize this module during backend startup
 *
 * This is called during either normal or standalone backend start.
 * It is *not* called in the postmaster.
 */
void
InitFileAccess(void)
{
	Assert(SizeVfdCache == 0);	/* call me only once */

	/* initialize cache header entry */
	VfdCache = (Vfd *) malloc(sizeof(Vfd));
	if (VfdCache == NULL)
		ereport(FATAL,
				(errcode(ERRCODE_OUT_OF_MEMORY),
				 errmsg("out of memory")));

	MemSet((char *) &(VfdCache[0]), 0, sizeof(Vfd));
	VfdCache->fd = VFD_CLOSED;

	SizeVfdCache = 1;

	/* register proc-exit hook to ensure temp files are dropped at exit */
	on_proc_exit(AtProcExit_Files, 0);
}

/*
 * count_usable_fds --- count how many FDs the system will let us open,
 *		and estimate how many are already open.
 *
 * We stop counting if usable_fds reaches max_to_probe.  Note: a small
 * value of max_to_probe might result in an underestimate of already_open;
 * we must fill in any "gaps" in the set of used FDs before the calculation
 * of already_open will give the right answer.  In practice, max_to_probe
 * of a couple of dozen should be enough to ensure good results.
 *
 * We assume stdin (FD 0) is available for dup'ing
 */
static void
count_usable_fds(int max_to_probe, int *usable_fds, int *already_open)
{
	int		   *fd;
	int			size;
	int			used = 0;
	int			highestfd = 0;
	int			j;

#ifdef HAVE_GETRLIMIT
	struct rlimit rlim;
	int			getrlimit_status;
#endif

	size = 1024;
	fd = (int *) palloc(size * sizeof(int));

#ifdef HAVE_GETRLIMIT
#ifdef RLIMIT_NOFILE			/* most platforms use RLIMIT_NOFILE */
	getrlimit_status = getrlimit(RLIMIT_NOFILE, &rlim);
#else							/* but BSD doesn't ... */
	getrlimit_status = getrlimit(RLIMIT_OFILE, &rlim);
#endif   /* RLIMIT_NOFILE */
	if (getrlimit_status != 0)
		ereport(WARNING, (errmsg("getrlimit failed: %m")));
#endif   /* HAVE_GETRLIMIT */

	/* dup until failure or probe limit reached */
	for (;;)
	{
		int			thisfd;

#ifdef HAVE_GETRLIMIT

		/*
		 * don't go beyond RLIMIT_NOFILE; causes irritating kernel logs on
		 * some platforms
		 */
		if (getrlimit_status == 0 && highestfd >= rlim.rlim_cur - 1)
			break;
#endif

		thisfd = dup(0);
		if (thisfd < 0)
		{
			/* Expect EMFILE or ENFILE, else it's fishy */
			if (errno != EMFILE && errno != ENFILE)
				elog(WARNING, "dup(0) failed after %d successes: %m", used);
			break;
		}

		if (used >= size)
		{
			size *= 2;
			fd = (int *) repalloc(fd, size * sizeof(int));
		}
		fd[used++] = thisfd;

		if (highestfd < thisfd)
			highestfd = thisfd;

		if (used >= max_to_probe)
			break;
	}

	/* release the files we opened */
	for (j = 0; j < used; j++)
		close(fd[j]);

	pfree(fd);

	/*
	 * Return results.  usable_fds is just the number of successful dups. We
	 * assume that the system limit is highestfd+1 (remember 0 is a legal FD
	 * number) and so already_open is highestfd+1 - usable_fds.
	 */
	*usable_fds = used;
	*already_open = highestfd + 1 - used;
}

/*
 * set_max_safe_fds
 *		Determine number of filedescriptors that fd.c is allowed to use
 */
void
set_max_safe_fds(void)
{
	int			usable_fds;
	int			already_open;

	/*----------
	 * We want to set max_safe_fds to
	 *			MIN(usable_fds, max_files_per_process - already_open)
	 * less the slop factor for files that are opened without consulting
	 * fd.c.  This ensures that we won't exceed either max_files_per_process
	 * or the experimentally-determined EMFILE limit.
	 *----------
	 */
	count_usable_fds(max_files_per_process,
					 &usable_fds, &already_open);

	max_safe_fds = Min(usable_fds, max_files_per_process - already_open);

	/*
	 * Take off the FDs reserved for system() etc.
	 */
	max_safe_fds -= NUM_RESERVED_FDS;

	/*
	 * Make sure we still have enough to get by.
	 */
	if (max_safe_fds < FD_MINFREE)
		ereport(FATAL,
				(errcode(ERRCODE_INSUFFICIENT_RESOURCES),
				 errmsg("insufficient file descriptors available to start server process"),
				 errdetail("System allows %d, we need at least %d.",
						   max_safe_fds + NUM_RESERVED_FDS,
						   FD_MINFREE + NUM_RESERVED_FDS)));

	elog(DEBUG2, "max_safe_fds = %d, usable_fds = %d, already_open = %d",
		 max_safe_fds, usable_fds, already_open);
}

/*
 * BasicOpenFile --- same as open(2) except can free other FDs if needed
 *
 * This is exported for use by places that really want a plain kernel FD,
 * but need to be proof against running out of FDs.  Once an FD has been
 * successfully returned, it is the caller's responsibility to ensure that
 * it will not be leaked on ereport()!	Most users should *not* call this
 * routine directly, but instead use the VFD abstraction level, which
 * provides protection against descriptor leaks as well as management of
 * files that need to be open for more than a short period of time.
 *
 * Ideally this should be the *only* direct call of open() in the backend.
 * In practice, the postmaster calls open() directly, and there are some
 * direct open() calls done early in backend startup.  Those are OK since
 * this module wouldn't have any open files to close at that point anyway.
 */
int
BasicOpenFile(FileName fileName, int fileFlags, int fileMode)
{
	int			fd;

tryAgain:
	fd = open(fileName, fileFlags, fileMode);

	if (fd >= 0)
		return fd;				/* success! */

	if (errno == EMFILE || errno == ENFILE)
	{
		int			save_errno = errno;

		ereport(LOG,
				(errcode(ERRCODE_INSUFFICIENT_RESOURCES),
				 errmsg("out of file descriptors: %m; release and retry")));
		errno = 0;
		if (ReleaseLruFile())
			goto tryAgain;
		errno = save_errno;
	}

	return -1;					/* failure */
}

#if defined(FDDEBUG)

static void
_dump_lru(void)
{
	int			mru = VfdCache[0].lruLessRecently;
	Vfd		   *vfdP = &VfdCache[mru];
	char		buf[2048];

	snprintf(buf, sizeof(buf), "LRU: MOST %d ", mru);
	while (mru != 0)
	{
		mru = vfdP->lruLessRecently;
		vfdP = &VfdCache[mru];
		snprintf(buf + strlen(buf), sizeof(buf) - strlen(buf), "%d ", mru);
	}
	snprintf(buf + strlen(buf), sizeof(buf) - strlen(buf), "LEAST");
	elog(LOG, "%s", buf);
}
#endif   /* FDDEBUG */

static void
Delete(File file)
{
	Vfd		   *vfdP;

	Assert(file != 0);

	DO_DB(elog(LOG, "Delete %d (%s)",
			   file, VfdCache[file].fileName));
	DO_DB(_dump_lru());

	vfdP = &VfdCache[file];

	VfdCache[vfdP->lruLessRecently].lruMoreRecently = vfdP->lruMoreRecently;
	VfdCache[vfdP->lruMoreRecently].lruLessRecently = vfdP->lruLessRecently;

	DO_DB(_dump_lru());
}

static void
LruDelete(File file)
{
	Vfd		   *vfdP;

	Assert(file != 0);

	DO_DB(elog(LOG, "LruDelete %d (%s)",
			   file, VfdCache[file].fileName));

	vfdP = &VfdCache[file];

	/* delete the vfd record from the LRU ring */
	Delete(file);

	/* save the seek position */
	vfdP->seekPos = lseek(vfdP->fd, (off_t) 0, SEEK_CUR);
	Assert(vfdP->seekPos != (off_t) -1);

	/* close the file */
	if (close(vfdP->fd))
		elog(ERROR, "could not close file \"%s\": %m", vfdP->fileName);

	--nfile;
	vfdP->fd = VFD_CLOSED;
}

static void
Insert(File file)
{
	Vfd		   *vfdP;

	Assert(file != 0);

	DO_DB(elog(LOG, "Insert %d (%s)",
			   file, VfdCache[file].fileName));
	DO_DB(_dump_lru());

	vfdP = &VfdCache[file];

	vfdP->lruMoreRecently = 0;
	vfdP->lruLessRecently = VfdCache[0].lruLessRecently;
	VfdCache[0].lruLessRecently = file;
	VfdCache[vfdP->lruLessRecently].lruMoreRecently = file;

	DO_DB(_dump_lru());
}

/* returns 0 on success, -1 on re-open failure (with errno set) */
static int
LruInsert(File file)
{
	Vfd		   *vfdP;

	Assert(file != 0);

	DO_DB(elog(LOG, "LruInsert %d (%s)",
			   file, VfdCache[file].fileName));

	vfdP = &VfdCache[file];

	if (FileIsNotOpen(file))
	{
		/* Close excess kernel FDs. */
		ReleaseLruFiles();

		/*
		 * The open could still fail for lack of file descriptors, eg due to
		 * overall system file table being full.  So, be prepared to release
		 * another FD if necessary...
		 */
		vfdP->fd = BasicOpenFile(vfdP->fileName, vfdP->fileFlags,
								 vfdP->fileMode);
		if (vfdP->fd < 0)
		{
			DO_DB(elog(LOG, "RE_OPEN FAILED: %d", errno));
			return -1;
		}
		else
		{
			DO_DB(elog(LOG, "RE_OPEN SUCCESS"));
			++nfile;
		}

		/* seek to the right position */
		if (vfdP->seekPos != (off_t) 0)
		{
			off_t returnValue PG_USED_FOR_ASSERTS_ONLY;

			returnValue = lseek(vfdP->fd, vfdP->seekPos, SEEK_SET);
			Assert(returnValue != (off_t) -1);
		}
	}

	/*
	 * put it at the head of the Lru ring
	 */

	Insert(file);

	return 0;
}

/*
 * Release one kernel FD by closing the least-recently-used VFD.
 */
static bool
ReleaseLruFile(void)
{
	DO_DB(elog(LOG, "ReleaseLruFile. Opened %d", nfile));

	if (nfile > 0)
	{
		/*
		 * There are opened files and so there should be at least one used vfd
		 * in the ring.
		 */
		Assert(VfdCache[0].lruMoreRecently != 0);
		LruDelete(VfdCache[0].lruMoreRecently);
		return true;			/* freed a file */
	}
	return false;				/* no files available to free */
}

/*
 * Release kernel FDs as needed to get under the max_safe_fds limit.
 * After calling this, it's OK to try to open another file.
 */
static void
ReleaseLruFiles(void)
{
	while (nfile + numAllocatedDescs >= max_safe_fds)
	{
		if (!ReleaseLruFile())
			break;
	}
}

static File
AllocateVfd(void)
{
	Index		i;
	File		file;

	DO_DB(elog(LOG, "AllocateVfd. Size %zu", SizeVfdCache));

	Assert(SizeVfdCache > 0);	/* InitFileAccess not called? */

	if (VfdCache[0].nextFree == 0)
	{
		/*
		 * The free list is empty so it is time to increase the size of the
		 * array.  We choose to double it each time this happens. However,
		 * there's not much point in starting *real* small.
		 */
		Size		newCacheSize = SizeVfdCache * 2;
		Vfd		   *newVfdCache;

		if (newCacheSize < 32)
			newCacheSize = 32;

		/*
		 * Be careful not to clobber VfdCache ptr if realloc fails.
		 */
		newVfdCache = (Vfd *) realloc(VfdCache, sizeof(Vfd) * newCacheSize);
		if (newVfdCache == NULL)
			ereport(ERROR,
					(errcode(ERRCODE_OUT_OF_MEMORY),
					 errmsg("out of memory")));
		VfdCache = newVfdCache;

		/*
		 * Initialize the new entries and link them into the free list.
		 */
		for (i = SizeVfdCache; i < newCacheSize; i++)
		{
			MemSet((char *) &(VfdCache[i]), 0, sizeof(Vfd));
			VfdCache[i].nextFree = i + 1;
			VfdCache[i].fd = VFD_CLOSED;
		}
		VfdCache[newCacheSize - 1].nextFree = 0;
		VfdCache[0].nextFree = SizeVfdCache;

		/*
		 * Record the new size
		 */
		SizeVfdCache = newCacheSize;
	}

	file = VfdCache[0].nextFree;

	VfdCache[0].nextFree = VfdCache[file].nextFree;

	return file;
}

static void
FreeVfd(File file)
{
	Vfd		   *vfdP = &VfdCache[file];

	DO_DB(elog(LOG, "FreeVfd: %d (%s)",
			   file, vfdP->fileName ? vfdP->fileName : ""));

	if (vfdP->fileName != NULL)
	{
		free(vfdP->fileName);
		vfdP->fileName = NULL;
	}
	vfdP->fdstate = 0x0;

	vfdP->nextFree = VfdCache[0].nextFree;
	VfdCache[0].nextFree = file;
}

/* returns 0 on success, -1 on re-open failure (with errno set) */
static int
FileAccess(File file)
{
	int			returnValue;

	DO_DB(elog(LOG, "FileAccess %d (%s)",
			   file, VfdCache[file].fileName));

	/*
	 * Is the file open?  If not, open it and put it at the head of the LRU
	 * ring (possibly closing the least recently used file to get an FD).
	 */

	if (FileIsNotOpen(file))
	{
		returnValue = LruInsert(file);
		if (returnValue != 0)
			return returnValue;
	}
	else if (VfdCache[0].lruLessRecently != file)
	{
		/*
		 * We now know that the file is open and that it is not the last one
		 * accessed, so we need to move it to the head of the Lru ring.
		 */

		Delete(file);
		Insert(file);
	}

	return 0;
}

/*
 *	Called when we get a shared invalidation message on some relation.
 */
#ifdef NOT_USED
void
FileInvalidate(File file)
{
	Assert(FileIsValid(file));
	if (!FileIsNotOpen(file))
		LruDelete(file);
}
#endif

/*
 * open a file in an arbitrary directory
 *
 * NB: if the passed pathname is relative (which it usually is),
 * it will be interpreted relative to the process' working directory
 * (which should always be $PGDATA when this code is running).
 */
File
PathNameOpenFile(FileName fileName, int fileFlags, int fileMode)
{
	char	   *fnamecopy;
	File		file;
	Vfd		   *vfdP;

	DO_DB(elog(LOG, "PathNameOpenFile: %s %x %o",
			   fileName, fileFlags, fileMode));

	/*
	 * We need a malloc'd copy of the file name; fail cleanly if no room.
	 */
	fnamecopy = strdup(fileName);
	if (fnamecopy == NULL)
		ereport(ERROR,
				(errcode(ERRCODE_OUT_OF_MEMORY),
				 errmsg("out of memory")));

	file = AllocateVfd();
	vfdP = &VfdCache[file];

	/* Close excess kernel FDs. */
	ReleaseLruFiles();

	vfdP->fd = BasicOpenFile(fileName, fileFlags, fileMode);

	if (vfdP->fd < 0)
	{
		int			save_errno = errno;

		FreeVfd(file);
		free(fnamecopy);
		errno = save_errno;
		return -1;
	}
	++nfile;
	DO_DB(elog(LOG, "PathNameOpenFile: success %d",
			   vfdP->fd));

	Insert(file);

	vfdP->fileName = fnamecopy;
	/* Saved flags are adjusted to be OK for re-opening file */
	vfdP->fileFlags = fileFlags & ~(O_CREAT | O_TRUNC | O_EXCL);
	vfdP->fileMode = fileMode;
	vfdP->seekPos = 0;
	vfdP->fileSize = 0;
	vfdP->fdstate = 0x0;
	vfdP->resowner = NULL;

	return file;
}

/*
 * Open a temporary file that will disappear when we close it.
 *
 * This routine takes care of generating an appropriate tempfile name.
 * There's no need to pass in fileFlags or fileMode either, since only
 * one setting makes any sense for a temp file.
 *
 * Unless interXact is true, the file is remembered by CurrentResourceOwner
 * to ensure it's closed and deleted when it's no longer needed, typically at
 * the end-of-transaction. In most cases, you don't want temporary files to
 * outlive the transaction that created them, so this should be false -- but
 * if you need "somewhat" temporary storage, this might be useful. In either
 * case, the file is removed when the File is explicitly closed.
 */
File
OpenTemporaryFile(bool interXact)
{
	File		file = 0;

	/*
	 * If some temp tablespace(s) have been given to us, try to use the next
	 * one.  If a given tablespace can't be found, we silently fall back to
	 * the database's default tablespace.
	 *
	 * BUT: if the temp file is slated to outlive the current transaction,
	 * force it into the database's default tablespace, so that it will not
	 * pose a threat to possible tablespace drop attempts.
	 */
	if (numTempTableSpaces > 0 && !interXact)
	{
		Oid			tblspcOid = GetNextTempTableSpace();

		if (OidIsValid(tblspcOid))
			file = OpenTemporaryFileInTablespace(tblspcOid, false);
	}

	/*
	 * If not, or if tablespace is bad, create in database's default
	 * tablespace.  MyDatabaseTableSpace should normally be set before we get
	 * here, but just in case it isn't, fall back to pg_default tablespace.
	 */
	if (file <= 0)
		file = OpenTemporaryFileInTablespace(MyDatabaseTableSpace ?
											 MyDatabaseTableSpace :
											 DEFAULTTABLESPACE_OID,
											 true);

	/* Mark it for deletion at close */
	VfdCache[file].fdstate |= FD_TEMPORARY;

	/* Register it with the current resource owner */
	if (!interXact)
	{
		VfdCache[file].fdstate |= FD_XACT_TEMPORARY;

		ResourceOwnerEnlargeFiles(CurrentResourceOwner);
		ResourceOwnerRememberFile(CurrentResourceOwner, file);
		VfdCache[file].resowner = CurrentResourceOwner;

		/* ensure cleanup happens at eoxact */
		have_xact_temporary_files = true;
	}

	return file;
}

/*
 * Open a temporary file in a specific tablespace.
 * Subroutine for OpenTemporaryFile, which see for details.
 */
static File
OpenTemporaryFileInTablespace(Oid tblspcOid, bool rejectError)
{
	char		tempdirpath[MAXPGPATH];
	char		tempfilepath[MAXPGPATH];
	File		file;

	/*
	 * Identify the tempfile directory for this tablespace.
	 *
	 * If someone tries to specify pg_global, use pg_default instead.
	 */
	if (tblspcOid == DEFAULTTABLESPACE_OID ||
		tblspcOid == GLOBALTABLESPACE_OID)
	{
		/* The default tablespace is {datadir}/base */
		snprintf(tempdirpath, sizeof(tempdirpath), "base/%s",
				 PG_TEMP_FILES_DIR);
	}
	else
	{
		/* All other tablespaces are accessed via symlinks */
#ifdef PGXC
		/* Postgres-XC tablespaces include node name in path */
		snprintf(tempdirpath, sizeof(tempdirpath), "pg_tblspc/%u/%s_%s/%s",
				 tblspcOid, TABLESPACE_VERSION_DIRECTORY, PGXCNodeName, PG_TEMP_FILES_DIR);
#else
		snprintf(tempdirpath, sizeof(tempdirpath), "pg_tblspc/%u/%s/%s",
				 tblspcOid, TABLESPACE_VERSION_DIRECTORY, PG_TEMP_FILES_DIR);
#endif
	}

	/*
	 * Generate a tempfile name that should be unique within the current
	 * database instance.
	 */
	snprintf(tempfilepath, sizeof(tempfilepath), "%s/%s%d.%ld",
			 tempdirpath, PG_TEMP_FILE_PREFIX, MyProcPid, tempFileCounter++);

	/*
	 * Open the file.  Note: we don't use O_EXCL, in case there is an orphaned
	 * temp file that can be reused.
	 */
	file = PathNameOpenFile(tempfilepath,
							O_RDWR | O_CREAT | O_TRUNC | PG_BINARY,
							0600);
	if (file <= 0)
	{
		/*
		 * We might need to create the tablespace's tempfile directory, if no
		 * one has yet done so.
		 *
		 * Don't check for error from mkdir; it could fail if someone else
		 * just did the same thing.  If it doesn't work then we'll bomb out on
		 * the second create attempt, instead.
		 */
		mkdir(tempdirpath, S_IRWXU);

		file = PathNameOpenFile(tempfilepath,
								O_RDWR | O_CREAT | O_TRUNC | PG_BINARY,
								0600);
		if (file <= 0 && rejectError)
			elog(ERROR, "could not create temporary file \"%s\": %m",
				 tempfilepath);
	}

	return file;
}

/*
 * close a file when done with it
 */
void
FileClose(File file)
{
	Vfd		   *vfdP;

	Assert(FileIsValid(file));

	DO_DB(elog(LOG, "FileClose: %d (%s)",
			   file, VfdCache[file].fileName));

	vfdP = &VfdCache[file];

	if (!FileIsNotOpen(file))
	{
		/* remove the file from the lru ring */
		Delete(file);

		/* close the file */
		if (close(vfdP->fd))
			elog(ERROR, "could not close file \"%s\": %m", vfdP->fileName);

		--nfile;
		vfdP->fd = VFD_CLOSED;
	}

	/*
	 * Delete the file if it was temporary, and make a log entry if wanted
	 */
	if (vfdP->fdstate & FD_TEMPORARY)
	{
		struct stat filestats;
		int			stat_errno;

		/*
		 * If we get an error, as could happen within the ereport/elog calls,
		 * we'll come right back here during transaction abort.  Reset the
		 * flag to ensure that we can't get into an infinite loop.  This code
		 * is arranged to ensure that the worst-case consequence is failing to
		 * emit log message(s), not failing to attempt the unlink.
		 */
		vfdP->fdstate &= ~FD_TEMPORARY;

		/* Subtract its size from current usage (do first in case of error) */
		temporary_files_size -= vfdP->fileSize;
		vfdP->fileSize = 0;

		/* first try the stat() */
		if (stat(vfdP->fileName, &filestats))
			stat_errno = errno;
		else
			stat_errno = 0;

		/* in any case do the unlink */
		if (unlink(vfdP->fileName))
			elog(LOG, "could not unlink file \"%s\": %m", vfdP->fileName);

		/* and last report the stat results */
		if (stat_errno == 0)
		{
			pgstat_report_tempfile(filestats.st_size);

			if (log_temp_files >= 0)
			{
				if ((filestats.st_size / 1024) >= log_temp_files)
					ereport(LOG,
							(errmsg("temporary file: path \"%s\", size %lu",
									vfdP->fileName,
									(unsigned long) filestats.st_size)));
			}
		}
		else
		{
			errno = stat_errno;
			elog(LOG, "could not stat file \"%s\": %m", vfdP->fileName);
		}
	}

	/* Unregister it from the resource owner */
	if (vfdP->resowner)
		ResourceOwnerForgetFile(vfdP->resowner, file);

	/*
	 * Return the Vfd slot to the free list
	 */
	FreeVfd(file);
}

/*
 * FilePrefetch - initiate asynchronous read of a given range of the file.
 * The logical seek position is unaffected.
 *
 * Currently the only implementation of this function is using posix_fadvise
 * which is the simplest standardized interface that accomplishes this.
 * We could add an implementation using libaio in the future; but note that
 * this API is inappropriate for libaio, which wants to have a buffer provided
 * to read into.
 */
int
FilePrefetch(File file, off_t offset, int amount)
{
#if defined(USE_POSIX_FADVISE) && defined(POSIX_FADV_WILLNEED)
	int			returnCode;

	Assert(FileIsValid(file));

	DO_DB(elog(LOG, "FilePrefetch: %d (%s) " INT64_FORMAT " %d",
			   file, VfdCache[file].fileName,
			   (int64) offset, amount));

	returnCode = FileAccess(file);
	if (returnCode < 0)
		return returnCode;

	returnCode = posix_fadvise(VfdCache[file].fd, offset, amount,
							   POSIX_FADV_WILLNEED);

	return returnCode;
#else
	Assert(FileIsValid(file));
	return 0;
#endif
}

int
FileRead(File file, char *buffer, int amount)
{
	int			returnCode;

	Assert(FileIsValid(file));

	DO_DB(elog(LOG, "FileRead: %d (%s) " INT64_FORMAT " %d %p",
			   file, VfdCache[file].fileName,
			   (int64) VfdCache[file].seekPos,
			   amount, buffer));

	returnCode = FileAccess(file);
	if (returnCode < 0)
		return returnCode;

retry:
	returnCode = read(VfdCache[file].fd, buffer, amount);

	if (returnCode >= 0)
		VfdCache[file].seekPos += returnCode;
	else
	{
		/*
		 * Windows may run out of kernel buffers and return "Insufficient
		 * system resources" error.  Wait a bit and retry to solve it.
		 *
		 * It is rumored that EINTR is also possible on some Unix filesystems,
		 * in which case immediate retry is indicated.
		 */
#ifdef WIN32
		DWORD		error = GetLastError();

		switch (error)
		{
			case ERROR_NO_SYSTEM_RESOURCES:
				pg_usleep(1000L);
				errno = EINTR;
				break;
			default:
				_dosmaperr(error);
				break;
		}
#endif
		/* OK to retry if interrupted */
		if (errno == EINTR)
			goto retry;

		/* Trouble, so assume we don't know the file position anymore */
		VfdCache[file].seekPos = FileUnknownPos;
	}

	return returnCode;
}

int
FileWrite(File file, char *buffer, int amount)
{
	int			returnCode;

	Assert(FileIsValid(file));

	DO_DB(elog(LOG, "FileWrite: %d (%s) " INT64_FORMAT " %d %p",
			   file, VfdCache[file].fileName,
			   (int64) VfdCache[file].seekPos,
			   amount, buffer));

	returnCode = FileAccess(file);
	if (returnCode < 0)
		return returnCode;

	/*
	 * If enforcing temp_file_limit and it's a temp file, check to see if the
	 * write would overrun temp_file_limit, and throw error if so.  Note: it's
	 * really a modularity violation to throw error here; we should set errno
	 * and return -1.  However, there's no way to report a suitable error
	 * message if we do that.  All current callers would just throw error
	 * immediately anyway, so this is safe at present.
	 */
	if (temp_file_limit >= 0 && (VfdCache[file].fdstate & FD_TEMPORARY))
	{
		off_t		newPos = VfdCache[file].seekPos + amount;

		if (newPos > VfdCache[file].fileSize)
		{
			uint64		newTotal = temporary_files_size;

			newTotal += newPos - VfdCache[file].fileSize;
			if (newTotal > (uint64) temp_file_limit * (uint64) 1024)
				ereport(ERROR,
						(errcode(ERRCODE_CONFIGURATION_LIMIT_EXCEEDED),
				 errmsg("temporary file size exceeds temp_file_limit (%dkB)",
						temp_file_limit)));
		}
	}

retry:
	errno = 0;
	returnCode = write(VfdCache[file].fd, buffer, amount);

	/* if write didn't set errno, assume problem is no disk space */
	if (returnCode != amount && errno == 0)
		errno = ENOSPC;

	if (returnCode >= 0)
	{
		VfdCache[file].seekPos += returnCode;

		/* maintain fileSize and temporary_files_size if it's a temp file */
		if (VfdCache[file].fdstate & FD_TEMPORARY)
		{
			off_t		newPos = VfdCache[file].seekPos;

			if (newPos > VfdCache[file].fileSize)
			{
				temporary_files_size += newPos - VfdCache[file].fileSize;
				VfdCache[file].fileSize = newPos;
			}
		}
	}
	else
	{
		/*
		 * See comments in FileRead()
		 */
#ifdef WIN32
		DWORD		error = GetLastError();

		switch (error)
		{
			case ERROR_NO_SYSTEM_RESOURCES:
				pg_usleep(1000L);
				errno = EINTR;
				break;
			default:
				_dosmaperr(error);
				break;
		}
#endif
		/* OK to retry if interrupted */
		if (errno == EINTR)
			goto retry;

		/* Trouble, so assume we don't know the file position anymore */
		VfdCache[file].seekPos = FileUnknownPos;
	}

	return returnCode;
}

int
FileSync(File file)
{
	int			returnCode;

	Assert(FileIsValid(file));

	DO_DB(elog(LOG, "FileSync: %d (%s)",
			   file, VfdCache[file].fileName));

	returnCode = FileAccess(file);
	if (returnCode < 0)
		return returnCode;

	return pg_fsync(VfdCache[file].fd);
}

off_t
FileSeek(File file, off_t offset, int whence)
{
	int			returnCode;

	Assert(FileIsValid(file));

	DO_DB(elog(LOG, "FileSeek: %d (%s) " INT64_FORMAT " " INT64_FORMAT " %d",
			   file, VfdCache[file].fileName,
			   (int64) VfdCache[file].seekPos,
			   (int64) offset, whence));

	if (FileIsNotOpen(file))
	{
		switch (whence)
		{
			case SEEK_SET:
				if (offset < 0)
					elog(ERROR, "invalid seek offset: " INT64_FORMAT,
						 (int64) offset);
				VfdCache[file].seekPos = offset;
				break;
			case SEEK_CUR:
				VfdCache[file].seekPos += offset;
				break;
			case SEEK_END:
				returnCode = FileAccess(file);
				if (returnCode < 0)
					return returnCode;
				VfdCache[file].seekPos = lseek(VfdCache[file].fd,
											   offset, whence);
				break;
			default:
				elog(ERROR, "invalid whence: %d", whence);
				break;
		}
	}
	else
	{
		switch (whence)
		{
			case SEEK_SET:
				if (offset < 0)
					elog(ERROR, "invalid seek offset: " INT64_FORMAT,
						 (int64) offset);
				if (VfdCache[file].seekPos != offset)
					VfdCache[file].seekPos = lseek(VfdCache[file].fd,
												   offset, whence);
				break;
			case SEEK_CUR:
				if (offset != 0 || VfdCache[file].seekPos == FileUnknownPos)
					VfdCache[file].seekPos = lseek(VfdCache[file].fd,
												   offset, whence);
				break;
			case SEEK_END:
				VfdCache[file].seekPos = lseek(VfdCache[file].fd,
											   offset, whence);
				break;
			default:
				elog(ERROR, "invalid whence: %d", whence);
				break;
		}
	}
	return VfdCache[file].seekPos;
}

/*
 * XXX not actually used but here for completeness
 */
#ifdef NOT_USED
off_t
FileTell(File file)
{
	Assert(FileIsValid(file));
	DO_DB(elog(LOG, "FileTell %d (%s)",
			   file, VfdCache[file].fileName));
	return VfdCache[file].seekPos;
}
#endif

int
FileTruncate(File file, off_t offset)
{
	int			returnCode;

	Assert(FileIsValid(file));

	DO_DB(elog(LOG, "FileTruncate %d (%s)",
			   file, VfdCache[file].fileName));

	returnCode = FileAccess(file);
	if (returnCode < 0)
		return returnCode;

	returnCode = ftruncate(VfdCache[file].fd, offset);

	if (returnCode == 0 && VfdCache[file].fileSize > offset)
	{
		/* adjust our state for truncation of a temp file */
		Assert(VfdCache[file].fdstate & FD_TEMPORARY);
		temporary_files_size -= VfdCache[file].fileSize - offset;
		VfdCache[file].fileSize = offset;
	}

	return returnCode;
}

/*
 * Return the pathname associated with an open file.
 *
 * The returned string points to an internal buffer, which is valid until
 * the file is closed.
 */
char *
FilePathName(File file)
{
	Assert(FileIsValid(file));

	return VfdCache[file].fileName;
}


/*
 * Make room for another allocatedDescs[] array entry if needed and possible.
 * Returns true if an array element is available.
 */
static bool
reserveAllocatedDesc(void)
{
	AllocateDesc *newDescs;
	int			newMax;

	/* Quick out if array already has a free slot. */
	if (numAllocatedDescs < maxAllocatedDescs)
		return true;

	/*
	 * If the array hasn't yet been created in the current process, initialize
	 * it with FD_MINFREE / 2 elements.  In many scenarios this is as many as
	 * we will ever need, anyway.  We don't want to look at max_safe_fds
	 * immediately because set_max_safe_fds() may not have run yet.
	 */
	if (allocatedDescs == NULL)
	{
		newMax = FD_MINFREE / 2;
		newDescs = (AllocateDesc *) malloc(newMax * sizeof(AllocateDesc));
		/* Out of memory already?  Treat as fatal error. */
		if (newDescs == NULL)
			ereport(ERROR,
					(errcode(ERRCODE_OUT_OF_MEMORY),
					 errmsg("out of memory")));
		allocatedDescs = newDescs;
		maxAllocatedDescs = newMax;
		return true;
	}

	/*
	 * Consider enlarging the array beyond the initial allocation used above.
	 * By the time this happens, max_safe_fds should be known accurately.
	 *
	 * We mustn't let allocated descriptors hog all the available FDs, and in
	 * practice we'd better leave a reasonable number of FDs for VFD use.  So
	 * set the maximum to max_safe_fds / 2.  (This should certainly be at
	 * least as large as the initial size, FD_MINFREE / 2.)
	 */
	newMax = max_safe_fds / 2;
	if (newMax > maxAllocatedDescs)
	{
		newDescs = (AllocateDesc *) realloc(allocatedDescs,
											newMax * sizeof(AllocateDesc));
		/* Treat out-of-memory as a non-fatal error. */
		if (newDescs == NULL)
			return false;
		allocatedDescs = newDescs;
		maxAllocatedDescs = newMax;
		return true;
	}

	/* Can't enlarge allocatedDescs[] any more. */
	return false;
}

/*
 * Routines that want to use stdio (ie, FILE*) should use AllocateFile
 * rather than plain fopen().  This lets fd.c deal with freeing FDs if
 * necessary to open the file.  When done, call FreeFile rather than fclose.
 *
 * Note that files that will be open for any significant length of time
 * should NOT be handled this way, since they cannot share kernel file
 * descriptors with other files; there is grave risk of running out of FDs
 * if anyone locks down too many FDs.  Most callers of this routine are
 * simply reading a config file that they will read and close immediately.
 *
 * fd.c will automatically close all files opened with AllocateFile at
 * transaction commit or abort; this prevents FD leakage if a routine
 * that calls AllocateFile is terminated prematurely by ereport(ERROR).
 *
 * Ideally this should be the *only* direct call of fopen() in the backend.
 */
FILE *
AllocateFile(const char *name, const char *mode)
{
	FILE	   *file;

	DO_DB(elog(LOG, "AllocateFile: Allocated %d (%s)",
			   numAllocatedDescs, name));

	/* Can we allocate another non-virtual FD? */
	if (!reserveAllocatedDesc())
		ereport(ERROR,
				(errcode(ERRCODE_INSUFFICIENT_RESOURCES),
				 errmsg("exceeded maxAllocatedDescs (%d) while trying to open file \"%s\"",
						maxAllocatedDescs, name)));

	/* Close excess kernel FDs. */
	ReleaseLruFiles();

TryAgain:
	if ((file = fopen(name, mode)) != NULL)
	{
		AllocateDesc *desc = &allocatedDescs[numAllocatedDescs];

		desc->kind = AllocateDescFile;
		desc->desc.file = file;
		desc->create_subid = GetCurrentSubTransactionId();
		numAllocatedDescs++;
		return desc->desc.file;
	}

	if (errno == EMFILE || errno == ENFILE)
	{
		int			save_errno = errno;

		ereport(LOG,
				(errcode(ERRCODE_INSUFFICIENT_RESOURCES),
				 errmsg("out of file descriptors: %m; release and retry")));
		errno = 0;
		if (ReleaseLruFile())
			goto TryAgain;
		errno = save_errno;
	}

	return NULL;
}


/*
 * Like AllocateFile, but returns an unbuffered fd like open(2)
 */
int
OpenTransientFile(FileName fileName, int fileFlags, int fileMode)
{
	int			fd;

	DO_DB(elog(LOG, "OpenTransientFile: Allocated %d (%s)",
			   numAllocatedDescs, fileName));

	/* Can we allocate another non-virtual FD? */
	if (!reserveAllocatedDesc())
		ereport(ERROR,
				(errcode(ERRCODE_INSUFFICIENT_RESOURCES),
				 errmsg("exceeded maxAllocatedDescs (%d) while trying to open file \"%s\"",
						maxAllocatedDescs, fileName)));

	/* Close excess kernel FDs. */
	ReleaseLruFiles();

	fd = BasicOpenFile(fileName, fileFlags, fileMode);

	if (fd >= 0)
	{
		AllocateDesc *desc = &allocatedDescs[numAllocatedDescs];

		desc->kind = AllocateDescRawFD;
		desc->desc.fd = fd;
		desc->create_subid = GetCurrentSubTransactionId();
		numAllocatedDescs++;

		return fd;
	}

	return -1;					/* failure */
}

/*
 * Routines that want to initiate a pipe stream should use OpenPipeStream
 * rather than plain popen().  This lets fd.c deal with freeing FDs if
 * necessary.  When done, call ClosePipeStream rather than pclose.
 */
FILE *
OpenPipeStream(const char *command, const char *mode)
{
	FILE	   *file;

	DO_DB(elog(LOG, "OpenPipeStream: Allocated %d (%s)",
			   numAllocatedDescs, command));

	/* Can we allocate another non-virtual FD? */
	if (!reserveAllocatedDesc())
		ereport(ERROR,
				(errcode(ERRCODE_INSUFFICIENT_RESOURCES),
				 errmsg("exceeded maxAllocatedDescs (%d) while trying to execute command \"%s\"",
						maxAllocatedDescs, command)));

	/* Close excess kernel FDs. */
	ReleaseLruFiles();

TryAgain:
	fflush(stdout);
	fflush(stderr);
	errno = 0;
	if ((file = popen(command, mode)) != NULL)
	{
		AllocateDesc *desc = &allocatedDescs[numAllocatedDescs];

		desc->kind = AllocateDescPipe;
		desc->desc.file = file;
		desc->create_subid = GetCurrentSubTransactionId();
		numAllocatedDescs++;
		return desc->desc.file;
	}

	if (errno == EMFILE || errno == ENFILE)
	{
		int			save_errno = errno;

		ereport(LOG,
				(errcode(ERRCODE_INSUFFICIENT_RESOURCES),
				 errmsg("out of file descriptors: %m; release and retry")));
		errno = 0;
		if (ReleaseLruFile())
			goto TryAgain;
		errno = save_errno;
	}

	return NULL;
}

/*
 * Free an AllocateDesc of any type.
 *
 * The argument *must* point into the allocatedDescs[] array.
 */
static int
FreeDesc(AllocateDesc *desc)
{
	int			result;

	/* Close the underlying object */
	switch (desc->kind)
	{
		case AllocateDescFile:
			result = fclose(desc->desc.file);
			break;
		case AllocateDescPipe:
			result = pclose(desc->desc.file);
			break;
		case AllocateDescDir:
			result = closedir(desc->desc.dir);
			break;
		case AllocateDescRawFD:
			result = close(desc->desc.fd);
			break;
		default:
			elog(ERROR, "AllocateDesc kind not recognized");
			result = 0;			/* keep compiler quiet */
			break;
	}

	/* Compact storage in the allocatedDescs array */
	numAllocatedDescs--;
	*desc = allocatedDescs[numAllocatedDescs];

	return result;
}

/*
 * Close a file returned by AllocateFile.
 *
 * Note we do not check fclose's return value --- it is up to the caller
 * to handle close errors.
 */
int
FreeFile(FILE *file)
{
	int			i;

	DO_DB(elog(LOG, "FreeFile: Allocated %d", numAllocatedDescs));

	/* Remove file from list of allocated files, if it's present */
	for (i = numAllocatedDescs; --i >= 0;)
	{
		AllocateDesc *desc = &allocatedDescs[i];

		if (desc->kind == AllocateDescFile && desc->desc.file == file)
			return FreeDesc(desc);
	}

	/* Only get here if someone passes us a file not in allocatedDescs */
	elog(WARNING, "file passed to FreeFile was not obtained from AllocateFile");

	return fclose(file);
}

/*
 * Close a file returned by OpenTransientFile.
 *
 * Note we do not check close's return value --- it is up to the caller
 * to handle close errors.
 */
int
CloseTransientFile(int fd)
{
	int			i;

	DO_DB(elog(LOG, "CloseTransientFile: Allocated %d", numAllocatedDescs));

	/* Remove fd from list of allocated files, if it's present */
	for (i = numAllocatedDescs; --i >= 0;)
	{
		AllocateDesc *desc = &allocatedDescs[i];

		if (desc->kind == AllocateDescRawFD && desc->desc.fd == fd)
			return FreeDesc(desc);
	}

	/* Only get here if someone passes us a file not in allocatedDescs */
	elog(WARNING, "fd passed to CloseTransientFile was not obtained from OpenTransientFile");

	return close(fd);
}

/*
 * Routines that want to use <dirent.h> (ie, DIR*) should use AllocateDir
 * rather than plain opendir().  This lets fd.c deal with freeing FDs if
 * necessary to open the directory, and with closing it after an elog.
 * When done, call FreeDir rather than closedir.
 *
 * Ideally this should be the *only* direct call of opendir() in the backend.
 */
DIR *
AllocateDir(const char *dirname)
{
	DIR		   *dir;

	DO_DB(elog(LOG, "AllocateDir: Allocated %d (%s)",
			   numAllocatedDescs, dirname));

	/* Can we allocate another non-virtual FD? */
	if (!reserveAllocatedDesc())
		ereport(ERROR,
				(errcode(ERRCODE_INSUFFICIENT_RESOURCES),
				 errmsg("exceeded maxAllocatedDescs (%d) while trying to open directory \"%s\"",
						maxAllocatedDescs, dirname)));

	/* Close excess kernel FDs. */
	ReleaseLruFiles();

TryAgain:
	if ((dir = opendir(dirname)) != NULL)
	{
		AllocateDesc *desc = &allocatedDescs[numAllocatedDescs];

		desc->kind = AllocateDescDir;
		desc->desc.dir = dir;
		desc->create_subid = GetCurrentSubTransactionId();
		numAllocatedDescs++;
		return desc->desc.dir;
	}

	if (errno == EMFILE || errno == ENFILE)
	{
		int			save_errno = errno;

		ereport(LOG,
				(errcode(ERRCODE_INSUFFICIENT_RESOURCES),
				 errmsg("out of file descriptors: %m; release and retry")));
		errno = 0;
		if (ReleaseLruFile())
			goto TryAgain;
		errno = save_errno;
	}

	return NULL;
}

/*
 * Read a directory opened with AllocateDir, ereport'ing any error.
 *
 * This is easier to use than raw readdir() since it takes care of some
 * otherwise rather tedious and error-prone manipulation of errno.  Also,
 * if you are happy with a generic error message for AllocateDir failure,
 * you can just do
 *
 *		dir = AllocateDir(path);
 *		while ((dirent = ReadDir(dir, path)) != NULL)
 *			process dirent;
 *		FreeDir(dir);
 *
 * since a NULL dir parameter is taken as indicating AllocateDir failed.
 * (Make sure errno hasn't been changed since AllocateDir if you use this
 * shortcut.)
 *
 * The pathname passed to AllocateDir must be passed to this routine too,
 * but it is only used for error reporting.
 */
struct dirent *
ReadDir(DIR *dir, const char *dirname)
{
	return ReadDirExtended(dir, dirname, ERROR);
}

/*
 * Alternate version that allows caller to specify the elevel for any
 * error report.  If elevel < ERROR, returns NULL on any error.
 */
static struct dirent *
ReadDirExtended(DIR *dir, const char *dirname, int elevel)
{
	struct dirent *dent;

	/* Give a generic message for AllocateDir failure, if caller didn't */
	if (dir == NULL)
	{
		ereport(elevel,
				(errcode_for_file_access(),
				 errmsg("could not open directory \"%s\": %m",
						dirname)));
		return NULL;
	}

	errno = 0;
	if ((dent = readdir(dir)) != NULL)
		return dent;

	if (errno)
		ereport(elevel,
				(errcode_for_file_access(),
				 errmsg("could not read directory \"%s\": %m",
						dirname)));
	return NULL;
}

/*
 * Close a directory opened with AllocateDir.
 *
 * Note we do not check closedir's return value --- it is up to the caller
 * to handle close errors.
 */
int
FreeDir(DIR *dir)
{
	int			i;

	DO_DB(elog(LOG, "FreeDir: Allocated %d", numAllocatedDescs));

	/* Remove dir from list of allocated dirs, if it's present */
	for (i = numAllocatedDescs; --i >= 0;)
	{
		AllocateDesc *desc = &allocatedDescs[i];

		if (desc->kind == AllocateDescDir && desc->desc.dir == dir)
			return FreeDesc(desc);
	}

	/* Only get here if someone passes us a dir not in allocatedDescs */
	elog(WARNING, "dir passed to FreeDir was not obtained from AllocateDir");

	return closedir(dir);
}


/*
 * Close a pipe stream returned by OpenPipeStream.
 */
int
ClosePipeStream(FILE *file)
{
	int			i;

	DO_DB(elog(LOG, "ClosePipeStream: Allocated %d", numAllocatedDescs));

	/* Remove file from list of allocated files, if it's present */
	for (i = numAllocatedDescs; --i >= 0;)
	{
		AllocateDesc *desc = &allocatedDescs[i];

		if (desc->kind == AllocateDescPipe && desc->desc.file == file)
			return FreeDesc(desc);
	}

	/* Only get here if someone passes us a file not in allocatedDescs */
	elog(WARNING, "file passed to ClosePipeStream was not obtained from OpenPipeStream");

	return pclose(file);
}

/*
 * closeAllVfds
 *
 * Force all VFDs into the physically-closed state, so that the fewest
 * possible number of kernel file descriptors are in use.  There is no
 * change in the logical state of the VFDs.
 */
void
closeAllVfds(void)
{
	Index		i;

	if (SizeVfdCache > 0)
	{
		Assert(FileIsNotOpen(0));		/* Make sure ring not corrupted */
		for (i = 1; i < SizeVfdCache; i++)
		{
			if (!FileIsNotOpen(i))
				LruDelete(i);
		}
	}
}


/*
 * SetTempTablespaces
 *
 * Define a list (actually an array) of OIDs of tablespaces to use for
 * temporary files.  This list will be used until end of transaction,
 * unless this function is called again before then.  It is caller's
 * responsibility that the passed-in array has adequate lifespan (typically
 * it'd be allocated in TopTransactionContext).
 */
void
SetTempTablespaces(Oid *tableSpaces, int numSpaces)
{
	Assert(numSpaces >= 0);
	tempTableSpaces = tableSpaces;
	numTempTableSpaces = numSpaces;

	/*
	 * Select a random starting point in the list.  This is to minimize
	 * conflicts between backends that are most likely sharing the same list
	 * of temp tablespaces.  Note that if we create multiple temp files in the
	 * same transaction, we'll advance circularly through the list --- this
	 * ensures that large temporary sort files are nicely spread across all
	 * available tablespaces.
	 */
	if (numSpaces > 1)
		nextTempTableSpace = random() % numSpaces;
	else
		nextTempTableSpace = 0;
}

/*
 * TempTablespacesAreSet
 *
 * Returns TRUE if SetTempTablespaces has been called in current transaction.
 * (This is just so that tablespaces.c doesn't need its own per-transaction
 * state.)
 */
bool
TempTablespacesAreSet(void)
{
	return (numTempTableSpaces >= 0);
}

/*
 * GetNextTempTableSpace
 *
 * Select the next temp tablespace to use.  A result of InvalidOid means
 * to use the current database's default tablespace.
 */
Oid
GetNextTempTableSpace(void)
{
	if (numTempTableSpaces > 0)
	{
		/* Advance nextTempTableSpace counter with wraparound */
		if (++nextTempTableSpace >= numTempTableSpaces)
			nextTempTableSpace = 0;
		return tempTableSpaces[nextTempTableSpace];
	}
	return InvalidOid;
}


/*
 * AtEOSubXact_Files
 *
 * Take care of subtransaction commit/abort.  At abort, we close temp files
 * that the subtransaction may have opened.  At commit, we reassign the
 * files that were opened to the parent subtransaction.
 */
void
AtEOSubXact_Files(bool isCommit, SubTransactionId mySubid,
				  SubTransactionId parentSubid)
{
	Index		i;

	for (i = 0; i < numAllocatedDescs; i++)
	{
		if (allocatedDescs[i].create_subid == mySubid)
		{
			if (isCommit)
				allocatedDescs[i].create_subid = parentSubid;
			else
			{
				/* have to recheck the item after FreeDesc (ugly) */
				FreeDesc(&allocatedDescs[i--]);
			}
		}
	}
}

/*
 * AtEOXact_Files
 *
 * This routine is called during transaction commit or abort (it doesn't
 * particularly care which).  All still-open per-transaction temporary file
 * VFDs are closed, which also causes the underlying files to be deleted
 * (although they should've been closed already by the ResourceOwner
 * cleanup). Furthermore, all "allocated" stdio files are closed. We also
 * forget any transaction-local temp tablespace list.
 */
void
AtEOXact_Files(void)
{
	CleanupTempFiles(false);
	tempTableSpaces = NULL;
	numTempTableSpaces = -1;
}

/*
 * AtProcExit_Files
 *
 * on_proc_exit hook to clean up temp files during backend shutdown.
 * Here, we want to clean up *all* temp files including interXact ones.
 */
static void
AtProcExit_Files(int code, Datum arg)
{
	CleanupTempFiles(true);
}

/*
 * Close temporary files and delete their underlying files.
 *
 * isProcExit: if true, this is being called as the backend process is
 * exiting. If that's the case, we should remove all temporary files; if
 * that's not the case, we are being called for transaction commit/abort
 * and should only remove transaction-local temp files.  In either case,
 * also clean up "allocated" stdio files, dirs and fds.
 */
static void
CleanupTempFiles(bool isProcExit)
{
	Index		i;

	/*
	 * Careful here: at proc_exit we need extra cleanup, not just
	 * xact_temporary files.
	 */
	if (isProcExit || have_xact_temporary_files)
	{
		Assert(FileIsNotOpen(0));		/* Make sure ring not corrupted */
		for (i = 1; i < SizeVfdCache; i++)
		{
			unsigned short fdstate = VfdCache[i].fdstate;

			if ((fdstate & FD_TEMPORARY) && VfdCache[i].fileName != NULL)
			{
				/*
				 * If we're in the process of exiting a backend process, close
				 * all temporary files. Otherwise, only close temporary files
				 * local to the current transaction. They should be closed by
				 * the ResourceOwner mechanism already, so this is just a
				 * debugging cross-check.
				 */
				if (isProcExit)
					FileClose(i);
				else if (fdstate & FD_XACT_TEMPORARY)
				{
					elog(WARNING,
						 "temporary file %s not closed at end-of-transaction",
						 VfdCache[i].fileName);
					FileClose(i);
				}
			}
		}

		have_xact_temporary_files = false;
	}

	/* Clean up "allocated" stdio files, dirs and fds. */
	while (numAllocatedDescs > 0)
		FreeDesc(&allocatedDescs[0]);
}


/*
 * Remove temporary and temporary relation files left over from a prior
 * postmaster session
 *
 * This should be called during postmaster startup.  It will forcibly
 * remove any leftover files created by OpenTemporaryFile and any leftover
 * temporary relation files created by mdcreate.
 *
 * NOTE: we could, but don't, call this during a post-backend-crash restart
 * cycle.  The argument for not doing it is that someone might want to examine
 * the temp files for debugging purposes.  This does however mean that
 * OpenTemporaryFile had better allow for collision with an existing temp
 * file name.
 */
void
RemovePgTempFiles(void)
{
	char		temp_path[MAXPGPATH];
	DIR		   *spc_dir;
	struct dirent *spc_de;

	/*
	 * First process temp files in pg_default ($PGDATA/base)
	 */
	snprintf(temp_path, sizeof(temp_path), "base/%s", PG_TEMP_FILES_DIR);
	RemovePgTempFilesInDir(temp_path);
	RemovePgTempRelationFiles("base");

	/*
	 * Cycle through temp directories for all non-default tablespaces.
	 */
	spc_dir = AllocateDir("pg_tblspc");

	while ((spc_de = ReadDir(spc_dir, "pg_tblspc")) != NULL)
	{
		if (strcmp(spc_de->d_name, ".") == 0 ||
			strcmp(spc_de->d_name, "..") == 0)
			continue;

#ifdef PGXC
		/* Postgres-XC tablespaces include node name in path */
		snprintf(temp_path, sizeof(temp_path), "pg_tblspc/%s/%s_%s/%s",
				 spc_de->d_name, TABLESPACE_VERSION_DIRECTORY, PGXCNodeName, PG_TEMP_FILES_DIR);
#else
		snprintf(temp_path, sizeof(temp_path), "pg_tblspc/%s/%s/%s",
				 spc_de->d_name, TABLESPACE_VERSION_DIRECTORY, PG_TEMP_FILES_DIR);
#endif
		RemovePgTempFilesInDir(temp_path);

#ifdef PGXC
		/* Postgres-XC tablespaces include node name in path */
		snprintf(temp_path, sizeof(temp_path), "pg_tblspc/%s/%s_%s",
				 spc_de->d_name, TABLESPACE_VERSION_DIRECTORY, PGXCNodeName);
#else
		snprintf(temp_path, sizeof(temp_path), "pg_tblspc/%s/%s",
				 spc_de->d_name, TABLESPACE_VERSION_DIRECTORY);
#endif
		RemovePgTempRelationFiles(temp_path);
	}

	FreeDir(spc_dir);

	/*
	 * In EXEC_BACKEND case there is a pgsql_tmp directory at the top level of
	 * DataDir as well.
	 */
#ifdef EXEC_BACKEND
	RemovePgTempFilesInDir(PG_TEMP_FILES_DIR);
#endif
}

/* Process one pgsql_tmp directory for RemovePgTempFiles */
static void
RemovePgTempFilesInDir(const char *tmpdirname)
{
	DIR		   *temp_dir;
	struct dirent *temp_de;
	char		rm_path[MAXPGPATH];

	temp_dir = AllocateDir(tmpdirname);
	if (temp_dir == NULL)
	{
		/* anything except ENOENT is fishy */
		if (errno != ENOENT)
			elog(LOG,
				 "could not open temporary-files directory \"%s\": %m",
				 tmpdirname);
		return;
	}

	while ((temp_de = ReadDir(temp_dir, tmpdirname)) != NULL)
	{
		if (strcmp(temp_de->d_name, ".") == 0 ||
			strcmp(temp_de->d_name, "..") == 0)
			continue;

		snprintf(rm_path, sizeof(rm_path), "%s/%s",
				 tmpdirname, temp_de->d_name);

		if (strncmp(temp_de->d_name,
					PG_TEMP_FILE_PREFIX,
					strlen(PG_TEMP_FILE_PREFIX)) == 0)
			unlink(rm_path);	/* note we ignore any error */
		else
			elog(LOG,
				 "unexpected file found in temporary-files directory: \"%s\"",
				 rm_path);
	}

	FreeDir(temp_dir);
}

/* Process one tablespace directory, look for per-DB subdirectories */
static void
RemovePgTempRelationFiles(const char *tsdirname)
{
	DIR		   *ts_dir;
	struct dirent *de;
	char		dbspace_path[MAXPGPATH];

	ts_dir = AllocateDir(tsdirname);
	if (ts_dir == NULL)
	{
		/* anything except ENOENT is fishy */
		if (errno != ENOENT)
			elog(LOG,
				 "could not open tablespace directory \"%s\": %m",
				 tsdirname);
		return;
	}

	while ((de = ReadDir(ts_dir, tsdirname)) != NULL)
	{
		int			i = 0;

		/*
		 * We're only interested in the per-database directories, which have
		 * numeric names.  Note that this code will also (properly) ignore "."
		 * and "..".
		 */
		while (isdigit((unsigned char) de->d_name[i]))
			++i;
		if (de->d_name[i] != '\0' || i == 0)
			continue;

		snprintf(dbspace_path, sizeof(dbspace_path), "%s/%s",
				 tsdirname, de->d_name);
		RemovePgTempRelationFilesInDbspace(dbspace_path);
	}

	FreeDir(ts_dir);
}

/* Process one per-dbspace directory for RemovePgTempRelationFiles */
static void
RemovePgTempRelationFilesInDbspace(const char *dbspacedirname)
{
	DIR		   *dbspace_dir;
	struct dirent *de;
	char		rm_path[MAXPGPATH];

	dbspace_dir = AllocateDir(dbspacedirname);
	if (dbspace_dir == NULL)
	{
		/* we just saw this directory, so it really ought to be there */
		elog(LOG,
			 "could not open dbspace directory \"%s\": %m",
			 dbspacedirname);
		return;
	}

	while ((de = ReadDir(dbspace_dir, dbspacedirname)) != NULL)
	{
		if (!looks_like_temp_rel_name(de->d_name))
			continue;

		snprintf(rm_path, sizeof(rm_path), "%s/%s",
				 dbspacedirname, de->d_name);

		unlink(rm_path);		/* note we ignore any error */
	}

	FreeDir(dbspace_dir);
}

/* t<digits>_<digits>, or t<digits>_<digits>_<forkname> */
static bool
looks_like_temp_rel_name(const char *name)
{
	int			pos;
	int			savepos;

	/* Must start with "t". */
	if (name[0] != 't')
		return false;

	/* Followed by a non-empty string of digits and then an underscore. */
	for (pos = 1; isdigit((unsigned char) name[pos]); ++pos)
		;
	if (pos == 1 || name[pos] != '_')
		return false;

	/* Followed by another nonempty string of digits. */
	for (savepos = ++pos; isdigit((unsigned char) name[pos]); ++pos)
		;
	if (savepos == pos)
		return false;

	/* We might have _forkname or .segment or both. */
	if (name[pos] == '_')
	{
		int			forkchar = forkname_chars(&name[pos + 1], NULL);

		if (forkchar <= 0)
			return false;
		pos += forkchar + 1;
	}
	if (name[pos] == '.')
	{
		int			segchar;

		for (segchar = 1; isdigit((unsigned char) name[pos + segchar]); ++segchar)
			;
		if (segchar <= 1)
			return false;
		pos += segchar;
	}

	/* Now we should be at the end. */
	if (name[pos] != '\0')
		return false;
	return true;
}


/*
 * Issue fsync recursively on PGDATA and all its contents.
 *
 * We fsync regular files and directories wherever they are, but we
 * follow symlinks only for pg_xlog and immediately under pg_tblspc.
 * Other symlinks are presumed to point at files we're not responsible
 * for fsyncing, and might not have privileges to write at all.
 *
 * Errors are logged but not considered fatal; that's because this is used
 * only during database startup, to deal with the possibility that there are
 * issued-but-unsynced writes pending against the data directory.  We want to
 * ensure that such writes reach disk before anything that's done in the new
 * run.  However, aborting on error would result in failure to start for
 * harmless cases such as read-only files in the data directory, and that's
 * not good either.
 *
 * Note we assume we're chdir'd into PGDATA to begin with.
 */
void
SyncDataDirectory(void)
{
	bool		xlog_is_symlink;

	/* We can skip this whole thing if fsync is disabled. */
	if (!enableFsync)
		return;

	/*
	 * If pg_xlog is a symlink, we'll need to recurse into it separately,
	 * because the first walkdir below will ignore it.
	 */
	xlog_is_symlink = false;

#ifndef WIN32
	{
		struct stat st;

		if (lstat("pg_xlog", &st) < 0)
			ereport(LOG,
					(errcode_for_file_access(),
					 errmsg("could not stat file \"%s\": %m",
							"pg_xlog")));
		else if (S_ISLNK(st.st_mode))
			xlog_is_symlink = true;
	}
#else
	if (pgwin32_is_junction("pg_xlog"))
		xlog_is_symlink = true;
#endif

	/*
	 * If possible, hint to the kernel that we're soon going to fsync the data
	 * directory and its contents.  Errors in this step are even less
	 * interesting than normal, so log them only at DEBUG1.
	 */
#ifdef PG_FLUSH_DATA_WORKS
	walkdir(".", pre_sync_fname, false, DEBUG1);
	if (xlog_is_symlink)
		walkdir("pg_xlog", pre_sync_fname, false, DEBUG1);
	walkdir("pg_tblspc", pre_sync_fname, true, DEBUG1);
#endif

	/*
	 * Now we do the fsync()s in the same order.
	 *
	 * The main call ignores symlinks, so in addition to specially processing
	 * pg_xlog if it's a symlink, pg_tblspc has to be visited separately with
	 * process_symlinks = true.  Note that if there are any plain directories
	 * in pg_tblspc, they'll get fsync'd twice.  That's not an expected case
	 * so we don't worry about optimizing it.
	 */
	walkdir(".", fsync_fname_ext, false, LOG);
	if (xlog_is_symlink)
		walkdir("pg_xlog", fsync_fname_ext, false, LOG);
	walkdir("pg_tblspc", fsync_fname_ext, true, LOG);
}

/*
 * walkdir: recursively walk a directory, applying the action to each
 * regular file and directory (including the named directory itself).
 *
 * If process_symlinks is true, the action and recursion are also applied
 * to regular files and directories that are pointed to by symlinks in the
 * given directory; otherwise symlinks are ignored.  Symlinks are always
 * ignored in subdirectories, ie we intentionally don't pass down the
 * process_symlinks flag to recursive calls.
 *
 * Errors are reported at level elevel, which might be ERROR or less.
 *
 * See also walkdir in initdb.c, which is a frontend version of this logic.
 */
static void
walkdir(const char *path,
		void (*action) (const char *fname, bool isdir, int elevel),
		bool process_symlinks,
		int elevel)
{
	DIR		   *dir;
	struct dirent *de;

	dir = AllocateDir(path);
	if (dir == NULL)
	{
		ereport(elevel,
				(errcode_for_file_access(),
				 errmsg("could not open directory \"%s\": %m", path)));
		return;
	}

	while ((de = ReadDirExtended(dir, path, elevel)) != NULL)
	{
		char		subpath[MAXPGPATH];
		struct stat fst;
		int			sret;

		CHECK_FOR_INTERRUPTS();

		if (strcmp(de->d_name, ".") == 0 ||
			strcmp(de->d_name, "..") == 0)
			continue;

		snprintf(subpath, MAXPGPATH, "%s/%s", path, de->d_name);

		if (process_symlinks)
			sret = stat(subpath, &fst);
		else
			sret = lstat(subpath, &fst);

		if (sret < 0)
		{
			ereport(elevel,
					(errcode_for_file_access(),
					 errmsg("could not stat file \"%s\": %m", subpath)));
			continue;
		}

		if (S_ISREG(fst.st_mode))
			(*action) (subpath, false, elevel);
		else if (S_ISDIR(fst.st_mode))
			walkdir(subpath, action, false, elevel);
	}

	FreeDir(dir);				/* we ignore any error here */

	/*
	 * It's important to fsync the destination directory itself as individual
	 * file fsyncs don't guarantee that the directory entry for the file is
	 * synced.
	 */
	(*action) (path, true, elevel);
}


/*
 * Hint to the OS that it should get ready to fsync() this file.
 *
 * Ignores errors trying to open unreadable files, and logs other errors at a
 * caller-specified level.
 */
#ifdef PG_FLUSH_DATA_WORKS

static void
pre_sync_fname(const char *fname, bool isdir, int elevel)
{
	int			fd;

	fd = OpenTransientFile((char *) fname, O_RDONLY | PG_BINARY, 0);

	if (fd < 0)
	{
		if (errno == EACCES || (isdir && errno == EISDIR))
			return;
		ereport(elevel,
				(errcode_for_file_access(),
				 errmsg("could not open file \"%s\": %m", fname)));
		return;
	}

	/*
	 * We ignore errors from pg_flush_data() because this is only a hint.
	 */
	(void) pg_flush_data(fd, 0, 0);

	(void) CloseTransientFile(fd);
}

#endif   /* PG_FLUSH_DATA_WORKS */

/*
 * fsync_fname_ext -- Try to fsync a file or directory
 *
 * Ignores errors trying to open unreadable files, or trying to fsync
 * directories on systems where that isn't allowed/required, and logs other
 * errors at a caller-specified level.
 */
static void
fsync_fname_ext(const char *fname, bool isdir, int elevel)
{
	int			fd;
	int			flags;
	int			returncode;

	/*
	 * Some OSs require directories to be opened read-only whereas other
	 * systems don't allow us to fsync files opened read-only; so we need both
	 * cases here.  Using O_RDWR will cause us to fail to fsync files that are
	 * not writable by our userid, but we assume that's OK.
	 */
	flags = PG_BINARY;
	if (!isdir)
		flags |= O_RDWR;
	else
		flags |= O_RDONLY;

	/*
	 * Open the file, silently ignoring errors about unreadable files (or
	 * unsupported operations, e.g. opening a directory under Windows), and
	 * logging others.
	 */
	fd = OpenTransientFile((char *) fname, flags, 0);
	if (fd < 0)
	{
		if (errno == EACCES || (isdir && errno == EISDIR))
			return;
		ereport(elevel,
				(errcode_for_file_access(),
				 errmsg("could not open file \"%s\": %m", fname)));
		return;
	}

	returncode = pg_fsync(fd);

	/*
	 * Some OSes don't allow us to fsync directories at all, so we can ignore
	 * those errors. Anything else needs to be logged.
	 */
	if (returncode != 0 && !(isdir && errno == EBADF))
		ereport(elevel,
				(errcode_for_file_access(),
				 errmsg("could not fsync file \"%s\": %m", fname)));

	(void) CloseTransientFile(fd);
}<|MERGE_RESOLUTION|>--- conflicted
+++ resolved
@@ -81,8 +81,6 @@
 #endif
 #include "utils/resowner_private.h"
 
-<<<<<<< HEAD
-=======
 
 /* Define PG_FLUSH_DATA_WORKS if we have an implementation for pg_flush_data */
 #if defined(HAVE_SYNC_FILE_RANGE)
@@ -91,7 +89,6 @@
 #define PG_FLUSH_DATA_WORKS 1
 #endif
 
->>>>>>> 38d500ac
 /*
  * We must leave some file descriptors free for system(), the dynamic loader,
  * and other code that tries to open files without consulting fd.c.  This

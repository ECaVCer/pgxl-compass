--- conflicted
+++ resolved
@@ -41,16 +41,12 @@
  * happen, it would tie up KnownAssignedXids indefinitely, so we protect
  * ourselves by pruning the array when a valid list of running XIDs arrives.
  *
-<<<<<<< HEAD
  * This Source Code Form is subject to the terms of the Mozilla Public
  * License, v. 2.0. If a copy of the MPL was not distributed with this
  * file, You can obtain one at http://mozilla.org/MPL/2.0/.
  *
  * Portions Copyright (c) 2012-2014, TransLattice, Inc.
- * Portions Copyright (c) 1996-2012, PostgreSQL Global Development Group
-=======
  * Portions Copyright (c) 1996-2014, PostgreSQL Global Development Group
->>>>>>> ab76208e
  * Portions Copyright (c) 1994, Regents of the University of California
  * Portions Copyright (c) 2010-2012 Postgres-XC Development Group
  *
@@ -2781,7 +2777,6 @@
 	return true;				/* timed out, still conflicts */
 }
 
-<<<<<<< HEAD
 #ifdef PGXC
 /*
  * ReloadConnInfoOnBackends -- reload connection information for all the backends
@@ -2825,7 +2820,7 @@
 	LWLockRelease(ProcArrayLock);
 }
 #endif
-=======
+
 /*
  * ProcArraySetReplicationSlotXmin
  *
@@ -2870,7 +2865,6 @@
 	LWLockRelease(ProcArrayLock);
 }
 
->>>>>>> ab76208e
 
 #define XidCacheRemove(i) \
 	do { \

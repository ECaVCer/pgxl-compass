--- conflicted
+++ resolved
@@ -5,16 +5,12 @@
  *
  * See src/backend/access/transam/README for more information.
  *
-<<<<<<< HEAD
  * This Source Code Form is subject to the terms of the Mozilla Public
  * License, v. 2.0. If a copy of the MPL was not distributed with this
  * file, You can obtain one at http://mozilla.org/MPL/2.0/.
  *
  * Portions Copyright (c) 2012-2014, TransLattice, Inc.
- * Portions Copyright (c) 1996-2014, PostgreSQL Global Development Group
-=======
  * Portions Copyright (c) 1996-2015, PostgreSQL Global Development Group
->>>>>>> 4cb7d671
  * Portions Copyright (c) 1994, Regents of the University of California
  * Portions Copyright (c) 2010-2012 Postgres-XC Development Group
  *
@@ -30,7 +26,6 @@
 #include <time.h>
 #include <unistd.h>
 
-<<<<<<< HEAD
 #ifdef PGXC
 #include "pgxc/pgxc.h"
 #include "access/gtm.h"
@@ -45,9 +40,7 @@
 #include "libpq/pqformat.h"
 #include "libpq/libpq.h"
 #endif
-=======
 #include "access/commit_ts.h"
->>>>>>> 4cb7d671
 #include "access/multixact.h"
 #include "access/subtrans.h"
 #include "access/transam.h"
@@ -1364,84 +1357,16 @@
 
 		SetCurrentTransactionStopTimestamp();
 
-<<<<<<< HEAD
-		/*
-		 * Do we need the long commit record? If not, use the compact format.
-		 *
-		 * For now always use the non-compact version if wal_level=logical, so
-		 * we can hide commits from other databases. TODO: In the future we
-		 * should merge compact and non-compact commits and use a flags
-		 * variable to determine if it contains subxacts, relations or
-		 * invalidation messages, that's more extensible and degrades more
-		 * gracefully. Till then, it's just 20 bytes of overhead.
-		 */
-		if (nrels > 0 || nmsgs > 0 || RelcacheInitFileInval || forceSyncCommit ||
-			XLogLogicalInfoActive())
-		{
-			XLogRecData rdata[4];
-			int			lastrdata = 0;
-			xl_xact_commit xlrec;
-
-			/*
-			 * Set flags required for recovery processing of commits.
-			 */
-			xlrec.xinfo = 0;
-			if (RelcacheInitFileInval)
-				xlrec.xinfo |= XACT_COMPLETION_UPDATE_RELCACHE_FILE;
-			if (forceSyncCommit)
-				xlrec.xinfo |= XACT_COMPLETION_FORCE_SYNC_COMMIT;
-
-			xlrec.dbId = MyDatabaseId;
-			xlrec.tsId = MyDatabaseTableSpace;
-
-#ifdef PGXC
-			/* In Postgres-XC, stop timestamp has to follow the timeline of GTM */
-			xlrec.xact_time = xactStopTimestamp + GTMdeltaTimestamp;
+#ifdef XCP
+		XactLogCommitRecord(xactStopTimestamp + GTMdeltaTimestamp,
 #else
-			xlrec.xact_time = xactStopTimestamp;
-#endif
-			xlrec.nrels = nrels;
-			xlrec.nsubxacts = nchildren;
-			xlrec.nmsgs = nmsgs;
-			rdata[0].data = (char *) (&xlrec);
-			rdata[0].len = MinSizeOfXactCommit;
-			rdata[0].buffer = InvalidBuffer;
-			/* dump rels to delete */
-			if (nrels > 0)
-			{
-				rdata[0].next = &(rdata[1]);
-				rdata[1].data = (char *) rels;
-				rdata[1].len = nrels * sizeof(RelFileNode);
-				rdata[1].buffer = InvalidBuffer;
-				lastrdata = 1;
-			}
-			/* dump committed child Xids */
-			if (nchildren > 0)
-			{
-				rdata[lastrdata].next = &(rdata[2]);
-				rdata[2].data = (char *) children;
-				rdata[2].len = nchildren * sizeof(TransactionId);
-				rdata[2].buffer = InvalidBuffer;
-				lastrdata = 2;
-			}
-			/* dump shared cache invalidation messages */
-			if (nmsgs > 0)
-			{
-				rdata[lastrdata].next = &(rdata[3]);
-				rdata[3].data = (char *) invalMessages;
-				rdata[3].len = nmsgs * sizeof(SharedInvalidationMessage);
-				rdata[3].buffer = InvalidBuffer;
-				lastrdata = 3;
-			}
-			rdata[lastrdata].next = NULL;
-=======
 		XactLogCommitRecord(xactStopTimestamp,
+#endif
 							nchildren, children, nrels, rels,
 							nmsgs, invalMessages,
 							RelcacheInitFileInval, forceSyncCommit,
 							InvalidTransactionId /* plain commit */);
 	}
->>>>>>> 4cb7d671
 
 	/*
 	 * We only need to log the commit timestamp separately if the node
@@ -1792,39 +1717,11 @@
 	else
 	{
 		SetCurrentTransactionStopTimestamp();
-<<<<<<< HEAD
-#ifdef PGXC
-		/* In Postgres-XC, stop timestamp has to follow the timeline of GTM */
-		xlrec.xact_time = xactStopTimestamp + GTMdeltaTimestamp;
+#ifdef XCP		
+		xact_time = xactStopTimestamp + GTMdeltaTimestamp;
 #else
-		xlrec.xact_time = xactStopTimestamp;
-#endif
-	}
-	xlrec.nrels = nrels;
-	xlrec.nsubxacts = nchildren;
-	rdata[0].data = (char *) (&xlrec);
-	rdata[0].len = MinSizeOfXactAbort;
-	rdata[0].buffer = InvalidBuffer;
-	/* dump rels to delete */
-	if (nrels > 0)
-	{
-		rdata[0].next = &(rdata[1]);
-		rdata[1].data = (char *) rels;
-		rdata[1].len = nrels * sizeof(RelFileNode);
-		rdata[1].buffer = InvalidBuffer;
-		lastrdata = 1;
-	}
-	/* dump committed child Xids */
-	if (nchildren > 0)
-	{
-		rdata[lastrdata].next = &(rdata[2]);
-		rdata[2].data = (char *) children;
-		rdata[2].len = nchildren * sizeof(TransactionId);
-		rdata[2].buffer = InvalidBuffer;
-		lastrdata = 2;
-=======
 		xact_time = xactStopTimestamp;
->>>>>>> 4cb7d671
+#endif
 	}
 
 	XactLogAbortRecord(xact_time,

/*-------------------------------------------------------------------------
 *
 * xlog.c
 *		PostgreSQL transaction log manager
 *
 *
 * Portions Copyright (c) 1996-2014, PostgreSQL Global Development Group
 * Portions Copyright (c) 1994, Regents of the University of California
 *
 * src/backend/access/transam/xlog.c
 *
 *-------------------------------------------------------------------------
 */

#include "postgres.h"

#include <ctype.h>
#include <time.h>
#include <fcntl.h>
#include <sys/stat.h>
#include <sys/time.h>
#include <unistd.h>

#include "access/clog.h"
#include "access/multixact.h"
#include "access/rewriteheap.h"
#include "access/subtrans.h"
#include "access/timeline.h"
#include "access/transam.h"
#include "access/tuptoaster.h"
#include "access/twophase.h"
#include "access/xact.h"
#include "access/xlog_internal.h"
#include "access/xlogreader.h"
#include "access/xlogutils.h"
#include "catalog/catversion.h"
#include "catalog/pg_control.h"
#include "catalog/pg_database.h"
#include "miscadmin.h"
#ifdef PGXC
#include "pgxc/barrier.h"
#endif
#include "pgstat.h"
#include "postmaster/bgwriter.h"
#include "postmaster/startup.h"
#include "replication/logical.h"
#include "replication/slot.h"
#include "replication/snapbuild.h"
#include "replication/walreceiver.h"
#include "replication/walsender.h"
#include "storage/barrier.h"
#include "storage/bufmgr.h"
#include "storage/fd.h"
#include "storage/ipc.h"
#include "storage/large_object.h"
#include "storage/latch.h"
#include "storage/pmsignal.h"
#include "storage/predicate.h"
#include "storage/proc.h"
#include "storage/procarray.h"
#include "storage/reinit.h"
#include "storage/smgr.h"
#include "storage/spin.h"
#include "utils/builtins.h"
#include "utils/guc.h"
#include "utils/ps_status.h"
#include "utils/relmapper.h"
#include "utils/snapmgr.h"
#include "utils/timestamp.h"
#include "pg_trace.h"

extern uint32 bootstrap_data_checksum_version;

/* File path names (all relative to $PGDATA) */
#define RECOVERY_COMMAND_FILE	"recovery.conf"
#define RECOVERY_COMMAND_DONE	"recovery.done"
#define PROMOTE_SIGNAL_FILE		"promote"
#define FALLBACK_PROMOTE_SIGNAL_FILE "fallback_promote"


/* User-settable parameters */
int			CheckPointSegments = 3;
int			wal_keep_segments = 0;
int			XLOGbuffers = -1;
int			XLogArchiveTimeout = 0;
bool		XLogArchiveMode = false;
char	   *XLogArchiveCommand = NULL;
bool		EnableHotStandby = false;
bool		fullPageWrites = true;
bool		wal_log_hints = false;
bool		log_checkpoints = false;
int			sync_method = DEFAULT_SYNC_METHOD;
int			wal_level = WAL_LEVEL_MINIMAL;
int			CommitDelay = 0;	/* precommit delay in microseconds */
int			CommitSiblings = 5; /* # concurrent xacts needed to sleep */
int			num_xloginsert_locks = 8;

#ifdef WAL_DEBUG
bool		XLOG_DEBUG = false;
#endif

/*
 * XLOGfileslop is the maximum number of preallocated future XLOG segments.
 * When we are done with an old XLOG segment file, we will recycle it as a
 * future XLOG segment as long as there aren't already XLOGfileslop future
 * segments; else we'll delete it.  This could be made a separate GUC
 * variable, but at present I think it's sufficient to hardwire it as
 * 2*CheckPointSegments+1.  Under normal conditions, a checkpoint will free
 * no more than 2*CheckPointSegments log segments, and we want to recycle all
 * of them; the +1 allows boundary cases to happen without wasting a
 * delete/create-segment cycle.
 */
#define XLOGfileslop	(2*CheckPointSegments + 1)


/*
 * GUC support
 */
const struct config_enum_entry sync_method_options[] = {
	{"fsync", SYNC_METHOD_FSYNC, false},
#ifdef HAVE_FSYNC_WRITETHROUGH
	{"fsync_writethrough", SYNC_METHOD_FSYNC_WRITETHROUGH, false},
#endif
#ifdef HAVE_FDATASYNC
	{"fdatasync", SYNC_METHOD_FDATASYNC, false},
#endif
#ifdef OPEN_SYNC_FLAG
	{"open_sync", SYNC_METHOD_OPEN, false},
#endif
#ifdef OPEN_DATASYNC_FLAG
	{"open_datasync", SYNC_METHOD_OPEN_DSYNC, false},
#endif
	{NULL, 0, false}
};

/*
 * Statistics for current checkpoint are collected in this global struct.
 * Because only the checkpointer or a stand-alone backend can perform
 * checkpoints, this will be unused in normal backends.
 */
CheckpointStatsData CheckpointStats;

/*
 * ThisTimeLineID will be same in all backends --- it identifies current
 * WAL timeline for the database system.
 */
TimeLineID	ThisTimeLineID = 0;

/*
 * Are we doing recovery from XLOG?
 *
 * This is only ever true in the startup process; it should be read as meaning
 * "this process is replaying WAL records", rather than "the system is in
 * recovery mode".  It should be examined primarily by functions that need
 * to act differently when called from a WAL redo function (e.g., to skip WAL
 * logging).  To check whether the system is in recovery regardless of which
 * process you're running in, use RecoveryInProgress() but only after shared
 * memory startup and lock initialization.
 */
bool		InRecovery = false;

/* Are we in Hot Standby mode? Only valid in startup process, see xlog.h */
HotStandbyState standbyState = STANDBY_DISABLED;

static XLogRecPtr LastRec;

/* Local copy of WalRcv->receivedUpto */
static XLogRecPtr receivedUpto = 0;
static TimeLineID receiveTLI = 0;

/*
 * During recovery, lastFullPageWrites keeps track of full_page_writes that
 * the replayed WAL records indicate. It's initialized with full_page_writes
 * that the recovery starting checkpoint record indicates, and then updated
 * each time XLOG_FPW_CHANGE record is replayed.
 */
static bool lastFullPageWrites;

/*
 * Local copy of SharedRecoveryInProgress variable. True actually means "not
 * known, need to check the shared state".
 */
static bool LocalRecoveryInProgress = true;

/*
 * Local copy of SharedHotStandbyActive variable. False actually means "not
 * known, need to check the shared state".
 */
static bool LocalHotStandbyActive = false;

/*
 * Local state for XLogInsertAllowed():
 *		1: unconditionally allowed to insert XLOG
 *		0: unconditionally not allowed to insert XLOG
 *		-1: must check RecoveryInProgress(); disallow until it is false
 * Most processes start with -1 and transition to 1 after seeing that recovery
 * is not in progress.  But we can also force the value for special cases.
 * The coding in XLogInsertAllowed() depends on the first two of these states
 * being numerically the same as bool true and false.
 */
static int	LocalXLogInsertAllowed = -1;

/*
 * When ArchiveRecoveryRequested is set, archive recovery was requested,
 * ie. recovery.conf file was present. When InArchiveRecovery is set, we are
 * currently recovering using offline XLOG archives. These variables are only
 * valid in the startup process.
 *
 * When ArchiveRecoveryRequested is true, but InArchiveRecovery is false, we're
 * currently performing crash recovery using only XLOG files in pg_xlog, but
 * will switch to using offline XLOG archives as soon as we reach the end of
 * WAL in pg_xlog.
*/
bool		ArchiveRecoveryRequested = false;
bool		InArchiveRecovery = false;

/* Was the last xlog file restored from archive, or local? */
static bool restoredFromArchive = false;

/* options taken from recovery.conf for archive recovery */
char	   *recoveryRestoreCommand = NULL;
static char *recoveryEndCommand = NULL;
static char *archiveCleanupCommand = NULL;
static RecoveryTargetType recoveryTarget = RECOVERY_TARGET_UNSET;
static bool recoveryTargetInclusive = true;
static bool recoveryPauseAtTarget = true;
static TransactionId recoveryTargetXid;
static TimestampTz recoveryTargetTime;
static char *recoveryTargetBarrierId;
static char *recoveryTargetName;
static int	recovery_min_apply_delay = 0;
static TimestampTz recoveryDelayUntilTime;

/* options taken from recovery.conf for XLOG streaming */
static bool StandbyModeRequested = false;
static char *PrimaryConnInfo = NULL;
static char *PrimarySlotName = NULL;
static char *TriggerFile = NULL;

/* are we currently in standby mode? */
bool		StandbyMode = false;

/* whether request for fast promotion has been made yet */
static bool fast_promote = false;

/*
 * if recoveryStopsBefore/After returns true, it saves information of the stop
 * point here
 */
static TransactionId recoveryStopXid;
static TimestampTz recoveryStopTime;
static char recoveryStopName[MAXFNAMELEN];
static bool recoveryStopAfter;

/*
 * During normal operation, the only timeline we care about is ThisTimeLineID.
 * During recovery, however, things are more complicated.  To simplify life
 * for rmgr code, we keep ThisTimeLineID set to the "current" timeline as we
 * scan through the WAL history (that is, it is the line that was active when
 * the currently-scanned WAL record was generated).  We also need these
 * timeline values:
 *
 * recoveryTargetTLI: the desired timeline that we want to end in.
 *
 * recoveryTargetIsLatest: was the requested target timeline 'latest'?
 *
 * expectedTLEs: a list of TimeLineHistoryEntries for recoveryTargetTLI and the timelines of
 * its known parents, newest first (so recoveryTargetTLI is always the
 * first list member).  Only these TLIs are expected to be seen in the WAL
 * segments we read, and indeed only these TLIs will be considered as
 * candidate WAL files to open at all.
 *
 * curFileTLI: the TLI appearing in the name of the current input WAL file.
 * (This is not necessarily the same as ThisTimeLineID, because we could
 * be scanning data that was copied from an ancestor timeline when the current
 * file was created.)  During a sequential scan we do not allow this value
 * to decrease.
 */
static TimeLineID recoveryTargetTLI;
static bool recoveryTargetIsLatest = false;
static List *expectedTLEs;
static TimeLineID curFileTLI;

/*
 * ProcLastRecPtr points to the start of the last XLOG record inserted by the
 * current backend.  It is updated for all inserts.  XactLastRecEnd points to
 * end+1 of the last record, and is reset when we end a top-level transaction,
 * or start a new one; so it can be used to tell if the current transaction has
 * created any XLOG records.
 */
static XLogRecPtr ProcLastRecPtr = InvalidXLogRecPtr;

XLogRecPtr	XactLastRecEnd = InvalidXLogRecPtr;

/*
 * RedoRecPtr is this backend's local copy of the REDO record pointer
 * (which is almost but not quite the same as a pointer to the most recent
 * CHECKPOINT record).  We update this from the shared-memory copy,
 * XLogCtl->Insert.RedoRecPtr, whenever we can safely do so (ie, when we
 * hold an insertion lock).  See XLogInsert for details.  We are also allowed
 * to update from XLogCtl->RedoRecPtr if we hold the info_lck;
 * see GetRedoRecPtr.  A freshly spawned backend obtains the value during
 * InitXLOGAccess.
 */
static XLogRecPtr RedoRecPtr;

/*
 * RedoStartLSN points to the checkpoint's REDO location which is specified
 * in a backup label file, backup history file or control file. In standby
 * mode, XLOG streaming usually starts from the position where an invalid
 * record was found. But if we fail to read even the initial checkpoint
 * record, we use the REDO location instead of the checkpoint location as
 * the start position of XLOG streaming. Otherwise we would have to jump
 * backwards to the REDO location after reading the checkpoint record,
 * because the REDO record can precede the checkpoint record.
 */
static XLogRecPtr RedoStartLSN = InvalidXLogRecPtr;

/*----------
 * Shared-memory data structures for XLOG control
 *
 * LogwrtRqst indicates a byte position that we need to write and/or fsync
 * the log up to (all records before that point must be written or fsynced).
 * LogwrtResult indicates the byte positions we have already written/fsynced.
 * These structs are identical but are declared separately to indicate their
 * slightly different functions.
 *
 * To read XLogCtl->LogwrtResult, you must hold either info_lck or
 * WALWriteLock.  To update it, you need to hold both locks.  The point of
 * this arrangement is that the value can be examined by code that already
 * holds WALWriteLock without needing to grab info_lck as well.  In addition
 * to the shared variable, each backend has a private copy of LogwrtResult,
 * which is updated when convenient.
 *
 * The request bookkeeping is simpler: there is a shared XLogCtl->LogwrtRqst
 * (protected by info_lck), but we don't need to cache any copies of it.
 *
 * info_lck is only held long enough to read/update the protected variables,
 * so it's a plain spinlock.  The other locks are held longer (potentially
 * over I/O operations), so we use LWLocks for them.  These locks are:
 *
 * WALBufMappingLock: must be held to replace a page in the WAL buffer cache.
 * It is only held while initializing and changing the mapping.  If the
 * contents of the buffer being replaced haven't been written yet, the mapping
 * lock is released while the write is done, and reacquired afterwards.
 *
 * WALWriteLock: must be held to write WAL buffers to disk (XLogWrite or
 * XLogFlush).
 *
 * ControlFileLock: must be held to read/update control file or create
 * new log file.
 *
 * CheckpointLock: must be held to do a checkpoint or restartpoint (ensures
 * only one checkpointer at a time; currently, with all checkpoints done by
 * the checkpointer, this is just pro forma).
 *
 *----------
 */

typedef struct XLogwrtRqst
{
	XLogRecPtr	Write;			/* last byte + 1 to write out */
	XLogRecPtr	Flush;			/* last byte + 1 to flush */
} XLogwrtRqst;

typedef struct XLogwrtResult
{
	XLogRecPtr	Write;			/* last byte + 1 written out */
	XLogRecPtr	Flush;			/* last byte + 1 flushed */
} XLogwrtResult;

/*
 * Inserting to WAL is protected by a small fixed number of WAL insertion
 * locks. To insert to the WAL, you must hold one of the locks - it doesn't
 * matter which one. To lock out other concurrent insertions, you must hold
 * of them. Each WAL insertion lock consists of a lightweight lock, plus an
 * indicator of how far the insertion has progressed (insertingAt).
 *
 * The insertingAt values are read when a process wants to flush WAL from
 * the in-memory buffers to disk, to check that all the insertions to the
 * region the process is about to write out have finished. You could simply
 * wait for all currently in-progress insertions to finish, but the
 * insertingAt indicator allows you to ignore insertions to later in the WAL,
 * so that you only wait for the insertions that are modifying the buffers
 * you're about to write out.
 *
 * This isn't just an optimization. If all the WAL buffers are dirty, an
 * inserter that's holding a WAL insert lock might need to evict an old WAL
 * buffer, which requires flushing the WAL. If it's possible for an inserter
 * to block on another inserter unnecessarily, deadlock can arise when two
 * inserters holding a WAL insert lock wait for each other to finish their
 * insertion.
 *
 * Small WAL records that don't cross a page boundary never update the value,
 * the WAL record is just copied to the page and the lock is released. But
 * to avoid the deadlock-scenario explained above, the indicator is always
 * updated before sleeping while holding an insertion lock.
 */
typedef struct
{
	LWLock		lock;
	XLogRecPtr	insertingAt;
} WALInsertLock;

/*
 * All the WAL insertion locks are allocated as an array in shared memory. We
 * force the array stride to be a power of 2, which saves a few cycles in
 * indexing, but more importantly also ensures that individual slots don't
 * cross cache line boundaries. (Of course, we have to also ensure that the
 * array start address is suitably aligned.)
 */
typedef union WALInsertLockPadded
{
	WALInsertLock l;
	char		pad[CACHE_LINE_SIZE];
} WALInsertLockPadded;

/*
 * Shared state data for XLogInsert.
 */
typedef struct XLogCtlInsert
{
	slock_t		insertpos_lck;	/* protects CurrBytePos and PrevBytePos */

	/*
	 * CurrBytePos is the end of reserved WAL. The next record will be
	 * inserted at that position. PrevBytePos is the start position of the
	 * previously inserted (or rather, reserved) record - it is copied to the
	 * prev-link of the next record. These are stored as "usable byte
	 * positions" rather than XLogRecPtrs (see XLogBytePosToRecPtr()).
	 */
	uint64		CurrBytePos;
	uint64		PrevBytePos;

	/*
	 * Make sure the above heavily-contended spinlock and byte positions are
	 * on their own cache line. In particular, the RedoRecPtr and full page
	 * write variables below should be on a different cache line. They are
	 * read on every WAL insertion, but updated rarely, and we don't want
	 * those reads to steal the cache line containing Curr/PrevBytePos.
	 */
	char		pad[CACHE_LINE_SIZE];

	/*
	 * fullPageWrites is the master copy used by all backends to determine
	 * whether to write full-page to WAL, instead of using process-local one.
	 * This is required because, when full_page_writes is changed by SIGHUP,
	 * we must WAL-log it before it actually affects WAL-logging by backends.
	 * Checkpointer sets at startup or after SIGHUP.
	 *
	 * To read these fields, you must hold an insertion lock. To modify them,
	 * you must hold ALL the locks.
	 */
	XLogRecPtr	RedoRecPtr;		/* current redo point for insertions */
	bool		forcePageWrites;	/* forcing full-page writes for PITR? */
	bool		fullPageWrites;

	/*
	 * exclusiveBackup is true if a backup started with pg_start_backup() is
	 * in progress, and nonExclusiveBackups is a counter indicating the number
	 * of streaming base backups currently in progress. forcePageWrites is set
	 * to true when either of these is non-zero. lastBackupStart is the latest
	 * checkpoint redo location used as a starting point for an online backup.
	 */
	bool		exclusiveBackup;
	int			nonExclusiveBackups;
	XLogRecPtr	lastBackupStart;

	/*
	 * WAL insertion locks.
	 */
	WALInsertLockPadded *WALInsertLocks;
	LWLockTranche WALInsertLockTranche;
	int			WALInsertLockTrancheId;
} XLogCtlInsert;

/*
 * Total shared-memory state for XLOG.
 */
typedef struct XLogCtlData
{
	XLogCtlInsert Insert;

	/* Protected by info_lck: */
	XLogwrtRqst LogwrtRqst;
	XLogRecPtr	RedoRecPtr;		/* a recent copy of Insert->RedoRecPtr */
	uint32		ckptXidEpoch;	/* nextXID & epoch of latest checkpoint */
	TransactionId ckptXid;
	XLogRecPtr	asyncXactLSN;	/* LSN of newest async commit/abort */
	XLogRecPtr	replicationSlotMinLSN;	/* oldest LSN needed by any slot */

	XLogSegNo	lastRemovedSegNo;		/* latest removed/recycled XLOG
										 * segment */

	/* Fake LSN counter, for unlogged relations. Protected by ulsn_lck. */
	XLogRecPtr	unloggedLSN;
	slock_t		ulsn_lck;

	/* Time of last xlog segment switch. Protected by WALWriteLock. */
	pg_time_t	lastSegSwitchTime;

	/*
	 * Protected by info_lck and WALWriteLock (you must hold either lock to
	 * read it, but both to update)
	 */
	XLogwrtResult LogwrtResult;

	/*
	 * Latest initialized page in the cache (last byte position + 1).
	 *
	 * To change the identity of a buffer (and InitializedUpTo), you need to
	 * hold WALBufMappingLock.  To change the identity of a buffer that's
	 * still dirty, the old page needs to be written out first, and for that
	 * you need WALWriteLock, and you need to ensure that there are no
	 * in-progress insertions to the page by calling
	 * WaitXLogInsertionsToFinish().
	 */
	XLogRecPtr	InitializedUpTo;

	/*
	 * These values do not change after startup, although the pointed-to pages
	 * and xlblocks values certainly do.  xlblock values are protected by
	 * WALBufMappingLock.
	 */
	char	   *pages;			/* buffers for unwritten XLOG pages */
	XLogRecPtr *xlblocks;		/* 1st byte ptr-s + XLOG_BLCKSZ */
	int			XLogCacheBlck;	/* highest allocated xlog buffer index */

	/*
	 * Shared copy of ThisTimeLineID. Does not change after end-of-recovery.
	 * If we created a new timeline when the system was started up,
	 * PrevTimeLineID is the old timeline's ID that we forked off from.
	 * Otherwise it's equal to ThisTimeLineID.
	 */
	TimeLineID	ThisTimeLineID;
	TimeLineID	PrevTimeLineID;

	/*
	 * archiveCleanupCommand is read from recovery.conf but needs to be in
	 * shared memory so that the checkpointer process can access it.
	 */
	char		archiveCleanupCommand[MAXPGPATH];

	/*
	 * SharedRecoveryInProgress indicates if we're still in crash or archive
	 * recovery.  Protected by info_lck.
	 */
	bool		SharedRecoveryInProgress;

	/*
	 * SharedHotStandbyActive indicates if we're still in crash or archive
	 * recovery.  Protected by info_lck.
	 */
	bool		SharedHotStandbyActive;

	/*
	 * WalWriterSleeping indicates whether the WAL writer is currently in
	 * low-power mode (and hence should be nudged if an async commit occurs).
	 * Protected by info_lck.
	 */
	bool		WalWriterSleeping;

	/*
	 * recoveryWakeupLatch is used to wake up the startup process to continue
	 * WAL replay, if it is waiting for WAL to arrive or failover trigger file
	 * to appear.
	 */
	Latch		recoveryWakeupLatch;

	/*
	 * During recovery, we keep a copy of the latest checkpoint record here.
	 * Used by the background writer when it wants to create a restartpoint.
	 *
	 * Protected by info_lck.
	 */
	XLogRecPtr	lastCheckPointRecPtr;
	CheckPoint	lastCheckPoint;

	/*
	 * lastReplayedEndRecPtr points to end+1 of the last record successfully
	 * replayed. When we're currently replaying a record, ie. in a redo
	 * function, replayEndRecPtr points to the end+1 of the record being
	 * replayed, otherwise it's equal to lastReplayedEndRecPtr.
	 */
	XLogRecPtr	lastReplayedEndRecPtr;
	TimeLineID	lastReplayedTLI;
	XLogRecPtr	replayEndRecPtr;
	TimeLineID	replayEndTLI;
	/* timestamp of last COMMIT/ABORT record replayed (or being replayed) */
	TimestampTz recoveryLastXTime;
	/* current effective recovery target timeline */
	TimeLineID	RecoveryTargetTLI;

	/*
	 * timestamp of when we started replaying the current chunk of WAL data,
	 * only relevant for replication or archive recovery
	 */
	TimestampTz currentChunkStartTime;
	/* Are we requested to pause recovery? */
	bool		recoveryPause;

	/*
	 * lastFpwDisableRecPtr points to the start of the last replayed
	 * XLOG_FPW_CHANGE record that instructs full_page_writes is disabled.
	 */
	XLogRecPtr	lastFpwDisableRecPtr;

	slock_t		info_lck;		/* locks shared variables shown above */
} XLogCtlData;

static XLogCtlData *XLogCtl = NULL;

/* a private copy of XLogCtl->Insert.WALInsertLocks, for convenience */
static WALInsertLockPadded *WALInsertLocks = NULL;

/*
 * We maintain an image of pg_control in shared memory.
 */
static ControlFileData *ControlFile = NULL;

/*
 * Calculate the amount of space left on the page after 'endptr'. Beware
 * multiple evaluation!
 */
#define INSERT_FREESPACE(endptr)	\
	(((endptr) % XLOG_BLCKSZ == 0) ? 0 : (XLOG_BLCKSZ - (endptr) % XLOG_BLCKSZ))

/* Macro to advance to next buffer index. */
#define NextBufIdx(idx)		\
		(((idx) == XLogCtl->XLogCacheBlck) ? 0 : ((idx) + 1))

/*
 * XLogRecPtrToBufIdx returns the index of the WAL buffer that holds, or
 * would hold if it was in cache, the page containing 'recptr'.
 */
#define XLogRecPtrToBufIdx(recptr)	\
	(((recptr) / XLOG_BLCKSZ) % (XLogCtl->XLogCacheBlck + 1))

/*
 * These are the number of bytes in a WAL page and segment usable for WAL data.
 */
#define UsableBytesInPage (XLOG_BLCKSZ - SizeOfXLogShortPHD)
#define UsableBytesInSegment ((XLOG_SEG_SIZE / XLOG_BLCKSZ) * UsableBytesInPage - (SizeOfXLogLongPHD - SizeOfXLogShortPHD))

/*
 * Private, possibly out-of-date copy of shared LogwrtResult.
 * See discussion above.
 */
static XLogwrtResult LogwrtResult = {0, 0};

/*
 * Codes indicating where we got a WAL file from during recovery, or where
 * to attempt to get one.
 */
typedef enum
{
	XLOG_FROM_ANY = 0,			/* request to read WAL from any source */
	XLOG_FROM_ARCHIVE,			/* restored using restore_command */
	XLOG_FROM_PG_XLOG,			/* existing file in pg_xlog */
	XLOG_FROM_STREAM			/* streamed from master */
} XLogSource;

/* human-readable names for XLogSources, for debugging output */
static const char *xlogSourceNames[] = {"any", "archive", "pg_xlog", "stream"};

/*
 * openLogFile is -1 or a kernel FD for an open log file segment.
 * When it's open, openLogOff is the current seek offset in the file.
 * openLogSegNo identifies the segment.  These variables are only
 * used to write the XLOG, and so will normally refer to the active segment.
 */
static int	openLogFile = -1;
static XLogSegNo openLogSegNo = 0;
static uint32 openLogOff = 0;

/*
 * These variables are used similarly to the ones above, but for reading
 * the XLOG.  Note, however, that readOff generally represents the offset
 * of the page just read, not the seek position of the FD itself, which
 * will be just past that page. readLen indicates how much of the current
 * page has been read into readBuf, and readSource indicates where we got
 * the currently open file from.
 */
static int	readFile = -1;
static XLogSegNo readSegNo = 0;
static uint32 readOff = 0;
static uint32 readLen = 0;
static XLogSource readSource = 0;		/* XLOG_FROM_* code */

/*
 * Keeps track of which source we're currently reading from. This is
 * different from readSource in that this is always set, even when we don't
 * currently have a WAL file open. If lastSourceFailed is set, our last
 * attempt to read from currentSource failed, and we should try another source
 * next.
 */
static XLogSource currentSource = 0;	/* XLOG_FROM_* code */
static bool lastSourceFailed = false;

typedef struct XLogPageReadPrivate
{
	int			emode;
	bool		fetching_ckpt;	/* are we fetching a checkpoint record? */
	bool		randAccess;
} XLogPageReadPrivate;

/*
 * These variables track when we last obtained some WAL data to process,
 * and where we got it from.  (XLogReceiptSource is initially the same as
 * readSource, but readSource gets reset to zero when we don't have data
 * to process right now.  It is also different from currentSource, which
 * also changes when we try to read from a source and fail, while
 * XLogReceiptSource tracks where we last successfully read some WAL.)
 */
static TimestampTz XLogReceiptTime = 0;
static XLogSource XLogReceiptSource = 0;		/* XLOG_FROM_* code */

/* State information for XLOG reading */
static XLogRecPtr ReadRecPtr;	/* start of last record read */
static XLogRecPtr EndRecPtr;	/* end+1 of last record read */

static XLogRecPtr minRecoveryPoint;		/* local copy of
										 * ControlFile->minRecoveryPoint */
static TimeLineID minRecoveryPointTLI;
static bool updateMinRecoveryPoint = true;

/*
 * Have we reached a consistent database state? In crash recovery, we have
 * to replay all the WAL, so reachedConsistency is never set. During archive
 * recovery, the database is consistent once minRecoveryPoint is reached.
 */
bool		reachedConsistency = false;

static bool InRedo = false;

/* Have we launched bgwriter during recovery? */
static bool bgwriterLaunched = false;

/* For WALInsertLockAcquire/Release functions */
static int	MyLockNo = 0;
static bool holdingAllLocks = false;

static void readRecoveryCommandFile(void);
static void exitArchiveRecovery(TimeLineID endTLI, XLogSegNo endLogSegNo);
static bool recoveryStopsBefore(XLogRecord *record);
static bool recoveryStopsAfter(XLogRecord *record);
static void recoveryPausesHere(void);
static bool recoveryApplyDelay(XLogRecord *record);
static void SetLatestXTime(TimestampTz xtime);
static void SetCurrentChunkStartTime(TimestampTz xtime);
static void CheckRequiredParameterValues(void);
static void XLogReportParameters(void);
static void checkTimeLineSwitch(XLogRecPtr lsn, TimeLineID newTLI,
					TimeLineID prevTLI);
static void LocalSetXLogInsertAllowed(void);
static void CreateEndOfRecoveryRecord(void);
static void CheckPointGuts(XLogRecPtr checkPointRedo, int flags);
static void KeepLogSeg(XLogRecPtr recptr, XLogSegNo *logSegNo);
static XLogRecPtr XLogGetReplicationSlotMinimumLSN(void);

static bool XLogCheckBuffer(XLogRecData *rdata, bool holdsExclusiveLock,
				XLogRecPtr *lsn, BkpBlock *bkpb);
static Buffer RestoreBackupBlockContents(XLogRecPtr lsn, BkpBlock bkpb,
						 char *blk, bool get_cleanup_lock, bool keep_buffer);
static void AdvanceXLInsertBuffer(XLogRecPtr upto, bool opportunistic);
static bool XLogCheckpointNeeded(XLogSegNo new_segno);
static void XLogWrite(XLogwrtRqst WriteRqst, bool flexible);
static bool InstallXLogFileSegment(XLogSegNo *segno, char *tmppath,
					   bool find_free, int *max_advance,
					   bool use_lock);
static int XLogFileRead(XLogSegNo segno, int emode, TimeLineID tli,
			 int source, bool notexistOk);
static int	XLogFileReadAnyTLI(XLogSegNo segno, int emode, int source);
static int XLogPageRead(XLogReaderState *xlogreader, XLogRecPtr targetPagePtr,
			 int reqLen, XLogRecPtr targetRecPtr, char *readBuf,
			 TimeLineID *readTLI);
static bool WaitForWALToBecomeAvailable(XLogRecPtr RecPtr, bool randAccess,
							bool fetching_ckpt, XLogRecPtr tliRecPtr);
static int	emode_for_corrupt_record(int emode, XLogRecPtr RecPtr);
static void XLogFileClose(void);
static void PreallocXlogFiles(XLogRecPtr endptr);
static void RemoveOldXlogFiles(XLogSegNo segno, XLogRecPtr endptr);
static void UpdateLastRemovedPtr(char *filename);
static void ValidateXLOGDirectoryStructure(void);
static void CleanupBackupHistory(void);
static void UpdateMinRecoveryPoint(XLogRecPtr lsn, bool force);
static XLogRecord *ReadRecord(XLogReaderState *xlogreader, XLogRecPtr RecPtr,
		   int emode, bool fetching_ckpt);
static void CheckRecoveryConsistency(void);
static XLogRecord *ReadCheckpointRecord(XLogReaderState *xlogreader,
					 XLogRecPtr RecPtr, int whichChkpti, bool report);
static bool rescanLatestTimeLine(void);
static void WriteControlFile(void);
static void ReadControlFile(void);
static char *str_time(pg_time_t tnow);
static bool CheckForStandbyTrigger(void);

#ifdef WAL_DEBUG
static void xlog_outrec(StringInfo buf, XLogRecord *record);
#endif
static void pg_start_backup_callback(int code, Datum arg);
static bool read_backup_label(XLogRecPtr *checkPointLoc,
				  bool *backupEndRequired, bool *backupFromStandby);
static void rm_redo_error_callback(void *arg);
static int	get_sync_bit(int method);

static void CopyXLogRecordToWAL(int write_len, bool isLogSwitch,
					XLogRecData *rdata,
					XLogRecPtr StartPos, XLogRecPtr EndPos);
static void ReserveXLogInsertLocation(int size, XLogRecPtr *StartPos,
						  XLogRecPtr *EndPos, XLogRecPtr *PrevPtr);
static bool ReserveXLogSwitch(XLogRecPtr *StartPos, XLogRecPtr *EndPos,
				  XLogRecPtr *PrevPtr);
static XLogRecPtr WaitXLogInsertionsToFinish(XLogRecPtr upto);
static char *GetXLogBuffer(XLogRecPtr ptr);
static XLogRecPtr XLogBytePosToRecPtr(uint64 bytepos);
static XLogRecPtr XLogBytePosToEndRecPtr(uint64 bytepos);
static uint64 XLogRecPtrToBytePos(XLogRecPtr ptr);

static void WALInsertLockAcquire(void);
static void WALInsertLockAcquireExclusive(void);
static void WALInsertLockRelease(void);
static void WALInsertLockUpdateInsertingAt(XLogRecPtr insertingAt);

/*
 * Insert an XLOG record having the specified RMID and info bytes,
 * with the body of the record being the data chunk(s) described by
 * the rdata chain (see xlog.h for notes about rdata).
 *
 * Returns XLOG pointer to end of record (beginning of next record).
 * This can be used as LSN for data pages affected by the logged action.
 * (LSN is the XLOG point up to which the XLOG must be flushed to disk
 * before the data page can be written out.  This implements the basic
 * WAL rule "write the log before the data".)
 *
 * NB: this routine feels free to scribble on the XLogRecData structs,
 * though not on the data they reference.  This is OK since the XLogRecData
 * structs are always just temporaries in the calling code.
 */
XLogRecPtr
XLogInsert(RmgrId rmid, uint8 info, XLogRecData *rdata)
{
	XLogCtlInsert *Insert = &XLogCtl->Insert;
	XLogRecData *rdt;
	XLogRecData *rdt_lastnormal;
	Buffer		dtbuf[XLR_MAX_BKP_BLOCKS];
	bool		dtbuf_bkp[XLR_MAX_BKP_BLOCKS];
	BkpBlock	dtbuf_xlg[XLR_MAX_BKP_BLOCKS];
	XLogRecPtr	dtbuf_lsn[XLR_MAX_BKP_BLOCKS];
	XLogRecData dtbuf_rdt1[XLR_MAX_BKP_BLOCKS];
	XLogRecData dtbuf_rdt2[XLR_MAX_BKP_BLOCKS];
	XLogRecData dtbuf_rdt3[XLR_MAX_BKP_BLOCKS];
	XLogRecData hdr_rdt;
	pg_crc32	rdata_crc;
	uint32		len,
				write_len;
	unsigned	i;
	bool		doPageWrites;
	bool		isLogSwitch = (rmid == RM_XLOG_ID && info == XLOG_SWITCH);
	bool		inserted;
	uint8		info_orig = info;
	static XLogRecord *rechdr;
	XLogRecPtr	StartPos;
	XLogRecPtr	EndPos;

	if (rechdr == NULL)
	{
		static char rechdrbuf[SizeOfXLogRecord + MAXIMUM_ALIGNOF];

		rechdr = (XLogRecord *) MAXALIGN(&rechdrbuf);
		MemSet(rechdr, 0, SizeOfXLogRecord);
	}

	/* cross-check on whether we should be here or not */
	if (!XLogInsertAllowed())
		elog(ERROR, "cannot make new WAL entries during recovery");

	/* info's high bits are reserved for use by me */
	if (info & XLR_INFO_MASK)
		elog(PANIC, "invalid xlog info mask %02X", info);

	TRACE_POSTGRESQL_XLOG_INSERT(rmid, info);

	/*
	 * In bootstrap mode, we don't actually log anything but XLOG resources;
	 * return a phony record pointer.
	 */
	if (IsBootstrapProcessingMode() && rmid != RM_XLOG_ID)
	{
		EndPos = SizeOfXLogLongPHD;		/* start of 1st chkpt record */
		return EndPos;
	}

	/*
	 * Here we scan the rdata chain, to determine which buffers must be backed
	 * up.
	 *
	 * We may have to loop back to here if a race condition is detected below.
	 * We could prevent the race by doing all this work while holding an
	 * insertion lock, but it seems better to avoid doing CRC calculations
	 * while holding one.
	 *
	 * We add entries for backup blocks to the chain, so that they don't need
	 * any special treatment in the critical section where the chunks are
	 * copied into the WAL buffers. Those entries have to be unlinked from the
	 * chain if we have to loop back here.
	 */
begin:;
	for (i = 0; i < XLR_MAX_BKP_BLOCKS; i++)
	{
		dtbuf[i] = InvalidBuffer;
		dtbuf_bkp[i] = false;
	}

	/*
	 * Decide if we need to do full-page writes in this XLOG record: true if
	 * full_page_writes is on or we have a PITR request for it.  Since we
	 * don't yet have an insertion lock, fullPageWrites and forcePageWrites
	 * could change under us, but we'll recheck them once we have a lock.
	 */
	doPageWrites = Insert->fullPageWrites || Insert->forcePageWrites;

	len = 0;
	for (rdt = rdata;;)
	{
		if (rdt->buffer == InvalidBuffer)
		{
			/* Simple data, just include it */
			len += rdt->len;
		}
		else
		{
			/* Find info for buffer */
			for (i = 0; i < XLR_MAX_BKP_BLOCKS; i++)
			{
				if (rdt->buffer == dtbuf[i])
				{
					/* Buffer already referenced by earlier chain item */
					if (dtbuf_bkp[i])
					{
						rdt->data = NULL;
						rdt->len = 0;
					}
					else if (rdt->data)
						len += rdt->len;
					break;
				}
				if (dtbuf[i] == InvalidBuffer)
				{
					/* OK, put it in this slot */
					dtbuf[i] = rdt->buffer;
					if (doPageWrites && XLogCheckBuffer(rdt, true,
										   &(dtbuf_lsn[i]), &(dtbuf_xlg[i])))
					{
						dtbuf_bkp[i] = true;
						rdt->data = NULL;
						rdt->len = 0;
					}
					else if (rdt->data)
						len += rdt->len;
					break;
				}
			}
			if (i >= XLR_MAX_BKP_BLOCKS)
				elog(PANIC, "can backup at most %d blocks per xlog record",
					 XLR_MAX_BKP_BLOCKS);
		}
		/* Break out of loop when rdt points to last chain item */
		if (rdt->next == NULL)
			break;
		rdt = rdt->next;
	}

	/*
	 * NOTE: We disallow len == 0 because it provides a useful bit of extra
	 * error checking in ReadRecord.  This means that all callers of
	 * XLogInsert must supply at least some not-in-a-buffer data.  However, we
	 * make an exception for XLOG SWITCH records because we don't want them to
	 * ever cross a segment boundary.
	 */
	if (len == 0 && !isLogSwitch)
		elog(PANIC, "invalid xlog record length %u", len);

	/*
	 * Make additional rdata chain entries for the backup blocks, so that we
	 * don't need to special-case them in the write loop.  This modifies the
	 * original rdata chain, but we keep a pointer to the last regular entry,
	 * rdt_lastnormal, so that we can undo this if we have to loop back to the
	 * beginning.
	 *
	 * At the exit of this loop, write_len includes the backup block data.
	 *
	 * Also set the appropriate info bits to show which buffers were backed
	 * up. The XLR_BKP_BLOCK(N) bit corresponds to the N'th distinct buffer
	 * value (ignoring InvalidBuffer) appearing in the rdata chain.
	 */
	rdt_lastnormal = rdt;
	write_len = len;
	for (i = 0; i < XLR_MAX_BKP_BLOCKS; i++)
	{
		BkpBlock   *bkpb;
		char	   *page;

		if (!dtbuf_bkp[i])
			continue;

		info |= XLR_BKP_BLOCK(i);

		bkpb = &(dtbuf_xlg[i]);
		page = (char *) BufferGetBlock(dtbuf[i]);

		rdt->next = &(dtbuf_rdt1[i]);
		rdt = rdt->next;

		rdt->data = (char *) bkpb;
		rdt->len = sizeof(BkpBlock);
		write_len += sizeof(BkpBlock);

		rdt->next = &(dtbuf_rdt2[i]);
		rdt = rdt->next;

		if (bkpb->hole_length == 0)
		{
			rdt->data = page;
			rdt->len = BLCKSZ;
			write_len += BLCKSZ;
			rdt->next = NULL;
		}
		else
		{
			/* must skip the hole */
			rdt->data = page;
			rdt->len = bkpb->hole_offset;
			write_len += bkpb->hole_offset;

			rdt->next = &(dtbuf_rdt3[i]);
			rdt = rdt->next;

			rdt->data = page + (bkpb->hole_offset + bkpb->hole_length);
			rdt->len = BLCKSZ - (bkpb->hole_offset + bkpb->hole_length);
			write_len += rdt->len;
			rdt->next = NULL;
		}
	}

	/*
	 * Calculate CRC of the data, including all the backup blocks
	 *
	 * Note that the record header isn't added into the CRC initially since we
	 * don't know the prev-link yet.  Thus, the CRC will represent the CRC of
	 * the whole record in the order: rdata, then backup blocks, then record
	 * header.
	 */
	INIT_CRC32(rdata_crc);
	for (rdt = rdata; rdt != NULL; rdt = rdt->next)
		COMP_CRC32(rdata_crc, rdt->data, rdt->len);

	/*
	 * Construct record header (prev-link is filled in later, after reserving
	 * the space for the record), and make that the first chunk in the chain.
	 *
	 * The CRC calculated for the header here doesn't include prev-link,
	 * because we don't know it yet. It will be added later.
	 */
	rechdr->xl_xid = GetCurrentTransactionIdIfAny();
	rechdr->xl_tot_len = SizeOfXLogRecord + write_len;
	rechdr->xl_len = len;		/* doesn't include backup blocks */
	rechdr->xl_info = info;
	rechdr->xl_rmid = rmid;
	rechdr->xl_prev = InvalidXLogRecPtr;
	COMP_CRC32(rdata_crc, ((char *) rechdr), offsetof(XLogRecord, xl_prev));

	hdr_rdt.next = rdata;
	hdr_rdt.data = (char *) rechdr;
	hdr_rdt.len = SizeOfXLogRecord;
	write_len += SizeOfXLogRecord;

	/*----------
	 *
	 * We have now done all the preparatory work we can without holding a
	 * lock or modifying shared state. From here on, inserting the new WAL
	 * record to the shared WAL buffer cache is a two-step process:
	 *
	 * 1. Reserve the right amount of space from the WAL. The current head of
	 *	  reserved space is kept in Insert->CurrBytePos, and is protected by
	 *	  insertpos_lck.
	 *
	 * 2. Copy the record to the reserved WAL space. This involves finding the
	 *	  correct WAL buffer containing the reserved space, and copying the
	 *	  record in place. This can be done concurrently in multiple processes.
	 *
	 * To keep track of which insertions are still in-progress, each concurrent
	 * inserter acquires an insertion lock. In addition to just indicating that
	 * an insertion is in progress, the lock tells others how far the inserter
	 * has progressed. There is a small fixed number of insertion locks,
	 * determined by the num_xloginsert_locks GUC. When an inserter crosses a
	 * page boundary, it updates the value stored in the lock to the how far it
	 * has inserted, to allow the previous buffer to be flushed.
	 *
	 * Holding onto an insertion lock also protects RedoRecPtr and
	 * fullPageWrites from changing until the insertion is finished.
	 *
	 * Step 2 can usually be done completely in parallel. If the required WAL
	 * page is not initialized yet, you have to grab WALBufMappingLock to
	 * initialize it, but the WAL writer tries to do that ahead of insertions
	 * to avoid that from happening in the critical path.
	 *
	 *----------
	 */
	START_CRIT_SECTION();
	if (isLogSwitch)
		WALInsertLockAcquireExclusive();
	else
		WALInsertLockAcquire();

	/*
	 * Check to see if my RedoRecPtr is out of date.  If so, may have to go
	 * back and recompute everything.  This can only happen just after a
	 * checkpoint, so it's better to be slow in this case and fast otherwise.
	 *
	 * If we aren't doing full-page writes then RedoRecPtr doesn't actually
	 * affect the contents of the XLOG record, so we'll update our local copy
	 * but not force a recomputation.
	 */
	if (RedoRecPtr != Insert->RedoRecPtr)
	{
		Assert(RedoRecPtr < Insert->RedoRecPtr);
		RedoRecPtr = Insert->RedoRecPtr;

		if (doPageWrites)
		{
			for (i = 0; i < XLR_MAX_BKP_BLOCKS; i++)
			{
				if (dtbuf[i] == InvalidBuffer)
					continue;
				if (dtbuf_bkp[i] == false &&
					dtbuf_lsn[i] <= RedoRecPtr)
				{
					/*
					 * Oops, this buffer now needs to be backed up, but we
					 * didn't think so above.  Start over.
					 */
					WALInsertLockRelease();
					END_CRIT_SECTION();
					rdt_lastnormal->next = NULL;
					info = info_orig;
					goto begin;
				}
			}
		}
	}

	/*
	 * Also check to see if fullPageWrites or forcePageWrites was just turned
	 * on; if we weren't already doing full-page writes then go back and
	 * recompute. (If it was just turned off, we could recompute the record
	 * without full pages, but we choose not to bother.)
	 */
	if ((Insert->fullPageWrites || Insert->forcePageWrites) && !doPageWrites)
	{
		/* Oops, must redo it with full-page data. */
		WALInsertLockRelease();
		END_CRIT_SECTION();
		rdt_lastnormal->next = NULL;
		info = info_orig;
		goto begin;
	}

	/*
	 * Reserve space for the record in the WAL. This also sets the xl_prev
	 * pointer.
	 */
	if (isLogSwitch)
		inserted = ReserveXLogSwitch(&StartPos, &EndPos, &rechdr->xl_prev);
	else
	{
		ReserveXLogInsertLocation(write_len, &StartPos, &EndPos,
								  &rechdr->xl_prev);
		inserted = true;
	}

	if (inserted)
	{
		/*
		 * Now that xl_prev has been filled in, finish CRC calculation of the
		 * record header.
		 */
		COMP_CRC32(rdata_crc, ((char *) &rechdr->xl_prev), sizeof(XLogRecPtr));
		FIN_CRC32(rdata_crc);
		rechdr->xl_crc = rdata_crc;

		/*
		 * All the record data, including the header, is now ready to be
		 * inserted. Copy the record in the space reserved.
		 */
		CopyXLogRecordToWAL(write_len, isLogSwitch, &hdr_rdt, StartPos, EndPos);
	}
	else
	{
		/*
		 * This was an xlog-switch record, but the current insert location was
		 * already exactly at the beginning of a segment, so there was no need
		 * to do anything.
		 */
	}

	/*
	 * Done! Let others know that we're finished.
	 */
	WALInsertLockRelease();

	MarkCurrentTransactionIdLoggedIfAny();

	END_CRIT_SECTION();

	/*
	 * Update shared LogwrtRqst.Write, if we crossed page boundary.
	 */
	if (StartPos / XLOG_BLCKSZ != EndPos / XLOG_BLCKSZ)
	{
		/* use volatile pointer to prevent code rearrangement */
		volatile XLogCtlData *xlogctl = XLogCtl;

		SpinLockAcquire(&xlogctl->info_lck);
		/* advance global request to include new block(s) */
		if (xlogctl->LogwrtRqst.Write < EndPos)
			xlogctl->LogwrtRqst.Write = EndPos;
		/* update local result copy while I have the chance */
		LogwrtResult = xlogctl->LogwrtResult;
		SpinLockRelease(&xlogctl->info_lck);
	}

	/*
	 * If this was an XLOG_SWITCH record, flush the record and the empty
	 * padding space that fills the rest of the segment, and perform
	 * end-of-segment actions (eg, notifying archiver).
	 */
	if (isLogSwitch)
	{
		TRACE_POSTGRESQL_XLOG_SWITCH();
		XLogFlush(EndPos);

		/*
		 * Even though we reserved the rest of the segment for us, which is
		 * reflected in EndPos, we return a pointer to just the end of the
		 * xlog-switch record.
		 */
		if (inserted)
		{
			EndPos = StartPos + SizeOfXLogRecord;
			if (StartPos / XLOG_BLCKSZ != EndPos / XLOG_BLCKSZ)
			{
				if (EndPos % XLOG_SEG_SIZE == EndPos % XLOG_BLCKSZ)
					EndPos += SizeOfXLogLongPHD;
				else
					EndPos += SizeOfXLogShortPHD;
			}
		}
	}

#ifdef WAL_DEBUG
	if (XLOG_DEBUG)
	{
		StringInfoData buf;

		initStringInfo(&buf);
		appendStringInfo(&buf, "INSERT @ %X/%X: ",
						 (uint32) (EndPos >> 32), (uint32) EndPos);
		xlog_outrec(&buf, rechdr);
		if (rdata->data != NULL)
		{
			StringInfoData recordbuf;

			/*
			 * We have to piece together the WAL record data from the
			 * XLogRecData entries, so that we can pass it to the rm_desc
			 * function as one contiguous chunk. (but we can leave out any
			 * extra entries we created for backup blocks)
			 */
			rdt_lastnormal->next = NULL;

			initStringInfo(&recordbuf);
			for (; rdata != NULL; rdata = rdata->next)
				appendBinaryStringInfo(&recordbuf, rdata->data, rdata->len);

			appendStringInfoString(&buf, " - ");
			RmgrTable[rechdr->xl_rmid].rm_desc(&buf, rechdr->xl_info, recordbuf.data);
			pfree(recordbuf.data);
		}
		elog(LOG, "%s", buf.data);
		pfree(buf.data);
	}
#endif

	/*
	 * Update our global variables
	 */
	ProcLastRecPtr = StartPos;
	XactLastRecEnd = EndPos;

	return EndPos;
}

/*
 * Reserves the right amount of space for a record of given size from the WAL.
 * *StartPos is set to the beginning of the reserved section, *EndPos to
 * its end+1. *PrevPtr is set to the beginning of the previous record; it is
 * used to set the xl_prev of this record.
 *
 * This is the performance critical part of XLogInsert that must be serialized
 * across backends. The rest can happen mostly in parallel. Try to keep this
 * section as short as possible, insertpos_lck can be heavily contended on a
 * busy system.
 *
 * NB: The space calculation here must match the code in CopyXLogRecordToWAL,
 * where we actually copy the record to the reserved space.
 */
static void
ReserveXLogInsertLocation(int size, XLogRecPtr *StartPos, XLogRecPtr *EndPos,
						  XLogRecPtr *PrevPtr)
{
	volatile XLogCtlInsert *Insert = &XLogCtl->Insert;
	uint64		startbytepos;
	uint64		endbytepos;
	uint64		prevbytepos;

	size = MAXALIGN(size);

	/* All (non xlog-switch) records should contain data. */
	Assert(size > SizeOfXLogRecord);

	/*
	 * The duration the spinlock needs to be held is minimized by minimizing
	 * the calculations that have to be done while holding the lock. The
	 * current tip of reserved WAL is kept in CurrBytePos, as a byte position
	 * that only counts "usable" bytes in WAL, that is, it excludes all WAL
	 * page headers. The mapping between "usable" byte positions and physical
	 * positions (XLogRecPtrs) can be done outside the locked region, and
	 * because the usable byte position doesn't include any headers, reserving
	 * X bytes from WAL is almost as simple as "CurrBytePos += X".
	 */
	SpinLockAcquire(&Insert->insertpos_lck);

	startbytepos = Insert->CurrBytePos;
	endbytepos = startbytepos + size;
	prevbytepos = Insert->PrevBytePos;
	Insert->CurrBytePos = endbytepos;
	Insert->PrevBytePos = startbytepos;

	SpinLockRelease(&Insert->insertpos_lck);

	*StartPos = XLogBytePosToRecPtr(startbytepos);
	*EndPos = XLogBytePosToEndRecPtr(endbytepos);
	*PrevPtr = XLogBytePosToRecPtr(prevbytepos);

	/*
	 * Check that the conversions between "usable byte positions" and
	 * XLogRecPtrs work consistently in both directions.
	 */
	Assert(XLogRecPtrToBytePos(*StartPos) == startbytepos);
	Assert(XLogRecPtrToBytePos(*EndPos) == endbytepos);
	Assert(XLogRecPtrToBytePos(*PrevPtr) == prevbytepos);
}

/*
 * Like ReserveXLogInsertLocation(), but for an xlog-switch record.
 *
 * A log-switch record is handled slightly differently. The rest of the
 * segment will be reserved for this insertion, as indicated by the returned
 * *EndPos value. However, if we are already at the beginning of the current
 * segment, *StartPos and *EndPos are set to the current location without
 * reserving any space, and the function returns false.
*/
static bool
ReserveXLogSwitch(XLogRecPtr *StartPos, XLogRecPtr *EndPos, XLogRecPtr *PrevPtr)
{
	volatile XLogCtlInsert *Insert = &XLogCtl->Insert;
	uint64		startbytepos;
	uint64		endbytepos;
	uint64		prevbytepos;
	uint32		size = SizeOfXLogRecord;
	XLogRecPtr	ptr;
	uint32		segleft;

	/*
	 * These calculations are a bit heavy-weight to be done while holding a
	 * spinlock, but since we're holding all the WAL insertion locks, there
	 * are no other inserters competing for it. GetXLogInsertRecPtr() does
	 * compete for it, but that's not called very frequently.
	 */
	SpinLockAcquire(&Insert->insertpos_lck);

	startbytepos = Insert->CurrBytePos;

	ptr = XLogBytePosToEndRecPtr(startbytepos);
	if (ptr % XLOG_SEG_SIZE == 0)
	{
		SpinLockRelease(&Insert->insertpos_lck);
		*EndPos = *StartPos = ptr;
		return false;
	}

	endbytepos = startbytepos + size;
	prevbytepos = Insert->PrevBytePos;

	*StartPos = XLogBytePosToRecPtr(startbytepos);
	*EndPos = XLogBytePosToEndRecPtr(endbytepos);

	segleft = XLOG_SEG_SIZE - ((*EndPos) % XLOG_SEG_SIZE);
	if (segleft != XLOG_SEG_SIZE)
	{
		/* consume the rest of the segment */
		*EndPos += segleft;
		endbytepos = XLogRecPtrToBytePos(*EndPos);
	}
	Insert->CurrBytePos = endbytepos;
	Insert->PrevBytePos = startbytepos;

	SpinLockRelease(&Insert->insertpos_lck);

	*PrevPtr = XLogBytePosToRecPtr(prevbytepos);

	Assert((*EndPos) % XLOG_SEG_SIZE == 0);
	Assert(XLogRecPtrToBytePos(*EndPos) == endbytepos);
	Assert(XLogRecPtrToBytePos(*StartPos) == startbytepos);
	Assert(XLogRecPtrToBytePos(*PrevPtr) == prevbytepos);

	return true;
}

/*
 * Subroutine of XLogInsert.  Copies a WAL record to an already-reserved
 * area in the WAL.
 */
static void
CopyXLogRecordToWAL(int write_len, bool isLogSwitch, XLogRecData *rdata,
					XLogRecPtr StartPos, XLogRecPtr EndPos)
{
	char	   *currpos;
	int			freespace;
	int			written;
	XLogRecPtr	CurrPos;
	XLogPageHeader pagehdr;

	/* The first chunk is the record header */
	Assert(rdata->len == SizeOfXLogRecord);

	/*
	 * Get a pointer to the right place in the right WAL buffer to start
	 * inserting to.
	 */
	CurrPos = StartPos;
	currpos = GetXLogBuffer(CurrPos);
	freespace = INSERT_FREESPACE(CurrPos);

	/*
	 * there should be enough space for at least the first field (xl_tot_len)
	 * on this page.
	 */
	Assert(freespace >= sizeof(uint32));

	/* Copy record data */
	written = 0;
	while (rdata != NULL)
	{
		char	   *rdata_data = rdata->data;
		int			rdata_len = rdata->len;

		while (rdata_len > freespace)
		{
			/*
			 * Write what fits on this page, and continue on the next page.
			 */
			Assert(CurrPos % XLOG_BLCKSZ >= SizeOfXLogShortPHD || freespace == 0);
			memcpy(currpos, rdata_data, freespace);
			rdata_data += freespace;
			rdata_len -= freespace;
			written += freespace;
			CurrPos += freespace;

			/*
			 * Get pointer to beginning of next page, and set the xlp_rem_len
			 * in the page header. Set XLP_FIRST_IS_CONTRECORD.
			 *
			 * It's safe to set the contrecord flag and xlp_rem_len without a
			 * lock on the page. All the other flags were already set when the
			 * page was initialized, in AdvanceXLInsertBuffer, and we're the
			 * only backend that needs to set the contrecord flag.
			 */
			currpos = GetXLogBuffer(CurrPos);
			pagehdr = (XLogPageHeader) currpos;
			pagehdr->xlp_rem_len = write_len - written;
			pagehdr->xlp_info |= XLP_FIRST_IS_CONTRECORD;

			/* skip over the page header */
			if (CurrPos % XLogSegSize == 0)
			{
				CurrPos += SizeOfXLogLongPHD;
				currpos += SizeOfXLogLongPHD;
			}
			else
			{
				CurrPos += SizeOfXLogShortPHD;
				currpos += SizeOfXLogShortPHD;
			}
			freespace = INSERT_FREESPACE(CurrPos);
		}

		Assert(CurrPos % XLOG_BLCKSZ >= SizeOfXLogShortPHD || rdata_len == 0);
		memcpy(currpos, rdata_data, rdata_len);
		currpos += rdata_len;
		CurrPos += rdata_len;
		freespace -= rdata_len;
		written += rdata_len;

		rdata = rdata->next;
	}
	Assert(written == write_len);

	/* Align the end position, so that the next record starts aligned */
	CurrPos = MAXALIGN64(CurrPos);

	/*
	 * If this was an xlog-switch, it's not enough to write the switch record,
	 * we also have to consume all the remaining space in the WAL segment. We
	 * have already reserved it for us, but we still need to make sure it's
	 * allocated and zeroed in the WAL buffers so that when the caller (or
	 * someone else) does XLogWrite(), it can really write out all the zeros.
	 */
	if (isLogSwitch && CurrPos % XLOG_SEG_SIZE != 0)
	{
		/* An xlog-switch record doesn't contain any data besides the header */
		Assert(write_len == SizeOfXLogRecord);

		/*
		 * We do this one page at a time, to make sure we don't deadlock
		 * against ourselves if wal_buffers < XLOG_SEG_SIZE.
		 */
		Assert(EndPos % XLogSegSize == 0);

		/* Use up all the remaining space on the first page */
		CurrPos += freespace;

		while (CurrPos < EndPos)
		{
			/* initialize the next page (if not initialized already) */
			WALInsertLockUpdateInsertingAt(CurrPos);
			AdvanceXLInsertBuffer(CurrPos, false);
			CurrPos += XLOG_BLCKSZ;
		}
	}

	if (CurrPos != EndPos)
		elog(PANIC, "space reserved for WAL record does not match what was written");
}

/*
 * Acquire a WAL insertion lock, for inserting to WAL.
 */
static void
WALInsertLockAcquire(void)
{
	bool		immed;

	/*
	 * It doesn't matter which of the WAL insertion locks we acquire, so try
	 * the one we used last time.  If the system isn't particularly busy, it's
	 * a good bet that it's still available, and it's good to have some
	 * affinity to a particular lock so that you don't unnecessarily bounce
	 * cache lines between processes when there's no contention.
	 *
	 * If this is the first time through in this backend, pick a lock
	 * (semi-)randomly.  This allows the locks to be used evenly if you have a
	 * lot of very short connections.
	 */
	static int	lockToTry = -1;

	if (lockToTry == -1)
		lockToTry = MyProc->pgprocno % num_xloginsert_locks;
	MyLockNo = lockToTry;

	/*
	 * The insertingAt value is initially set to 0, as we don't know our
	 * insert location yet.
	 */
	immed = LWLockAcquireWithVar(&WALInsertLocks[MyLockNo].l.lock,
								 &WALInsertLocks[MyLockNo].l.insertingAt,
								 0);
	if (!immed)
	{
		/*
		 * If we couldn't get the lock immediately, try another lock next
		 * time.  On a system with more insertion locks than concurrent
		 * inserters, this causes all the inserters to eventually migrate to a
		 * lock that no-one else is using.  On a system with more inserters
		 * than locks, it still helps to distribute the inserters evenly
		 * across the locks.
		 */
		lockToTry = (lockToTry + 1) % num_xloginsert_locks;
	}
}

/*
 * Acquire all WAL insertion locks, to prevent other backends from inserting
 * to WAL.
 */
static void
WALInsertLockAcquireExclusive(void)
{
	int			i;

	/*
	 * When holding all the locks, we only update the last lock's insertingAt
	 * indicator.  The others are set to 0xFFFFFFFFFFFFFFFF, which is higher
	 * than any real XLogRecPtr value, to make sure that no-one blocks waiting
	 * on those.
	 */
	for (i = 0; i < num_xloginsert_locks - 1; i++)
	{
		LWLockAcquireWithVar(&WALInsertLocks[i].l.lock,
							 &WALInsertLocks[i].l.insertingAt,
							 UINT64CONST(0xFFFFFFFFFFFFFFFF));
	}
	LWLockAcquireWithVar(&WALInsertLocks[i].l.lock,
						 &WALInsertLocks[i].l.insertingAt,
						 0);

	holdingAllLocks = true;
}

/*
 * Release our insertion lock (or locks, if we're holding them all).
 */
static void
WALInsertLockRelease(void)
{
	if (holdingAllLocks)
	{
		int			i;

		for (i = 0; i < num_xloginsert_locks; i++)
			LWLockRelease(&WALInsertLocks[i].l.lock);

		holdingAllLocks = false;
	}
	else
	{
		LWLockRelease(&WALInsertLocks[MyLockNo].l.lock);
	}
}

/*
 * Update our insertingAt value, to let others know that we've finished
 * inserting up to that point.
 */
static void
WALInsertLockUpdateInsertingAt(XLogRecPtr insertingAt)
{
	if (holdingAllLocks)
	{
		/*
		 * We use the last lock to mark our actual position, see comments in
		 * WALInsertLockAcquireExclusive.
		 */
		LWLockUpdateVar(&WALInsertLocks[num_xloginsert_locks - 1].l.lock,
					 &WALInsertLocks[num_xloginsert_locks - 1].l.insertingAt,
						insertingAt);
	}
	else
		LWLockUpdateVar(&WALInsertLocks[MyLockNo].l.lock,
						&WALInsertLocks[MyLockNo].l.insertingAt,
						insertingAt);
}

/*
 * Wait for any WAL insertions < upto to finish.
 *
 * Returns the location of the oldest insertion that is still in-progress.
 * Any WAL prior to that point has been fully copied into WAL buffers, and
 * can be flushed out to disk. Because this waits for any insertions older
 * than 'upto' to finish, the return value is always >= 'upto'.
 *
 * Note: When you are about to write out WAL, you must call this function
 * *before* acquiring WALWriteLock, to avoid deadlocks. This function might
 * need to wait for an insertion to finish (or at least advance to next
 * uninitialized page), and the inserter might need to evict an old WAL buffer
 * to make room for a new one, which in turn requires WALWriteLock.
 */
static XLogRecPtr
WaitXLogInsertionsToFinish(XLogRecPtr upto)
{
	uint64		bytepos;
	XLogRecPtr	reservedUpto;
	XLogRecPtr	finishedUpto;
	volatile XLogCtlInsert *Insert = &XLogCtl->Insert;
	int			i;

	if (MyProc == NULL)
		elog(PANIC, "cannot wait without a PGPROC structure");

	/* Read the current insert position */
	SpinLockAcquire(&Insert->insertpos_lck);
	bytepos = Insert->CurrBytePos;
	SpinLockRelease(&Insert->insertpos_lck);
	reservedUpto = XLogBytePosToEndRecPtr(bytepos);

	/*
	 * No-one should request to flush a piece of WAL that hasn't even been
	 * reserved yet. However, it can happen if there is a block with a bogus
	 * LSN on disk, for example. XLogFlush checks for that situation and
	 * complains, but only after the flush. Here we just assume that to mean
	 * that all WAL that has been reserved needs to be finished. In this
	 * corner-case, the return value can be smaller than 'upto' argument.
	 */
	if (upto > reservedUpto)
	{
		elog(LOG, "request to flush past end of generated WAL; request %X/%X, currpos %X/%X",
			 (uint32) (upto >> 32), (uint32) upto,
			 (uint32) (reservedUpto >> 32), (uint32) reservedUpto);
		upto = reservedUpto;
	}

	/*
	 * Loop through all the locks, sleeping on any in-progress insert older
	 * than 'upto'.
	 *
	 * finishedUpto is our return value, indicating the point upto which all
	 * the WAL insertions have been finished. Initialize it to the head of
	 * reserved WAL, and as we iterate through the insertion locks, back it
	 * out for any insertion that's still in progress.
	 */
	finishedUpto = reservedUpto;
	for (i = 0; i < num_xloginsert_locks; i++)
	{
		XLogRecPtr	insertingat = InvalidXLogRecPtr;

		do
		{
			/*
			 * See if this insertion is in progress. LWLockWait will wait for
			 * the lock to be released, or for the 'value' to be set by a
			 * LWLockUpdateVar call.  When a lock is initially acquired, its
			 * value is 0 (InvalidXLogRecPtr), which means that we don't know
			 * where it's inserting yet.  We will have to wait for it.  If
			 * it's a small insertion, the record will most likely fit on the
			 * same page and the inserter will release the lock without ever
			 * calling LWLockUpdateVar.  But if it has to sleep, it will
			 * advertise the insertion point with LWLockUpdateVar before
			 * sleeping.
			 */
			if (LWLockWaitForVar(&WALInsertLocks[i].l.lock,
								 &WALInsertLocks[i].l.insertingAt,
								 insertingat, &insertingat))
			{
				/* the lock was free, so no insertion in progress */
				insertingat = InvalidXLogRecPtr;
				break;
			}

			/*
			 * This insertion is still in progress. Have to wait, unless the
			 * inserter has proceeded past 'upto'.
			 */
		} while (insertingat < upto);

		if (insertingat != InvalidXLogRecPtr && insertingat < finishedUpto)
			finishedUpto = insertingat;
	}
	return finishedUpto;
}

/*
 * Get a pointer to the right location in the WAL buffer containing the
 * given XLogRecPtr.
 *
 * If the page is not initialized yet, it is initialized. That might require
 * evicting an old dirty buffer from the buffer cache, which means I/O.
 *
 * The caller must ensure that the page containing the requested location
 * isn't evicted yet, and won't be evicted. The way to ensure that is to
 * hold onto a WAL insertion lock with the insertingAt position set to
 * something <= ptr. GetXLogBuffer() will update insertingAt if it needs
 * to evict an old page from the buffer. (This means that once you call
 * GetXLogBuffer() with a given 'ptr', you must not access anything before
 * that point anymore, and must not call GetXLogBuffer() with an older 'ptr'
 * later, because older buffers might be recycled already)
 */
static char *
GetXLogBuffer(XLogRecPtr ptr)
{
	int			idx;
	XLogRecPtr	endptr;
	static uint64 cachedPage = 0;
	static char *cachedPos = NULL;
	XLogRecPtr	expectedEndPtr;

	/*
	 * Fast path for the common case that we need to access again the same
	 * page as last time.
	 */
	if (ptr / XLOG_BLCKSZ == cachedPage)
	{
		Assert(((XLogPageHeader) cachedPos)->xlp_magic == XLOG_PAGE_MAGIC);
		Assert(((XLogPageHeader) cachedPos)->xlp_pageaddr == ptr - (ptr % XLOG_BLCKSZ));
		return cachedPos + ptr % XLOG_BLCKSZ;
	}

	/*
	 * The XLog buffer cache is organized so that a page is always loaded to a
	 * particular buffer.  That way we can easily calculate the buffer a given
	 * page must be loaded into, from the XLogRecPtr alone.
	 */
	idx = XLogRecPtrToBufIdx(ptr);

	/*
	 * See what page is loaded in the buffer at the moment. It could be the
	 * page we're looking for, or something older. It can't be anything newer
	 * - that would imply the page we're looking for has already been written
	 * out to disk and evicted, and the caller is responsible for making sure
	 * that doesn't happen.
	 *
	 * However, we don't hold a lock while we read the value. If someone has
	 * just initialized the page, it's possible that we get a "torn read" of
	 * the XLogRecPtr if 64-bit fetches are not atomic on this platform. In
	 * that case we will see a bogus value. That's ok, we'll grab the mapping
	 * lock (in AdvanceXLInsertBuffer) and retry if we see anything else than
	 * the page we're looking for. But it means that when we do this unlocked
	 * read, we might see a value that appears to be ahead of the page we're
	 * looking for. Don't PANIC on that, until we've verified the value while
	 * holding the lock.
	 */
	expectedEndPtr = ptr;
	expectedEndPtr += XLOG_BLCKSZ - ptr % XLOG_BLCKSZ;

	endptr = XLogCtl->xlblocks[idx];
	if (expectedEndPtr != endptr)
	{
		/*
		 * Let others know that we're finished inserting the record up to the
		 * page boundary.
		 */
		WALInsertLockUpdateInsertingAt(expectedEndPtr - XLOG_BLCKSZ);

		AdvanceXLInsertBuffer(ptr, false);
		endptr = XLogCtl->xlblocks[idx];

		if (expectedEndPtr != endptr)
			elog(PANIC, "could not find WAL buffer for %X/%X",
				 (uint32) (ptr >> 32), (uint32) ptr);
	}
	else
	{
		/*
		 * Make sure the initialization of the page is visible to us, and
		 * won't arrive later to overwrite the WAL data we write on the page.
		 */
		pg_memory_barrier();
	}

	/*
	 * Found the buffer holding this page. Return a pointer to the right
	 * offset within the page.
	 */
	cachedPage = ptr / XLOG_BLCKSZ;
	cachedPos = XLogCtl->pages + idx * (Size) XLOG_BLCKSZ;

	Assert(((XLogPageHeader) cachedPos)->xlp_magic == XLOG_PAGE_MAGIC);
	Assert(((XLogPageHeader) cachedPos)->xlp_pageaddr == ptr - (ptr % XLOG_BLCKSZ));

	return cachedPos + ptr % XLOG_BLCKSZ;
}

/*
 * Converts a "usable byte position" to XLogRecPtr. A usable byte position
 * is the position starting from the beginning of WAL, excluding all WAL
 * page headers.
 */
static XLogRecPtr
XLogBytePosToRecPtr(uint64 bytepos)
{
	uint64		fullsegs;
	uint64		fullpages;
	uint64		bytesleft;
	uint32		seg_offset;
	XLogRecPtr	result;

	fullsegs = bytepos / UsableBytesInSegment;
	bytesleft = bytepos % UsableBytesInSegment;

	if (bytesleft < XLOG_BLCKSZ - SizeOfXLogLongPHD)
	{
		/* fits on first page of segment */
		seg_offset = bytesleft + SizeOfXLogLongPHD;
	}
	else
	{
		/* account for the first page on segment with long header */
		seg_offset = XLOG_BLCKSZ;
		bytesleft -= XLOG_BLCKSZ - SizeOfXLogLongPHD;

		fullpages = bytesleft / UsableBytesInPage;
		bytesleft = bytesleft % UsableBytesInPage;

		seg_offset += fullpages * XLOG_BLCKSZ + bytesleft + SizeOfXLogShortPHD;
	}

	XLogSegNoOffsetToRecPtr(fullsegs, seg_offset, result);

	return result;
}

/*
 * Like XLogBytePosToRecPtr, but if the position is at a page boundary,
 * returns a pointer to the beginning of the page (ie. before page header),
 * not to where the first xlog record on that page would go to. This is used
 * when converting a pointer to the end of a record.
 */
static XLogRecPtr
XLogBytePosToEndRecPtr(uint64 bytepos)
{
	uint64		fullsegs;
	uint64		fullpages;
	uint64		bytesleft;
	uint32		seg_offset;
	XLogRecPtr	result;

	fullsegs = bytepos / UsableBytesInSegment;
	bytesleft = bytepos % UsableBytesInSegment;

	if (bytesleft < XLOG_BLCKSZ - SizeOfXLogLongPHD)
	{
		/* fits on first page of segment */
		if (bytesleft == 0)
			seg_offset = 0;
		else
			seg_offset = bytesleft + SizeOfXLogLongPHD;
	}
	else
	{
		/* account for the first page on segment with long header */
		seg_offset = XLOG_BLCKSZ;
		bytesleft -= XLOG_BLCKSZ - SizeOfXLogLongPHD;

		fullpages = bytesleft / UsableBytesInPage;
		bytesleft = bytesleft % UsableBytesInPage;

		if (bytesleft == 0)
			seg_offset += fullpages * XLOG_BLCKSZ + bytesleft;
		else
			seg_offset += fullpages * XLOG_BLCKSZ + bytesleft + SizeOfXLogShortPHD;
	}

	XLogSegNoOffsetToRecPtr(fullsegs, seg_offset, result);

	return result;
}

/*
 * Convert an XLogRecPtr to a "usable byte position".
 */
static uint64
XLogRecPtrToBytePos(XLogRecPtr ptr)
{
	uint64		fullsegs;
	uint32		fullpages;
	uint32		offset;
	uint64		result;

	XLByteToSeg(ptr, fullsegs);

	fullpages = (ptr % XLOG_SEG_SIZE) / XLOG_BLCKSZ;
	offset = ptr % XLOG_BLCKSZ;

	if (fullpages == 0)
	{
		result = fullsegs * UsableBytesInSegment;
		if (offset > 0)
		{
			Assert(offset >= SizeOfXLogLongPHD);
			result += offset - SizeOfXLogLongPHD;
		}
	}
	else
	{
		result = fullsegs * UsableBytesInSegment +
			(XLOG_BLCKSZ - SizeOfXLogLongPHD) + /* account for first page */
			(fullpages - 1) * UsableBytesInPage;		/* full pages */
		if (offset > 0)
		{
			Assert(offset >= SizeOfXLogShortPHD);
			result += offset - SizeOfXLogShortPHD;
		}
	}

	return result;
}

/*
 * Determine whether the buffer referenced has to be backed up.
 *
 * Since we don't yet have the insert lock, fullPageWrites and forcePageWrites
 * could change later, so the result should be used for optimization purposes
 * only.
 */
bool
XLogCheckBufferNeedsBackup(Buffer buffer)
{
	bool		doPageWrites;
	Page		page;

	page = BufferGetPage(buffer);

	doPageWrites = XLogCtl->Insert.fullPageWrites || XLogCtl->Insert.forcePageWrites;

	if (doPageWrites && PageGetLSN(page) <= RedoRecPtr)
		return true;			/* buffer requires backup */

	return false;				/* buffer does not need to be backed up */
}

/*
 * Determine whether the buffer referenced by an XLogRecData item has to
 * be backed up, and if so fill a BkpBlock struct for it.  In any case
 * save the buffer's LSN at *lsn.
 */
static bool
XLogCheckBuffer(XLogRecData *rdata, bool holdsExclusiveLock,
				XLogRecPtr *lsn, BkpBlock *bkpb)
{
	Page		page;

	page = BufferGetPage(rdata->buffer);

	/*
	 * We assume page LSN is first data on *every* page that can be passed to
	 * XLogInsert, whether it has the standard page layout or not. We don't
	 * need to take the buffer header lock for PageGetLSN if we hold an
	 * exclusive lock on the page and/or the relation.
	 */
	if (holdsExclusiveLock)
		*lsn = PageGetLSN(page);
	else
		*lsn = BufferGetLSNAtomic(rdata->buffer);

	if (*lsn <= RedoRecPtr)
	{
		/*
		 * The page needs to be backed up, so set up *bkpb
		 */
		BufferGetTag(rdata->buffer, &bkpb->node, &bkpb->fork, &bkpb->block);

		if (rdata->buffer_std)
		{
			/* Assume we can omit data between pd_lower and pd_upper */
			uint16		lower = ((PageHeader) page)->pd_lower;
			uint16		upper = ((PageHeader) page)->pd_upper;

			if (lower >= SizeOfPageHeaderData &&
				upper > lower &&
				upper <= BLCKSZ)
			{
				bkpb->hole_offset = lower;
				bkpb->hole_length = upper - lower;
			}
			else
			{
				/* No "hole" to compress out */
				bkpb->hole_offset = 0;
				bkpb->hole_length = 0;
			}
		}
		else
		{
			/* Not a standard page header, don't try to eliminate "hole" */
			bkpb->hole_offset = 0;
			bkpb->hole_length = 0;
		}

		return true;			/* buffer requires backup */
	}

	return false;				/* buffer does not need to be backed up */
}

/*
 * Initialize XLOG buffers, writing out old buffers if they still contain
 * unwritten data, upto the page containing 'upto'. Or if 'opportunistic' is
 * true, initialize as many pages as we can without having to write out
 * unwritten data. Any new pages are initialized to zeros, with pages headers
 * initialized properly.
 */
static void
AdvanceXLInsertBuffer(XLogRecPtr upto, bool opportunistic)
{
	XLogCtlInsert *Insert = &XLogCtl->Insert;
	int			nextidx;
	XLogRecPtr	OldPageRqstPtr;
	XLogwrtRqst WriteRqst;
	XLogRecPtr	NewPageEndPtr = InvalidXLogRecPtr;
	XLogRecPtr	NewPageBeginPtr;
	XLogPageHeader NewPage;
	int			npages = 0;

	LWLockAcquire(WALBufMappingLock, LW_EXCLUSIVE);

	/*
	 * Now that we have the lock, check if someone initialized the page
	 * already.
	 */
	while (upto >= XLogCtl->InitializedUpTo || opportunistic)
	{
		nextidx = XLogRecPtrToBufIdx(XLogCtl->InitializedUpTo);

		/*
		 * Get ending-offset of the buffer page we need to replace (this may
		 * be zero if the buffer hasn't been used yet).  Fall through if it's
		 * already written out.
		 */
		OldPageRqstPtr = XLogCtl->xlblocks[nextidx];
		if (LogwrtResult.Write < OldPageRqstPtr)
		{
			/*
			 * Nope, got work to do. If we just want to pre-initialize as much
			 * as we can without flushing, give up now.
			 */
			if (opportunistic)
				break;

			/* Before waiting, get info_lck and update LogwrtResult */
			{
				/* use volatile pointer to prevent code rearrangement */
				volatile XLogCtlData *xlogctl = XLogCtl;

				SpinLockAcquire(&xlogctl->info_lck);
				if (xlogctl->LogwrtRqst.Write < OldPageRqstPtr)
					xlogctl->LogwrtRqst.Write = OldPageRqstPtr;
				LogwrtResult = xlogctl->LogwrtResult;
				SpinLockRelease(&xlogctl->info_lck);
			}

			/*
			 * Now that we have an up-to-date LogwrtResult value, see if we
			 * still need to write it or if someone else already did.
			 */
			if (LogwrtResult.Write < OldPageRqstPtr)
			{
				/*
				 * Must acquire write lock. Release WALBufMappingLock first,
				 * to make sure that all insertions that we need to wait for
				 * can finish (up to this same position). Otherwise we risk
				 * deadlock.
				 */
				LWLockRelease(WALBufMappingLock);

				WaitXLogInsertionsToFinish(OldPageRqstPtr);

				LWLockAcquire(WALWriteLock, LW_EXCLUSIVE);

				LogwrtResult = XLogCtl->LogwrtResult;
				if (LogwrtResult.Write >= OldPageRqstPtr)
				{
					/* OK, someone wrote it already */
					LWLockRelease(WALWriteLock);
				}
				else
				{
					/* Have to write it ourselves */
					TRACE_POSTGRESQL_WAL_BUFFER_WRITE_DIRTY_START();
					WriteRqst.Write = OldPageRqstPtr;
					WriteRqst.Flush = 0;
					XLogWrite(WriteRqst, false);
					LWLockRelease(WALWriteLock);
					TRACE_POSTGRESQL_WAL_BUFFER_WRITE_DIRTY_DONE();
				}
				/* Re-acquire WALBufMappingLock and retry */
				LWLockAcquire(WALBufMappingLock, LW_EXCLUSIVE);
				continue;
			}
		}

		/*
		 * Now the next buffer slot is free and we can set it up to be the
		 * next output page.
		 */
		NewPageBeginPtr = XLogCtl->InitializedUpTo;
		NewPageEndPtr = NewPageBeginPtr + XLOG_BLCKSZ;

		Assert(XLogRecPtrToBufIdx(NewPageBeginPtr) == nextidx);

		NewPage = (XLogPageHeader) (XLogCtl->pages + nextidx * (Size) XLOG_BLCKSZ);

		/*
		 * Be sure to re-zero the buffer so that bytes beyond what we've
		 * written will look like zeroes and not valid XLOG records...
		 */
		MemSet((char *) NewPage, 0, XLOG_BLCKSZ);

		/*
		 * Fill the new page's header
		 */
		NewPage   ->xlp_magic = XLOG_PAGE_MAGIC;

		/* NewPage->xlp_info = 0; */	/* done by memset */
		NewPage   ->xlp_tli = ThisTimeLineID;
		NewPage   ->xlp_pageaddr = NewPageBeginPtr;

		/* NewPage->xlp_rem_len = 0; */	/* done by memset */

		/*
		 * If online backup is not in progress, mark the header to indicate
		 * that* WAL records beginning in this page have removable backup
		 * blocks.  This allows the WAL archiver to know whether it is safe to
		 * compress archived WAL data by transforming full-block records into
		 * the non-full-block format.  It is sufficient to record this at the
		 * page level because we force a page switch (in fact a segment
		 * switch) when starting a backup, so the flag will be off before any
		 * records can be written during the backup.  At the end of a backup,
		 * the last page will be marked as all unsafe when perhaps only part
		 * is unsafe, but at worst the archiver would miss the opportunity to
		 * compress a few records.
		 */
		if (!Insert->forcePageWrites)
			NewPage   ->xlp_info |= XLP_BKP_REMOVABLE;

		/*
		 * If first page of an XLOG segment file, make it a long header.
		 */
		if ((NewPage->xlp_pageaddr % XLogSegSize) == 0)
		{
			XLogLongPageHeader NewLongPage = (XLogLongPageHeader) NewPage;

			NewLongPage->xlp_sysid = ControlFile->system_identifier;
			NewLongPage->xlp_seg_size = XLogSegSize;
			NewLongPage->xlp_xlog_blcksz = XLOG_BLCKSZ;
			NewPage   ->xlp_info |= XLP_LONG_HEADER;
		}

		/*
		 * Make sure the initialization of the page becomes visible to others
		 * before the xlblocks update. GetXLogBuffer() reads xlblocks without
		 * holding a lock.
		 */
		pg_write_barrier();

		*((volatile XLogRecPtr *) &XLogCtl->xlblocks[nextidx]) = NewPageEndPtr;

		XLogCtl->InitializedUpTo = NewPageEndPtr;

		npages++;
	}
	LWLockRelease(WALBufMappingLock);

#ifdef WAL_DEBUG
	if (npages > 0)
	{
		elog(DEBUG1, "initialized %d pages, upto %X/%X",
			 npages, (uint32) (NewPageEndPtr >> 32), (uint32) NewPageEndPtr);
	}
#endif
}

/*
 * Check whether we've consumed enough xlog space that a checkpoint is needed.
 *
 * new_segno indicates a log file that has just been filled up (or read
 * during recovery). We measure the distance from RedoRecPtr to new_segno
 * and see if that exceeds CheckPointSegments.
 *
 * Note: it is caller's responsibility that RedoRecPtr is up-to-date.
 */
static bool
XLogCheckpointNeeded(XLogSegNo new_segno)
{
	XLogSegNo	old_segno;

	XLByteToSeg(RedoRecPtr, old_segno);

	if (new_segno >= old_segno + (uint64) (CheckPointSegments - 1))
		return true;
	return false;
}

/*
 * Write and/or fsync the log at least as far as WriteRqst indicates.
 *
 * If flexible == TRUE, we don't have to write as far as WriteRqst, but
 * may stop at any convenient boundary (such as a cache or logfile boundary).
 * This option allows us to avoid uselessly issuing multiple writes when a
 * single one would do.
 *
 * Must be called with WALWriteLock held. WaitXLogInsertionsToFinish(WriteRqst)
 * must be called before grabbing the lock, to make sure the data is ready to
 * write.
 */
static void
XLogWrite(XLogwrtRqst WriteRqst, bool flexible)
{
	bool		ispartialpage;
	bool		last_iteration;
	bool		finishing_seg;
	bool		use_existent;
	int			curridx;
	int			npages;
	int			startidx;
	uint32		startoffset;

	/* We should always be inside a critical section here */
	Assert(CritSectionCount > 0);

	/*
	 * Update local LogwrtResult (caller probably did this already, but...)
	 */
	LogwrtResult = XLogCtl->LogwrtResult;

	/*
	 * Since successive pages in the xlog cache are consecutively allocated,
	 * we can usually gather multiple pages together and issue just one
	 * write() call.  npages is the number of pages we have determined can be
	 * written together; startidx is the cache block index of the first one,
	 * and startoffset is the file offset at which it should go. The latter
	 * two variables are only valid when npages > 0, but we must initialize
	 * all of them to keep the compiler quiet.
	 */
	npages = 0;
	startidx = 0;
	startoffset = 0;

	/*
	 * Within the loop, curridx is the cache block index of the page to
	 * consider writing.  Begin at the buffer containing the next unwritten
	 * page, or last partially written page.
	 */
	curridx = XLogRecPtrToBufIdx(LogwrtResult.Write);

	while (LogwrtResult.Write < WriteRqst.Write)
	{
		/*
		 * Make sure we're not ahead of the insert process.  This could happen
		 * if we're passed a bogus WriteRqst.Write that is past the end of the
		 * last page that's been initialized by AdvanceXLInsertBuffer.
		 */
		XLogRecPtr	EndPtr = XLogCtl->xlblocks[curridx];

		if (LogwrtResult.Write >= EndPtr)
			elog(PANIC, "xlog write request %X/%X is past end of log %X/%X",
				 (uint32) (LogwrtResult.Write >> 32),
				 (uint32) LogwrtResult.Write,
				 (uint32) (EndPtr >> 32), (uint32) EndPtr);

		/* Advance LogwrtResult.Write to end of current buffer page */
		LogwrtResult.Write = EndPtr;
		ispartialpage = WriteRqst.Write < LogwrtResult.Write;

		if (!XLByteInPrevSeg(LogwrtResult.Write, openLogSegNo))
		{
			/*
			 * Switch to new logfile segment.  We cannot have any pending
			 * pages here (since we dump what we have at segment end).
			 */
			Assert(npages == 0);
			if (openLogFile >= 0)
				XLogFileClose();
			XLByteToPrevSeg(LogwrtResult.Write, openLogSegNo);

			/* create/use new log file */
			use_existent = true;
			openLogFile = XLogFileInit(openLogSegNo, &use_existent, true);
			openLogOff = 0;
		}

		/* Make sure we have the current logfile open */
		if (openLogFile < 0)
		{
			XLByteToPrevSeg(LogwrtResult.Write, openLogSegNo);
			openLogFile = XLogFileOpen(openLogSegNo);
			openLogOff = 0;
		}

		/* Add current page to the set of pending pages-to-dump */
		if (npages == 0)
		{
			/* first of group */
			startidx = curridx;
			startoffset = (LogwrtResult.Write - XLOG_BLCKSZ) % XLogSegSize;
		}
		npages++;

		/*
		 * Dump the set if this will be the last loop iteration, or if we are
		 * at the last page of the cache area (since the next page won't be
		 * contiguous in memory), or if we are at the end of the logfile
		 * segment.
		 */
		last_iteration = WriteRqst.Write <= LogwrtResult.Write;

		finishing_seg = !ispartialpage &&
			(startoffset + npages * XLOG_BLCKSZ) >= XLogSegSize;

		if (last_iteration ||
			curridx == XLogCtl->XLogCacheBlck ||
			finishing_seg)
		{
			char	   *from;
			Size		nbytes;
			Size		nleft;
			int			written;

			/* Need to seek in the file? */
			if (openLogOff != startoffset)
			{
				if (lseek(openLogFile, (off_t) startoffset, SEEK_SET) < 0)
					ereport(PANIC,
							(errcode_for_file_access(),
					 errmsg("could not seek in log file %s to offset %u: %m",
							XLogFileNameP(ThisTimeLineID, openLogSegNo),
							startoffset)));
				openLogOff = startoffset;
			}

			/* OK to write the page(s) */
			from = XLogCtl->pages + startidx * (Size) XLOG_BLCKSZ;
			nbytes = npages * (Size) XLOG_BLCKSZ;
			nleft = nbytes;
			do
			{
				errno = 0;
				written = write(openLogFile, from, nleft);
				if (written <= 0)
				{
					if (errno == EINTR)
						continue;
					ereport(PANIC,
							(errcode_for_file_access(),
							 errmsg("could not write to log file %s "
									"at offset %u, length %zu: %m",
								 XLogFileNameP(ThisTimeLineID, openLogSegNo),
									openLogOff, nbytes)));
				}
				nleft -= written;
				from += written;
			} while (nleft > 0);

			/* Update state for write */
			openLogOff += nbytes;
			npages = 0;

			/*
			 * If we just wrote the whole last page of a logfile segment,
			 * fsync the segment immediately.  This avoids having to go back
			 * and re-open prior segments when an fsync request comes along
			 * later. Doing it here ensures that one and only one backend will
			 * perform this fsync.
			 *
			 * This is also the right place to notify the Archiver that the
			 * segment is ready to copy to archival storage, and to update the
			 * timer for archive_timeout, and to signal for a checkpoint if
			 * too many logfile segments have been used since the last
			 * checkpoint.
			 */
			if (finishing_seg)
			{
				issue_xlog_fsync(openLogFile, openLogSegNo);

				/* signal that we need to wakeup walsenders later */
				WalSndWakeupRequest();

				LogwrtResult.Flush = LogwrtResult.Write;		/* end of page */

				if (XLogArchivingActive())
					XLogArchiveNotifySeg(openLogSegNo);

				XLogCtl->lastSegSwitchTime = (pg_time_t) time(NULL);

				/*
				 * Request a checkpoint if we've consumed too much xlog since
				 * the last one.  For speed, we first check using the local
				 * copy of RedoRecPtr, which might be out of date; if it looks
				 * like a checkpoint is needed, forcibly update RedoRecPtr and
				 * recheck.
				 */
				if (IsUnderPostmaster && XLogCheckpointNeeded(openLogSegNo))
				{
					(void) GetRedoRecPtr();
					if (XLogCheckpointNeeded(openLogSegNo))
						RequestCheckpoint(CHECKPOINT_CAUSE_XLOG);
				}
			}
		}

		if (ispartialpage)
		{
			/* Only asked to write a partial page */
			LogwrtResult.Write = WriteRqst.Write;
			break;
		}
		curridx = NextBufIdx(curridx);

		/* If flexible, break out of loop as soon as we wrote something */
		if (flexible && npages == 0)
			break;
	}

	Assert(npages == 0);

	/*
	 * If asked to flush, do so
	 */
	if (LogwrtResult.Flush < WriteRqst.Flush &&
		LogwrtResult.Flush < LogwrtResult.Write)

	{
		/*
		 * Could get here without iterating above loop, in which case we might
		 * have no open file or the wrong one.  However, we do not need to
		 * fsync more than one file.
		 */
		if (sync_method != SYNC_METHOD_OPEN &&
			sync_method != SYNC_METHOD_OPEN_DSYNC)
		{
			if (openLogFile >= 0 &&
				!XLByteInPrevSeg(LogwrtResult.Write, openLogSegNo))
				XLogFileClose();
			if (openLogFile < 0)
			{
				XLByteToPrevSeg(LogwrtResult.Write, openLogSegNo);
				openLogFile = XLogFileOpen(openLogSegNo);
				openLogOff = 0;
			}

			issue_xlog_fsync(openLogFile, openLogSegNo);
		}

		/* signal that we need to wakeup walsenders later */
		WalSndWakeupRequest();

		LogwrtResult.Flush = LogwrtResult.Write;
	}

	/*
	 * Update shared-memory status
	 *
	 * We make sure that the shared 'request' values do not fall behind the
	 * 'result' values.  This is not absolutely essential, but it saves some
	 * code in a couple of places.
	 */
	{
		/* use volatile pointer to prevent code rearrangement */
		volatile XLogCtlData *xlogctl = XLogCtl;

		SpinLockAcquire(&xlogctl->info_lck);
		xlogctl->LogwrtResult = LogwrtResult;
		if (xlogctl->LogwrtRqst.Write < LogwrtResult.Write)
			xlogctl->LogwrtRqst.Write = LogwrtResult.Write;
		if (xlogctl->LogwrtRqst.Flush < LogwrtResult.Flush)
			xlogctl->LogwrtRqst.Flush = LogwrtResult.Flush;
		SpinLockRelease(&xlogctl->info_lck);
	}
}

/*
 * Record the LSN for an asynchronous transaction commit/abort
 * and nudge the WALWriter if there is work for it to do.
 * (This should not be called for synchronous commits.)
 */
void
XLogSetAsyncXactLSN(XLogRecPtr asyncXactLSN)
{
	XLogRecPtr	WriteRqstPtr = asyncXactLSN;
	bool		sleeping;

	/* use volatile pointer to prevent code rearrangement */
	volatile XLogCtlData *xlogctl = XLogCtl;

	SpinLockAcquire(&xlogctl->info_lck);
	LogwrtResult = xlogctl->LogwrtResult;
	sleeping = xlogctl->WalWriterSleeping;
	if (xlogctl->asyncXactLSN < asyncXactLSN)
		xlogctl->asyncXactLSN = asyncXactLSN;
	SpinLockRelease(&xlogctl->info_lck);

	/*
	 * If the WALWriter is sleeping, we should kick it to make it come out of
	 * low-power mode.  Otherwise, determine whether there's a full page of
	 * WAL available to write.
	 */
	if (!sleeping)
	{
		/* back off to last completed page boundary */
		WriteRqstPtr -= WriteRqstPtr % XLOG_BLCKSZ;

		/* if we have already flushed that far, we're done */
		if (WriteRqstPtr <= LogwrtResult.Flush)
			return;
	}

	/*
	 * Nudge the WALWriter: it has a full page of WAL to write, or we want it
	 * to come out of low-power mode so that this async commit will reach disk
	 * within the expected amount of time.
	 */
	if (ProcGlobal->walwriterLatch)
		SetLatch(ProcGlobal->walwriterLatch);
}

/*
 * Record the LSN up to which we can remove WAL because it's not required by
 * any replication slot.
 */
void
XLogSetReplicationSlotMinimumLSN(XLogRecPtr lsn)
{
	/* use volatile pointer to prevent code rearrangement */
	volatile XLogCtlData *xlogctl = XLogCtl;

	SpinLockAcquire(&xlogctl->info_lck);
	xlogctl->replicationSlotMinLSN = lsn;
	SpinLockRelease(&xlogctl->info_lck);
}


/*
 * Return the oldest LSN we must retain to satisfy the needs of some
 * replication slot.
 */
static XLogRecPtr
XLogGetReplicationSlotMinimumLSN(void)
{
	/* use volatile pointer to prevent code rearrangement */
	volatile XLogCtlData *xlogctl = XLogCtl;
	XLogRecPtr	retval;

	SpinLockAcquire(&xlogctl->info_lck);
	retval = xlogctl->replicationSlotMinLSN;
	SpinLockRelease(&xlogctl->info_lck);

	return retval;
}

/*
 * Advance minRecoveryPoint in control file.
 *
 * If we crash during recovery, we must reach this point again before the
 * database is consistent.
 *
 * If 'force' is true, 'lsn' argument is ignored. Otherwise, minRecoveryPoint
 * is only updated if it's not already greater than or equal to 'lsn'.
 */
static void
UpdateMinRecoveryPoint(XLogRecPtr lsn, bool force)
{
	/* Quick check using our local copy of the variable */
	if (!updateMinRecoveryPoint || (!force && lsn <= minRecoveryPoint))
		return;

	LWLockAcquire(ControlFileLock, LW_EXCLUSIVE);

	/* update local copy */
	minRecoveryPoint = ControlFile->minRecoveryPoint;
	minRecoveryPointTLI = ControlFile->minRecoveryPointTLI;

	/*
	 * An invalid minRecoveryPoint means that we need to recover all the WAL,
	 * i.e., we're doing crash recovery.  We never modify the control file's
	 * value in that case, so we can short-circuit future checks here too.
	 */
	if (minRecoveryPoint == 0)
		updateMinRecoveryPoint = false;
	else if (force || minRecoveryPoint < lsn)
	{
		/* use volatile pointer to prevent code rearrangement */
		volatile XLogCtlData *xlogctl = XLogCtl;
		XLogRecPtr	newMinRecoveryPoint;
		TimeLineID	newMinRecoveryPointTLI;

		/*
		 * To avoid having to update the control file too often, we update it
		 * all the way to the last record being replayed, even though 'lsn'
		 * would suffice for correctness.  This also allows the 'force' case
		 * to not need a valid 'lsn' value.
		 *
		 * Another important reason for doing it this way is that the passed
		 * 'lsn' value could be bogus, i.e., past the end of available WAL, if
		 * the caller got it from a corrupted heap page.  Accepting such a
		 * value as the min recovery point would prevent us from coming up at
		 * all.  Instead, we just log a warning and continue with recovery.
		 * (See also the comments about corrupt LSNs in XLogFlush.)
		 */
		SpinLockAcquire(&xlogctl->info_lck);
		newMinRecoveryPoint = xlogctl->replayEndRecPtr;
		newMinRecoveryPointTLI = xlogctl->replayEndTLI;
		SpinLockRelease(&xlogctl->info_lck);

		if (!force && newMinRecoveryPoint < lsn)
			elog(WARNING,
			   "xlog min recovery request %X/%X is past current point %X/%X",
				 (uint32) (lsn >> 32), (uint32) lsn,
				 (uint32) (newMinRecoveryPoint >> 32),
				 (uint32) newMinRecoveryPoint);

		/* update control file */
		if (ControlFile->minRecoveryPoint < newMinRecoveryPoint)
		{
			ControlFile->minRecoveryPoint = newMinRecoveryPoint;
			ControlFile->minRecoveryPointTLI = newMinRecoveryPointTLI;
			UpdateControlFile();
			minRecoveryPoint = newMinRecoveryPoint;
			minRecoveryPointTLI = newMinRecoveryPointTLI;

			ereport(DEBUG2,
				(errmsg("updated min recovery point to %X/%X on timeline %u",
						(uint32) (minRecoveryPoint >> 32),
						(uint32) minRecoveryPoint,
						newMinRecoveryPointTLI)));
		}
	}
	LWLockRelease(ControlFileLock);
}

/*
 * Ensure that all XLOG data through the given position is flushed to disk.
 *
 * NOTE: this differs from XLogWrite mainly in that the WALWriteLock is not
 * already held, and we try to avoid acquiring it if possible.
 */
void
XLogFlush(XLogRecPtr record)
{
	XLogRecPtr	WriteRqstPtr;
	XLogwrtRqst WriteRqst;

	/*
	 * During REDO, we are reading not writing WAL.  Therefore, instead of
	 * trying to flush the WAL, we should update minRecoveryPoint instead. We
	 * test XLogInsertAllowed(), not InRecovery, because we need checkpointer
	 * to act this way too, and because when it tries to write the
	 * end-of-recovery checkpoint, it should indeed flush.
	 */
	if (!XLogInsertAllowed())
	{
		UpdateMinRecoveryPoint(record, false);
		return;
	}

	/* Quick exit if already known flushed */
	if (record <= LogwrtResult.Flush)
		return;

#ifdef WAL_DEBUG
	if (XLOG_DEBUG)
		elog(LOG, "xlog flush request %X/%X; write %X/%X; flush %X/%X",
			 (uint32) (record >> 32), (uint32) record,
			 (uint32) (LogwrtResult.Write >> 32), (uint32) LogwrtResult.Write,
		   (uint32) (LogwrtResult.Flush >> 32), (uint32) LogwrtResult.Flush);
#endif

	START_CRIT_SECTION();

	/*
	 * Since fsync is usually a horribly expensive operation, we try to
	 * piggyback as much data as we can on each fsync: if we see any more data
	 * entered into the xlog buffer, we'll write and fsync that too, so that
	 * the final value of LogwrtResult.Flush is as large as possible. This
	 * gives us some chance of avoiding another fsync immediately after.
	 */

	/* initialize to given target; may increase below */
	WriteRqstPtr = record;

	/*
	 * Now wait until we get the write lock, or someone else does the flush
	 * for us.
	 */
	for (;;)
	{
		/* use volatile pointer to prevent code rearrangement */
		volatile XLogCtlData *xlogctl = XLogCtl;
		XLogRecPtr	insertpos;

		/* read LogwrtResult and update local state */
		SpinLockAcquire(&xlogctl->info_lck);
		if (WriteRqstPtr < xlogctl->LogwrtRqst.Write)
			WriteRqstPtr = xlogctl->LogwrtRqst.Write;
		LogwrtResult = xlogctl->LogwrtResult;
		SpinLockRelease(&xlogctl->info_lck);

		/* done already? */
		if (record <= LogwrtResult.Flush)
			break;

		/*
		 * Before actually performing the write, wait for all in-flight
		 * insertions to the pages we're about to write to finish.
		 */
		insertpos = WaitXLogInsertionsToFinish(WriteRqstPtr);

		/*
		 * Try to get the write lock. If we can't get it immediately, wait
		 * until it's released, and recheck if we still need to do the flush
		 * or if the backend that held the lock did it for us already. This
		 * helps to maintain a good rate of group committing when the system
		 * is bottlenecked by the speed of fsyncing.
		 */
		if (!LWLockAcquireOrWait(WALWriteLock, LW_EXCLUSIVE))
		{
			/*
			 * The lock is now free, but we didn't acquire it yet. Before we
			 * do, loop back to check if someone else flushed the record for
			 * us already.
			 */
			continue;
		}

		/* Got the lock; recheck whether request is satisfied */
		LogwrtResult = XLogCtl->LogwrtResult;
		if (record <= LogwrtResult.Flush)
		{
			LWLockRelease(WALWriteLock);
			break;
		}

		/*
		 * Sleep before flush! By adding a delay here, we may give further
		 * backends the opportunity to join the backlog of group commit
		 * followers; this can significantly improve transaction throughput,
		 * at the risk of increasing transaction latency.
		 *
		 * We do not sleep if enableFsync is not turned on, nor if there are
		 * fewer than CommitSiblings other backends with active transactions.
		 */
		if (CommitDelay > 0 && enableFsync &&
			MinimumActiveBackends(CommitSiblings))
		{
			pg_usleep(CommitDelay);

			/*
			 * Re-check how far we can now flush the WAL. It's generally not
			 * safe to call WaitXLogInsetionsToFinish while holding
			 * WALWriteLock, because an in-progress insertion might need to
			 * also grab WALWriteLock to make progress. But we know that all
			 * the insertions up to insertpos have already finished, because
			 * that's what the earlier WaitXLogInsertionsToFinish() returned.
			 * We're only calling it again to allow insertpos to be moved
			 * further forward, not to actually wait for anyone.
			 */
			insertpos = WaitXLogInsertionsToFinish(insertpos);
		}

		/* try to write/flush later additions to XLOG as well */
		WriteRqst.Write = insertpos;
		WriteRqst.Flush = insertpos;

		XLogWrite(WriteRqst, false);

		LWLockRelease(WALWriteLock);
		/* done */
		break;
	}

	END_CRIT_SECTION();

	/* wake up walsenders now that we've released heavily contended locks */
	WalSndWakeupProcessRequests();

	/*
	 * If we still haven't flushed to the request point then we have a
	 * problem; most likely, the requested flush point is past end of XLOG.
	 * This has been seen to occur when a disk page has a corrupted LSN.
	 *
	 * Formerly we treated this as a PANIC condition, but that hurts the
	 * system's robustness rather than helping it: we do not want to take down
	 * the whole system due to corruption on one data page.  In particular, if
	 * the bad page is encountered again during recovery then we would be
	 * unable to restart the database at all!  (This scenario actually
	 * happened in the field several times with 7.1 releases.)	As of 8.4, bad
	 * LSNs encountered during recovery are UpdateMinRecoveryPoint's problem;
	 * the only time we can reach here during recovery is while flushing the
	 * end-of-recovery checkpoint record, and we don't expect that to have a
	 * bad LSN.
	 *
	 * Note that for calls from xact.c, the ERROR will be promoted to PANIC
	 * since xact.c calls this routine inside a critical section.  However,
	 * calls from bufmgr.c are not within critical sections and so we will not
	 * force a restart for a bad LSN on a data page.
	 */
	if (LogwrtResult.Flush < record)
		elog(ERROR,
		"xlog flush request %X/%X is not satisfied --- flushed only to %X/%X",
			 (uint32) (record >> 32), (uint32) record,
		   (uint32) (LogwrtResult.Flush >> 32), (uint32) LogwrtResult.Flush);
}

/*
 * Flush xlog, but without specifying exactly where to flush to.
 *
 * We normally flush only completed blocks; but if there is nothing to do on
 * that basis, we check for unflushed async commits in the current incomplete
 * block, and flush through the latest one of those.  Thus, if async commits
 * are not being used, we will flush complete blocks only.  We can guarantee
 * that async commits reach disk after at most three cycles; normally only
 * one or two.  (When flushing complete blocks, we allow XLogWrite to write
 * "flexibly", meaning it can stop at the end of the buffer ring; this makes a
 * difference only with very high load or long wal_writer_delay, but imposes
 * one extra cycle for the worst case for async commits.)
 *
 * This routine is invoked periodically by the background walwriter process.
 *
 * Returns TRUE if we flushed anything.
 */
bool
XLogBackgroundFlush(void)
{
	XLogRecPtr	WriteRqstPtr;
	bool		flexible = true;
	bool		wrote_something = false;

	/* XLOG doesn't need flushing during recovery */
	if (RecoveryInProgress())
		return false;

	/* read LogwrtResult and update local state */
	{
		/* use volatile pointer to prevent code rearrangement */
		volatile XLogCtlData *xlogctl = XLogCtl;

		SpinLockAcquire(&xlogctl->info_lck);
		LogwrtResult = xlogctl->LogwrtResult;
		WriteRqstPtr = xlogctl->LogwrtRqst.Write;
		SpinLockRelease(&xlogctl->info_lck);
	}

	/* back off to last completed page boundary */
	WriteRqstPtr -= WriteRqstPtr % XLOG_BLCKSZ;

	/* if we have already flushed that far, consider async commit records */
	if (WriteRqstPtr <= LogwrtResult.Flush)
	{
		/* use volatile pointer to prevent code rearrangement */
		volatile XLogCtlData *xlogctl = XLogCtl;

		SpinLockAcquire(&xlogctl->info_lck);
		WriteRqstPtr = xlogctl->asyncXactLSN;
		SpinLockRelease(&xlogctl->info_lck);
		flexible = false;		/* ensure it all gets written */
	}

	/*
	 * If already known flushed, we're done. Just need to check if we are
	 * holding an open file handle to a logfile that's no longer in use,
	 * preventing the file from being deleted.
	 */
	if (WriteRqstPtr <= LogwrtResult.Flush)
	{
		if (openLogFile >= 0)
		{
			if (!XLByteInPrevSeg(LogwrtResult.Write, openLogSegNo))
			{
				XLogFileClose();
			}
		}
		return false;
	}

#ifdef WAL_DEBUG
	if (XLOG_DEBUG)
		elog(LOG, "xlog bg flush request %X/%X; write %X/%X; flush %X/%X",
			 (uint32) (WriteRqstPtr >> 32), (uint32) WriteRqstPtr,
			 (uint32) (LogwrtResult.Write >> 32), (uint32) LogwrtResult.Write,
		   (uint32) (LogwrtResult.Flush >> 32), (uint32) LogwrtResult.Flush);
#endif

	START_CRIT_SECTION();

	/* now wait for any in-progress insertions to finish and get write lock */
	WaitXLogInsertionsToFinish(WriteRqstPtr);
	LWLockAcquire(WALWriteLock, LW_EXCLUSIVE);
	LogwrtResult = XLogCtl->LogwrtResult;
	if (WriteRqstPtr > LogwrtResult.Flush)
	{
		XLogwrtRqst WriteRqst;

		WriteRqst.Write = WriteRqstPtr;
		WriteRqst.Flush = WriteRqstPtr;
		XLogWrite(WriteRqst, flexible);
		wrote_something = true;
	}
	LWLockRelease(WALWriteLock);

	END_CRIT_SECTION();

	/* wake up walsenders now that we've released heavily contended locks */
	WalSndWakeupProcessRequests();

	/*
	 * Great, done. To take some work off the critical path, try to initialize
	 * as many of the no-longer-needed WAL buffers for future use as we can.
	 */
	AdvanceXLInsertBuffer(InvalidXLogRecPtr, true);

	return wrote_something;
}

/*
 * Test whether XLOG data has been flushed up to (at least) the given position.
 *
 * Returns true if a flush is still needed.  (It may be that someone else
 * is already in process of flushing that far, however.)
 */
bool
XLogNeedsFlush(XLogRecPtr record)
{
	/*
	 * During recovery, we don't flush WAL but update minRecoveryPoint
	 * instead. So "needs flush" is taken to mean whether minRecoveryPoint
	 * would need to be updated.
	 */
	if (RecoveryInProgress())
	{
		/* Quick exit if already known updated */
		if (record <= minRecoveryPoint || !updateMinRecoveryPoint)
			return false;

		/*
		 * Update local copy of minRecoveryPoint. But if the lock is busy,
		 * just return a conservative guess.
		 */
		if (!LWLockConditionalAcquire(ControlFileLock, LW_SHARED))
			return true;
		minRecoveryPoint = ControlFile->minRecoveryPoint;
		minRecoveryPointTLI = ControlFile->minRecoveryPointTLI;
		LWLockRelease(ControlFileLock);

		/*
		 * An invalid minRecoveryPoint means that we need to recover all the
		 * WAL, i.e., we're doing crash recovery.  We never modify the control
		 * file's value in that case, so we can short-circuit future checks
		 * here too.
		 */
		if (minRecoveryPoint == 0)
			updateMinRecoveryPoint = false;

		/* check again */
		if (record <= minRecoveryPoint || !updateMinRecoveryPoint)
			return false;
		else
			return true;
	}

	/* Quick exit if already known flushed */
	if (record <= LogwrtResult.Flush)
		return false;

	/* read LogwrtResult and update local state */
	{
		/* use volatile pointer to prevent code rearrangement */
		volatile XLogCtlData *xlogctl = XLogCtl;

		SpinLockAcquire(&xlogctl->info_lck);
		LogwrtResult = xlogctl->LogwrtResult;
		SpinLockRelease(&xlogctl->info_lck);
	}

	/* check again */
	if (record <= LogwrtResult.Flush)
		return false;

	return true;
}

/*
 * Create a new XLOG file segment, or open a pre-existing one.
 *
 * log, seg: identify segment to be created/opened.
 *
 * *use_existent: if TRUE, OK to use a pre-existing file (else, any
 * pre-existing file will be deleted).  On return, TRUE if a pre-existing
 * file was used.
 *
 * use_lock: if TRUE, acquire ControlFileLock while moving file into
 * place.  This should be TRUE except during bootstrap log creation.  The
 * caller must *not* hold the lock at call.
 *
 * Returns FD of opened file.
 *
 * Note: errors here are ERROR not PANIC because we might or might not be
 * inside a critical section (eg, during checkpoint there is no reason to
 * take down the system on failure).  They will promote to PANIC if we are
 * in a critical section.
 */
int
XLogFileInit(XLogSegNo logsegno, bool *use_existent, bool use_lock)
{
	char		path[MAXPGPATH];
	char		tmppath[MAXPGPATH];
	char		zbuffer_raw[XLOG_BLCKSZ + MAXIMUM_ALIGNOF];
	char	   *zbuffer;
	XLogSegNo	installed_segno;
	int			max_advance;
	int			fd;
	int			nbytes;

	XLogFilePath(path, ThisTimeLineID, logsegno);

	/*
	 * Try to use existent file (checkpoint maker may have created it already)
	 */
	if (*use_existent)
	{
		fd = BasicOpenFile(path, O_RDWR | PG_BINARY | get_sync_bit(sync_method),
						   S_IRUSR | S_IWUSR);
		if (fd < 0)
		{
			if (errno != ENOENT)
				ereport(ERROR,
						(errcode_for_file_access(),
						 errmsg("could not open file \"%s\": %m", path)));
		}
		else
			return fd;
	}

	/*
	 * Initialize an empty (all zeroes) segment.  NOTE: it is possible that
	 * another process is doing the same thing.  If so, we will end up
	 * pre-creating an extra log segment.  That seems OK, and better than
	 * holding the lock throughout this lengthy process.
	 */
	elog(DEBUG2, "creating and filling new WAL file");

	snprintf(tmppath, MAXPGPATH, XLOGDIR "/xlogtemp.%d", (int) getpid());

	unlink(tmppath);

	/* do not use get_sync_bit() here --- want to fsync only at end of fill */
	fd = BasicOpenFile(tmppath, O_RDWR | O_CREAT | O_EXCL | PG_BINARY,
					   S_IRUSR | S_IWUSR);
	if (fd < 0)
		ereport(ERROR,
				(errcode_for_file_access(),
				 errmsg("could not create file \"%s\": %m", tmppath)));

	/*
	 * Zero-fill the file.  We have to do this the hard way to ensure that all
	 * the file space has really been allocated --- on platforms that allow
	 * "holes" in files, just seeking to the end doesn't allocate intermediate
	 * space.  This way, we know that we have all the space and (after the
	 * fsync below) that all the indirect blocks are down on disk.  Therefore,
	 * fdatasync(2) or O_DSYNC will be sufficient to sync future writes to the
	 * log file.
	 *
	 * Note: ensure the buffer is reasonably well-aligned; this may save a few
	 * cycles transferring data to the kernel.
	 */
	zbuffer = (char *) MAXALIGN(zbuffer_raw);
	memset(zbuffer, 0, XLOG_BLCKSZ);
	for (nbytes = 0; nbytes < XLogSegSize; nbytes += XLOG_BLCKSZ)
	{
		errno = 0;
		if ((int) write(fd, zbuffer, XLOG_BLCKSZ) != (int) XLOG_BLCKSZ)
		{
			int			save_errno = errno;

			/*
			 * If we fail to make the file, delete it to release disk space
			 */
			unlink(tmppath);

			close(fd);

			/* if write didn't set errno, assume problem is no disk space */
			errno = save_errno ? save_errno : ENOSPC;

			ereport(ERROR,
					(errcode_for_file_access(),
					 errmsg("could not write to file \"%s\": %m", tmppath)));
		}
	}

	if (pg_fsync(fd) != 0)
	{
		close(fd);
		ereport(ERROR,
				(errcode_for_file_access(),
				 errmsg("could not fsync file \"%s\": %m", tmppath)));
	}

	if (close(fd))
		ereport(ERROR,
				(errcode_for_file_access(),
				 errmsg("could not close file \"%s\": %m", tmppath)));

	/*
	 * Now move the segment into place with its final name.
	 *
	 * If caller didn't want to use a pre-existing file, get rid of any
	 * pre-existing file.  Otherwise, cope with possibility that someone else
	 * has created the file while we were filling ours: if so, use ours to
	 * pre-create a future log segment.
	 */
	installed_segno = logsegno;
	max_advance = XLOGfileslop;
	if (!InstallXLogFileSegment(&installed_segno, tmppath,
								*use_existent, &max_advance,
								use_lock))
	{
		/*
		 * No need for any more future segments, or InstallXLogFileSegment()
		 * failed to rename the file into place. If the rename failed, opening
		 * the file below will fail.
		 */
		unlink(tmppath);
	}

	/* Set flag to tell caller there was no existent file */
	*use_existent = false;

	/* Now open original target segment (might not be file I just made) */
	fd = BasicOpenFile(path, O_RDWR | PG_BINARY | get_sync_bit(sync_method),
					   S_IRUSR | S_IWUSR);
	if (fd < 0)
		ereport(ERROR,
				(errcode_for_file_access(),
				 errmsg("could not open file \"%s\": %m", path)));

	elog(DEBUG2, "done creating and filling new WAL file");

	return fd;
}

/*
 * Create a new XLOG file segment by copying a pre-existing one.
 *
 * destsegno: identify segment to be created.
 *
 * srcTLI, srclog, srcseg: identify segment to be copied (could be from
 *		a different timeline)
 *
 * Currently this is only used during recovery, and so there are no locking
 * considerations.  But we should be just as tense as XLogFileInit to avoid
 * emplacing a bogus file.
 */
static void
XLogFileCopy(XLogSegNo destsegno, TimeLineID srcTLI, XLogSegNo srcsegno)
{
	char		path[MAXPGPATH];
	char		tmppath[MAXPGPATH];
	char		buffer[XLOG_BLCKSZ];
	int			srcfd;
	int			fd;
	int			nbytes;

	/*
	 * Open the source file
	 */
	XLogFilePath(path, srcTLI, srcsegno);
	srcfd = OpenTransientFile(path, O_RDONLY | PG_BINARY, 0);
	if (srcfd < 0)
		ereport(ERROR,
				(errcode_for_file_access(),
				 errmsg("could not open file \"%s\": %m", path)));

	/*
	 * Copy into a temp file name.
	 */
	snprintf(tmppath, MAXPGPATH, XLOGDIR "/xlogtemp.%d", (int) getpid());

	unlink(tmppath);

	/* do not use get_sync_bit() here --- want to fsync only at end of fill */
	fd = OpenTransientFile(tmppath, O_RDWR | O_CREAT | O_EXCL | PG_BINARY,
						   S_IRUSR | S_IWUSR);
	if (fd < 0)
		ereport(ERROR,
				(errcode_for_file_access(),
				 errmsg("could not create file \"%s\": %m", tmppath)));

	/*
	 * Do the data copying.
	 */
	for (nbytes = 0; nbytes < XLogSegSize; nbytes += sizeof(buffer))
	{
		errno = 0;
		if ((int) read(srcfd, buffer, sizeof(buffer)) != (int) sizeof(buffer))
		{
			if (errno != 0)
				ereport(ERROR,
						(errcode_for_file_access(),
						 errmsg("could not read file \"%s\": %m", path)));
			else
				ereport(ERROR,
						(errmsg("not enough data in file \"%s\"", path)));
		}
		errno = 0;
		if ((int) write(fd, buffer, sizeof(buffer)) != (int) sizeof(buffer))
		{
			int			save_errno = errno;

			/*
			 * If we fail to make the file, delete it to release disk space
			 */
			unlink(tmppath);
			/* if write didn't set errno, assume problem is no disk space */
			errno = save_errno ? save_errno : ENOSPC;

			ereport(ERROR,
					(errcode_for_file_access(),
					 errmsg("could not write to file \"%s\": %m", tmppath)));
		}
	}

	if (pg_fsync(fd) != 0)
		ereport(ERROR,
				(errcode_for_file_access(),
				 errmsg("could not fsync file \"%s\": %m", tmppath)));

	if (CloseTransientFile(fd))
		ereport(ERROR,
				(errcode_for_file_access(),
				 errmsg("could not close file \"%s\": %m", tmppath)));

	CloseTransientFile(srcfd);

	/*
	 * Now move the segment into place with its final name.
	 */
	if (!InstallXLogFileSegment(&destsegno, tmppath, false, NULL, false))
		elog(ERROR, "InstallXLogFileSegment should not have failed");
}

/*
 * Install a new XLOG segment file as a current or future log segment.
 *
 * This is used both to install a newly-created segment (which has a temp
 * filename while it's being created) and to recycle an old segment.
 *
 * *segno: identify segment to install as (or first possible target).
 * When find_free is TRUE, this is modified on return to indicate the
 * actual installation location or last segment searched.
 *
 * tmppath: initial name of file to install.  It will be renamed into place.
 *
 * find_free: if TRUE, install the new segment at the first empty segno
 * number at or after the passed numbers.  If FALSE, install the new segment
 * exactly where specified, deleting any existing segment file there.
 *
 * *max_advance: maximum number of segno slots to advance past the starting
 * point.  Fail if no free slot is found in this range.  On return, reduced
 * by the number of slots skipped over.  (Irrelevant, and may be NULL,
 * when find_free is FALSE.)
 *
 * use_lock: if TRUE, acquire ControlFileLock while moving file into
 * place.  This should be TRUE except during bootstrap log creation.  The
 * caller must *not* hold the lock at call.
 *
 * Returns TRUE if the file was installed successfully.  FALSE indicates that
 * max_advance limit was exceeded, or an error occurred while renaming the
 * file into place.
 */
static bool
InstallXLogFileSegment(XLogSegNo *segno, char *tmppath,
					   bool find_free, int *max_advance,
					   bool use_lock)
{
	char		path[MAXPGPATH];
	struct stat stat_buf;

	XLogFilePath(path, ThisTimeLineID, *segno);

	/*
	 * We want to be sure that only one process does this at a time.
	 */
	if (use_lock)
		LWLockAcquire(ControlFileLock, LW_EXCLUSIVE);

	if (!find_free)
	{
		/* Force installation: get rid of any pre-existing segment file */
		unlink(path);
	}
	else
	{
		/* Find a free slot to put it in */
		while (stat(path, &stat_buf) == 0)
		{
			if (*max_advance <= 0)
			{
				/* Failed to find a free slot within specified range */
				if (use_lock)
					LWLockRelease(ControlFileLock);
				return false;
			}
			(*segno)++;
			(*max_advance)--;
			XLogFilePath(path, ThisTimeLineID, *segno);
		}
	}

	/*
	 * Prefer link() to rename() here just to be really sure that we don't
	 * overwrite an existing logfile.  However, there shouldn't be one, so
	 * rename() is an acceptable substitute except for the truly paranoid.
	 */
#if HAVE_WORKING_LINK
	if (link(tmppath, path) < 0)
	{
		if (use_lock)
			LWLockRelease(ControlFileLock);
		ereport(LOG,
				(errcode_for_file_access(),
				 errmsg("could not link file \"%s\" to \"%s\" (initialization of log file): %m",
						tmppath, path)));
		return false;
	}
	unlink(tmppath);
#else
	if (rename(tmppath, path) < 0)
	{
		if (use_lock)
			LWLockRelease(ControlFileLock);
		ereport(LOG,
				(errcode_for_file_access(),
				 errmsg("could not rename file \"%s\" to \"%s\" (initialization of log file): %m",
						tmppath, path)));
		return false;
	}
#endif

	if (use_lock)
		LWLockRelease(ControlFileLock);

	return true;
}

/*
 * Open a pre-existing logfile segment for writing.
 */
int
XLogFileOpen(XLogSegNo segno)
{
	char		path[MAXPGPATH];
	int			fd;

	XLogFilePath(path, ThisTimeLineID, segno);

	fd = BasicOpenFile(path, O_RDWR | PG_BINARY | get_sync_bit(sync_method),
					   S_IRUSR | S_IWUSR);
	if (fd < 0)
		ereport(PANIC,
				(errcode_for_file_access(),
			errmsg("could not open transaction log file \"%s\": %m", path)));

	return fd;
}

/*
 * Open a logfile segment for reading (during recovery).
 *
 * If source == XLOG_FROM_ARCHIVE, the segment is retrieved from archive.
 * Otherwise, it's assumed to be already available in pg_xlog.
 */
static int
XLogFileRead(XLogSegNo segno, int emode, TimeLineID tli,
			 int source, bool notfoundOk)
{
	char		xlogfname[MAXFNAMELEN];
	char		activitymsg[MAXFNAMELEN + 16];
	char		path[MAXPGPATH];
	int			fd;

	XLogFileName(xlogfname, tli, segno);

	switch (source)
	{
		case XLOG_FROM_ARCHIVE:
			/* Report recovery progress in PS display */
			snprintf(activitymsg, sizeof(activitymsg), "waiting for %s",
					 xlogfname);
			set_ps_display(activitymsg, false);

			restoredFromArchive = RestoreArchivedFile(path, xlogfname,
													  "RECOVERYXLOG",
													  XLogSegSize,
													  InRedo);
			if (!restoredFromArchive)
				return -1;
			break;

		case XLOG_FROM_PG_XLOG:
		case XLOG_FROM_STREAM:
			XLogFilePath(path, tli, segno);
			restoredFromArchive = false;
			break;

		default:
			elog(ERROR, "invalid XLogFileRead source %d", source);
	}

	/*
	 * If the segment was fetched from archival storage, replace the existing
	 * xlog segment (if any) with the archival version.
	 */
	if (source == XLOG_FROM_ARCHIVE)
	{
		KeepFileRestoredFromArchive(path, xlogfname);

		/*
		 * Set path to point at the new file in pg_xlog.
		 */
		snprintf(path, MAXPGPATH, XLOGDIR "/%s", xlogfname);
	}

	fd = BasicOpenFile(path, O_RDONLY | PG_BINARY, 0);
	if (fd >= 0)
	{
		/* Success! */
		curFileTLI = tli;

		/* Report recovery progress in PS display */
		snprintf(activitymsg, sizeof(activitymsg), "recovering %s",
				 xlogfname);
		set_ps_display(activitymsg, false);

		/* Track source of data in assorted state variables */
		readSource = source;
		XLogReceiptSource = source;
		/* In FROM_STREAM case, caller tracks receipt time, not me */
		if (source != XLOG_FROM_STREAM)
			XLogReceiptTime = GetCurrentTimestamp();

		return fd;
	}
	if (errno != ENOENT || !notfoundOk) /* unexpected failure? */
		ereport(PANIC,
				(errcode_for_file_access(),
				 errmsg("could not open file \"%s\": %m", path)));
	return -1;
}

/*
 * Open a logfile segment for reading (during recovery).
 *
 * This version searches for the segment with any TLI listed in expectedTLEs.
 */
static int
XLogFileReadAnyTLI(XLogSegNo segno, int emode, int source)
{
	char		path[MAXPGPATH];
	ListCell   *cell;
	int			fd;
	List	   *tles;

	/*
	 * Loop looking for a suitable timeline ID: we might need to read any of
	 * the timelines listed in expectedTLEs.
	 *
	 * We expect curFileTLI on entry to be the TLI of the preceding file in
	 * sequence, or 0 if there was no predecessor.  We do not allow curFileTLI
	 * to go backwards; this prevents us from picking up the wrong file when a
	 * parent timeline extends to higher segment numbers than the child we
	 * want to read.
	 *
	 * If we haven't read the timeline history file yet, read it now, so that
	 * we know which TLIs to scan.  We don't save the list in expectedTLEs,
	 * however, unless we actually find a valid segment.  That way if there is
	 * neither a timeline history file nor a WAL segment in the archive, and
	 * streaming replication is set up, we'll read the timeline history file
	 * streamed from the master when we start streaming, instead of recovering
	 * with a dummy history generated here.
	 */
	if (expectedTLEs)
		tles = expectedTLEs;
	else
		tles = readTimeLineHistory(recoveryTargetTLI);

	foreach(cell, tles)
	{
		TimeLineID	tli = ((TimeLineHistoryEntry *) lfirst(cell))->tli;

		if (tli < curFileTLI)
			break;				/* don't bother looking at too-old TLIs */

		if (source == XLOG_FROM_ANY || source == XLOG_FROM_ARCHIVE)
		{
			fd = XLogFileRead(segno, emode, tli,
							  XLOG_FROM_ARCHIVE, true);
			if (fd != -1)
			{
				elog(DEBUG1, "got WAL segment from archive");
				if (!expectedTLEs)
					expectedTLEs = tles;
				return fd;
			}
		}

		if (source == XLOG_FROM_ANY || source == XLOG_FROM_PG_XLOG)
		{
			fd = XLogFileRead(segno, emode, tli,
							  XLOG_FROM_PG_XLOG, true);
			if (fd != -1)
			{
				if (!expectedTLEs)
					expectedTLEs = tles;
				return fd;
			}
		}
	}

	/* Couldn't find it.  For simplicity, complain about front timeline */
	XLogFilePath(path, recoveryTargetTLI, segno);
	errno = ENOENT;
	ereport(emode,
			(errcode_for_file_access(),
			 errmsg("could not open file \"%s\": %m", path)));
	return -1;
}

/*
 * Close the current logfile segment for writing.
 */
static void
XLogFileClose(void)
{
	Assert(openLogFile >= 0);

	/*
	 * WAL segment files will not be re-read in normal operation, so we advise
	 * the OS to release any cached pages.  But do not do so if WAL archiving
	 * or streaming is active, because archiver and walsender process could
	 * use the cache to read the WAL segment.
	 */
#if defined(USE_POSIX_FADVISE) && defined(POSIX_FADV_DONTNEED)
	if (!XLogIsNeeded())
		(void) posix_fadvise(openLogFile, 0, 0, POSIX_FADV_DONTNEED);
#endif

	if (close(openLogFile))
		ereport(PANIC,
				(errcode_for_file_access(),
				 errmsg("could not close log file %s: %m",
						XLogFileNameP(ThisTimeLineID, openLogSegNo))));
	openLogFile = -1;
}

/*
 * Preallocate log files beyond the specified log endpoint.
 *
 * XXX this is currently extremely conservative, since it forces only one
 * future log segment to exist, and even that only if we are 75% done with
 * the current one.  This is only appropriate for very low-WAL-volume systems.
 * High-volume systems will be OK once they've built up a sufficient set of
 * recycled log segments, but the startup transient is likely to include
 * a lot of segment creations by foreground processes, which is not so good.
 */
static void
PreallocXlogFiles(XLogRecPtr endptr)
{
	XLogSegNo	_logSegNo;
	int			lf;
	bool		use_existent;

	XLByteToPrevSeg(endptr, _logSegNo);
	if ((endptr - 1) % XLogSegSize >= (uint32) (0.75 * XLogSegSize))
	{
		_logSegNo++;
		use_existent = true;
		lf = XLogFileInit(_logSegNo, &use_existent, true);
		close(lf);
		if (!use_existent)
			CheckpointStats.ckpt_segs_added++;
	}
}

/*
 * Throws an error if the given log segment has already been removed or
 * recycled. The caller should only pass a segment that it knows to have
 * existed while the server has been running, as this function always
 * succeeds if no WAL segments have been removed since startup.
 * 'tli' is only used in the error message.
 */
void
CheckXLogRemoved(XLogSegNo segno, TimeLineID tli)
{
	/* use volatile pointer to prevent code rearrangement */
	volatile XLogCtlData *xlogctl = XLogCtl;
	XLogSegNo	lastRemovedSegNo;

	SpinLockAcquire(&xlogctl->info_lck);
	lastRemovedSegNo = xlogctl->lastRemovedSegNo;
	SpinLockRelease(&xlogctl->info_lck);

	if (segno <= lastRemovedSegNo)
	{
		char		filename[MAXFNAMELEN];

		XLogFileName(filename, tli, segno);
		ereport(ERROR,
				(errcode_for_file_access(),
				 errmsg("requested WAL segment %s has already been removed",
						filename)));
	}
}

/*
 * Return the last WAL segment removed, or 0 if no segment has been removed
 * since startup.
 *
 * NB: the result can be out of date arbitrarily fast, the caller has to deal
 * with that.
 */
XLogSegNo
XLogGetLastRemovedSegno(void)
{
	/* use volatile pointer to prevent code rearrangement */
	volatile XLogCtlData *xlogctl = XLogCtl;
	XLogSegNo	lastRemovedSegNo;

	SpinLockAcquire(&xlogctl->info_lck);
	lastRemovedSegNo = xlogctl->lastRemovedSegNo;
	SpinLockRelease(&xlogctl->info_lck);

	return lastRemovedSegNo;
}

/*
 * Update the last removed segno pointer in shared memory, to reflect
 * that the given XLOG file has been removed.
 */
static void
UpdateLastRemovedPtr(char *filename)
{
	/* use volatile pointer to prevent code rearrangement */
	volatile XLogCtlData *xlogctl = XLogCtl;
	uint32		tli;
	XLogSegNo	segno;

	XLogFromFileName(filename, &tli, &segno);

	SpinLockAcquire(&xlogctl->info_lck);
	if (segno > xlogctl->lastRemovedSegNo)
		xlogctl->lastRemovedSegNo = segno;
	SpinLockRelease(&xlogctl->info_lck);
}

/*
 * Recycle or remove all log files older or equal to passed segno
 *
 * endptr is current (or recent) end of xlog; this is used to determine
 * whether we want to recycle rather than delete no-longer-wanted log files.
 */
static void
RemoveOldXlogFiles(XLogSegNo segno, XLogRecPtr endptr)
{
	XLogSegNo	endlogSegNo;
	int			max_advance;
	DIR		   *xldir;
	struct dirent *xlde;
	char		lastoff[MAXFNAMELEN];
	char		path[MAXPGPATH];

#ifdef WIN32
	char		newpath[MAXPGPATH];
#endif
	struct stat statbuf;

	/*
	 * Initialize info about where to try to recycle to.  We allow recycling
	 * segments up to XLOGfileslop segments beyond the current XLOG location.
	 */
	XLByteToPrevSeg(endptr, endlogSegNo);
	max_advance = XLOGfileslop;

	xldir = AllocateDir(XLOGDIR);
	if (xldir == NULL)
		ereport(ERROR,
				(errcode_for_file_access(),
				 errmsg("could not open transaction log directory \"%s\": %m",
						XLOGDIR)));

	/*
	 * Construct a filename of the last segment to be kept. The timeline ID
	 * doesn't matter, we ignore that in the comparison. (During recovery,
	 * ThisTimeLineID isn't set, so we can't use that.)
	 */
	XLogFileName(lastoff, 0, segno);

	elog(DEBUG2, "attempting to remove WAL segments older than log file %s",
		 lastoff);

	while ((xlde = ReadDir(xldir, XLOGDIR)) != NULL)
	{
		/*
		 * We ignore the timeline part of the XLOG segment identifiers in
		 * deciding whether a segment is still needed.  This ensures that we
		 * won't prematurely remove a segment from a parent timeline. We could
		 * probably be a little more proactive about removing segments of
		 * non-parent timelines, but that would be a whole lot more
		 * complicated.
		 *
		 * We use the alphanumeric sorting property of the filenames to decide
		 * which ones are earlier than the lastoff segment.
		 */
		if (strlen(xlde->d_name) == 24 &&
			strspn(xlde->d_name, "0123456789ABCDEF") == 24 &&
			strcmp(xlde->d_name + 8, lastoff + 8) <= 0)
		{
			if (XLogArchiveCheckDone(xlde->d_name))
			{
				snprintf(path, MAXPGPATH, XLOGDIR "/%s", xlde->d_name);

				/* Update the last removed location in shared memory first */
				UpdateLastRemovedPtr(xlde->d_name);

				/*
				 * Before deleting the file, see if it can be recycled as a
				 * future log segment. Only recycle normal files, pg_standby
				 * for example can create symbolic links pointing to a
				 * separate archive directory.
				 */
				if (lstat(path, &statbuf) == 0 && S_ISREG(statbuf.st_mode) &&
					InstallXLogFileSegment(&endlogSegNo, path,
										   true, &max_advance, true))
				{
					ereport(DEBUG2,
							(errmsg("recycled transaction log file \"%s\"",
									xlde->d_name)));
					CheckpointStats.ckpt_segs_recycled++;
					/* Needn't recheck that slot on future iterations */
					if (max_advance > 0)
					{
						endlogSegNo++;
						max_advance--;
					}
				}
				else
				{
					/* No need for any more future segments... */
					int			rc;

					ereport(DEBUG2,
							(errmsg("removing transaction log file \"%s\"",
									xlde->d_name)));

#ifdef WIN32

					/*
					 * On Windows, if another process (e.g another backend)
					 * holds the file open in FILE_SHARE_DELETE mode, unlink
					 * will succeed, but the file will still show up in
					 * directory listing until the last handle is closed. To
					 * avoid confusing the lingering deleted file for a live
					 * WAL file that needs to be archived, rename it before
					 * deleting it.
					 *
					 * If another process holds the file open without
					 * FILE_SHARE_DELETE flag, rename will fail. We'll try
					 * again at the next checkpoint.
					 */
					snprintf(newpath, MAXPGPATH, "%s.deleted", path);
					if (rename(path, newpath) != 0)
					{
						ereport(LOG,
								(errcode_for_file_access(),
								 errmsg("could not rename old transaction log file \"%s\": %m",
										path)));
						continue;
					}
					rc = unlink(newpath);
#else
					rc = unlink(path);
#endif
					if (rc != 0)
					{
						ereport(LOG,
								(errcode_for_file_access(),
								 errmsg("could not remove old transaction log file \"%s\": %m",
										path)));
						continue;
					}
					CheckpointStats.ckpt_segs_removed++;
				}

				XLogArchiveCleanup(xlde->d_name);
			}
		}
	}

	FreeDir(xldir);
}

/*
 * Verify whether pg_xlog and pg_xlog/archive_status exist.
 * If the latter does not exist, recreate it.
 *
 * It is not the goal of this function to verify the contents of these
 * directories, but to help in cases where someone has performed a cluster
 * copy for PITR purposes but omitted pg_xlog from the copy.
 *
 * We could also recreate pg_xlog if it doesn't exist, but a deliberate
 * policy decision was made not to.  It is fairly common for pg_xlog to be
 * a symlink, and if that was the DBA's intent then automatically making a
 * plain directory would result in degraded performance with no notice.
 */
static void
ValidateXLOGDirectoryStructure(void)
{
	char		path[MAXPGPATH];
	struct stat stat_buf;

	/* Check for pg_xlog; if it doesn't exist, error out */
	if (stat(XLOGDIR, &stat_buf) != 0 ||
		!S_ISDIR(stat_buf.st_mode))
		ereport(FATAL,
				(errmsg("required WAL directory \"%s\" does not exist",
						XLOGDIR)));

	/* Check for archive_status */
	snprintf(path, MAXPGPATH, XLOGDIR "/archive_status");
	if (stat(path, &stat_buf) == 0)
	{
		/* Check for weird cases where it exists but isn't a directory */
		if (!S_ISDIR(stat_buf.st_mode))
			ereport(FATAL,
					(errmsg("required WAL directory \"%s\" does not exist",
							path)));
	}
	else
	{
		ereport(LOG,
				(errmsg("creating missing WAL directory \"%s\"", path)));
		if (mkdir(path, S_IRWXU) < 0)
			ereport(FATAL,
					(errmsg("could not create missing directory \"%s\": %m",
							path)));
	}
}

/*
 * Remove previous backup history files.  This also retries creation of
 * .ready files for any backup history files for which XLogArchiveNotify
 * failed earlier.
 */
static void
CleanupBackupHistory(void)
{
	DIR		   *xldir;
	struct dirent *xlde;
	char		path[MAXPGPATH];

	xldir = AllocateDir(XLOGDIR);
	if (xldir == NULL)
		ereport(ERROR,
				(errcode_for_file_access(),
				 errmsg("could not open transaction log directory \"%s\": %m",
						XLOGDIR)));

	while ((xlde = ReadDir(xldir, XLOGDIR)) != NULL)
	{
		if (strlen(xlde->d_name) > 24 &&
			strspn(xlde->d_name, "0123456789ABCDEF") == 24 &&
			strcmp(xlde->d_name + strlen(xlde->d_name) - strlen(".backup"),
				   ".backup") == 0)
		{
			if (XLogArchiveCheckDone(xlde->d_name))
			{
				ereport(DEBUG2,
				(errmsg("removing transaction log backup history file \"%s\"",
						xlde->d_name)));
				snprintf(path, MAXPGPATH, XLOGDIR "/%s", xlde->d_name);
				unlink(path);
				XLogArchiveCleanup(xlde->d_name);
			}
		}
	}

	FreeDir(xldir);
}

/*
 * Restore a full-page image from a backup block attached to an XLOG record.
 *
 * lsn: LSN of the XLOG record being replayed
 * record: the complete XLOG record
 * block_index: which backup block to restore (0 .. XLR_MAX_BKP_BLOCKS - 1)
 * get_cleanup_lock: TRUE to get a cleanup rather than plain exclusive lock
 * keep_buffer: TRUE to return the buffer still locked and pinned
 *
 * Returns the buffer number containing the page.  Note this is not terribly
 * useful unless keep_buffer is specified as TRUE.
 *
 * Note: when a backup block is available in XLOG, we restore it
 * unconditionally, even if the page in the database appears newer.
 * This is to protect ourselves against database pages that were partially
 * or incorrectly written during a crash.  We assume that the XLOG data
 * must be good because it has passed a CRC check, while the database
 * page might not be.  This will force us to replay all subsequent
 * modifications of the page that appear in XLOG, rather than possibly
 * ignoring them as already applied, but that's not a huge drawback.
 *
 * If 'get_cleanup_lock' is true, a cleanup lock is obtained on the buffer,
 * else a normal exclusive lock is used.  During crash recovery, that's just
 * pro forma because there can't be any regular backends in the system, but
 * in hot standby mode the distinction is important.
 *
 * If 'keep_buffer' is true, return without releasing the buffer lock and pin;
 * then caller is responsible for doing UnlockReleaseBuffer() later.  This
 * is needed in some cases when replaying XLOG records that touch multiple
 * pages, to prevent inconsistent states from being visible to other backends.
 * (Again, that's only important in hot standby mode.)
 */
Buffer
RestoreBackupBlock(XLogRecPtr lsn, XLogRecord *record, int block_index,
				   bool get_cleanup_lock, bool keep_buffer)
{
	BkpBlock	bkpb;
	char	   *blk;
	int			i;

	/* Locate requested BkpBlock in the record */
	blk = (char *) XLogRecGetData(record) + record->xl_len;
	for (i = 0; i < XLR_MAX_BKP_BLOCKS; i++)
	{
		if (!(record->xl_info & XLR_BKP_BLOCK(i)))
			continue;

		memcpy(&bkpb, blk, sizeof(BkpBlock));
		blk += sizeof(BkpBlock);

		if (i == block_index)
		{
			/* Found it, apply the update */
			return RestoreBackupBlockContents(lsn, bkpb, blk, get_cleanup_lock,
											  keep_buffer);
		}

		blk += BLCKSZ - bkpb.hole_length;
	}

	/* Caller specified a bogus block_index */
	elog(ERROR, "failed to restore block_index %d", block_index);
	return InvalidBuffer;		/* keep compiler quiet */
}

/*
 * Workhorse for RestoreBackupBlock usable without an xlog record
 *
 * Restores a full-page image from BkpBlock and a data pointer.
 */
static Buffer
RestoreBackupBlockContents(XLogRecPtr lsn, BkpBlock bkpb, char *blk,
						   bool get_cleanup_lock, bool keep_buffer)
{
	Buffer		buffer;
	Page		page;

	buffer = XLogReadBufferExtended(bkpb.node, bkpb.fork, bkpb.block,
									RBM_ZERO);
	Assert(BufferIsValid(buffer));
	if (get_cleanup_lock)
		LockBufferForCleanup(buffer);
	else
		LockBuffer(buffer, BUFFER_LOCK_EXCLUSIVE);

	page = (Page) BufferGetPage(buffer);

	if (bkpb.hole_length == 0)
	{
		memcpy((char *) page, blk, BLCKSZ);
	}
	else
	{
		memcpy((char *) page, blk, bkpb.hole_offset);
		/* must zero-fill the hole */
		MemSet((char *) page + bkpb.hole_offset, 0, bkpb.hole_length);
		memcpy((char *) page + (bkpb.hole_offset + bkpb.hole_length),
			   blk + bkpb.hole_offset,
			   BLCKSZ - (bkpb.hole_offset + bkpb.hole_length));
	}

	/*
	 * The checksum value on this page is currently invalid. We don't need to
	 * reset it here since it will be set before being written.
	 */

	PageSetLSN(page, lsn);
	MarkBufferDirty(buffer);

	if (!keep_buffer)
		UnlockReleaseBuffer(buffer);

	return buffer;
}

/*
 * Attempt to read an XLOG record.
 *
 * If RecPtr is not NULL, try to read a record at that position.  Otherwise
 * try to read a record just after the last one previously read.
 *
 * If no valid record is available, returns NULL, or fails if emode is PANIC.
 * (emode must be either PANIC, LOG). In standby mode, retries until a valid
 * record is available.
 *
 * The record is copied into readRecordBuf, so that on successful return,
 * the returned record pointer always points there.
 */
static XLogRecord *
ReadRecord(XLogReaderState *xlogreader, XLogRecPtr RecPtr, int emode,
		   bool fetching_ckpt)
{
	XLogRecord *record;
	XLogPageReadPrivate *private = (XLogPageReadPrivate *) xlogreader->private_data;

	/* Pass through parameters to XLogPageRead */
	private->fetching_ckpt = fetching_ckpt;
	private->emode = emode;
	private->randAccess = (RecPtr != InvalidXLogRecPtr);

	/* This is the first attempt to read this page. */
	lastSourceFailed = false;

	for (;;)
	{
		char	   *errormsg;

		record = XLogReadRecord(xlogreader, RecPtr, &errormsg);
		ReadRecPtr = xlogreader->ReadRecPtr;
		EndRecPtr = xlogreader->EndRecPtr;
		if (record == NULL)
		{
			if (readFile >= 0)
			{
				close(readFile);
				readFile = -1;
			}

			/*
			 * We only end up here without a message when XLogPageRead()
			 * failed - in that case we already logged something. In
			 * StandbyMode that only happens if we have been triggered, so we
			 * shouldn't loop anymore in that case.
			 */
			if (errormsg)
				ereport(emode_for_corrupt_record(emode,
												 RecPtr ? RecPtr : EndRecPtr),
				(errmsg_internal("%s", errormsg) /* already translated */ ));
		}

		/*
		 * Check page TLI is one of the expected values.
		 */
		else if (!tliInHistory(xlogreader->latestPageTLI, expectedTLEs))
		{
			char		fname[MAXFNAMELEN];
			XLogSegNo	segno;
			int32		offset;

			XLByteToSeg(xlogreader->latestPagePtr, segno);
			offset = xlogreader->latestPagePtr % XLogSegSize;
			XLogFileName(fname, xlogreader->readPageTLI, segno);
			ereport(emode_for_corrupt_record(emode,
											 RecPtr ? RecPtr : EndRecPtr),
			(errmsg("unexpected timeline ID %u in log segment %s, offset %u",
					xlogreader->latestPageTLI,
					fname,
					offset)));
			record = NULL;
		}

		if (record)
		{
			/* Great, got a record */
			return record;
		}
		else
		{
			/* No valid record available from this source */
			lastSourceFailed = true;

			/*
			 * If archive recovery was requested, but we were still doing
			 * crash recovery, switch to archive recovery and retry using the
			 * offline archive. We have now replayed all the valid WAL in
			 * pg_xlog, so we are presumably now consistent.
			 *
			 * We require that there's at least some valid WAL present in
			 * pg_xlog, however (!fetch_ckpt). We could recover using the WAL
			 * from the archive, even if pg_xlog is completely empty, but we'd
			 * have no idea how far we'd have to replay to reach consistency.
			 * So err on the safe side and give up.
			 */
			if (!InArchiveRecovery && ArchiveRecoveryRequested &&
				!fetching_ckpt)
			{
				ereport(DEBUG1,
						(errmsg_internal("reached end of WAL in pg_xlog, entering archive recovery")));
				InArchiveRecovery = true;
				if (StandbyModeRequested)
					StandbyMode = true;

				/* initialize minRecoveryPoint to this record */
				LWLockAcquire(ControlFileLock, LW_EXCLUSIVE);
				ControlFile->state = DB_IN_ARCHIVE_RECOVERY;
				if (ControlFile->minRecoveryPoint < EndRecPtr)
				{
					ControlFile->minRecoveryPoint = EndRecPtr;
					ControlFile->minRecoveryPointTLI = ThisTimeLineID;
				}
				/* update local copy */
				minRecoveryPoint = ControlFile->minRecoveryPoint;
				minRecoveryPointTLI = ControlFile->minRecoveryPointTLI;

				UpdateControlFile();
				LWLockRelease(ControlFileLock);

				CheckRecoveryConsistency();

				/*
				 * Before we retry, reset lastSourceFailed and currentSource
				 * so that we will check the archive next.
				 */
				lastSourceFailed = false;
				currentSource = 0;

				continue;
			}

			/* In standby mode, loop back to retry. Otherwise, give up. */
			if (StandbyMode && !CheckForStandbyTrigger())
				continue;
			else
				return NULL;
		}
	}
}

/*
 * Scan for new timelines that might have appeared in the archive since we
 * started recovery.
 *
 * If there are any, the function changes recovery target TLI to the latest
 * one and returns 'true'.
 */
static bool
rescanLatestTimeLine(void)
{
	List	   *newExpectedTLEs;
	bool		found;
	ListCell   *cell;
	TimeLineID	newtarget;
	TimeLineID	oldtarget = recoveryTargetTLI;
	TimeLineHistoryEntry *currentTle = NULL;

	newtarget = findNewestTimeLine(recoveryTargetTLI);
	if (newtarget == recoveryTargetTLI)
	{
		/* No new timelines found */
		return false;
	}

	/*
	 * Determine the list of expected TLIs for the new TLI
	 */

	newExpectedTLEs = readTimeLineHistory(newtarget);

	/*
	 * If the current timeline is not part of the history of the new timeline,
	 * we cannot proceed to it.
	 */
	found = false;
	foreach(cell, newExpectedTLEs)
	{
		currentTle = (TimeLineHistoryEntry *) lfirst(cell);

		if (currentTle->tli == recoveryTargetTLI)
		{
			found = true;
			break;
		}
	}
	if (!found)
	{
		ereport(LOG,
				(errmsg("new timeline %u is not a child of database system timeline %u",
						newtarget,
						ThisTimeLineID)));
		return false;
	}

	/*
<<<<<<< HEAD
	 * Append one line with the details of this timeline split.
	 *
	 * If we did have a parent file, insert an extra newline just in case the
	 * parent file failed to end with one.
	 */
	XLogFileName(xlogfname, endTLI, endLogId, endLogSeg);

	/*
	 * Write comment to history file to explain why and where timeline
	 * changed. Comment varies according to the recovery target used.
	 */
	if (recoveryTarget == RECOVERY_TARGET_XID)
		snprintf(buffer, sizeof(buffer),
				 "%s%u\t%s\t%s transaction %u\n",
				 (srcfd < 0) ? "" : "\n",
				 parentTLI,
				 xlogfname,
				 recoveryStopAfter ? "after" : "before",
				 recoveryStopXid);
	else if (recoveryTarget == RECOVERY_TARGET_TIME)
		snprintf(buffer, sizeof(buffer),
				 "%s%u\t%s\t%s %s\n",
				 (srcfd < 0) ? "" : "\n",
				 parentTLI,
				 xlogfname,
				 recoveryStopAfter ? "after" : "before",
				 timestamptz_to_str(recoveryStopTime));
#ifdef PGXC
	else if (recoveryTarget == RECOVERY_TARGET_BARRIER)
		snprintf(buffer, sizeof(buffer),
				 "%s%u\t%s\t%s %s\n",
				 (srcfd < 0) ? "" : "\n",
				 parentTLI,
				 xlogfname,
				 recoveryStopAfter ? "after" : "before",
				 recoveryTargetBarrierId);
#endif
	else if (recoveryTarget == RECOVERY_TARGET_NAME)
		snprintf(buffer, sizeof(buffer),
				 "%s%u\t%s\tat restore point \"%s\"\n",
				 (srcfd < 0) ? "" : "\n",
				 parentTLI,
				 xlogfname,
				 recoveryStopName);
	else
		snprintf(buffer, sizeof(buffer),
				 "%s%u\t%s\tno recovery target specified\n",
				 (srcfd < 0) ? "" : "\n",
				 parentTLI,
				 xlogfname);

	nbytes = strlen(buffer);
	errno = 0;
	if ((int) write(fd, buffer, nbytes) != nbytes)
=======
	 * The current timeline was found in the history file, but check that the
	 * next timeline was forked off from it *after* the current recovery
	 * location.
	 */
	if (currentTle->end < EndRecPtr)
>>>>>>> ab76208e
	{
		ereport(LOG,
				(errmsg("new timeline %u forked off current database system timeline %u before current recovery point %X/%X",
						newtarget,
						ThisTimeLineID,
						(uint32) (EndRecPtr >> 32), (uint32) EndRecPtr)));
		return false;
	}

	/* The new timeline history seems valid. Switch target */
	recoveryTargetTLI = newtarget;
	list_free_deep(expectedTLEs);
	expectedTLEs = newExpectedTLEs;

	/*
	 * As in StartupXLOG(), try to ensure we have all the history files
	 * between the old target and new target in pg_xlog.
	 */
	restoreTimeLineHistoryFiles(oldtarget + 1, newtarget);

	ereport(LOG,
			(errmsg("new target timeline is %u",
					recoveryTargetTLI)));

	return true;
}

/*
 * I/O routines for pg_control
 *
 * *ControlFile is a buffer in shared memory that holds an image of the
 * contents of pg_control.  WriteControlFile() initializes pg_control
 * given a preloaded buffer, ReadControlFile() loads the buffer from
 * the pg_control file (during postmaster or standalone-backend startup),
 * and UpdateControlFile() rewrites pg_control after we modify xlog state.
 *
 * For simplicity, WriteControlFile() initializes the fields of pg_control
 * that are related to checking backend/database compatibility, and
 * ReadControlFile() verifies they are correct.  We could split out the
 * I/O and compatibility-check functions, but there seems no need currently.
 */
static void
WriteControlFile(void)
{
	int			fd;
	char		buffer[PG_CONTROL_SIZE];		/* need not be aligned */

	/*
	 * Initialize version and compatibility-check fields
	 */
	ControlFile->pg_control_version = PG_CONTROL_VERSION;
	ControlFile->catalog_version_no = CATALOG_VERSION_NO;

	ControlFile->maxAlign = MAXIMUM_ALIGNOF;
	ControlFile->floatFormat = FLOATFORMAT_VALUE;

	ControlFile->blcksz = BLCKSZ;
	ControlFile->relseg_size = RELSEG_SIZE;
	ControlFile->xlog_blcksz = XLOG_BLCKSZ;
	ControlFile->xlog_seg_size = XLOG_SEG_SIZE;

	ControlFile->nameDataLen = NAMEDATALEN;
	ControlFile->indexMaxKeys = INDEX_MAX_KEYS;

	ControlFile->toast_max_chunk_size = TOAST_MAX_CHUNK_SIZE;
	ControlFile->loblksize = LOBLKSIZE;

#ifdef HAVE_INT64_TIMESTAMP
	ControlFile->enableIntTimes = true;
#else
	ControlFile->enableIntTimes = false;
#endif
	ControlFile->float4ByVal = FLOAT4PASSBYVAL;
	ControlFile->float8ByVal = FLOAT8PASSBYVAL;

	/* Contents are protected with a CRC */
	INIT_CRC32(ControlFile->crc);
	COMP_CRC32(ControlFile->crc,
			   (char *) ControlFile,
			   offsetof(ControlFileData, crc));
	FIN_CRC32(ControlFile->crc);

	/*
	 * We write out PG_CONTROL_SIZE bytes into pg_control, zero-padding the
	 * excess over sizeof(ControlFileData).  This reduces the odds of
	 * premature-EOF errors when reading pg_control.  We'll still fail when we
	 * check the contents of the file, but hopefully with a more specific
	 * error than "couldn't read pg_control".
	 */
	if (sizeof(ControlFileData) > PG_CONTROL_SIZE)
		elog(PANIC, "sizeof(ControlFileData) is larger than PG_CONTROL_SIZE; fix either one");

	memset(buffer, 0, PG_CONTROL_SIZE);
	memcpy(buffer, ControlFile, sizeof(ControlFileData));

	fd = BasicOpenFile(XLOG_CONTROL_FILE,
					   O_RDWR | O_CREAT | O_EXCL | PG_BINARY,
					   S_IRUSR | S_IWUSR);
	if (fd < 0)
		ereport(PANIC,
				(errcode_for_file_access(),
				 errmsg("could not create control file \"%s\": %m",
						XLOG_CONTROL_FILE)));

	errno = 0;
	if (write(fd, buffer, PG_CONTROL_SIZE) != PG_CONTROL_SIZE)
	{
		/* if write didn't set errno, assume problem is no disk space */
		if (errno == 0)
			errno = ENOSPC;
		ereport(PANIC,
				(errcode_for_file_access(),
				 errmsg("could not write to control file: %m")));
	}

	if (pg_fsync(fd) != 0)
		ereport(PANIC,
				(errcode_for_file_access(),
				 errmsg("could not fsync control file: %m")));

	if (close(fd))
		ereport(PANIC,
				(errcode_for_file_access(),
				 errmsg("could not close control file: %m")));
}

static void
ReadControlFile(void)
{
	pg_crc32	crc;
	int			fd;

	/*
	 * Read data...
	 */
	fd = BasicOpenFile(XLOG_CONTROL_FILE,
					   O_RDWR | PG_BINARY,
					   S_IRUSR | S_IWUSR);
	if (fd < 0)
		ereport(PANIC,
				(errcode_for_file_access(),
				 errmsg("could not open control file \"%s\": %m",
						XLOG_CONTROL_FILE)));

	if (read(fd, ControlFile, sizeof(ControlFileData)) != sizeof(ControlFileData))
		ereport(PANIC,
				(errcode_for_file_access(),
				 errmsg("could not read from control file: %m")));

	close(fd);

	/*
	 * Check for expected pg_control format version.  If this is wrong, the
	 * CRC check will likely fail because we'll be checking the wrong number
	 * of bytes.  Complaining about wrong version will probably be more
	 * enlightening than complaining about wrong CRC.
	 */

	if (ControlFile->pg_control_version != PG_CONTROL_VERSION && ControlFile->pg_control_version % 65536 == 0 && ControlFile->pg_control_version / 65536 != 0)
		ereport(FATAL,
				(errmsg("database files are incompatible with server"),
				 errdetail("The database cluster was initialized with PG_CONTROL_VERSION %d (0x%08x),"
		 " but the server was compiled with PG_CONTROL_VERSION %d (0x%08x).",
			ControlFile->pg_control_version, ControlFile->pg_control_version,
						   PG_CONTROL_VERSION, PG_CONTROL_VERSION),
				 errhint("This could be a problem of mismatched byte ordering.  It looks like you need to initdb.")));

	if (ControlFile->pg_control_version != PG_CONTROL_VERSION)
		ereport(FATAL,
				(errmsg("database files are incompatible with server"),
				 errdetail("The database cluster was initialized with PG_CONTROL_VERSION %d,"
				  " but the server was compiled with PG_CONTROL_VERSION %d.",
						ControlFile->pg_control_version, PG_CONTROL_VERSION),
				 errhint("It looks like you need to initdb.")));

	/* Now check the CRC. */
	INIT_CRC32(crc);
	COMP_CRC32(crc,
			   (char *) ControlFile,
			   offsetof(ControlFileData, crc));
	FIN_CRC32(crc);

	if (!EQ_CRC32(crc, ControlFile->crc))
		ereport(FATAL,
				(errmsg("incorrect checksum in control file")));

	/*
	 * Do compatibility checking immediately.  If the database isn't
	 * compatible with the backend executable, we want to abort before we can
	 * possibly do any damage.
	 */
	if (ControlFile->catalog_version_no != CATALOG_VERSION_NO)
		ereport(FATAL,
				(errmsg("database files are incompatible with server"),
				 errdetail("The database cluster was initialized with CATALOG_VERSION_NO %d,"
				  " but the server was compiled with CATALOG_VERSION_NO %d.",
						ControlFile->catalog_version_no, CATALOG_VERSION_NO),
				 errhint("It looks like you need to initdb.")));
	if (ControlFile->maxAlign != MAXIMUM_ALIGNOF)
		ereport(FATAL,
				(errmsg("database files are incompatible with server"),
		   errdetail("The database cluster was initialized with MAXALIGN %d,"
					 " but the server was compiled with MAXALIGN %d.",
					 ControlFile->maxAlign, MAXIMUM_ALIGNOF),
				 errhint("It looks like you need to initdb.")));
	if (ControlFile->floatFormat != FLOATFORMAT_VALUE)
		ereport(FATAL,
				(errmsg("database files are incompatible with server"),
				 errdetail("The database cluster appears to use a different floating-point number format than the server executable."),
				 errhint("It looks like you need to initdb.")));
	if (ControlFile->blcksz != BLCKSZ)
		ereport(FATAL,
				(errmsg("database files are incompatible with server"),
			 errdetail("The database cluster was initialized with BLCKSZ %d,"
					   " but the server was compiled with BLCKSZ %d.",
					   ControlFile->blcksz, BLCKSZ),
				 errhint("It looks like you need to recompile or initdb.")));
	if (ControlFile->relseg_size != RELSEG_SIZE)
		ereport(FATAL,
				(errmsg("database files are incompatible with server"),
		errdetail("The database cluster was initialized with RELSEG_SIZE %d,"
				  " but the server was compiled with RELSEG_SIZE %d.",
				  ControlFile->relseg_size, RELSEG_SIZE),
				 errhint("It looks like you need to recompile or initdb.")));
	if (ControlFile->xlog_blcksz != XLOG_BLCKSZ)
		ereport(FATAL,
				(errmsg("database files are incompatible with server"),
		errdetail("The database cluster was initialized with XLOG_BLCKSZ %d,"
				  " but the server was compiled with XLOG_BLCKSZ %d.",
				  ControlFile->xlog_blcksz, XLOG_BLCKSZ),
				 errhint("It looks like you need to recompile or initdb.")));
	if (ControlFile->xlog_seg_size != XLOG_SEG_SIZE)
		ereport(FATAL,
				(errmsg("database files are incompatible with server"),
				 errdetail("The database cluster was initialized with XLOG_SEG_SIZE %d,"
					   " but the server was compiled with XLOG_SEG_SIZE %d.",
						   ControlFile->xlog_seg_size, XLOG_SEG_SIZE),
				 errhint("It looks like you need to recompile or initdb.")));
	if (ControlFile->nameDataLen != NAMEDATALEN)
		ereport(FATAL,
				(errmsg("database files are incompatible with server"),
		errdetail("The database cluster was initialized with NAMEDATALEN %d,"
				  " but the server was compiled with NAMEDATALEN %d.",
				  ControlFile->nameDataLen, NAMEDATALEN),
				 errhint("It looks like you need to recompile or initdb.")));
	if (ControlFile->indexMaxKeys != INDEX_MAX_KEYS)
		ereport(FATAL,
				(errmsg("database files are incompatible with server"),
				 errdetail("The database cluster was initialized with INDEX_MAX_KEYS %d,"
					  " but the server was compiled with INDEX_MAX_KEYS %d.",
						   ControlFile->indexMaxKeys, INDEX_MAX_KEYS),
				 errhint("It looks like you need to recompile or initdb.")));
	if (ControlFile->toast_max_chunk_size != TOAST_MAX_CHUNK_SIZE)
		ereport(FATAL,
				(errmsg("database files are incompatible with server"),
				 errdetail("The database cluster was initialized with TOAST_MAX_CHUNK_SIZE %d,"
				" but the server was compiled with TOAST_MAX_CHUNK_SIZE %d.",
			  ControlFile->toast_max_chunk_size, (int) TOAST_MAX_CHUNK_SIZE),
				 errhint("It looks like you need to recompile or initdb.")));
	if (ControlFile->loblksize != LOBLKSIZE)
		ereport(FATAL,
				(errmsg("database files are incompatible with server"),
		  errdetail("The database cluster was initialized with LOBLKSIZE %d,"
					" but the server was compiled with LOBLKSIZE %d.",
					ControlFile->loblksize, (int) LOBLKSIZE),
				 errhint("It looks like you need to recompile or initdb.")));

#ifdef HAVE_INT64_TIMESTAMP
	if (ControlFile->enableIntTimes != true)
		ereport(FATAL,
				(errmsg("database files are incompatible with server"),
				 errdetail("The database cluster was initialized without HAVE_INT64_TIMESTAMP"
				  " but the server was compiled with HAVE_INT64_TIMESTAMP."),
				 errhint("It looks like you need to recompile or initdb.")));
#else
	if (ControlFile->enableIntTimes != false)
		ereport(FATAL,
				(errmsg("database files are incompatible with server"),
				 errdetail("The database cluster was initialized with HAVE_INT64_TIMESTAMP"
			   " but the server was compiled without HAVE_INT64_TIMESTAMP."),
				 errhint("It looks like you need to recompile or initdb.")));
#endif

#ifdef USE_FLOAT4_BYVAL
	if (ControlFile->float4ByVal != true)
		ereport(FATAL,
				(errmsg("database files are incompatible with server"),
				 errdetail("The database cluster was initialized without USE_FLOAT4_BYVAL"
					  " but the server was compiled with USE_FLOAT4_BYVAL."),
				 errhint("It looks like you need to recompile or initdb.")));
#else
	if (ControlFile->float4ByVal != false)
		ereport(FATAL,
				(errmsg("database files are incompatible with server"),
		errdetail("The database cluster was initialized with USE_FLOAT4_BYVAL"
				  " but the server was compiled without USE_FLOAT4_BYVAL."),
				 errhint("It looks like you need to recompile or initdb.")));
#endif

#ifdef USE_FLOAT8_BYVAL
	if (ControlFile->float8ByVal != true)
		ereport(FATAL,
				(errmsg("database files are incompatible with server"),
				 errdetail("The database cluster was initialized without USE_FLOAT8_BYVAL"
					  " but the server was compiled with USE_FLOAT8_BYVAL."),
				 errhint("It looks like you need to recompile or initdb.")));
#else
	if (ControlFile->float8ByVal != false)
		ereport(FATAL,
				(errmsg("database files are incompatible with server"),
		errdetail("The database cluster was initialized with USE_FLOAT8_BYVAL"
				  " but the server was compiled without USE_FLOAT8_BYVAL."),
				 errhint("It looks like you need to recompile or initdb.")));
#endif

	/* Make the initdb settings visible as GUC variables, too */
	SetConfigOption("data_checksums", DataChecksumsEnabled() ? "yes" : "no",
					PGC_INTERNAL, PGC_S_OVERRIDE);
}

void
UpdateControlFile(void)
{
	int			fd;

	INIT_CRC32(ControlFile->crc);
	COMP_CRC32(ControlFile->crc,
			   (char *) ControlFile,
			   offsetof(ControlFileData, crc));
	FIN_CRC32(ControlFile->crc);

	fd = BasicOpenFile(XLOG_CONTROL_FILE,
					   O_RDWR | PG_BINARY,
					   S_IRUSR | S_IWUSR);
	if (fd < 0)
		ereport(PANIC,
				(errcode_for_file_access(),
				 errmsg("could not open control file \"%s\": %m",
						XLOG_CONTROL_FILE)));

	errno = 0;
	if (write(fd, ControlFile, sizeof(ControlFileData)) != sizeof(ControlFileData))
	{
		/* if write didn't set errno, assume problem is no disk space */
		if (errno == 0)
			errno = ENOSPC;
		ereport(PANIC,
				(errcode_for_file_access(),
				 errmsg("could not write to control file: %m")));
	}

	if (pg_fsync(fd) != 0)
		ereport(PANIC,
				(errcode_for_file_access(),
				 errmsg("could not fsync control file: %m")));

	if (close(fd))
		ereport(PANIC,
				(errcode_for_file_access(),
				 errmsg("could not close control file: %m")));
}

/*
 * Returns the unique system identifier from control file.
 */
uint64
GetSystemIdentifier(void)
{
	Assert(ControlFile != NULL);
	return ControlFile->system_identifier;
}

/*
 * Are checksums enabled for data pages?
 */
bool
DataChecksumsEnabled(void)
{
	Assert(ControlFile != NULL);
	return (ControlFile->data_checksum_version > 0);
}

/*
 * Returns a fake LSN for unlogged relations.
 *
 * Each call generates an LSN that is greater than any previous value
 * returned. The current counter value is saved and restored across clean
 * shutdowns, but like unlogged relations, does not survive a crash. This can
 * be used in lieu of real LSN values returned by XLogInsert, if you need an
 * LSN-like increasing sequence of numbers without writing any WAL.
 */
XLogRecPtr
GetFakeLSNForUnloggedRel(void)
{
	XLogRecPtr	nextUnloggedLSN;

	/* use volatile pointer to prevent code rearrangement */
	volatile XLogCtlData *xlogctl = XLogCtl;

	/* increment the unloggedLSN counter, need SpinLock */
	SpinLockAcquire(&xlogctl->ulsn_lck);
	nextUnloggedLSN = xlogctl->unloggedLSN++;
	SpinLockRelease(&xlogctl->ulsn_lck);

	return nextUnloggedLSN;
}

/*
 * Auto-tune the number of XLOG buffers.
 *
 * The preferred setting for wal_buffers is about 3% of shared_buffers, with
 * a maximum of one XLOG segment (there is little reason to think that more
 * is helpful, at least so long as we force an fsync when switching log files)
 * and a minimum of 8 blocks (which was the default value prior to PostgreSQL
 * 9.1, when auto-tuning was added).
 *
 * This should not be called until NBuffers has received its final value.
 */
static int
XLOGChooseNumBuffers(void)
{
	int			xbuffers;

	xbuffers = NBuffers / 32;
	if (xbuffers > XLOG_SEG_SIZE / XLOG_BLCKSZ)
		xbuffers = XLOG_SEG_SIZE / XLOG_BLCKSZ;
	if (xbuffers < 8)
		xbuffers = 8;
	return xbuffers;
}

/*
 * GUC check_hook for wal_buffers
 */
bool
check_wal_buffers(int *newval, void **extra, GucSource source)
{
	/*
	 * -1 indicates a request for auto-tune.
	 */
	if (*newval == -1)
	{
		/*
		 * If we haven't yet changed the boot_val default of -1, just let it
		 * be.  We'll fix it when XLOGShmemSize is called.
		 */
		if (XLOGbuffers == -1)
			return true;

		/* Otherwise, substitute the auto-tune value */
		*newval = XLOGChooseNumBuffers();
	}

	/*
	 * We clamp manually-set values to at least 4 blocks.  Prior to PostgreSQL
	 * 9.1, a minimum of 4 was enforced by guc.c, but since that is no longer
	 * the case, we just silently treat such values as a request for the
	 * minimum.  (We could throw an error instead, but that doesn't seem very
	 * helpful.)
	 */
	if (*newval < 4)
		*newval = 4;

	return true;
}

/*
 * Initialization of shared memory for XLOG
 */
Size
XLOGShmemSize(void)
{
	Size		size;

	/*
	 * If the value of wal_buffers is -1, use the preferred auto-tune value.
	 * This isn't an amazingly clean place to do this, but we must wait till
	 * NBuffers has received its final value, and must do it before using the
	 * value of XLOGbuffers to do anything important.
	 */
	if (XLOGbuffers == -1)
	{
		char		buf[32];

		snprintf(buf, sizeof(buf), "%d", XLOGChooseNumBuffers());
		SetConfigOption("wal_buffers", buf, PGC_POSTMASTER, PGC_S_OVERRIDE);
	}
	Assert(XLOGbuffers > 0);

	/* XLogCtl */
	size = sizeof(XLogCtlData);

	/* WAL insertion locks, plus alignment */
	size = add_size(size, mul_size(sizeof(WALInsertLockPadded), num_xloginsert_locks + 1));
	/* xlblocks array */
	size = add_size(size, mul_size(sizeof(XLogRecPtr), XLOGbuffers));
	/* extra alignment padding for XLOG I/O buffers */
	size = add_size(size, XLOG_BLCKSZ);
	/* and the buffers themselves */
	size = add_size(size, mul_size(XLOG_BLCKSZ, XLOGbuffers));

	/*
	 * Note: we don't count ControlFileData, it comes out of the "slop factor"
	 * added by CreateSharedMemoryAndSemaphores.  This lets us use this
	 * routine again below to compute the actual allocation size.
	 */

	return size;
}

void
XLOGShmemInit(void)
{
	bool		foundCFile,
				foundXLog;
	char	   *allocptr;
	int			i;

	ControlFile = (ControlFileData *)
		ShmemInitStruct("Control File", sizeof(ControlFileData), &foundCFile);
	XLogCtl = (XLogCtlData *)
		ShmemInitStruct("XLOG Ctl", XLOGShmemSize(), &foundXLog);

	if (foundCFile || foundXLog)
	{
		/* both should be present or neither */
		Assert(foundCFile && foundXLog);
		return;
	}
	memset(XLogCtl, 0, sizeof(XLogCtlData));

	/*
	 * Since XLogCtlData contains XLogRecPtr fields, its sizeof should be a
	 * multiple of the alignment for same, so no extra alignment padding is
	 * needed here.
	 */
	allocptr = ((char *) XLogCtl) + sizeof(XLogCtlData);
	XLogCtl->xlblocks = (XLogRecPtr *) allocptr;
	memset(XLogCtl->xlblocks, 0, sizeof(XLogRecPtr) * XLOGbuffers);
	allocptr += sizeof(XLogRecPtr) * XLOGbuffers;


	/* WAL insertion locks. Ensure they're aligned to the full padded size */
	allocptr += sizeof(WALInsertLockPadded) -
		((uintptr_t) allocptr) %sizeof(WALInsertLockPadded);
	WALInsertLocks = XLogCtl->Insert.WALInsertLocks =
		(WALInsertLockPadded *) allocptr;
	allocptr += sizeof(WALInsertLockPadded) * num_xloginsert_locks;

	XLogCtl->Insert.WALInsertLockTrancheId = LWLockNewTrancheId();

	XLogCtl->Insert.WALInsertLockTranche.name = "WALInsertLocks";
	XLogCtl->Insert.WALInsertLockTranche.array_base = WALInsertLocks;
	XLogCtl->Insert.WALInsertLockTranche.array_stride = sizeof(WALInsertLockPadded);

	LWLockRegisterTranche(XLogCtl->Insert.WALInsertLockTrancheId, &XLogCtl->Insert.WALInsertLockTranche);
	for (i = 0; i < num_xloginsert_locks; i++)
	{
		LWLockInitialize(&WALInsertLocks[i].l.lock,
						 XLogCtl->Insert.WALInsertLockTrancheId);
		WALInsertLocks[i].l.insertingAt = InvalidXLogRecPtr;
	}

	/*
	 * Align the start of the page buffers to a full xlog block size boundary.
	 * This simplifies some calculations in XLOG insertion. It is also
	 * required for O_DIRECT.
	 */
	allocptr = (char *) TYPEALIGN(XLOG_BLCKSZ, allocptr);
	XLogCtl->pages = allocptr;
	memset(XLogCtl->pages, 0, (Size) XLOG_BLCKSZ * XLOGbuffers);

	/*
	 * Do basic initialization of XLogCtl shared data. (StartupXLOG will fill
	 * in additional info.)
	 */
	XLogCtl->XLogCacheBlck = XLOGbuffers - 1;
	XLogCtl->SharedRecoveryInProgress = true;
	XLogCtl->SharedHotStandbyActive = false;
	XLogCtl->WalWriterSleeping = false;

	SpinLockInit(&XLogCtl->Insert.insertpos_lck);
	SpinLockInit(&XLogCtl->info_lck);
	SpinLockInit(&XLogCtl->ulsn_lck);
	InitSharedLatch(&XLogCtl->recoveryWakeupLatch);

	/*
	 * If we are not in bootstrap mode, pg_control should already exist. Read
	 * and validate it immediately (see comments in ReadControlFile() for the
	 * reasons why).
	 */
	if (!IsBootstrapProcessingMode())
		ReadControlFile();
}

/*
 * This func must be called ONCE on system install.  It creates pg_control
 * and the initial XLOG segment.
 */
void
BootStrapXLOG(void)
{
	CheckPoint	checkPoint;
	char	   *buffer;
	XLogPageHeader page;
	XLogLongPageHeader longpage;
	XLogRecord *record;
	bool		use_existent;
	uint64		sysidentifier;
	struct timeval tv;
	pg_crc32	crc;

	/*
	 * Select a hopefully-unique system identifier code for this installation.
	 * We use the result of gettimeofday(), including the fractional seconds
	 * field, as being about as unique as we can easily get.  (Think not to
	 * use random(), since it hasn't been seeded and there's no portable way
	 * to seed it other than the system clock value...)  The upper half of the
	 * uint64 value is just the tv_sec part, while the lower half contains the
	 * tv_usec part (which must fit in 20 bits), plus 12 bits from our current
	 * PID for a little extra uniqueness.  A person knowing this encoding can
	 * determine the initialization time of the installation, which could
	 * perhaps be useful sometimes.
	 */
	gettimeofday(&tv, NULL);
	sysidentifier = ((uint64) tv.tv_sec) << 32;
	sysidentifier |= ((uint64) tv.tv_usec) << 12;
	sysidentifier |= getpid() & 0xFFF;

	/* First timeline ID is always 1 */
	ThisTimeLineID = 1;

	/* page buffer must be aligned suitably for O_DIRECT */
	buffer = (char *) palloc(XLOG_BLCKSZ + XLOG_BLCKSZ);
	page = (XLogPageHeader) TYPEALIGN(XLOG_BLCKSZ, buffer);
	memset(page, 0, XLOG_BLCKSZ);

	/*
	 * Set up information for the initial checkpoint record
	 *
	 * The initial checkpoint record is written to the beginning of the WAL
	 * segment with logid=0 logseg=1. The very first WAL segment, 0/0, is not
	 * used, so that we can use 0/0 to mean "before any valid WAL segment".
	 */
	checkPoint.redo = XLogSegSize + SizeOfXLogLongPHD;
	checkPoint.ThisTimeLineID = ThisTimeLineID;
	checkPoint.PrevTimeLineID = ThisTimeLineID;
	checkPoint.fullPageWrites = fullPageWrites;
	checkPoint.nextXidEpoch = 0;
	checkPoint.nextXid = FirstNormalTransactionId;
	checkPoint.nextOid = FirstBootstrapObjectId;
	checkPoint.nextMulti = FirstMultiXactId;
	checkPoint.nextMultiOffset = 0;
	checkPoint.oldestXid = FirstNormalTransactionId;
	checkPoint.oldestXidDB = TemplateDbOid;
	checkPoint.oldestMulti = FirstMultiXactId;
	checkPoint.oldestMultiDB = TemplateDbOid;
	checkPoint.time = (pg_time_t) time(NULL);
	checkPoint.oldestActiveXid = InvalidTransactionId;

	ShmemVariableCache->nextXid = checkPoint.nextXid;
	ShmemVariableCache->nextOid = checkPoint.nextOid;
	ShmemVariableCache->oidCount = 0;
	MultiXactSetNextMXact(checkPoint.nextMulti, checkPoint.nextMultiOffset);
	SetTransactionIdLimit(checkPoint.oldestXid, checkPoint.oldestXidDB);
	SetMultiXactIdLimit(checkPoint.oldestMulti, checkPoint.oldestMultiDB);

	/* Set up the XLOG page header */
	page->xlp_magic = XLOG_PAGE_MAGIC;
	page->xlp_info = XLP_LONG_HEADER;
	page->xlp_tli = ThisTimeLineID;
	page->xlp_pageaddr = XLogSegSize;
	longpage = (XLogLongPageHeader) page;
	longpage->xlp_sysid = sysidentifier;
	longpage->xlp_seg_size = XLogSegSize;
	longpage->xlp_xlog_blcksz = XLOG_BLCKSZ;

	/* Insert the initial checkpoint record */
	record = (XLogRecord *) ((char *) page + SizeOfXLogLongPHD);
	record->xl_prev = 0;
	record->xl_xid = InvalidTransactionId;
	record->xl_tot_len = SizeOfXLogRecord + sizeof(checkPoint);
	record->xl_len = sizeof(checkPoint);
	record->xl_info = XLOG_CHECKPOINT_SHUTDOWN;
	record->xl_rmid = RM_XLOG_ID;
	memcpy(XLogRecGetData(record), &checkPoint, sizeof(checkPoint));

	INIT_CRC32(crc);
	COMP_CRC32(crc, &checkPoint, sizeof(checkPoint));
	COMP_CRC32(crc, (char *) record, offsetof(XLogRecord, xl_crc));
	FIN_CRC32(crc);
	record->xl_crc = crc;

	/* Create first XLOG segment file */
	use_existent = false;
	openLogFile = XLogFileInit(1, &use_existent, false);

	/* Write the first page with the initial record */
	errno = 0;
	if (write(openLogFile, page, XLOG_BLCKSZ) != XLOG_BLCKSZ)
	{
		/* if write didn't set errno, assume problem is no disk space */
		if (errno == 0)
			errno = ENOSPC;
		ereport(PANIC,
				(errcode_for_file_access(),
			  errmsg("could not write bootstrap transaction log file: %m")));
	}

	if (pg_fsync(openLogFile) != 0)
		ereport(PANIC,
				(errcode_for_file_access(),
			  errmsg("could not fsync bootstrap transaction log file: %m")));

	if (close(openLogFile))
		ereport(PANIC,
				(errcode_for_file_access(),
			  errmsg("could not close bootstrap transaction log file: %m")));

	openLogFile = -1;

	/* Now create pg_control */

	memset(ControlFile, 0, sizeof(ControlFileData));
	/* Initialize pg_control status fields */
	ControlFile->system_identifier = sysidentifier;
	ControlFile->state = DB_SHUTDOWNED;
	ControlFile->time = checkPoint.time;
	ControlFile->checkPoint = checkPoint.redo;
	ControlFile->checkPointCopy = checkPoint;
	ControlFile->unloggedLSN = 1;

	/* Set important parameter values for use when replaying WAL */
	ControlFile->MaxConnections = MaxConnections;
	ControlFile->max_worker_processes = max_worker_processes;
	ControlFile->max_prepared_xacts = max_prepared_xacts;
	ControlFile->max_locks_per_xact = max_locks_per_xact;
	ControlFile->wal_level = wal_level;
	ControlFile->wal_log_hints = wal_log_hints;
	ControlFile->data_checksum_version = bootstrap_data_checksum_version;

	/* some additional ControlFile fields are set in WriteControlFile() */

	WriteControlFile();

	/* Bootstrap the commit log, too */
	BootStrapCLOG();
	BootStrapSUBTRANS();
	BootStrapMultiXact();

	pfree(buffer);
}

static char *
str_time(pg_time_t tnow)
{
	static char buf[128];

	pg_strftime(buf, sizeof(buf),
				"%Y-%m-%d %H:%M:%S %Z",
				pg_localtime(&tnow, log_timezone));

	return buf;
}

/*
 * See if there is a recovery command file (recovery.conf), and if so
 * read in parameters for archive recovery and XLOG streaming.
 *
 * The file is parsed using the main configuration parser.
 */
static void
readRecoveryCommandFile(void)
{
	FILE	   *fd;
	TimeLineID	rtli = 0;
	bool		rtliGiven = false;
	ConfigVariable *item,
			   *head = NULL,
			   *tail = NULL;

	fd = AllocateFile(RECOVERY_COMMAND_FILE, "r");
	if (fd == NULL)
	{
		if (errno == ENOENT)
			return;				/* not there, so no archive recovery */
		ereport(FATAL,
				(errcode_for_file_access(),
				 errmsg("could not open recovery command file \"%s\": %m",
						RECOVERY_COMMAND_FILE)));
	}

	/*
	 * Since we're asking ParseConfigFp() to report errors as FATAL, there's
	 * no need to check the return value.
	 */
	(void) ParseConfigFp(fd, RECOVERY_COMMAND_FILE, 0, FATAL, &head, &tail);

	FreeFile(fd);

	for (item = head; item; item = item->next)
	{
		if (strcmp(item->name, "restore_command") == 0)
		{
			recoveryRestoreCommand = pstrdup(item->value);
			ereport(DEBUG2,
					(errmsg_internal("restore_command = '%s'",
									 recoveryRestoreCommand)));
		}
		else if (strcmp(item->name, "recovery_end_command") == 0)
		{
			recoveryEndCommand = pstrdup(item->value);
			ereport(DEBUG2,
					(errmsg_internal("recovery_end_command = '%s'",
									 recoveryEndCommand)));
		}
		else if (strcmp(item->name, "archive_cleanup_command") == 0)
		{
			archiveCleanupCommand = pstrdup(item->value);
			ereport(DEBUG2,
					(errmsg_internal("archive_cleanup_command = '%s'",
									 archiveCleanupCommand)));
		}
		else if (strcmp(item->name, "pause_at_recovery_target") == 0)
		{
			if (!parse_bool(item->value, &recoveryPauseAtTarget))
				ereport(ERROR,
						(errcode(ERRCODE_INVALID_PARAMETER_VALUE),
						 errmsg("parameter \"%s\" requires a Boolean value", "pause_at_recovery_target")));
			ereport(DEBUG2,
					(errmsg_internal("pause_at_recovery_target = '%s'",
									 item->value)));
		}
		else if (strcmp(item->name, "recovery_target_timeline") == 0)
		{
			rtliGiven = true;
			if (strcmp(item->value, "latest") == 0)
				rtli = 0;
			else
			{
				errno = 0;
				rtli = (TimeLineID) strtoul(item->value, NULL, 0);
				if (errno == EINVAL || errno == ERANGE)
					ereport(FATAL,
							(errmsg("recovery_target_timeline is not a valid number: \"%s\"",
									item->value)));
			}
			if (rtli)
				ereport(DEBUG2,
				   (errmsg_internal("recovery_target_timeline = %u", rtli)));
			else
				ereport(DEBUG2,
					 (errmsg_internal("recovery_target_timeline = latest")));
		}
		else if (strcmp(item->name, "recovery_target_xid") == 0)
		{
			errno = 0;
			recoveryTargetXid = (TransactionId) strtoul(item->value, NULL, 0);
			if (errno == EINVAL || errno == ERANGE)
				ereport(FATAL,
				 (errmsg("recovery_target_xid is not a valid number: \"%s\"",
						 item->value)));
			ereport(DEBUG2,
					(errmsg_internal("recovery_target_xid = %u",
									 recoveryTargetXid)));
			recoveryTarget = RECOVERY_TARGET_XID;
		}
		else if (strcmp(item->name, "recovery_target_time") == 0)
		{
			recoveryTarget = RECOVERY_TARGET_TIME;

			/*
			 * Convert the time string given by the user to TimestampTz form.
			 */
			recoveryTargetTime =
				DatumGetTimestampTz(DirectFunctionCall3(timestamptz_in,
												CStringGetDatum(item->value),
												ObjectIdGetDatum(InvalidOid),
														Int32GetDatum(-1)));
			ereport(DEBUG2,
					(errmsg_internal("recovery_target_time = '%s'",
								   timestamptz_to_str(recoveryTargetTime))));
		}
#ifdef PGXC
		else if (strcmp(item->name, "recovery_target_barrier") == 0)
		{
			recoveryTarget = RECOVERY_TARGET_BARRIER;
			recoveryTargetBarrierId = pstrdup(item->value);
		}
#endif
		else if (strcmp(item->name, "recovery_target_name") == 0)
		{
			recoveryTarget = RECOVERY_TARGET_NAME;

			recoveryTargetName = pstrdup(item->value);
			if (strlen(recoveryTargetName) >= MAXFNAMELEN)
				ereport(FATAL,
						(errcode(ERRCODE_INVALID_PARAMETER_VALUE),
						 errmsg("recovery_target_name is too long (maximum %d characters)",
								MAXFNAMELEN - 1)));

			ereport(DEBUG2,
					(errmsg_internal("recovery_target_name = '%s'",
									 recoveryTargetName)));
		}
		else if (strcmp(item->name, "recovery_target") == 0)
		{
			if (strcmp(item->value, "immediate") == 0)
				recoveryTarget = RECOVERY_TARGET_IMMEDIATE;
			else
				ereport(ERROR,
						(errcode(ERRCODE_INVALID_PARAMETER_VALUE),
						 errmsg("invalid recovery_target parameter"),
						 errhint("The only allowed value is 'immediate'")));
			ereport(DEBUG2,
					(errmsg_internal("recovery_target = '%s'",
									 item->value)));
		}
		else if (strcmp(item->name, "recovery_target_inclusive") == 0)
		{
			/*
			 * does nothing if a recovery_target is not also set
			 */
			if (!parse_bool(item->value, &recoveryTargetInclusive))
				ereport(ERROR,
						(errcode(ERRCODE_INVALID_PARAMETER_VALUE),
						 errmsg("parameter \"%s\" requires a Boolean value",
								"recovery_target_inclusive")));
			ereport(DEBUG2,
					(errmsg_internal("recovery_target_inclusive = %s",
									 item->value)));
		}
		else if (strcmp(item->name, "standby_mode") == 0)
		{
			if (!parse_bool(item->value, &StandbyModeRequested))
				ereport(ERROR,
						(errcode(ERRCODE_INVALID_PARAMETER_VALUE),
						 errmsg("parameter \"%s\" requires a Boolean value",
								"standby_mode")));
			ereport(DEBUG2,
					(errmsg_internal("standby_mode = '%s'", item->value)));
		}
		else if (strcmp(item->name, "primary_conninfo") == 0)
		{
			PrimaryConnInfo = pstrdup(item->value);
			ereport(DEBUG2,
					(errmsg_internal("primary_conninfo = '%s'",
									 PrimaryConnInfo)));
		}
		else if (strcmp(item->name, "primary_slot_name") == 0)
		{
			ReplicationSlotValidateName(item->value, ERROR);
			PrimarySlotName = pstrdup(item->value);
			ereport(DEBUG2,
					(errmsg_internal("primary_slot_name = '%s'",
									 PrimarySlotName)));
		}
		else if (strcmp(item->name, "trigger_file") == 0)
		{
			TriggerFile = pstrdup(item->value);
			ereport(DEBUG2,
					(errmsg_internal("trigger_file = '%s'",
									 TriggerFile)));
		}
		else if (strcmp(item->name, "recovery_min_apply_delay") == 0)
		{
			const char *hintmsg;

			if (!parse_int(item->value, &recovery_min_apply_delay, GUC_UNIT_MS,
						   &hintmsg))
				ereport(ERROR,
						(errcode(ERRCODE_INVALID_PARAMETER_VALUE),
						 errmsg("parameter \"%s\" requires a temporal value",
								"recovery_min_apply_delay"),
						 hintmsg ? errhint("%s", _(hintmsg)) : 0));
			ereport(DEBUG2,
					(errmsg("recovery_min_apply_delay = '%s'", item->value)));
		}
		else
			ereport(FATAL,
					(errmsg("unrecognized recovery parameter \"%s\"",
							item->name)));
	}

	/*
	 * Check for compulsory parameters
	 */
	if (StandbyModeRequested)
	{
		if (PrimaryConnInfo == NULL && recoveryRestoreCommand == NULL)
			ereport(WARNING,
					(errmsg("recovery command file \"%s\" specified neither primary_conninfo nor restore_command",
							RECOVERY_COMMAND_FILE),
					 errhint("The database server will regularly poll the pg_xlog subdirectory to check for files placed there.")));
	}
	else
	{
		if (recoveryRestoreCommand == NULL)
			ereport(FATAL,
					(errmsg("recovery command file \"%s\" must specify restore_command when standby mode is not enabled",
							RECOVERY_COMMAND_FILE)));
	}

	/* Enable fetching from archive recovery area */
	ArchiveRecoveryRequested = true;

	/*
	 * If user specified recovery_target_timeline, validate it or compute the
	 * "latest" value.  We can't do this until after we've gotten the restore
	 * command and set InArchiveRecovery, because we need to fetch timeline
	 * history files from the archive.
	 */
	if (rtliGiven)
	{
		if (rtli)
		{
			/* Timeline 1 does not have a history file, all else should */
			if (rtli != 1 && !existsTimeLineHistory(rtli))
				ereport(FATAL,
						(errmsg("recovery target timeline %u does not exist",
								rtli)));
			recoveryTargetTLI = rtli;
			recoveryTargetIsLatest = false;
		}
		else
		{
			/* We start the "latest" search from pg_control's timeline */
			recoveryTargetTLI = findNewestTimeLine(recoveryTargetTLI);
			recoveryTargetIsLatest = true;
		}
	}

	FreeConfigVariables(head);
}

/*
 * Exit archive-recovery state
 */
static void
exitArchiveRecovery(TimeLineID endTLI, XLogSegNo endLogSegNo)
{
	char		recoveryPath[MAXPGPATH];
	char		xlogpath[MAXPGPATH];

	/*
	 * We are no longer in archive recovery state.
	 */
	InArchiveRecovery = false;

	/*
	 * Update min recovery point one last time.
	 */
	UpdateMinRecoveryPoint(InvalidXLogRecPtr, true);

	/*
	 * If the ending log segment is still open, close it (to avoid problems on
	 * Windows with trying to rename or delete an open file).
	 */
	if (readFile >= 0)
	{
		close(readFile);
		readFile = -1;
	}

	/*
	 * If we are establishing a new timeline, we have to copy data from the
	 * last WAL segment of the old timeline to create a starting WAL segment
	 * for the new timeline.
	 *
	 * Notify the archiver that the last WAL segment of the old timeline is
	 * ready to copy to archival storage. Otherwise, it is not archived for a
	 * while.
	 */
	if (endTLI != ThisTimeLineID)
	{
		XLogFileCopy(endLogSegNo, endTLI, endLogSegNo);

		if (XLogArchivingActive())
		{
			XLogFileName(xlogpath, endTLI, endLogSegNo);
			XLogArchiveNotify(xlogpath);
		}
	}

	/*
	 * Let's just make real sure there are not .ready or .done flags posted
	 * for the new segment.
	 */
	XLogFileName(xlogpath, ThisTimeLineID, endLogSegNo);
	XLogArchiveCleanup(xlogpath);

	/*
	 * Since there might be a partial WAL segment named RECOVERYXLOG, get rid
	 * of it.
	 */
	snprintf(recoveryPath, MAXPGPATH, XLOGDIR "/RECOVERYXLOG");
	unlink(recoveryPath);		/* ignore any error */

	/* Get rid of any remaining recovered timeline-history file, too */
	snprintf(recoveryPath, MAXPGPATH, XLOGDIR "/RECOVERYHISTORY");
	unlink(recoveryPath);		/* ignore any error */

	/*
	 * Rename the config file out of the way, so that we don't accidentally
	 * re-enter archive recovery mode in a subsequent crash.
	 */
	unlink(RECOVERY_COMMAND_DONE);
	if (rename(RECOVERY_COMMAND_FILE, RECOVERY_COMMAND_DONE) != 0)
		ereport(FATAL,
				(errcode_for_file_access(),
				 errmsg("could not rename file \"%s\" to \"%s\": %m",
						RECOVERY_COMMAND_FILE, RECOVERY_COMMAND_DONE)));

	ereport(LOG,
			(errmsg("archive recovery complete")));
}

/*
 * Extract timestamp from WAL record.
 *
 * If the record contains a timestamp, returns true, and saves the timestamp
 * in *recordXtime. If the record type has no timestamp, returns false.
 * Currently, only transaction commit/abort records and restore points contain
 * timestamps.
 */
static bool
getRecordTimestamp(XLogRecord *record, TimestampTz *recordXtime)
{
<<<<<<< HEAD
	bool		stopsHere;
#ifdef PGXC
	bool		stopsAtThisBarrier = false;
	char		*recordBarrierId = NULL;
#endif
	uint8		record_info;
	TimestampTz recordXtime;
	char		recordRPName[MAXFNAMELEN];

#ifdef PGXC
	/* We only consider stoppping at COMMIT, ABORT or BARRIER records */
	if (record->xl_rmid != RM_XACT_ID &&
		record->xl_rmid != RM_BARRIER_ID &&
		record->xl_rmid != RM_XLOG_ID)
#else
	/* We only consider stopping at COMMIT, ABORT or RESTORE POINT records */
	if (record->xl_rmid != RM_XACT_ID && record->xl_rmid != RM_XLOG_ID)
#endif
		return false;

	record_info = record->xl_info & ~XLR_INFO_MASK;
#ifdef PGXC
	if (record->xl_rmid == RM_XACT_ID)
	{
#endif
=======
	uint8		record_info = record->xl_info & ~XLR_INFO_MASK;

	if (record->xl_rmid == RM_XLOG_ID && record_info == XLOG_RESTORE_POINT)
	{
		*recordXtime = ((xl_restore_point *) XLogRecGetData(record))->rp_time;
		return true;
	}
>>>>>>> ab76208e
	if (record->xl_rmid == RM_XACT_ID && record_info == XLOG_XACT_COMMIT_COMPACT)
	{
		*recordXtime = ((xl_xact_commit_compact *) XLogRecGetData(record))->xact_time;
		return true;
	}
	if (record->xl_rmid == RM_XACT_ID && record_info == XLOG_XACT_COMMIT)
	{
		*recordXtime = ((xl_xact_commit *) XLogRecGetData(record))->xact_time;
		return true;
	}
	if (record->xl_rmid == RM_XACT_ID && record_info == XLOG_XACT_ABORT)
	{
		*recordXtime = ((xl_xact_abort *) XLogRecGetData(record))->xact_time;
		return true;
	}
<<<<<<< HEAD
#ifdef PGXC
	} /* end if (record->xl_rmid == RM_XACT_ID) */
	else if (record->xl_rmid == RM_BARRIER_ID)
	{
		if (record_info == XLOG_BARRIER_CREATE)
		{
			recordBarrierId = (char *) XLogRecGetData(record);
			ereport(DEBUG2,
					(errmsg("processing barrier xlog record for %s", recordBarrierId)));
		}
	}
#endif
	else if (record->xl_rmid == RM_XLOG_ID && record_info == XLOG_RESTORE_POINT)
=======
	return false;
}

/*
 * For point-in-time recovery, this function decides whether we want to
 * stop applying the XLOG before the current record.
 *
 * Returns TRUE if we are stopping, FALSE otherwise. If stopping, some
 * information is saved in recoveryStopXid et al for use in annotating the
 * new timeline's history file.
 */
static bool
recoveryStopsBefore(XLogRecord *record)
{
	bool		stopsHere = false;
	uint8		record_info;
	bool		isCommit;
	TimestampTz recordXtime = 0;

	/* Check if we should stop as soon as reaching consistency */
	if (recoveryTarget == RECOVERY_TARGET_IMMEDIATE && reachedConsistency)
>>>>>>> ab76208e
	{
		ereport(LOG,
				(errmsg("recovery stopping after reaching consistency")));

		recoveryStopAfter = false;
		recoveryStopXid = InvalidTransactionId;
		recoveryStopTime = 0;
		recoveryStopName[0] = '\0';
		return true;
	}

	/* Otherwise we only consider stopping before COMMIT or ABORT records. */
	if (record->xl_rmid != RM_XACT_ID)
		return false;
	record_info = record->xl_info & ~XLR_INFO_MASK;
	if (record_info == XLOG_XACT_COMMIT_COMPACT || record_info == XLOG_XACT_COMMIT)
		isCommit = true;
	else if (record_info == XLOG_XACT_ABORT)
		isCommit = false;
	else
		return false;

	if (recoveryTarget == RECOVERY_TARGET_XID && !recoveryTargetInclusive)
	{
		/*
		 * There can be only one transaction end record with this exact
		 * transactionid
		 *
		 * when testing for an xid, we MUST test for equality only, since
		 * transactions are numbered in the order they start, not the order
		 * they complete. A higher numbered xid will complete before you about
		 * 50% of the time...
		 */
		stopsHere = (record->xl_xid == recoveryTargetXid);
	}
<<<<<<< HEAD
#ifdef PGXC
	else if (recoveryTarget == RECOVERY_TARGET_BARRIER)
	{
		stopsHere = false;
		if ((record->xl_rmid == RM_BARRIER_ID) &&
			(record_info == XLOG_BARRIER_CREATE))
		{
			ereport(DEBUG2,
					(errmsg("checking if barrier record matches the target "
							"barrier")));
			if (strcmp(recoveryTargetBarrierId, recordBarrierId) == 0)
				stopsAtThisBarrier = true;
		}
	}
#endif
	else if (recoveryTarget == RECOVERY_TARGET_NAME)
	{
		/*
		 * There can be many restore points that share the same name, so we
		 * stop at the first one
		 */
		stopsHere = (strcmp(recordRPName, recoveryTargetName) == 0);
=======
>>>>>>> ab76208e

	if (recoveryTarget == RECOVERY_TARGET_TIME &&
		getRecordTimestamp(record, &recordXtime))
	{
		/*
		 * There can be many transactions that share the same commit time, so
		 * we stop after the last one, if we are inclusive, or stop at the
		 * first one if we are exclusive
		 */
		if (recoveryTargetInclusive)
			stopsHere = (recordXtime > recoveryTargetTime);
		else
			stopsHere = (recordXtime >= recoveryTargetTime);
	}

	if (stopsHere)
	{
		recoveryStopAfter = false;
		recoveryStopXid = record->xl_xid;
		recoveryStopTime = recordXtime;
		recoveryStopName[0] = '\0';

		if (isCommit)
		{
			ereport(LOG,
					(errmsg("recovery stopping before commit of transaction %u, time %s",
							recoveryStopXid,
							timestamptz_to_str(recoveryStopTime))));
		}
		else
		{
			ereport(LOG,
					(errmsg("recovery stopping before abort of transaction %u, time %s",
							recoveryStopXid,
							timestamptz_to_str(recoveryStopTime))));
		}
	}

	return stopsHere;
}

/*
 * Same as recoveryStopsBefore, but called after applying the record.
 *
 * We also track the timestamp of the latest applied COMMIT/ABORT
 * record in XLogCtl->recoveryLastXTime.
 */
static bool
recoveryStopsAfter(XLogRecord *record)
{
	uint8		record_info;
	TimestampTz recordXtime;

	record_info = record->xl_info & ~XLR_INFO_MASK;

	/*
	 * There can be many restore points that share the same name; we stop at
	 * the first one.
	 */
	if (recoveryTarget == RECOVERY_TARGET_NAME &&
		record->xl_rmid == RM_XLOG_ID && record_info == XLOG_RESTORE_POINT)
	{
		xl_restore_point *recordRestorePointData;

		recordRestorePointData = (xl_restore_point *) XLogRecGetData(record);

		if (strcmp(recordRestorePointData->rp_name, recoveryTargetName) == 0)
		{
			recoveryStopAfter = true;
			recoveryStopXid = InvalidTransactionId;
			(void) getRecordTimestamp(record, &recoveryStopTime);
			strlcpy(recoveryStopName, recordRestorePointData->rp_name, MAXFNAMELEN);

			ereport(LOG,
				(errmsg("recovery stopping at restore point \"%s\", time %s",
						recoveryStopName,
						timestamptz_to_str(recoveryStopTime))));
			return true;
		}
	}

	if (record->xl_rmid == RM_XACT_ID &&
		(record_info == XLOG_XACT_COMMIT_COMPACT ||
		 record_info == XLOG_XACT_COMMIT ||
		 record_info == XLOG_XACT_ABORT))
	{
		/* Update the last applied transaction timestamp */
		if (getRecordTimestamp(record, &recordXtime))
			SetLatestXTime(recordXtime);

		/*
		 * There can be only one transaction end record with this exact
		 * transactionid
		 *
		 * when testing for an xid, we MUST test for equality only, since
		 * transactions are numbered in the order they start, not the order
		 * they complete. A higher numbered xid will complete before you about
		 * 50% of the time...
		 */
		if (recoveryTarget == RECOVERY_TARGET_XID && recoveryTargetInclusive &&
			record->xl_xid == recoveryTargetXid)
		{
			recoveryStopAfter = true;
			recoveryStopXid = record->xl_xid;
			recoveryStopTime = recordXtime;
			recoveryStopName[0] = '\0';

			if (record_info == XLOG_XACT_COMMIT_COMPACT || record_info == XLOG_XACT_COMMIT)
			{
				ereport(LOG,
						(errmsg("recovery stopping after commit of transaction %u, time %s",
								recoveryStopXid,
								timestamptz_to_str(recoveryStopTime))));
			}
			else if (record_info == XLOG_XACT_ABORT)
			{
				ereport(LOG,
						(errmsg("recovery stopping after abort of transaction %u, time %s",
								recoveryStopXid,
								timestamptz_to_str(recoveryStopTime))));
			}
			return true;
		}
	}
<<<<<<< HEAD
#ifdef PGXC
	else if (stopsAtThisBarrier)
	{
		recoveryStopTime = recordXtime;
		ereport(LOG,
				(errmsg("recovery stopping at barrier %s, time %s",
						recoveryTargetBarrierId,
						timestamptz_to_str(recoveryStopTime))));
		return true;
	}
#endif
	else if (record->xl_rmid == RM_XACT_ID)
		SetLatestXTime(recordXtime);
=======
>>>>>>> ab76208e

	/* Check if we should stop as soon as reaching consistency */
	if (recoveryTarget == RECOVERY_TARGET_IMMEDIATE && reachedConsistency)
	{
		ereport(LOG,
				(errmsg("recovery stopping after reaching consistency")));

		recoveryStopAfter = true;
		recoveryStopXid = InvalidTransactionId;
		recoveryStopTime = 0;
		recoveryStopName[0] = '\0';
		return true;
	}

	return false;
}

/*
 * Wait until shared recoveryPause flag is cleared.
 *
 * XXX Could also be done with shared latch, avoiding the pg_usleep loop.
 * Probably not worth the trouble though.  This state shouldn't be one that
 * anyone cares about server power consumption in.
 */
static void
recoveryPausesHere(void)
{
	/* Don't pause unless users can connect! */
	if (!LocalHotStandbyActive)
		return;

	ereport(LOG,
			(errmsg("recovery has paused"),
			 errhint("Execute pg_xlog_replay_resume() to continue.")));

	while (RecoveryIsPaused())
	{
		pg_usleep(1000000L);	/* 1000 ms */
		HandleStartupProcInterrupts();
	}
}

bool
RecoveryIsPaused(void)
{
	/* use volatile pointer to prevent code rearrangement */
	volatile XLogCtlData *xlogctl = XLogCtl;
	bool		recoveryPause;

	SpinLockAcquire(&xlogctl->info_lck);
	recoveryPause = xlogctl->recoveryPause;
	SpinLockRelease(&xlogctl->info_lck);

	return recoveryPause;
}

void
SetRecoveryPause(bool recoveryPause)
{
	/* use volatile pointer to prevent code rearrangement */
	volatile XLogCtlData *xlogctl = XLogCtl;

	SpinLockAcquire(&xlogctl->info_lck);
	xlogctl->recoveryPause = recoveryPause;
	SpinLockRelease(&xlogctl->info_lck);
}

/*
 * When recovery_min_apply_delay is set, we wait long enough to make sure
 * certain record types are applied at least that interval behind the master.
 *
 * Returns true if we waited.
 *
 * Note that the delay is calculated between the WAL record log time and
 * the current time on standby. We would prefer to keep track of when this
 * standby received each WAL record, which would allow a more consistent
 * approach and one not affected by time synchronisation issues, but that
 * is significantly more effort and complexity for little actual gain in
 * usability.
 */
static bool
recoveryApplyDelay(XLogRecord *record)
{
	uint8		record_info;
	TimestampTz xtime;
	long		secs;
	int			microsecs;

	/* nothing to do if no delay configured */
	if (recovery_min_apply_delay == 0)
		return false;

	/*
	 * Is it a COMMIT record?
	 *
	 * We deliberately choose not to delay aborts since they have no effect on
	 * MVCC. We already allow replay of records that don't have a timestamp,
	 * so there is already opportunity for issues caused by early conflicts on
	 * standbys.
	 */
	record_info = record->xl_info & ~XLR_INFO_MASK;
	if (!(record->xl_rmid == RM_XACT_ID &&
		  (record_info == XLOG_XACT_COMMIT_COMPACT ||
		   record_info == XLOG_XACT_COMMIT)))
		return false;

	if (!getRecordTimestamp(record, &xtime))
		return false;

	recoveryDelayUntilTime =
		TimestampTzPlusMilliseconds(xtime, recovery_min_apply_delay);

	/*
	 * Exit without arming the latch if it's already past time to apply this
	 * record
	 */
	TimestampDifference(GetCurrentTimestamp(), recoveryDelayUntilTime,
						&secs, &microsecs);
	if (secs <= 0 && microsecs <= 0)
		return false;

	while (true)
	{
		ResetLatch(&XLogCtl->recoveryWakeupLatch);

		/* might change the trigger file's location */
		HandleStartupProcInterrupts();

		if (CheckForStandbyTrigger())
			break;

		/*
		 * Wait for difference between GetCurrentTimestamp() and
		 * recoveryDelayUntilTime
		 */
		TimestampDifference(GetCurrentTimestamp(), recoveryDelayUntilTime,
							&secs, &microsecs);

		if (secs <= 0 && microsecs <= 0)
			break;

		elog(DEBUG2, "recovery apply delay %ld seconds, %d milliseconds",
			 secs, microsecs / 1000);

		WaitLatch(&XLogCtl->recoveryWakeupLatch,
				  WL_LATCH_SET | WL_TIMEOUT | WL_POSTMASTER_DEATH,
				  secs * 1000L + microsecs / 1000);
	}
	return true;
}

/*
 * Save timestamp of latest processed commit/abort record.
 *
 * We keep this in XLogCtl, not a simple static variable, so that it can be
 * seen by processes other than the startup process.  Note in particular
 * that CreateRestartPoint is executed in the checkpointer.
 */
static void
SetLatestXTime(TimestampTz xtime)
{
	/* use volatile pointer to prevent code rearrangement */
	volatile XLogCtlData *xlogctl = XLogCtl;

	SpinLockAcquire(&xlogctl->info_lck);
	xlogctl->recoveryLastXTime = xtime;
	SpinLockRelease(&xlogctl->info_lck);
}

/*
 * Fetch timestamp of latest processed commit/abort record.
 */
TimestampTz
GetLatestXTime(void)
{
	/* use volatile pointer to prevent code rearrangement */
	volatile XLogCtlData *xlogctl = XLogCtl;
	TimestampTz xtime;

	SpinLockAcquire(&xlogctl->info_lck);
	xtime = xlogctl->recoveryLastXTime;
	SpinLockRelease(&xlogctl->info_lck);

	return xtime;
}

/*
 * Save timestamp of the next chunk of WAL records to apply.
 *
 * We keep this in XLogCtl, not a simple static variable, so that it can be
 * seen by all backends.
 */
static void
SetCurrentChunkStartTime(TimestampTz xtime)
{
	/* use volatile pointer to prevent code rearrangement */
	volatile XLogCtlData *xlogctl = XLogCtl;

	SpinLockAcquire(&xlogctl->info_lck);
	xlogctl->currentChunkStartTime = xtime;
	SpinLockRelease(&xlogctl->info_lck);
}

/*
 * Fetch timestamp of latest processed commit/abort record.
 * Startup process maintains an accurate local copy in XLogReceiptTime
 */
TimestampTz
GetCurrentChunkReplayStartTime(void)
{
	/* use volatile pointer to prevent code rearrangement */
	volatile XLogCtlData *xlogctl = XLogCtl;
	TimestampTz xtime;

	SpinLockAcquire(&xlogctl->info_lck);
	xtime = xlogctl->currentChunkStartTime;
	SpinLockRelease(&xlogctl->info_lck);

	return xtime;
}

/*
 * Returns time of receipt of current chunk of XLOG data, as well as
 * whether it was received from streaming replication or from archives.
 */
void
GetXLogReceiptTime(TimestampTz *rtime, bool *fromStream)
{
	/*
	 * This must be executed in the startup process, since we don't export the
	 * relevant state to shared memory.
	 */
	Assert(InRecovery);

	*rtime = XLogReceiptTime;
	*fromStream = (XLogReceiptSource == XLOG_FROM_STREAM);
}

/*
 * Note that text field supplied is a parameter name and does not require
 * translation
 */
#define RecoveryRequiresIntParameter(param_name, currValue, minValue) \
do { \
	if ((currValue) < (minValue)) \
		ereport(ERROR, \
				(errcode(ERRCODE_INVALID_PARAMETER_VALUE), \
				 errmsg("hot standby is not possible because " \
						"%s = %d is a lower setting than on the master server " \
						"(its value was %d)", \
						param_name, \
						currValue, \
						minValue))); \
} while(0)

/*
 * Check to see if required parameters are set high enough on this server
 * for various aspects of recovery operation.
 */
static void
CheckRequiredParameterValues(void)
{
	/*
	 * For archive recovery, the WAL must be generated with at least 'archive'
	 * wal_level.
	 */
	if (ArchiveRecoveryRequested && ControlFile->wal_level == WAL_LEVEL_MINIMAL)
	{
		ereport(WARNING,
				(errmsg("WAL was generated with wal_level=minimal, data may be missing"),
				 errhint("This happens if you temporarily set wal_level=minimal without taking a new base backup.")));
	}

	/*
	 * For Hot Standby, the WAL must be generated with 'hot_standby' mode, and
	 * we must have at least as many backend slots as the primary.
	 */
	if (ArchiveRecoveryRequested && EnableHotStandby)
	{
		if (ControlFile->wal_level < WAL_LEVEL_HOT_STANDBY)
			ereport(ERROR,
					(errmsg("hot standby is not possible because wal_level was not set to \"hot_standby\" or higher on the master server"),
					 errhint("Either set wal_level to \"hot_standby\" on the master, or turn off hot_standby here.")));

		/* We ignore autovacuum_max_workers when we make this test. */
		RecoveryRequiresIntParameter("max_connections",
									 MaxConnections,
									 ControlFile->MaxConnections);
		RecoveryRequiresIntParameter("max_worker_processes",
									 max_worker_processes,
									 ControlFile->max_worker_processes);
		RecoveryRequiresIntParameter("max_prepared_transactions",
									 max_prepared_xacts,
									 ControlFile->max_prepared_xacts);
		RecoveryRequiresIntParameter("max_locks_per_transaction",
									 max_locks_per_xact,
									 ControlFile->max_locks_per_xact);
	}
}

/*
 * This must be called ONCE during postmaster or standalone-backend startup
 */
void
StartupXLOG(void)
{
	XLogCtlInsert *Insert;
	CheckPoint	checkPoint;
	bool		wasShutdown;
	bool		reachedStopPoint = false;
	bool		haveBackupLabel = false;
	XLogRecPtr	RecPtr,
				checkPointLoc,
				EndOfLog;
	XLogSegNo	endLogSegNo;
	TimeLineID	PrevTimeLineID;
	XLogRecord *record;
	TransactionId oldestActiveXID;
	bool		backupEndRequired = false;
	bool		backupFromStandby = false;
	DBState		dbstate_at_startup;
	XLogReaderState *xlogreader;
	XLogPageReadPrivate private;
	bool		fast_promoted = false;

	/*
	 * Read control file and check XLOG status looks valid.
	 *
	 * Note: in most control paths, *ControlFile is already valid and we need
	 * not do ReadControlFile() here, but might as well do it to be sure.
	 */
	ReadControlFile();

	if (ControlFile->state < DB_SHUTDOWNED ||
		ControlFile->state > DB_IN_PRODUCTION ||
		!XRecOffIsValid(ControlFile->checkPoint))
		ereport(FATAL,
				(errmsg("control file contains invalid data")));

	if (ControlFile->state == DB_SHUTDOWNED)
	{
		/* This is the expected case, so don't be chatty in standalone mode */
		ereport(IsPostmasterEnvironment ? LOG : NOTICE,
				(errmsg("database system was shut down at %s",
						str_time(ControlFile->time))));
	}
	else if (ControlFile->state == DB_SHUTDOWNED_IN_RECOVERY)
		ereport(LOG,
				(errmsg("database system was shut down in recovery at %s",
						str_time(ControlFile->time))));
	else if (ControlFile->state == DB_SHUTDOWNING)
		ereport(LOG,
				(errmsg("database system shutdown was interrupted; last known up at %s",
						str_time(ControlFile->time))));
	else if (ControlFile->state == DB_IN_CRASH_RECOVERY)
		ereport(LOG,
		   (errmsg("database system was interrupted while in recovery at %s",
				   str_time(ControlFile->time)),
			errhint("This probably means that some data is corrupted and"
					" you will have to use the last backup for recovery.")));
	else if (ControlFile->state == DB_IN_ARCHIVE_RECOVERY)
		ereport(LOG,
				(errmsg("database system was interrupted while in recovery at log time %s",
						str_time(ControlFile->checkPointCopy.time)),
				 errhint("If this has occurred more than once some data might be corrupted"
			  " and you might need to choose an earlier recovery target.")));
	else if (ControlFile->state == DB_IN_PRODUCTION)
		ereport(LOG,
			  (errmsg("database system was interrupted; last known up at %s",
					  str_time(ControlFile->time))));

	/* This is just to allow attaching to startup process with a debugger */
#ifdef XLOG_REPLAY_DELAY
	if (ControlFile->state != DB_SHUTDOWNED)
		pg_usleep(60000000L);
#endif

	/*
	 * Verify that pg_xlog and pg_xlog/archive_status exist.  In cases where
	 * someone has performed a copy for PITR, these directories may have been
	 * excluded and need to be re-created.
	 */
	ValidateXLOGDirectoryStructure();

	/*
	 * Clear out any old relcache cache files.  This is *necessary* if we do
	 * any WAL replay, since that would probably result in the cache files
	 * being out of sync with database reality.  In theory we could leave them
	 * in place if the database had been cleanly shut down, but it seems
	 * safest to just remove them always and let them be rebuilt during the
	 * first backend startup.
	 */
	RelationCacheInitFileRemove();

	/*
	 * Initialize on the assumption we want to recover to the latest timeline
	 * that's active according to pg_control.
	 */
	if (ControlFile->minRecoveryPointTLI >
		ControlFile->checkPointCopy.ThisTimeLineID)
		recoveryTargetTLI = ControlFile->minRecoveryPointTLI;
	else
		recoveryTargetTLI = ControlFile->checkPointCopy.ThisTimeLineID;

	/*
	 * Check for recovery control file, and if so set up state for offline
	 * recovery
	 */
	readRecoveryCommandFile();

	/*
	 * Save archive_cleanup_command in shared memory so that other processes
	 * can see it.
	 */
	strlcpy(XLogCtl->archiveCleanupCommand,
			archiveCleanupCommand ? archiveCleanupCommand : "",
			sizeof(XLogCtl->archiveCleanupCommand));

	if (ArchiveRecoveryRequested)
	{
		if (StandbyModeRequested)
			ereport(LOG,
					(errmsg("entering standby mode")));
		else if (recoveryTarget == RECOVERY_TARGET_XID)
			ereport(LOG,
					(errmsg("starting point-in-time recovery to XID %u",
							recoveryTargetXid)));
		else if (recoveryTarget == RECOVERY_TARGET_TIME)
			ereport(LOG,
					(errmsg("starting point-in-time recovery to %s",
							timestamptz_to_str(recoveryTargetTime))));
#ifdef PGXC
		else if (recoveryTarget == RECOVERY_TARGET_BARRIER)
			ereport(LOG,
					(errmsg("starting point-in-time recovery to barrier %s",
							(recoveryTargetBarrierId))));
#endif
		else if (recoveryTarget == RECOVERY_TARGET_NAME)
			ereport(LOG,
					(errmsg("starting point-in-time recovery to \"%s\"",
							recoveryTargetName)));
		else if (recoveryTarget == RECOVERY_TARGET_IMMEDIATE)
			ereport(LOG,
					(errmsg("starting point-in-time recovery to earliest consistent point")));
		else
			ereport(LOG,
					(errmsg("starting archive recovery")));
	}

	/*
	 * Take ownership of the wakeup latch if we're going to sleep during
	 * recovery.
	 */
	if (StandbyModeRequested)
		OwnLatch(&XLogCtl->recoveryWakeupLatch);

	/* Set up XLOG reader facility */
	MemSet(&private, 0, sizeof(XLogPageReadPrivate));
	xlogreader = XLogReaderAllocate(&XLogPageRead, &private);
	if (!xlogreader)
		ereport(ERROR,
				(errcode(ERRCODE_OUT_OF_MEMORY),
				 errmsg("out of memory"),
		   errdetail("Failed while allocating an XLog reading processor.")));
	xlogreader->system_identifier = ControlFile->system_identifier;

	if (read_backup_label(&checkPointLoc, &backupEndRequired,
						  &backupFromStandby))
	{
		/*
		 * Archive recovery was requested, and thanks to the backup label
		 * file, we know how far we need to replay to reach consistency. Enter
		 * archive recovery directly.
		 */
		InArchiveRecovery = true;
		if (StandbyModeRequested)
			StandbyMode = true;

		/*
		 * When a backup_label file is present, we want to roll forward from
		 * the checkpoint it identifies, rather than using pg_control.
		 */
		record = ReadCheckpointRecord(xlogreader, checkPointLoc, 0, true);
		if (record != NULL)
		{
			memcpy(&checkPoint, XLogRecGetData(record), sizeof(CheckPoint));
			wasShutdown = (record->xl_info == XLOG_CHECKPOINT_SHUTDOWN);
			ereport(DEBUG1,
					(errmsg("checkpoint record is at %X/%X",
				   (uint32) (checkPointLoc >> 32), (uint32) checkPointLoc)));
			InRecovery = true;	/* force recovery even if SHUTDOWNED */

			/*
			 * Make sure that REDO location exists. This may not be the case
			 * if there was a crash during an online backup, which left a
			 * backup_label around that references a WAL segment that's
			 * already been archived.
			 */
			if (checkPoint.redo < checkPointLoc)
			{
				if (!ReadRecord(xlogreader, checkPoint.redo, LOG, false))
					ereport(FATAL,
							(errmsg("could not find redo location referenced by checkpoint record"),
							 errhint("If you are not restoring from a backup, try removing the file \"%s/backup_label\".", DataDir)));
			}
		}
		else
		{
			ereport(FATAL,
					(errmsg("could not locate required checkpoint record"),
					 errhint("If you are not restoring from a backup, try removing the file \"%s/backup_label\".", DataDir)));
			wasShutdown = false;	/* keep compiler quiet */
		}
		/* set flag to delete it later */
		haveBackupLabel = true;
	}
	else
	{
		/*
		 * It's possible that archive recovery was requested, but we don't
		 * know how far we need to replay the WAL before we reach consistency.
		 * This can happen for example if a base backup is taken from a
		 * running server using an atomic filesystem snapshot, without calling
		 * pg_start/stop_backup. Or if you just kill a running master server
		 * and put it into archive recovery by creating a recovery.conf file.
		 *
		 * Our strategy in that case is to perform crash recovery first,
		 * replaying all the WAL present in pg_xlog, and only enter archive
		 * recovery after that.
		 *
		 * But usually we already know how far we need to replay the WAL (up
		 * to minRecoveryPoint, up to backupEndPoint, or until we see an
		 * end-of-backup record), and we can enter archive recovery directly.
		 */
		if (ArchiveRecoveryRequested &&
			(ControlFile->minRecoveryPoint != InvalidXLogRecPtr ||
			 ControlFile->backupEndRequired ||
			 ControlFile->backupEndPoint != InvalidXLogRecPtr ||
			 ControlFile->state == DB_SHUTDOWNED))
		{
			InArchiveRecovery = true;
			if (StandbyModeRequested)
				StandbyMode = true;
		}

		/*
		 * Get the last valid checkpoint record.  If the latest one according
		 * to pg_control is broken, try the next-to-last one.
		 */
		checkPointLoc = ControlFile->checkPoint;
		RedoStartLSN = ControlFile->checkPointCopy.redo;
		record = ReadCheckpointRecord(xlogreader, checkPointLoc, 1, true);
		if (record != NULL)
		{
			ereport(DEBUG1,
					(errmsg("checkpoint record is at %X/%X",
				   (uint32) (checkPointLoc >> 32), (uint32) checkPointLoc)));
		}
		else if (StandbyMode)
		{
			/*
			 * The last valid checkpoint record required for a streaming
			 * recovery exists in neither standby nor the primary.
			 */
			ereport(PANIC,
					(errmsg("could not locate a valid checkpoint record")));
		}
		else
		{
			checkPointLoc = ControlFile->prevCheckPoint;
			record = ReadCheckpointRecord(xlogreader, checkPointLoc, 2, true);
			if (record != NULL)
			{
				ereport(LOG,
						(errmsg("using previous checkpoint record at %X/%X",
				   (uint32) (checkPointLoc >> 32), (uint32) checkPointLoc)));
				InRecovery = true;		/* force recovery even if SHUTDOWNED */
			}
			else
				ereport(PANIC,
					 (errmsg("could not locate a valid checkpoint record")));
		}
		memcpy(&checkPoint, XLogRecGetData(record), sizeof(CheckPoint));
		wasShutdown = (record->xl_info == XLOG_CHECKPOINT_SHUTDOWN);
	}

	/*
	 * If the location of the checkpoint record is not on the expected
	 * timeline in the history of the requested timeline, we cannot proceed:
	 * the backup is not part of the history of the requested timeline.
	 */
	Assert(expectedTLEs);		/* was initialized by reading checkpoint
								 * record */
	if (tliOfPointInHistory(checkPointLoc, expectedTLEs) !=
		checkPoint.ThisTimeLineID)
	{
		XLogRecPtr	switchpoint;

		/*
		 * tliSwitchPoint will throw an error if the checkpoint's timeline is
		 * not in expectedTLEs at all.
		 */
		switchpoint = tliSwitchPoint(ControlFile->checkPointCopy.ThisTimeLineID, expectedTLEs, NULL);
		ereport(FATAL,
				(errmsg("requested timeline %u is not a child of this server's history",
						recoveryTargetTLI),
				 errdetail("Latest checkpoint is at %X/%X on timeline %u, but in the history of the requested timeline, the server forked off from that timeline at %X/%X.",
						   (uint32) (ControlFile->checkPoint >> 32),
						   (uint32) ControlFile->checkPoint,
						   ControlFile->checkPointCopy.ThisTimeLineID,
						   (uint32) (switchpoint >> 32),
						   (uint32) switchpoint)));
	}

	/*
	 * The min recovery point should be part of the requested timeline's
	 * history, too.
	 */
	if (!XLogRecPtrIsInvalid(ControlFile->minRecoveryPoint) &&
	  tliOfPointInHistory(ControlFile->minRecoveryPoint - 1, expectedTLEs) !=
		ControlFile->minRecoveryPointTLI)
		ereport(FATAL,
				(errmsg("requested timeline %u does not contain minimum recovery point %X/%X on timeline %u",
						recoveryTargetTLI,
						(uint32) (ControlFile->minRecoveryPoint >> 32),
						(uint32) ControlFile->minRecoveryPoint,
						ControlFile->minRecoveryPointTLI)));

	LastRec = RecPtr = checkPointLoc;

	ereport(DEBUG1,
			(errmsg("redo record is at %X/%X; shutdown %s",
				  (uint32) (checkPoint.redo >> 32), (uint32) checkPoint.redo,
					wasShutdown ? "TRUE" : "FALSE")));
	ereport(DEBUG1,
			(errmsg("next transaction ID: %u/%u; next OID: %u",
					checkPoint.nextXidEpoch, checkPoint.nextXid,
					checkPoint.nextOid)));
	ereport(DEBUG1,
			(errmsg("next MultiXactId: %u; next MultiXactOffset: %u",
					checkPoint.nextMulti, checkPoint.nextMultiOffset)));
	ereport(DEBUG1,
			(errmsg("oldest unfrozen transaction ID: %u, in database %u",
					checkPoint.oldestXid, checkPoint.oldestXidDB)));
	ereport(DEBUG1,
			(errmsg("oldest MultiXactId: %u, in database %u",
					checkPoint.oldestMulti, checkPoint.oldestMultiDB)));
	if (!TransactionIdIsNormal(checkPoint.nextXid))
		ereport(PANIC,
				(errmsg("invalid next transaction ID")));

	/* initialize shared memory variables from the checkpoint record */
	ShmemVariableCache->nextXid = checkPoint.nextXid;
	ShmemVariableCache->nextOid = checkPoint.nextOid;
	ShmemVariableCache->oidCount = 0;
	MultiXactSetNextMXact(checkPoint.nextMulti, checkPoint.nextMultiOffset);
	SetTransactionIdLimit(checkPoint.oldestXid, checkPoint.oldestXidDB);
	SetMultiXactIdLimit(checkPoint.oldestMulti, checkPoint.oldestMultiDB);
	XLogCtl->ckptXidEpoch = checkPoint.nextXidEpoch;
	XLogCtl->ckptXid = checkPoint.nextXid;

	/*
	 * Initialize replication slots, before there's a chance to remove
	 * required resources.
	 */
	StartupReplicationSlots(checkPoint.redo);

	/*
	 * Startup logical state, needs to be setup now so we have proper data
	 * during crash recovery.
	 */
	StartupReorderBuffer();

	/*
	 * Startup MultiXact.  We need to do this early for two reasons: one is
	 * that we might try to access multixacts when we do tuple freezing, and
	 * the other is we need its state initialized because we attempt
	 * truncation during restartpoints.
	 */
	StartupMultiXact();

	/*
	 * Initialize unlogged LSN. On a clean shutdown, it's restored from the
	 * control file. On recovery, all unlogged relations are blown away, so
	 * the unlogged LSN counter can be reset too.
	 */
	if (ControlFile->state == DB_SHUTDOWNED)
		XLogCtl->unloggedLSN = ControlFile->unloggedLSN;
	else
		XLogCtl->unloggedLSN = 1;

	/*
	 * We must replay WAL entries using the same TimeLineID they were created
	 * under, so temporarily adopt the TLI indicated by the checkpoint (see
	 * also xlog_redo()).
	 */
	ThisTimeLineID = checkPoint.ThisTimeLineID;

	/*
	 * Copy any missing timeline history files between 'now' and the recovery
	 * target timeline from archive to pg_xlog. While we don't need those
	 * files ourselves - the history file of the recovery target timeline
	 * covers all the previous timelines in the history too - a cascading
	 * standby server might be interested in them. Or, if you archive the WAL
	 * from this server to a different archive than the master, it'd be good
	 * for all the history files to get archived there after failover, so that
	 * you can use one of the old timelines as a PITR target. Timeline history
	 * files are small, so it's better to copy them unnecessarily than not
	 * copy them and regret later.
	 */
	restoreTimeLineHistoryFiles(ThisTimeLineID, recoveryTargetTLI);

	lastFullPageWrites = checkPoint.fullPageWrites;

	RedoRecPtr = XLogCtl->RedoRecPtr = XLogCtl->Insert.RedoRecPtr = checkPoint.redo;

	if (RecPtr < checkPoint.redo)
		ereport(PANIC,
				(errmsg("invalid redo in checkpoint record")));

	/*
	 * Check whether we need to force recovery from WAL.  If it appears to
	 * have been a clean shutdown and we did not have a recovery.conf file,
	 * then assume no recovery needed.
	 */
	if (checkPoint.redo < RecPtr)
	{
		if (wasShutdown)
			ereport(PANIC,
					(errmsg("invalid redo record in shutdown checkpoint")));
		InRecovery = true;
	}
	else if (ControlFile->state != DB_SHUTDOWNED)
		InRecovery = true;
	else if (ArchiveRecoveryRequested)
	{
		/* force recovery due to presence of recovery.conf */
		InRecovery = true;
	}

	/* REDO */
	if (InRecovery)
	{
		int			rmid;

		/* use volatile pointer to prevent code rearrangement */
		volatile XLogCtlData *xlogctl = XLogCtl;

		/*
		 * Update pg_control to show that we are recovering and to show the
		 * selected checkpoint as the place we are starting from. We also mark
		 * pg_control with any minimum recovery stop point obtained from a
		 * backup history file.
		 */
		dbstate_at_startup = ControlFile->state;
		if (InArchiveRecovery)
			ControlFile->state = DB_IN_ARCHIVE_RECOVERY;
		else
		{
			ereport(LOG,
					(errmsg("database system was not properly shut down; "
							"automatic recovery in progress")));
			if (recoveryTargetTLI > ControlFile->checkPointCopy.ThisTimeLineID)
				ereport(LOG,
						(errmsg("crash recovery starts in timeline %u "
								"and has target timeline %u",
								ControlFile->checkPointCopy.ThisTimeLineID,
								recoveryTargetTLI)));
			ControlFile->state = DB_IN_CRASH_RECOVERY;
		}
		ControlFile->prevCheckPoint = ControlFile->checkPoint;
		ControlFile->checkPoint = checkPointLoc;
		ControlFile->checkPointCopy = checkPoint;
		if (InArchiveRecovery)
		{
			/* initialize minRecoveryPoint if not set yet */
			if (ControlFile->minRecoveryPoint < checkPoint.redo)
			{
				ControlFile->minRecoveryPoint = checkPoint.redo;
				ControlFile->minRecoveryPointTLI = checkPoint.ThisTimeLineID;
			}
		}

		/*
		 * Set backupStartPoint if we're starting recovery from a base backup.
		 *
		 * Set backupEndPoint and use minRecoveryPoint as the backup end
		 * location if we're starting recovery from a base backup which was
		 * taken from the standby. In this case, the database system status in
		 * pg_control must indicate DB_IN_ARCHIVE_RECOVERY. If not, which
		 * means that backup is corrupted, so we cancel recovery.
		 */
		if (haveBackupLabel)
		{
			ControlFile->backupStartPoint = checkPoint.redo;
			ControlFile->backupEndRequired = backupEndRequired;

			if (backupFromStandby)
			{
				if (dbstate_at_startup != DB_IN_ARCHIVE_RECOVERY)
					ereport(FATAL,
							(errmsg("backup_label contains data inconsistent with control file"),
							 errhint("This means that the backup is corrupted and you will "
							   "have to use another backup for recovery.")));
				ControlFile->backupEndPoint = ControlFile->minRecoveryPoint;
			}
		}
		ControlFile->time = (pg_time_t) time(NULL);
		/* No need to hold ControlFileLock yet, we aren't up far enough */
		UpdateControlFile();

		/* initialize our local copy of minRecoveryPoint */
		minRecoveryPoint = ControlFile->minRecoveryPoint;
		minRecoveryPointTLI = ControlFile->minRecoveryPointTLI;

		/*
		 * Reset pgstat data, because it may be invalid after recovery.
		 */
		pgstat_reset_all();

		/*
		 * If there was a backup label file, it's done its job and the info
		 * has now been propagated into pg_control.  We must get rid of the
		 * label file so that if we crash during recovery, we'll pick up at
		 * the latest recovery restartpoint instead of going all the way back
		 * to the backup start point.  It seems prudent though to just rename
		 * the file out of the way rather than delete it completely.
		 */
		if (haveBackupLabel)
		{
			unlink(BACKUP_LABEL_OLD);
			if (rename(BACKUP_LABEL_FILE, BACKUP_LABEL_OLD) != 0)
				ereport(FATAL,
						(errcode_for_file_access(),
						 errmsg("could not rename file \"%s\" to \"%s\": %m",
								BACKUP_LABEL_FILE, BACKUP_LABEL_OLD)));
		}

		/* Check that the GUCs used to generate the WAL allow recovery */
		CheckRequiredParameterValues();

		/*
		 * We're in recovery, so unlogged relations may be trashed and must be
		 * reset.  This should be done BEFORE allowing Hot Standby
		 * connections, so that read-only backends don't try to read whatever
		 * garbage is left over from before.
		 */
		ResetUnloggedRelations(UNLOGGED_RELATION_CLEANUP);

		/*
		 * Likewise, delete any saved transaction snapshot files that got left
		 * behind by crashed backends.
		 */
		DeleteAllExportedSnapshotFiles();

		/*
		 * Initialize for Hot Standby, if enabled. We won't let backends in
		 * yet, not until we've reached the min recovery point specified in
		 * control file and we've established a recovery snapshot from a
		 * running-xacts WAL record.
		 */
		if (ArchiveRecoveryRequested && EnableHotStandby)
		{
			TransactionId *xids;
			int			nxids;

			ereport(DEBUG1,
					(errmsg("initializing for hot standby")));

			InitRecoveryTransactionEnvironment();

			if (wasShutdown)
				oldestActiveXID = PrescanPreparedTransactions(&xids, &nxids);
			else
				oldestActiveXID = checkPoint.oldestActiveXid;
			Assert(TransactionIdIsValid(oldestActiveXID));

			/* Tell procarray about the range of xids it has to deal with */
			ProcArrayInitRecovery(ShmemVariableCache->nextXid);

			/*
			 * Startup commit log and subtrans only. MultiXact has already
			 * been started up and other SLRUs are not maintained during
			 * recovery and need not be started yet.
			 */
			StartupCLOG();
			StartupSUBTRANS(oldestActiveXID);

			/*
			 * If we're beginning at a shutdown checkpoint, we know that
			 * nothing was running on the master at this point. So fake-up an
			 * empty running-xacts record and use that here and now. Recover
			 * additional standby state for prepared transactions.
			 */
			if (wasShutdown)
			{
				RunningTransactionsData running;
				TransactionId latestCompletedXid;

				/*
				 * Construct a RunningTransactions snapshot representing a
				 * shut down server, with only prepared transactions still
				 * alive. We're never overflowed at this point because all
				 * subxids are listed with their parent prepared transactions.
				 */
				running.xcnt = nxids;
				running.subxcnt = 0;
				running.subxid_overflow = false;
				running.nextXid = checkPoint.nextXid;
				running.oldestRunningXid = oldestActiveXID;
				latestCompletedXid = checkPoint.nextXid;
				TransactionIdRetreat(latestCompletedXid);
				Assert(TransactionIdIsNormal(latestCompletedXid));
				running.latestCompletedXid = latestCompletedXid;
				running.xids = xids;

				ProcArrayApplyRecoveryInfo(&running);

				StandbyRecoverPreparedTransactions(false);
			}
		}

		/* Initialize resource managers */
		for (rmid = 0; rmid <= RM_MAX_ID; rmid++)
		{
			if (RmgrTable[rmid].rm_startup != NULL)
				RmgrTable[rmid].rm_startup();
		}

		/*
		 * Initialize shared variables for tracking progress of WAL replay, as
		 * if we had just replayed the record before the REDO location (or the
		 * checkpoint record itself, if it's a shutdown checkpoint).
		 */
		SpinLockAcquire(&xlogctl->info_lck);
		if (checkPoint.redo < RecPtr)
			xlogctl->replayEndRecPtr = checkPoint.redo;
		else
			xlogctl->replayEndRecPtr = EndRecPtr;
		xlogctl->replayEndTLI = ThisTimeLineID;
		xlogctl->lastReplayedEndRecPtr = xlogctl->replayEndRecPtr;
		xlogctl->lastReplayedTLI = xlogctl->replayEndTLI;
		xlogctl->recoveryLastXTime = 0;
		xlogctl->currentChunkStartTime = 0;
		xlogctl->recoveryPause = false;
		SpinLockRelease(&xlogctl->info_lck);

		/* Also ensure XLogReceiptTime has a sane value */
		XLogReceiptTime = GetCurrentTimestamp();

		/*
		 * Let postmaster know we've started redo now, so that it can launch
		 * checkpointer to perform restartpoints.  We don't bother during
		 * crash recovery as restartpoints can only be performed during
		 * archive recovery.  And we'd like to keep crash recovery simple, to
		 * avoid introducing bugs that could affect you when recovering after
		 * crash.
		 *
		 * After this point, we can no longer assume that we're the only
		 * process in addition to postmaster!  Also, fsync requests are
		 * subsequently to be handled by the checkpointer, not locally.
		 */
		if (ArchiveRecoveryRequested && IsUnderPostmaster)
		{
			PublishStartupProcessInformation();
			SetForwardFsyncRequests();
			SendPostmasterSignal(PMSIGNAL_RECOVERY_STARTED);
			bgwriterLaunched = true;
		}

		/*
		 * Allow read-only connections immediately if we're consistent
		 * already.
		 */
		CheckRecoveryConsistency();

		/*
		 * Find the first record that logically follows the checkpoint --- it
		 * might physically precede it, though.
		 */
		if (checkPoint.redo < RecPtr)
		{
			/* back up to find the record */
			record = ReadRecord(xlogreader, checkPoint.redo, PANIC, false);
		}
		else
		{
			/* just have to read next record after CheckPoint */
			record = ReadRecord(xlogreader, InvalidXLogRecPtr, LOG, false);
		}

		if (record != NULL)
		{
			ErrorContextCallback errcallback;
			TimestampTz xtime;

			InRedo = true;

			ereport(LOG,
					(errmsg("redo starts at %X/%X",
						 (uint32) (ReadRecPtr >> 32), (uint32) ReadRecPtr)));

			/*
			 * main redo apply loop
			 */
			do
			{
				bool		switchedTLI = false;

#ifdef WAL_DEBUG
				if (XLOG_DEBUG ||
				 (rmid == RM_XACT_ID && trace_recovery_messages <= DEBUG2) ||
					(rmid != RM_XACT_ID && trace_recovery_messages <= DEBUG3))
				{
					StringInfoData buf;

					initStringInfo(&buf);
					appendStringInfo(&buf, "REDO @ %X/%X; LSN %X/%X: ",
							(uint32) (ReadRecPtr >> 32), (uint32) ReadRecPtr,
							 (uint32) (EndRecPtr >> 32), (uint32) EndRecPtr);
					xlog_outrec(&buf, record);
					appendStringInfoString(&buf, " - ");
					RmgrTable[record->xl_rmid].rm_desc(&buf,
													   record->xl_info,
													 XLogRecGetData(record));
					elog(LOG, "%s", buf.data);
					pfree(buf.data);
				}
#endif

				/* Handle interrupt signals of startup process */
				HandleStartupProcInterrupts();

				/*
				 * Pause WAL replay, if requested by a hot-standby session via
				 * SetRecoveryPause().
				 *
				 * Note that we intentionally don't take the info_lck spinlock
				 * here.  We might therefore read a slightly stale value of
				 * the recoveryPause flag, but it can't be very stale (no
				 * worse than the last spinlock we did acquire).  Since a
				 * pause request is a pretty asynchronous thing anyway,
				 * possibly responding to it one WAL record later than we
				 * otherwise would is a minor issue, so it doesn't seem worth
				 * adding another spinlock cycle to prevent that.
				 */
				if (xlogctl->recoveryPause)
					recoveryPausesHere();

				/*
				 * Have we reached our recovery target?
				 */
				if (recoveryStopsBefore(record))
				{
					reachedStopPoint = true;	/* see below */
					break;
				}

				/*
				 * If we've been asked to lag the master, wait on latch until
				 * enough time has passed.
				 */
				if (recoveryApplyDelay(record))
				{
					/*
					 * We test for paused recovery again here. If user sets
					 * delayed apply, it may be because they expect to pause
					 * recovery in case of problems, so we must test again
					 * here otherwise pausing during the delay-wait wouldn't
					 * work.
					 */
					if (xlogctl->recoveryPause)
						recoveryPausesHere();
				}

				/* Setup error traceback support for ereport() */
				errcallback.callback = rm_redo_error_callback;
				errcallback.arg = (void *) record;
				errcallback.previous = error_context_stack;
				error_context_stack = &errcallback;

				/*
				 * ShmemVariableCache->nextXid must be beyond record's xid.
				 *
				 * We don't expect anyone else to modify nextXid, hence we
				 * don't need to hold a lock while examining it.  We still
				 * acquire the lock to modify it, though.
				 */
				if (TransactionIdFollowsOrEquals(record->xl_xid,
												 ShmemVariableCache->nextXid))
				{
					LWLockAcquire(XidGenLock, LW_EXCLUSIVE);
					ShmemVariableCache->nextXid = record->xl_xid;
					TransactionIdAdvance(ShmemVariableCache->nextXid);
					LWLockRelease(XidGenLock);
				}

				/*
				 * Before replaying this record, check if this record causes
				 * the current timeline to change. The record is already
				 * considered to be part of the new timeline, so we update
				 * ThisTimeLineID before replaying it. That's important so
				 * that replayEndTLI, which is recorded as the minimum
				 * recovery point's TLI if recovery stops after this record,
				 * is set correctly.
				 */
				if (record->xl_rmid == RM_XLOG_ID)
				{
					TimeLineID	newTLI = ThisTimeLineID;
					TimeLineID	prevTLI = ThisTimeLineID;
					uint8		info = record->xl_info & ~XLR_INFO_MASK;

					if (info == XLOG_CHECKPOINT_SHUTDOWN)
					{
						CheckPoint	checkPoint;

						memcpy(&checkPoint, XLogRecGetData(record), sizeof(CheckPoint));
						newTLI = checkPoint.ThisTimeLineID;
						prevTLI = checkPoint.PrevTimeLineID;
					}
					else if (info == XLOG_END_OF_RECOVERY)
					{
						xl_end_of_recovery xlrec;

						memcpy(&xlrec, XLogRecGetData(record), sizeof(xl_end_of_recovery));
						newTLI = xlrec.ThisTimeLineID;
						prevTLI = xlrec.PrevTimeLineID;
					}

					if (newTLI != ThisTimeLineID)
					{
						/* Check that it's OK to switch to this TLI */
						checkTimeLineSwitch(EndRecPtr, newTLI, prevTLI);

						/* Following WAL records should be run with new TLI */
						ThisTimeLineID = newTLI;
						switchedTLI = true;
					}
				}

				/*
				 * Update shared replayEndRecPtr before replaying this record,
				 * so that XLogFlush will update minRecoveryPoint correctly.
				 */
				SpinLockAcquire(&xlogctl->info_lck);
				xlogctl->replayEndRecPtr = EndRecPtr;
				xlogctl->replayEndTLI = ThisTimeLineID;
				SpinLockRelease(&xlogctl->info_lck);

				/*
				 * If we are attempting to enter Hot Standby mode, process
				 * XIDs we see
				 */
				if (standbyState >= STANDBY_INITIALIZED &&
					TransactionIdIsValid(record->xl_xid))
					RecordKnownAssignedTransactionIds(record->xl_xid);

				/* Now apply the WAL record itself */
				RmgrTable[record->xl_rmid].rm_redo(EndRecPtr, record);

				/* Pop the error context stack */
				error_context_stack = errcallback.previous;

				/*
				 * Update lastReplayedEndRecPtr after this record has been
				 * successfully replayed.
				 */
				SpinLockAcquire(&xlogctl->info_lck);
				xlogctl->lastReplayedEndRecPtr = EndRecPtr;
				xlogctl->lastReplayedTLI = ThisTimeLineID;
				SpinLockRelease(&xlogctl->info_lck);

				/* Remember this record as the last-applied one */
				LastRec = ReadRecPtr;

				/* Allow read-only connections if we're consistent now */
				CheckRecoveryConsistency();

				/*
				 * If this record was a timeline switch, wake up any
				 * walsenders to notice that we are on a new timeline.
				 */
				if (switchedTLI && AllowCascadeReplication())
					WalSndWakeup();

				/* Exit loop if we reached inclusive recovery target */
				if (recoveryStopsAfter(record))
				{
					reachedStopPoint = true;
					break;
				}

				/* Else, try to fetch the next WAL record */
				record = ReadRecord(xlogreader, InvalidXLogRecPtr, LOG, false);
			} while (record != NULL);

			/*
			 * end of main redo apply loop
			 */

			if (recoveryPauseAtTarget && reachedStopPoint)
			{
				SetRecoveryPause(true);
				recoveryPausesHere();
			}

			/* Allow resource managers to do any required cleanup. */
			for (rmid = 0; rmid <= RM_MAX_ID; rmid++)
			{
				if (RmgrTable[rmid].rm_cleanup != NULL)
					RmgrTable[rmid].rm_cleanup();
			}

			ereport(LOG,
					(errmsg("redo done at %X/%X",
						 (uint32) (ReadRecPtr >> 32), (uint32) ReadRecPtr)));
			xtime = GetLatestXTime();
			if (xtime)
				ereport(LOG,
					 (errmsg("last completed transaction was at log time %s",
							 timestamptz_to_str(xtime))));
			InRedo = false;
		}
		else
		{
			/* there are no WAL records following the checkpoint */
			ereport(LOG,
					(errmsg("redo is not required")));
		}
	}

	/*
	 * Kill WAL receiver, if it's still running, before we continue to write
	 * the startup checkpoint record. It will trump over the checkpoint and
	 * subsequent records if it's still alive when we start writing WAL.
	 */
	ShutdownWalRcv();

	/*
	 * We don't need the latch anymore. It's not strictly necessary to disown
	 * it, but let's do it for the sake of tidiness.
	 */
	if (StandbyModeRequested)
		DisownLatch(&XLogCtl->recoveryWakeupLatch);

	/*
	 * We are now done reading the xlog from stream. Turn off streaming
	 * recovery to force fetching the files (which would be required at end of
	 * recovery, e.g., timeline history file) from archive or pg_xlog.
	 */
	StandbyMode = false;

	/*
	 * Re-fetch the last valid or last applied record, so we can identify the
	 * exact endpoint of what we consider the valid portion of WAL.
	 */
	record = ReadRecord(xlogreader, LastRec, PANIC, false);
	EndOfLog = EndRecPtr;
	XLByteToPrevSeg(EndOfLog, endLogSegNo);

	/*
	 * Complain if we did not roll forward far enough to render the backup
	 * dump consistent.  Note: it is indeed okay to look at the local variable
	 * minRecoveryPoint here, even though ControlFile->minRecoveryPoint might
	 * be further ahead --- ControlFile->minRecoveryPoint cannot have been
	 * advanced beyond the WAL we processed.
	 */
	if (InRecovery &&
		(EndOfLog < minRecoveryPoint ||
		 !XLogRecPtrIsInvalid(ControlFile->backupStartPoint)))
	{
		if (reachedStopPoint)
		{
			/* stopped because of stop request */
			ereport(FATAL,
					(errmsg("requested recovery stop point is before consistent recovery point")));
		}

		/*
		 * Ran off end of WAL before reaching end-of-backup WAL record, or
		 * minRecoveryPoint. That's usually a bad sign, indicating that you
		 * tried to recover from an online backup but never called
		 * pg_stop_backup(), or you didn't archive all the WAL up to that
		 * point. However, this also happens in crash recovery, if the system
		 * crashes while an online backup is in progress. We must not treat
		 * that as an error, or the database will refuse to start up.
		 */
		if (ArchiveRecoveryRequested || ControlFile->backupEndRequired)
		{
			if (ControlFile->backupEndRequired)
				ereport(FATAL,
						(errmsg("WAL ends before end of online backup"),
						 errhint("All WAL generated while online backup was taken must be available at recovery.")));
			else if (!XLogRecPtrIsInvalid(ControlFile->backupStartPoint))
				ereport(FATAL,
						(errmsg("WAL ends before end of online backup"),
						 errhint("Online backup started with pg_start_backup() must be ended with pg_stop_backup(), and all WAL up to that point must be available at recovery.")));
			else
				ereport(FATAL,
					  (errmsg("WAL ends before consistent recovery point")));
		}
	}

	/*
	 * Consider whether we need to assign a new timeline ID.
	 *
	 * If we are doing an archive recovery, we always assign a new ID.  This
	 * handles a couple of issues.  If we stopped short of the end of WAL
	 * during recovery, then we are clearly generating a new timeline and must
	 * assign it a unique new ID.  Even if we ran to the end, modifying the
	 * current last segment is problematic because it may result in trying to
	 * overwrite an already-archived copy of that segment, and we encourage
	 * DBAs to make their archive_commands reject that.  We can dodge the
	 * problem by making the new active segment have a new timeline ID.
	 *
	 * In a normal crash recovery, we can just extend the timeline we were in.
	 */
	PrevTimeLineID = ThisTimeLineID;
	if (ArchiveRecoveryRequested)
	{
		char		reason[200];

		Assert(InArchiveRecovery);

		ThisTimeLineID = findNewestTimeLine(recoveryTargetTLI) + 1;
		ereport(LOG,
				(errmsg("selected new timeline ID: %u", ThisTimeLineID)));

		/*
		 * Create a comment for the history file to explain why and where
		 * timeline changed.
		 */
		if (recoveryTarget == RECOVERY_TARGET_XID)
			snprintf(reason, sizeof(reason),
					 "%s transaction %u",
					 recoveryStopAfter ? "after" : "before",
					 recoveryStopXid);
		else if (recoveryTarget == RECOVERY_TARGET_TIME)
			snprintf(reason, sizeof(reason),
					 "%s %s\n",
					 recoveryStopAfter ? "after" : "before",
					 timestamptz_to_str(recoveryStopTime));
		else if (recoveryTarget == RECOVERY_TARGET_NAME)
			snprintf(reason, sizeof(reason),
					 "at restore point \"%s\"",
					 recoveryStopName);
		else if (recoveryTarget == RECOVERY_TARGET_IMMEDIATE)
			snprintf(reason, sizeof(reason), "reached consistency");
		else
			snprintf(reason, sizeof(reason), "no recovery target specified");

		writeTimeLineHistory(ThisTimeLineID, recoveryTargetTLI,
							 EndRecPtr, reason);
	}

	/* Save the selected TimeLineID in shared memory, too */
	XLogCtl->ThisTimeLineID = ThisTimeLineID;
	XLogCtl->PrevTimeLineID = PrevTimeLineID;

	/*
	 * We are now done reading the old WAL.  Turn off archive fetching if it
	 * was active, and make a writable copy of the last WAL segment. (Note
	 * that we also have a copy of the last block of the old WAL in readBuf;
	 * we will use that below.)
	 */
	if (ArchiveRecoveryRequested)
		exitArchiveRecovery(xlogreader->readPageTLI, endLogSegNo);

	/*
	 * Prepare to write WAL starting at EndOfLog position, and init xlog
	 * buffer cache using the block containing the last record from the
	 * previous incarnation.
	 */
	openLogSegNo = endLogSegNo;
	openLogFile = XLogFileOpen(openLogSegNo);
	openLogOff = 0;
	Insert = &XLogCtl->Insert;
	Insert->PrevBytePos = XLogRecPtrToBytePos(LastRec);
	Insert->CurrBytePos = XLogRecPtrToBytePos(EndOfLog);

	/*
	 * Tricky point here: readBuf contains the *last* block that the LastRec
	 * record spans, not the one it starts in.  The last block is indeed the
	 * one we want to use.
	 */
	if (EndOfLog % XLOG_BLCKSZ != 0)
	{
		char	   *page;
		int			len;
		int			firstIdx;
		XLogRecPtr	pageBeginPtr;

		pageBeginPtr = EndOfLog - (EndOfLog % XLOG_BLCKSZ);
		Assert(readOff == pageBeginPtr % XLogSegSize);

		firstIdx = XLogRecPtrToBufIdx(EndOfLog);

		/* Copy the valid part of the last block, and zero the rest */
		page = &XLogCtl->pages[firstIdx * XLOG_BLCKSZ];
		len = EndOfLog % XLOG_BLCKSZ;
		memcpy(page, xlogreader->readBuf, len);
		memset(page + len, 0, XLOG_BLCKSZ - len);

		XLogCtl->xlblocks[firstIdx] = pageBeginPtr + XLOG_BLCKSZ;
		XLogCtl->InitializedUpTo = pageBeginPtr + XLOG_BLCKSZ;
	}
	else
	{
		/*
		 * There is no partial block to copy. Just set InitializedUpTo, and
		 * let the first attempt to insert a log record to initialize the next
		 * buffer.
		 */
		XLogCtl->InitializedUpTo = EndOfLog;
	}

	LogwrtResult.Write = LogwrtResult.Flush = EndOfLog;

	XLogCtl->LogwrtResult = LogwrtResult;

	XLogCtl->LogwrtRqst.Write = EndOfLog;
	XLogCtl->LogwrtRqst.Flush = EndOfLog;

	/* Pre-scan prepared transactions to find out the range of XIDs present */
	oldestActiveXID = PrescanPreparedTransactions(NULL, NULL);

	/*
	 * Update full_page_writes in shared memory and write an XLOG_FPW_CHANGE
	 * record before resource manager writes cleanup WAL records or checkpoint
	 * record is written.
	 */
	Insert->fullPageWrites = lastFullPageWrites;
	LocalSetXLogInsertAllowed();
	UpdateFullPageWrites();
	LocalXLogInsertAllowed = -1;

	if (InRecovery)
	{
		/*
		 * Perform a checkpoint to update all our recovery activity to disk.
		 *
		 * Note that we write a shutdown checkpoint rather than an on-line
		 * one. This is not particularly critical, but since we may be
		 * assigning a new TLI, using a shutdown checkpoint allows us to have
		 * the rule that TLI only changes in shutdown checkpoints, which
		 * allows some extra error checking in xlog_redo.
		 *
		 * In fast promotion, only create a lightweight end-of-recovery record
		 * instead of a full checkpoint. A checkpoint is requested later,
		 * after we're fully out of recovery mode and already accepting
		 * queries.
		 */
		if (bgwriterLaunched)
		{
			if (fast_promote)
			{
				checkPointLoc = ControlFile->prevCheckPoint;

				/*
				 * Confirm the last checkpoint is available for us to recover
				 * from if we fail. Note that we don't check for the secondary
				 * checkpoint since that isn't available in most base backups.
				 */
				record = ReadCheckpointRecord(xlogreader, checkPointLoc, 1, false);
				if (record != NULL)
				{
					fast_promoted = true;

					/*
					 * Insert a special WAL record to mark the end of
					 * recovery, since we aren't doing a checkpoint. That
					 * means that the checkpointer process may likely be in
					 * the middle of a time-smoothed restartpoint and could
					 * continue to be for minutes after this. That sounds
					 * strange, but the effect is roughly the same and it
					 * would be stranger to try to come out of the
					 * restartpoint and then checkpoint. We request a
					 * checkpoint later anyway, just for safety.
					 */
					CreateEndOfRecoveryRecord();
				}
			}

			if (!fast_promoted)
				RequestCheckpoint(CHECKPOINT_END_OF_RECOVERY |
								  CHECKPOINT_IMMEDIATE |
								  CHECKPOINT_WAIT);
		}
		else
			CreateCheckPoint(CHECKPOINT_END_OF_RECOVERY | CHECKPOINT_IMMEDIATE);

		/*
		 * And finally, execute the recovery_end_command, if any.
		 */
		if (recoveryEndCommand)
			ExecuteRecoveryCommand(recoveryEndCommand,
								   "recovery_end_command",
								   true);
	}

	/*
	 * Preallocate additional log files, if wanted.
	 */
	PreallocXlogFiles(EndOfLog);

	/*
	 * Reset initial contents of unlogged relations.  This has to be done
	 * AFTER recovery is complete so that any unlogged relations created
	 * during recovery also get picked up.
	 */
	if (InRecovery)
		ResetUnloggedRelations(UNLOGGED_RELATION_INIT);

	/*
	 * Okay, we're officially UP.
	 */
	InRecovery = false;

	LWLockAcquire(ControlFileLock, LW_EXCLUSIVE);
	ControlFile->state = DB_IN_PRODUCTION;
	ControlFile->time = (pg_time_t) time(NULL);
	UpdateControlFile();
	LWLockRelease(ControlFileLock);

	/* start the archive_timeout timer running */
	XLogCtl->lastSegSwitchTime = (pg_time_t) time(NULL);

	/* also initialize latestCompletedXid, to nextXid - 1 */
	LWLockAcquire(ProcArrayLock, LW_EXCLUSIVE);
	ShmemVariableCache->latestCompletedXid = ShmemVariableCache->nextXid;
	TransactionIdRetreat(ShmemVariableCache->latestCompletedXid);
	LWLockRelease(ProcArrayLock);

	/*
	 * Start up the commit log and subtrans, if not already done for hot
	 * standby.
	 */
	if (standbyState == STANDBY_DISABLED)
	{
		StartupCLOG();
		StartupSUBTRANS(oldestActiveXID);
	}

	/*
	 * Perform end of recovery actions for any SLRUs that need it.
	 */
	TrimCLOG();
	TrimMultiXact();

	/* Reload shared-memory state for prepared transactions */
	RecoverPreparedTransactions();

	/*
	 * Shutdown the recovery environment. This must occur after
	 * RecoverPreparedTransactions(), see notes for lock_twophase_recover()
	 */
	if (standbyState != STANDBY_DISABLED)
		ShutdownRecoveryTransactionEnvironment();

	/* Shut down xlogreader */
	if (readFile >= 0)
	{
		close(readFile);
		readFile = -1;
	}
	XLogReaderFree(xlogreader);

	/*
	 * If any of the critical GUCs have changed, log them before we allow
	 * backends to write WAL.
	 */
	LocalSetXLogInsertAllowed();
	XLogReportParameters();

	/*
	 * All done.  Allow backends to write WAL.  (Although the bool flag is
	 * probably atomic in itself, we use the info_lck here to ensure that
	 * there are no race conditions concerning visibility of other recent
	 * updates to shared memory.)
	 */
	{
		/* use volatile pointer to prevent code rearrangement */
		volatile XLogCtlData *xlogctl = XLogCtl;

		SpinLockAcquire(&xlogctl->info_lck);
		xlogctl->SharedRecoveryInProgress = false;
		SpinLockRelease(&xlogctl->info_lck);
	}

	/*
	 * If there were cascading standby servers connected to us, nudge any wal
	 * sender processes to notice that we've been promoted.
	 */
	WalSndWakeup();

	/*
	 * If this was a fast promotion, request an (online) checkpoint now. This
	 * isn't required for consistency, but the last restartpoint might be far
	 * back, and in case of a crash, recovering from it might take a longer
	 * than is appropriate now that we're not in standby mode anymore.
	 */
	if (fast_promoted)
		RequestCheckpoint(CHECKPOINT_FORCE);
}

/*
 * Checks if recovery has reached a consistent state. When consistency is
 * reached and we have a valid starting standby snapshot, tell postmaster
 * that it can start accepting read-only connections.
 */
static void
CheckRecoveryConsistency(void)
{
	XLogRecPtr	lastReplayedEndRecPtr;

	/*
	 * During crash recovery, we don't reach a consistent state until we've
	 * replayed all the WAL.
	 */
	if (XLogRecPtrIsInvalid(minRecoveryPoint))
		return;

	/*
	 * assume that we are called in the startup process, and hence don't need
	 * a lock to read lastReplayedEndRecPtr
	 */
	lastReplayedEndRecPtr = XLogCtl->lastReplayedEndRecPtr;

	/*
	 * Have we reached the point where our base backup was completed?
	 */
	if (!XLogRecPtrIsInvalid(ControlFile->backupEndPoint) &&
		ControlFile->backupEndPoint <= lastReplayedEndRecPtr)
	{
		/*
		 * We have reached the end of base backup, as indicated by pg_control.
		 * The data on disk is now consistent. Reset backupStartPoint and
		 * backupEndPoint, and update minRecoveryPoint to make sure we don't
		 * allow starting up at an earlier point even if recovery is stopped
		 * and restarted soon after this.
		 */
		elog(DEBUG1, "end of backup reached");

		LWLockAcquire(ControlFileLock, LW_EXCLUSIVE);

		if (ControlFile->minRecoveryPoint < lastReplayedEndRecPtr)
			ControlFile->minRecoveryPoint = lastReplayedEndRecPtr;

		ControlFile->backupStartPoint = InvalidXLogRecPtr;
		ControlFile->backupEndPoint = InvalidXLogRecPtr;
		ControlFile->backupEndRequired = false;
		UpdateControlFile();

		LWLockRelease(ControlFileLock);
	}

	/*
	 * Have we passed our safe starting point? Note that minRecoveryPoint is
	 * known to be incorrectly set if ControlFile->backupEndRequired, until
	 * the XLOG_BACKUP_RECORD arrives to advise us of the correct
	 * minRecoveryPoint. All we know prior to that is that we're not
	 * consistent yet.
	 */
	if (!reachedConsistency && !ControlFile->backupEndRequired &&
		minRecoveryPoint <= lastReplayedEndRecPtr &&
		XLogRecPtrIsInvalid(ControlFile->backupStartPoint))
	{
		/*
		 * Check to see if the XLOG sequence contained any unresolved
		 * references to uninitialized pages.
		 */
		XLogCheckInvalidPages();

		reachedConsistency = true;
		ereport(LOG,
				(errmsg("consistent recovery state reached at %X/%X",
						(uint32) (lastReplayedEndRecPtr >> 32),
						(uint32) lastReplayedEndRecPtr)));
	}

	/*
	 * Have we got a valid starting snapshot that will allow queries to be
	 * run? If so, we can tell postmaster that the database is consistent now,
	 * enabling connections.
	 */
	if (standbyState == STANDBY_SNAPSHOT_READY &&
		!LocalHotStandbyActive &&
		reachedConsistency &&
		IsUnderPostmaster)
	{
		/* use volatile pointer to prevent code rearrangement */
		volatile XLogCtlData *xlogctl = XLogCtl;

		SpinLockAcquire(&xlogctl->info_lck);
		xlogctl->SharedHotStandbyActive = true;
		SpinLockRelease(&xlogctl->info_lck);

		LocalHotStandbyActive = true;

		SendPostmasterSignal(PMSIGNAL_BEGIN_HOT_STANDBY);
	}
}

/*
 * Is the system still in recovery?
 *
 * Unlike testing InRecovery, this works in any process that's connected to
 * shared memory.
 *
 * As a side-effect, we initialize the local TimeLineID and RedoRecPtr
 * variables the first time we see that recovery is finished.
 */
bool
RecoveryInProgress(void)
{
	/*
	 * We check shared state each time only until we leave recovery mode. We
	 * can't re-enter recovery, so there's no need to keep checking after the
	 * shared variable has once been seen false.
	 */
	if (!LocalRecoveryInProgress)
		return false;
	else
	{
		/*
		 * use volatile pointer to make sure we make a fresh read of the
		 * shared variable.
		 */
		volatile XLogCtlData *xlogctl = XLogCtl;

		LocalRecoveryInProgress = xlogctl->SharedRecoveryInProgress;

		/*
		 * Initialize TimeLineID and RedoRecPtr when we discover that recovery
		 * is finished. InitPostgres() relies upon this behaviour to ensure
		 * that InitXLOGAccess() is called at backend startup.  (If you change
		 * this, see also LocalSetXLogInsertAllowed.)
		 */
		if (!LocalRecoveryInProgress)
		{
			/*
			 * If we just exited recovery, make sure we read TimeLineID and
			 * RedoRecPtr after SharedRecoveryInProgress (for machines with
			 * weak memory ordering).
			 */
			pg_memory_barrier();
			InitXLOGAccess();
		}

		/*
		 * Note: We don't need a memory barrier when we're still in recovery.
		 * We might exit recovery immediately after return, so the caller
		 * can't rely on 'true' meaning that we're still in recovery anyway.
		 */

		return LocalRecoveryInProgress;
	}
}

/*
 * Is HotStandby active yet? This is only important in special backends
 * since normal backends won't ever be able to connect until this returns
 * true. Postmaster knows this by way of signal, not via shared memory.
 *
 * Unlike testing standbyState, this works in any process that's connected to
 * shared memory.  (And note that standbyState alone doesn't tell the truth
 * anyway.)
 */
bool
HotStandbyActive(void)
{
	/*
	 * We check shared state each time only until Hot Standby is active. We
	 * can't de-activate Hot Standby, so there's no need to keep checking
	 * after the shared variable has once been seen true.
	 */
	if (LocalHotStandbyActive)
		return true;
	else
	{
		/* use volatile pointer to prevent code rearrangement */
		volatile XLogCtlData *xlogctl = XLogCtl;

		/* spinlock is essential on machines with weak memory ordering! */
		SpinLockAcquire(&xlogctl->info_lck);
		LocalHotStandbyActive = xlogctl->SharedHotStandbyActive;
		SpinLockRelease(&xlogctl->info_lck);

		return LocalHotStandbyActive;
	}
}

/*
 * Like HotStandbyActive(), but to be used only in WAL replay code,
 * where we don't need to ask any other process what the state is.
 */
bool
HotStandbyActiveInReplay(void)
{
	Assert(AmStartupProcess());
	return LocalHotStandbyActive;
}

/*
 * Is this process allowed to insert new WAL records?
 *
 * Ordinarily this is essentially equivalent to !RecoveryInProgress().
 * But we also have provisions for forcing the result "true" or "false"
 * within specific processes regardless of the global state.
 */
bool
XLogInsertAllowed(void)
{
	/*
	 * If value is "unconditionally true" or "unconditionally false", just
	 * return it.  This provides the normal fast path once recovery is known
	 * done.
	 */
	if (LocalXLogInsertAllowed >= 0)
		return (bool) LocalXLogInsertAllowed;

	/*
	 * Else, must check to see if we're still in recovery.
	 */
	if (RecoveryInProgress())
		return false;

	/*
	 * On exit from recovery, reset to "unconditionally true", since there is
	 * no need to keep checking.
	 */
	LocalXLogInsertAllowed = 1;
	return true;
}

/*
 * Make XLogInsertAllowed() return true in the current process only.
 *
 * Note: it is allowed to switch LocalXLogInsertAllowed back to -1 later,
 * and even call LocalSetXLogInsertAllowed() again after that.
 */
static void
LocalSetXLogInsertAllowed(void)
{
	Assert(LocalXLogInsertAllowed == -1);
	LocalXLogInsertAllowed = 1;

	/* Initialize as RecoveryInProgress() would do when switching state */
	InitXLOGAccess();
}

/*
 * Subroutine to try to fetch and validate a prior checkpoint record.
 *
 * whichChkpt identifies the checkpoint (merely for reporting purposes).
 * 1 for "primary", 2 for "secondary", 0 for "other" (backup_label)
 */
static XLogRecord *
ReadCheckpointRecord(XLogReaderState *xlogreader, XLogRecPtr RecPtr,
					 int whichChkpt, bool report)
{
	XLogRecord *record;

	if (!XRecOffIsValid(RecPtr))
	{
		if (!report)
			return NULL;

		switch (whichChkpt)
		{
			case 1:
				ereport(LOG,
				(errmsg("invalid primary checkpoint link in control file")));
				break;
			case 2:
				ereport(LOG,
						(errmsg("invalid secondary checkpoint link in control file")));
				break;
			default:
				ereport(LOG,
				   (errmsg("invalid checkpoint link in backup_label file")));
				break;
		}
		return NULL;
	}

	record = ReadRecord(xlogreader, RecPtr, LOG, true);

	if (record == NULL)
	{
		if (!report)
			return NULL;

		switch (whichChkpt)
		{
			case 1:
				ereport(LOG,
						(errmsg("invalid primary checkpoint record")));
				break;
			case 2:
				ereport(LOG,
						(errmsg("invalid secondary checkpoint record")));
				break;
			default:
				ereport(LOG,
						(errmsg("invalid checkpoint record")));
				break;
		}
		return NULL;
	}
	if (record->xl_rmid != RM_XLOG_ID)
	{
		switch (whichChkpt)
		{
			case 1:
				ereport(LOG,
						(errmsg("invalid resource manager ID in primary checkpoint record")));
				break;
			case 2:
				ereport(LOG,
						(errmsg("invalid resource manager ID in secondary checkpoint record")));
				break;
			default:
				ereport(LOG,
				(errmsg("invalid resource manager ID in checkpoint record")));
				break;
		}
		return NULL;
	}
	if (record->xl_info != XLOG_CHECKPOINT_SHUTDOWN &&
		record->xl_info != XLOG_CHECKPOINT_ONLINE)
	{
		switch (whichChkpt)
		{
			case 1:
				ereport(LOG,
				   (errmsg("invalid xl_info in primary checkpoint record")));
				break;
			case 2:
				ereport(LOG,
				 (errmsg("invalid xl_info in secondary checkpoint record")));
				break;
			default:
				ereport(LOG,
						(errmsg("invalid xl_info in checkpoint record")));
				break;
		}
		return NULL;
	}
	if (record->xl_len != sizeof(CheckPoint) ||
		record->xl_tot_len != SizeOfXLogRecord + sizeof(CheckPoint))
	{
		switch (whichChkpt)
		{
			case 1:
				ereport(LOG,
					(errmsg("invalid length of primary checkpoint record")));
				break;
			case 2:
				ereport(LOG,
				  (errmsg("invalid length of secondary checkpoint record")));
				break;
			default:
				ereport(LOG,
						(errmsg("invalid length of checkpoint record")));
				break;
		}
		return NULL;
	}
	return record;
}

/*
 * This must be called during startup of a backend process, except that
 * it need not be called in a standalone backend (which does StartupXLOG
 * instead).  We need to initialize the local copies of ThisTimeLineID and
 * RedoRecPtr.
 *
 * Note: before Postgres 8.0, we went to some effort to keep the postmaster
 * process's copies of ThisTimeLineID and RedoRecPtr valid too.  This was
 * unnecessary however, since the postmaster itself never touches XLOG anyway.
 */
void
InitXLOGAccess(void)
{
	/* ThisTimeLineID doesn't change so we need no lock to copy it */
	ThisTimeLineID = XLogCtl->ThisTimeLineID;
	Assert(ThisTimeLineID != 0 || IsBootstrapProcessingMode());

	/* Initialize our copy of WALInsertLocks and register the tranche */
	WALInsertLocks = XLogCtl->Insert.WALInsertLocks;
	LWLockRegisterTranche(XLogCtl->Insert.WALInsertLockTrancheId,
						  &XLogCtl->Insert.WALInsertLockTranche);

	/* Use GetRedoRecPtr to copy the RedoRecPtr safely */
	(void) GetRedoRecPtr();
}

/*
 * Return the current Redo pointer from shared memory.
 *
 * As a side-effect, the local RedoRecPtr copy is updated.
 */
XLogRecPtr
GetRedoRecPtr(void)
{
	/* use volatile pointer to prevent code rearrangement */
	volatile XLogCtlData *xlogctl = XLogCtl;
	XLogRecPtr	ptr;

	/*
	 * The possibly not up-to-date copy in XlogCtl is enough. Even if we
	 * grabbed a WAL insertion lock to read the master copy, someone might
	 * update it just after we've released the lock.
	 */
	SpinLockAcquire(&xlogctl->info_lck);
	ptr = xlogctl->RedoRecPtr;
	SpinLockRelease(&xlogctl->info_lck);

	if (RedoRecPtr < ptr)
		RedoRecPtr = ptr;

	return RedoRecPtr;
}

/*
 * GetInsertRecPtr -- Returns the current insert position.
 *
 * NOTE: The value *actually* returned is the position of the last full
 * xlog page. It lags behind the real insert position by at most 1 page.
 * For that, we don't need to scan through WAL insertion locks, and an
 * approximation is enough for the current usage of this function.
 */
XLogRecPtr
GetInsertRecPtr(void)
{
	/* use volatile pointer to prevent code rearrangement */
	volatile XLogCtlData *xlogctl = XLogCtl;
	XLogRecPtr	recptr;

	SpinLockAcquire(&xlogctl->info_lck);
	recptr = xlogctl->LogwrtRqst.Write;
	SpinLockRelease(&xlogctl->info_lck);

	return recptr;
}

/*
 * GetFlushRecPtr -- Returns the current flush position, ie, the last WAL
 * position known to be fsync'd to disk.
 */
XLogRecPtr
GetFlushRecPtr(void)
{
	/* use volatile pointer to prevent code rearrangement */
	volatile XLogCtlData *xlogctl = XLogCtl;
	XLogRecPtr	recptr;

	SpinLockAcquire(&xlogctl->info_lck);
	recptr = xlogctl->LogwrtResult.Flush;
	SpinLockRelease(&xlogctl->info_lck);

	return recptr;
}

/*
 * Get the time of the last xlog segment switch
 */
pg_time_t
GetLastSegSwitchTime(void)
{
	pg_time_t	result;

	/* Need WALWriteLock, but shared lock is sufficient */
	LWLockAcquire(WALWriteLock, LW_SHARED);
	result = XLogCtl->lastSegSwitchTime;
	LWLockRelease(WALWriteLock);

	return result;
}

/*
 * GetNextXidAndEpoch - get the current nextXid value and associated epoch
 *
 * This is exported for use by code that would like to have 64-bit XIDs.
 * We don't really support such things, but all XIDs within the system
 * can be presumed "close to" the result, and thus the epoch associated
 * with them can be determined.
 */
void
GetNextXidAndEpoch(TransactionId *xid, uint32 *epoch)
{
	uint32		ckptXidEpoch;
	TransactionId ckptXid;
	TransactionId nextXid;

	/* Must read checkpoint info first, else have race condition */
	{
		/* use volatile pointer to prevent code rearrangement */
		volatile XLogCtlData *xlogctl = XLogCtl;

		SpinLockAcquire(&xlogctl->info_lck);
		ckptXidEpoch = xlogctl->ckptXidEpoch;
		ckptXid = xlogctl->ckptXid;
		SpinLockRelease(&xlogctl->info_lck);
	}

	/* Now fetch current nextXid */
	nextXid = ReadNewTransactionId();

	/*
	 * nextXid is certainly logically later than ckptXid.  So if it's
	 * numerically less, it must have wrapped into the next epoch.
	 */
	if (nextXid < ckptXid)
		ckptXidEpoch++;

	*xid = nextXid;
	*epoch = ckptXidEpoch;
}

/*
 * This must be called ONCE during postmaster or standalone-backend shutdown
 */
void
ShutdownXLOG(int code, Datum arg)
{
	/* Don't be chatty in standalone mode */
	ereport(IsPostmasterEnvironment ? LOG : NOTICE,
			(errmsg("shutting down")));

	if (RecoveryInProgress())
		CreateRestartPoint(CHECKPOINT_IS_SHUTDOWN | CHECKPOINT_IMMEDIATE);
	else
	{
		/*
		 * If archiving is enabled, rotate the last XLOG file so that all the
		 * remaining records are archived (postmaster wakes up the archiver
		 * process one more time at the end of shutdown). The checkpoint
		 * record will go to the next XLOG file and won't be archived (yet).
		 */
		if (XLogArchivingActive() && XLogArchiveCommandSet())
			RequestXLogSwitch();

		CreateCheckPoint(CHECKPOINT_IS_SHUTDOWN | CHECKPOINT_IMMEDIATE);
	}
	ShutdownCLOG();
	ShutdownSUBTRANS();
	ShutdownMultiXact();

	/* Don't be chatty in standalone mode */
	ereport(IsPostmasterEnvironment ? LOG : NOTICE,
			(errmsg("database system is shut down")));
}

/*
 * Log start of a checkpoint.
 */
static void
LogCheckpointStart(int flags, bool restartpoint)
{
	const char *msg;

	/*
	 * XXX: This is hopelessly untranslatable. We could call gettext_noop for
	 * the main message, but what about all the flags?
	 */
	if (restartpoint)
		msg = "restartpoint starting:%s%s%s%s%s%s%s";
	else
		msg = "checkpoint starting:%s%s%s%s%s%s%s";

	elog(LOG, msg,
		 (flags & CHECKPOINT_IS_SHUTDOWN) ? " shutdown" : "",
		 (flags & CHECKPOINT_END_OF_RECOVERY) ? " end-of-recovery" : "",
		 (flags & CHECKPOINT_IMMEDIATE) ? " immediate" : "",
		 (flags & CHECKPOINT_FORCE) ? " force" : "",
		 (flags & CHECKPOINT_WAIT) ? " wait" : "",
		 (flags & CHECKPOINT_CAUSE_XLOG) ? " xlog" : "",
		 (flags & CHECKPOINT_CAUSE_TIME) ? " time" : "");
}

/*
 * Log end of a checkpoint.
 */
static void
LogCheckpointEnd(bool restartpoint)
{
	long		write_secs,
				sync_secs,
				total_secs,
				longest_secs,
				average_secs;
	int			write_usecs,
				sync_usecs,
				total_usecs,
				longest_usecs,
				average_usecs;
	uint64		average_sync_time;

	CheckpointStats.ckpt_end_t = GetCurrentTimestamp();

	TimestampDifference(CheckpointStats.ckpt_write_t,
						CheckpointStats.ckpt_sync_t,
						&write_secs, &write_usecs);

	TimestampDifference(CheckpointStats.ckpt_sync_t,
						CheckpointStats.ckpt_sync_end_t,
						&sync_secs, &sync_usecs);

	/* Accumulate checkpoint timing summary data, in milliseconds. */
	BgWriterStats.m_checkpoint_write_time +=
		write_secs * 1000 + write_usecs / 1000;
	BgWriterStats.m_checkpoint_sync_time +=
		sync_secs * 1000 + sync_usecs / 1000;

	/*
	 * All of the published timing statistics are accounted for.  Only
	 * continue if a log message is to be written.
	 */
	if (!log_checkpoints)
		return;

	TimestampDifference(CheckpointStats.ckpt_start_t,
						CheckpointStats.ckpt_end_t,
						&total_secs, &total_usecs);

	/*
	 * Timing values returned from CheckpointStats are in microseconds.
	 * Convert to the second plus microsecond form that TimestampDifference
	 * returns for homogeneous printing.
	 */
	longest_secs = (long) (CheckpointStats.ckpt_longest_sync / 1000000);
	longest_usecs = CheckpointStats.ckpt_longest_sync -
		(uint64) longest_secs *1000000;

	average_sync_time = 0;
	if (CheckpointStats.ckpt_sync_rels > 0)
		average_sync_time = CheckpointStats.ckpt_agg_sync_time /
			CheckpointStats.ckpt_sync_rels;
	average_secs = (long) (average_sync_time / 1000000);
	average_usecs = average_sync_time - (uint64) average_secs *1000000;

	if (restartpoint)
		elog(LOG, "restartpoint complete: wrote %d buffers (%.1f%%); "
			 "%d transaction log file(s) added, %d removed, %d recycled; "
			 "write=%ld.%03d s, sync=%ld.%03d s, total=%ld.%03d s; "
			 "sync files=%d, longest=%ld.%03d s, average=%ld.%03d s",
			 CheckpointStats.ckpt_bufs_written,
			 (double) CheckpointStats.ckpt_bufs_written * 100 / NBuffers,
			 CheckpointStats.ckpt_segs_added,
			 CheckpointStats.ckpt_segs_removed,
			 CheckpointStats.ckpt_segs_recycled,
			 write_secs, write_usecs / 1000,
			 sync_secs, sync_usecs / 1000,
			 total_secs, total_usecs / 1000,
			 CheckpointStats.ckpt_sync_rels,
			 longest_secs, longest_usecs / 1000,
			 average_secs, average_usecs / 1000);
	else
		elog(LOG, "checkpoint complete: wrote %d buffers (%.1f%%); "
			 "%d transaction log file(s) added, %d removed, %d recycled; "
			 "write=%ld.%03d s, sync=%ld.%03d s, total=%ld.%03d s; "
			 "sync files=%d, longest=%ld.%03d s, average=%ld.%03d s",
			 CheckpointStats.ckpt_bufs_written,
			 (double) CheckpointStats.ckpt_bufs_written * 100 / NBuffers,
			 CheckpointStats.ckpt_segs_added,
			 CheckpointStats.ckpt_segs_removed,
			 CheckpointStats.ckpt_segs_recycled,
			 write_secs, write_usecs / 1000,
			 sync_secs, sync_usecs / 1000,
			 total_secs, total_usecs / 1000,
			 CheckpointStats.ckpt_sync_rels,
			 longest_secs, longest_usecs / 1000,
			 average_secs, average_usecs / 1000);
}

/*
 * Perform a checkpoint --- either during shutdown, or on-the-fly
 *
 * flags is a bitwise OR of the following:
 *	CHECKPOINT_IS_SHUTDOWN: checkpoint is for database shutdown.
 *	CHECKPOINT_END_OF_RECOVERY: checkpoint is for end of WAL recovery.
 *	CHECKPOINT_IMMEDIATE: finish the checkpoint ASAP,
 *		ignoring checkpoint_completion_target parameter.
 *	CHECKPOINT_FORCE: force a checkpoint even if no XLOG activity has occurred
 *		since the last one (implied by CHECKPOINT_IS_SHUTDOWN or
 *		CHECKPOINT_END_OF_RECOVERY).
 *
 * Note: flags contains other bits, of interest here only for logging purposes.
 * In particular note that this routine is synchronous and does not pay
 * attention to CHECKPOINT_WAIT.
 *
 * If !shutdown then we are writing an online checkpoint. This is a very special
 * kind of operation and WAL record because the checkpoint action occurs over
 * a period of time yet logically occurs at just a single LSN. The logical
 * position of the WAL record (redo ptr) is the same or earlier than the
 * physical position. When we replay WAL we locate the checkpoint via its
 * physical position then read the redo ptr and actually start replay at the
 * earlier logical position. Note that we don't write *anything* to WAL at
 * the logical position, so that location could be any other kind of WAL record.
 * All of this mechanism allows us to continue working while we checkpoint.
 * As a result, timing of actions is critical here and be careful to note that
 * this function will likely take minutes to execute on a busy system.
 */
void
CreateCheckPoint(int flags)
{
	/* use volatile pointer to prevent code rearrangement */
	volatile XLogCtlData *xlogctl = XLogCtl;
	bool		shutdown;
	CheckPoint	checkPoint;
	XLogRecPtr	recptr;
	XLogCtlInsert *Insert = &XLogCtl->Insert;
	XLogRecData rdata;
	uint32		freespace;
	XLogSegNo	_logSegNo;
	XLogRecPtr	curInsert;
	VirtualTransactionId *vxids;
	int			nvxids;

	/*
	 * An end-of-recovery checkpoint is really a shutdown checkpoint, just
	 * issued at a different time.
	 */
	if (flags & (CHECKPOINT_IS_SHUTDOWN | CHECKPOINT_END_OF_RECOVERY))
		shutdown = true;
	else
		shutdown = false;

	/* sanity check */
	if (RecoveryInProgress() && (flags & CHECKPOINT_END_OF_RECOVERY) == 0)
		elog(ERROR, "can't create a checkpoint during recovery");

	/*
	 * Acquire CheckpointLock to ensure only one checkpoint happens at a time.
	 * (This is just pro forma, since in the present system structure there is
	 * only one process that is allowed to issue checkpoints at any given
	 * time.)
	 */
	LWLockAcquire(CheckpointLock, LW_EXCLUSIVE);

	/*
	 * Prepare to accumulate statistics.
	 *
	 * Note: because it is possible for log_checkpoints to change while a
	 * checkpoint proceeds, we always accumulate stats, even if
	 * log_checkpoints is currently off.
	 */
	MemSet(&CheckpointStats, 0, sizeof(CheckpointStats));
	CheckpointStats.ckpt_start_t = GetCurrentTimestamp();

	/*
	 * Use a critical section to force system panic if we have trouble.
	 */
	START_CRIT_SECTION();

	if (shutdown)
	{
		LWLockAcquire(ControlFileLock, LW_EXCLUSIVE);
		ControlFile->state = DB_SHUTDOWNING;
		ControlFile->time = (pg_time_t) time(NULL);
		UpdateControlFile();
		LWLockRelease(ControlFileLock);
	}

	/*
	 * Let smgr prepare for checkpoint; this has to happen before we determine
	 * the REDO pointer.  Note that smgr must not do anything that'd have to
	 * be undone if we decide no checkpoint is needed.
	 */
	smgrpreckpt();

	/* Begin filling in the checkpoint WAL record */
	MemSet(&checkPoint, 0, sizeof(checkPoint));
	checkPoint.time = (pg_time_t) time(NULL);

	/*
	 * For Hot Standby, derive the oldestActiveXid before we fix the redo
	 * pointer. This allows us to begin accumulating changes to assemble our
	 * starting snapshot of locks and transactions.
	 */
	if (!shutdown && XLogStandbyInfoActive())
		checkPoint.oldestActiveXid = GetOldestActiveTransactionId();
	else
		checkPoint.oldestActiveXid = InvalidTransactionId;

	/*
	 * We must block concurrent insertions while examining insert state to
	 * determine the checkpoint REDO pointer.
	 */
	WALInsertLockAcquireExclusive();
	curInsert = XLogBytePosToRecPtr(Insert->CurrBytePos);

	/*
	 * If this isn't a shutdown or forced checkpoint, and we have not inserted
	 * any XLOG records since the start of the last checkpoint, skip the
	 * checkpoint.  The idea here is to avoid inserting duplicate checkpoints
	 * when the system is idle. That wastes log space, and more importantly it
	 * exposes us to possible loss of both current and previous checkpoint
	 * records if the machine crashes just as we're writing the update.
	 * (Perhaps it'd make even more sense to checkpoint only when the previous
	 * checkpoint record is in a different xlog page?)
	 *
	 * We have to make two tests to determine that nothing has happened since
	 * the start of the last checkpoint: current insertion point must match
	 * the end of the last checkpoint record, and its redo pointer must point
	 * to itself.
	 */
	if ((flags & (CHECKPOINT_IS_SHUTDOWN | CHECKPOINT_END_OF_RECOVERY |
				  CHECKPOINT_FORCE)) == 0)
	{
		if (curInsert == ControlFile->checkPoint +
			MAXALIGN(SizeOfXLogRecord + sizeof(CheckPoint)) &&
			ControlFile->checkPoint == ControlFile->checkPointCopy.redo)
		{
			WALInsertLockRelease();
			LWLockRelease(CheckpointLock);
			END_CRIT_SECTION();
			return;
		}
	}

	/*
	 * An end-of-recovery checkpoint is created before anyone is allowed to
	 * write WAL. To allow us to write the checkpoint record, temporarily
	 * enable XLogInsertAllowed.  (This also ensures ThisTimeLineID is
	 * initialized, which we need here and in AdvanceXLInsertBuffer.)
	 */
	if (flags & CHECKPOINT_END_OF_RECOVERY)
		LocalSetXLogInsertAllowed();

	checkPoint.ThisTimeLineID = ThisTimeLineID;
	if (flags & CHECKPOINT_END_OF_RECOVERY)
		checkPoint.PrevTimeLineID = XLogCtl->PrevTimeLineID;
	else
		checkPoint.PrevTimeLineID = ThisTimeLineID;

	checkPoint.fullPageWrites = Insert->fullPageWrites;

	/*
	 * Compute new REDO record ptr = location of next XLOG record.
	 *
	 * NB: this is NOT necessarily where the checkpoint record itself will be,
	 * since other backends may insert more XLOG records while we're off doing
	 * the buffer flush work.  Those XLOG records are logically after the
	 * checkpoint, even though physically before it.  Got that?
	 */
	freespace = INSERT_FREESPACE(curInsert);
	if (freespace == 0)
	{
		if (curInsert % XLogSegSize == 0)
			curInsert += SizeOfXLogLongPHD;
		else
			curInsert += SizeOfXLogShortPHD;
	}
	checkPoint.redo = curInsert;

	/*
	 * Here we update the shared RedoRecPtr for future XLogInsert calls; this
	 * must be done while holding all the insertion locks.
	 *
	 * Note: if we fail to complete the checkpoint, RedoRecPtr will be left
	 * pointing past where it really needs to point.  This is okay; the only
	 * consequence is that XLogInsert might back up whole buffers that it
	 * didn't really need to.  We can't postpone advancing RedoRecPtr because
	 * XLogInserts that happen while we are dumping buffers must assume that
	 * their buffer changes are not included in the checkpoint.
	 */
	RedoRecPtr = xlogctl->Insert.RedoRecPtr = checkPoint.redo;

	/*
	 * Now we can release the WAL insertion locks, allowing other xacts to
	 * proceed while we are flushing disk buffers.
	 */
	WALInsertLockRelease();

	/* Update the info_lck-protected copy of RedoRecPtr as well */
	SpinLockAcquire(&xlogctl->info_lck);
	xlogctl->RedoRecPtr = checkPoint.redo;
	SpinLockRelease(&xlogctl->info_lck);

	/*
	 * If enabled, log checkpoint start.  We postpone this until now so as not
	 * to log anything if we decided to skip the checkpoint.
	 */
	if (log_checkpoints)
		LogCheckpointStart(flags, false);

	TRACE_POSTGRESQL_CHECKPOINT_START(flags);

	/*
	 * Get the other info we need for the checkpoint record.
	 */
	LWLockAcquire(XidGenLock, LW_SHARED);
	checkPoint.nextXid = ShmemVariableCache->nextXid;
	checkPoint.oldestXid = ShmemVariableCache->oldestXid;
	checkPoint.oldestXidDB = ShmemVariableCache->oldestXidDB;
	LWLockRelease(XidGenLock);

	/* Increase XID epoch if we've wrapped around since last checkpoint */
	checkPoint.nextXidEpoch = ControlFile->checkPointCopy.nextXidEpoch;
	if (checkPoint.nextXid < ControlFile->checkPointCopy.nextXid)
		checkPoint.nextXidEpoch++;

	LWLockAcquire(OidGenLock, LW_SHARED);
	checkPoint.nextOid = ShmemVariableCache->nextOid;
	if (!shutdown)
		checkPoint.nextOid += ShmemVariableCache->oidCount;
	LWLockRelease(OidGenLock);

	MultiXactGetCheckptMulti(shutdown,
							 &checkPoint.nextMulti,
							 &checkPoint.nextMultiOffset,
							 &checkPoint.oldestMulti,
							 &checkPoint.oldestMultiDB);

	/*
	 * Having constructed the checkpoint record, ensure all shmem disk buffers
	 * and commit-log buffers are flushed to disk.
	 *
	 * This I/O could fail for various reasons.  If so, we will fail to
	 * complete the checkpoint, but there is no reason to force a system
	 * panic. Accordingly, exit critical section while doing it.
	 */
	END_CRIT_SECTION();

	/*
	 * In some cases there are groups of actions that must all occur on one
	 * side or the other of a checkpoint record. Before flushing the
	 * checkpoint record we must explicitly wait for any backend currently
	 * performing those groups of actions.
	 *
	 * One example is end of transaction, so we must wait for any transactions
	 * that are currently in commit critical sections.  If an xact inserted
	 * its commit record into XLOG just before the REDO point, then a crash
	 * restart from the REDO point would not replay that record, which means
	 * that our flushing had better include the xact's update of pg_clog.  So
	 * we wait till he's out of his commit critical section before proceeding.
	 * See notes in RecordTransactionCommit().
	 *
	 * Because we've already released the insertion locks, this test is a bit
	 * fuzzy: it is possible that we will wait for xacts we didn't really need
	 * to wait for.  But the delay should be short and it seems better to make
	 * checkpoint take a bit longer than to hold off insertions longer than
	 * necessary. (In fact, the whole reason we have this issue is that xact.c
	 * does commit record XLOG insertion and clog update as two separate steps
	 * protected by different locks, but again that seems best on grounds of
	 * minimizing lock contention.)
	 *
	 * A transaction that has not yet set delayChkpt when we look cannot be at
	 * risk, since he's not inserted his commit record yet; and one that's
	 * already cleared it is not at risk either, since he's done fixing clog
	 * and we will correctly flush the update below.  So we cannot miss any
	 * xacts we need to wait for.
	 */
	vxids = GetVirtualXIDsDelayingChkpt(&nvxids);
	if (nvxids > 0)
	{
		do
		{
			pg_usleep(10000L);	/* wait for 10 msec */
		} while (HaveVirtualXIDsDelayingChkpt(vxids, nvxids));
	}
	pfree(vxids);

	CheckPointGuts(checkPoint.redo, flags);

	/*
	 * Take a snapshot of running transactions and write this to WAL. This
	 * allows us to reconstruct the state of running transactions during
	 * archive recovery, if required. Skip, if this info disabled.
	 *
	 * If we are shutting down, or Startup process is completing crash
	 * recovery we don't need to write running xact data.
	 */
	if (!shutdown && XLogStandbyInfoActive())
		LogStandbySnapshot();

	START_CRIT_SECTION();

	/*
	 * Now insert the checkpoint record into XLOG.
	 */
	rdata.data = (char *) (&checkPoint);
	rdata.len = sizeof(checkPoint);
	rdata.buffer = InvalidBuffer;
	rdata.next = NULL;

	recptr = XLogInsert(RM_XLOG_ID,
						shutdown ? XLOG_CHECKPOINT_SHUTDOWN :
						XLOG_CHECKPOINT_ONLINE,
						&rdata);

	XLogFlush(recptr);

	/*
	 * We mustn't write any new WAL after a shutdown checkpoint, or it will be
	 * overwritten at next startup.  No-one should even try, this just allows
	 * sanity-checking.  In the case of an end-of-recovery checkpoint, we want
	 * to just temporarily disable writing until the system has exited
	 * recovery.
	 */
	if (shutdown)
	{
		if (flags & CHECKPOINT_END_OF_RECOVERY)
			LocalXLogInsertAllowed = -1;		/* return to "check" state */
		else
			LocalXLogInsertAllowed = 0; /* never again write WAL */
	}

	/*
	 * We now have ProcLastRecPtr = start of actual checkpoint record, recptr
	 * = end of actual checkpoint record.
	 */
	if (shutdown && checkPoint.redo != ProcLastRecPtr)
		ereport(PANIC,
				(errmsg("concurrent transaction log activity while database system is shutting down")));

	/*
	 * Select point at which we can truncate the log, which we base on the
	 * prior checkpoint's earliest info.
	 */
	XLByteToSeg(ControlFile->checkPointCopy.redo, _logSegNo);

	/*
	 * Update the control file.
	 */
	LWLockAcquire(ControlFileLock, LW_EXCLUSIVE);
	if (shutdown)
		ControlFile->state = DB_SHUTDOWNED;
	ControlFile->prevCheckPoint = ControlFile->checkPoint;
	ControlFile->checkPoint = ProcLastRecPtr;
	ControlFile->checkPointCopy = checkPoint;
	ControlFile->time = (pg_time_t) time(NULL);
	/* crash recovery should always recover to the end of WAL */
	ControlFile->minRecoveryPoint = InvalidXLogRecPtr;
	ControlFile->minRecoveryPointTLI = 0;

	/*
	 * Persist unloggedLSN value. It's reset on crash recovery, so this goes
	 * unused on non-shutdown checkpoints, but seems useful to store it always
	 * for debugging purposes.
	 */
	SpinLockAcquire(&XLogCtl->ulsn_lck);
	ControlFile->unloggedLSN = XLogCtl->unloggedLSN;
	SpinLockRelease(&XLogCtl->ulsn_lck);

	UpdateControlFile();
	LWLockRelease(ControlFileLock);

	/* Update shared-memory copy of checkpoint XID/epoch */
	{
		/* use volatile pointer to prevent code rearrangement */
		volatile XLogCtlData *xlogctl = XLogCtl;

		SpinLockAcquire(&xlogctl->info_lck);
		xlogctl->ckptXidEpoch = checkPoint.nextXidEpoch;
		xlogctl->ckptXid = checkPoint.nextXid;
		SpinLockRelease(&xlogctl->info_lck);
	}

	/*
	 * We are now done with critical updates; no need for system panic if we
	 * have trouble while fooling with old log segments.
	 */
	END_CRIT_SECTION();

	/*
	 * Let smgr do post-checkpoint cleanup (eg, deleting old files).
	 */
	smgrpostckpt();

	/*
	 * Delete old log files (those no longer needed even for previous
	 * checkpoint or the standbys in XLOG streaming).
	 */
	if (_logSegNo)
	{
		KeepLogSeg(recptr, &_logSegNo);
		_logSegNo--;
		RemoveOldXlogFiles(_logSegNo, recptr);
	}

	/*
	 * Make more log segments if needed.  (Do this after recycling old log
	 * segments, since that may supply some of the needed files.)
	 */
	if (!shutdown)
		PreallocXlogFiles(recptr);

	/*
	 * Truncate pg_subtrans if possible.  We can throw away all data before
	 * the oldest XMIN of any running transaction.  No future transaction will
	 * attempt to reference any pg_subtrans entry older than that (see Asserts
	 * in subtrans.c).  During recovery, though, we mustn't do this because
	 * StartupSUBTRANS hasn't been called yet.
	 */
	if (!RecoveryInProgress())
		TruncateSUBTRANS(GetOldestXmin(NULL, false));

	/* Real work is done, but log and update stats before releasing lock. */
	LogCheckpointEnd(false);

	TRACE_POSTGRESQL_CHECKPOINT_DONE(CheckpointStats.ckpt_bufs_written,
									 NBuffers,
									 CheckpointStats.ckpt_segs_added,
									 CheckpointStats.ckpt_segs_removed,
									 CheckpointStats.ckpt_segs_recycled);

	LWLockRelease(CheckpointLock);
}

/*
 * Mark the end of recovery in WAL though without running a full checkpoint.
 * We can expect that a restartpoint is likely to be in progress as we
 * do this, though we are unwilling to wait for it to complete. So be
 * careful to avoid taking the CheckpointLock anywhere here.
 *
 * CreateRestartPoint() allows for the case where recovery may end before
 * the restartpoint completes so there is no concern of concurrent behaviour.
 */
static void
CreateEndOfRecoveryRecord(void)
{
	xl_end_of_recovery xlrec;
	XLogRecData rdata;
	XLogRecPtr	recptr;

	/* sanity check */
	if (!RecoveryInProgress())
		elog(ERROR, "can only be used to end recovery");

	xlrec.end_time = time(NULL);

	WALInsertLockAcquireExclusive();
	xlrec.ThisTimeLineID = ThisTimeLineID;
	xlrec.PrevTimeLineID = XLogCtl->PrevTimeLineID;
	WALInsertLockRelease();

	LocalSetXLogInsertAllowed();

	START_CRIT_SECTION();

	rdata.data = (char *) &xlrec;
	rdata.len = sizeof(xl_end_of_recovery);
	rdata.buffer = InvalidBuffer;
	rdata.next = NULL;

	recptr = XLogInsert(RM_XLOG_ID, XLOG_END_OF_RECOVERY, &rdata);

	XLogFlush(recptr);

	/*
	 * Update the control file so that crash recovery can follow the timeline
	 * changes to this point.
	 */
	LWLockAcquire(ControlFileLock, LW_EXCLUSIVE);
	ControlFile->time = (pg_time_t) xlrec.end_time;
	ControlFile->minRecoveryPoint = recptr;
	ControlFile->minRecoveryPointTLI = ThisTimeLineID;
	UpdateControlFile();
	LWLockRelease(ControlFileLock);

	END_CRIT_SECTION();

	LocalXLogInsertAllowed = -1;	/* return to "check" state */
}

/*
 * Flush all data in shared memory to disk, and fsync
 *
 * This is the common code shared between regular checkpoints and
 * recovery restartpoints.
 */
static void
CheckPointGuts(XLogRecPtr checkPointRedo, int flags)
{
	CheckPointCLOG();
	CheckPointSUBTRANS();
	CheckPointMultiXact();
	CheckPointPredicate();
	CheckPointRelationMap();
	CheckPointReplicationSlots();
	CheckPointSnapBuild();
	CheckPointLogicalRewriteHeap();
	CheckPointBuffers(flags);	/* performs all required fsyncs */
	/* We deliberately delay 2PC checkpointing as long as possible */
	CheckPointTwoPhase(checkPointRedo);
}

/*
 * Save a checkpoint for recovery restart if appropriate
 *
 * This function is called each time a checkpoint record is read from XLOG.
 * It must determine whether the checkpoint represents a safe restartpoint or
 * not.  If so, the checkpoint record is stashed in shared memory so that
 * CreateRestartPoint can consult it.  (Note that the latter function is
 * executed by the checkpointer, while this one will be executed by the
 * startup process.)
 */
static void
RecoveryRestartPoint(const CheckPoint *checkPoint)
{
	/* use volatile pointer to prevent code rearrangement */
	volatile XLogCtlData *xlogctl = XLogCtl;

	/*
	 * Also refrain from creating a restartpoint if we have seen any
	 * references to non-existent pages. Restarting recovery from the
	 * restartpoint would not see the references, so we would lose the
	 * cross-check that the pages belonged to a relation that was dropped
	 * later.
	 */
	if (XLogHaveInvalidPages())
	{
		elog(trace_recovery(DEBUG2),
			 "could not record restart point at %X/%X because there "
			 "are unresolved references to invalid pages",
			 (uint32) (checkPoint->redo >> 32),
			 (uint32) checkPoint->redo);
		return;
	}

	/*
	 * Copy the checkpoint record to shared memory, so that checkpointer can
	 * work out the next time it wants to perform a restartpoint.
	 */
	SpinLockAcquire(&xlogctl->info_lck);
	xlogctl->lastCheckPointRecPtr = ReadRecPtr;
	xlogctl->lastCheckPoint = *checkPoint;
	SpinLockRelease(&xlogctl->info_lck);
}

/*
 * Establish a restartpoint if possible.
 *
 * This is similar to CreateCheckPoint, but is used during WAL recovery
 * to establish a point from which recovery can roll forward without
 * replaying the entire recovery log.
 *
 * Returns true if a new restartpoint was established. We can only establish
 * a restartpoint if we have replayed a safe checkpoint record since last
 * restartpoint.
 */
bool
CreateRestartPoint(int flags)
{
	XLogRecPtr	lastCheckPointRecPtr;
	CheckPoint	lastCheckPoint;
	XLogSegNo	_logSegNo;
	TimestampTz xtime;

	/* use volatile pointer to prevent code rearrangement */
	volatile XLogCtlData *xlogctl = XLogCtl;

	/*
	 * Acquire CheckpointLock to ensure only one restartpoint or checkpoint
	 * happens at a time.
	 */
	LWLockAcquire(CheckpointLock, LW_EXCLUSIVE);

	/* Get a local copy of the last safe checkpoint record. */
	SpinLockAcquire(&xlogctl->info_lck);
	lastCheckPointRecPtr = xlogctl->lastCheckPointRecPtr;
	lastCheckPoint = xlogctl->lastCheckPoint;
	SpinLockRelease(&xlogctl->info_lck);

	/*
	 * Check that we're still in recovery mode. It's ok if we exit recovery
	 * mode after this check, the restart point is valid anyway.
	 */
	if (!RecoveryInProgress())
	{
		ereport(DEBUG2,
			  (errmsg("skipping restartpoint, recovery has already ended")));
		LWLockRelease(CheckpointLock);
		return false;
	}

	/*
	 * If the last checkpoint record we've replayed is already our last
	 * restartpoint, we can't perform a new restart point. We still update
	 * minRecoveryPoint in that case, so that if this is a shutdown restart
	 * point, we won't start up earlier than before. That's not strictly
	 * necessary, but when hot standby is enabled, it would be rather weird if
	 * the database opened up for read-only connections at a point-in-time
	 * before the last shutdown. Such time travel is still possible in case of
	 * immediate shutdown, though.
	 *
	 * We don't explicitly advance minRecoveryPoint when we do create a
	 * restartpoint. It's assumed that flushing the buffers will do that as a
	 * side-effect.
	 */
	if (XLogRecPtrIsInvalid(lastCheckPointRecPtr) ||
		lastCheckPoint.redo <= ControlFile->checkPointCopy.redo)
	{
		ereport(DEBUG2,
				(errmsg("skipping restartpoint, already performed at %X/%X",
						(uint32) (lastCheckPoint.redo >> 32),
						(uint32) lastCheckPoint.redo)));

		UpdateMinRecoveryPoint(InvalidXLogRecPtr, true);
		if (flags & CHECKPOINT_IS_SHUTDOWN)
		{
			LWLockAcquire(ControlFileLock, LW_EXCLUSIVE);
			ControlFile->state = DB_SHUTDOWNED_IN_RECOVERY;
			ControlFile->time = (pg_time_t) time(NULL);
			UpdateControlFile();
			LWLockRelease(ControlFileLock);
		}
		LWLockRelease(CheckpointLock);
		return false;
	}

	/*
	 * Update the shared RedoRecPtr so that the startup process can calculate
	 * the number of segments replayed since last restartpoint, and request a
	 * restartpoint if it exceeds checkpoint_segments.
	 *
	 * Like in CreateCheckPoint(), hold off insertions to update it, although
	 * during recovery this is just pro forma, because no WAL insertions are
	 * happening.
	 */
	WALInsertLockAcquireExclusive();
	xlogctl->Insert.RedoRecPtr = lastCheckPoint.redo;
	WALInsertLockRelease();

	/* Also update the info_lck-protected copy */
	SpinLockAcquire(&xlogctl->info_lck);
	xlogctl->RedoRecPtr = lastCheckPoint.redo;
	SpinLockRelease(&xlogctl->info_lck);

	/*
	 * Prepare to accumulate statistics.
	 *
	 * Note: because it is possible for log_checkpoints to change while a
	 * checkpoint proceeds, we always accumulate stats, even if
	 * log_checkpoints is currently off.
	 */
	MemSet(&CheckpointStats, 0, sizeof(CheckpointStats));
	CheckpointStats.ckpt_start_t = GetCurrentTimestamp();

	if (log_checkpoints)
		LogCheckpointStart(flags, true);

	CheckPointGuts(lastCheckPoint.redo, flags);

	/*
	 * Select point at which we can truncate the xlog, which we base on the
	 * prior checkpoint's earliest info.
	 */
	XLByteToSeg(ControlFile->checkPointCopy.redo, _logSegNo);

	/*
	 * Update pg_control, using current time.  Check that it still shows
	 * IN_ARCHIVE_RECOVERY state and an older checkpoint, else do nothing;
	 * this is a quick hack to make sure nothing really bad happens if somehow
	 * we get here after the end-of-recovery checkpoint.
	 */
	LWLockAcquire(ControlFileLock, LW_EXCLUSIVE);
	if (ControlFile->state == DB_IN_ARCHIVE_RECOVERY &&
		ControlFile->checkPointCopy.redo < lastCheckPoint.redo)
	{
		ControlFile->prevCheckPoint = ControlFile->checkPoint;
		ControlFile->checkPoint = lastCheckPointRecPtr;
		ControlFile->checkPointCopy = lastCheckPoint;
		ControlFile->time = (pg_time_t) time(NULL);
		if (flags & CHECKPOINT_IS_SHUTDOWN)
			ControlFile->state = DB_SHUTDOWNED_IN_RECOVERY;
		UpdateControlFile();
	}
	LWLockRelease(ControlFileLock);

	/*
	 * Due to an historical accident multixact truncations are not WAL-logged,
	 * but just performed everytime the mxact horizon is increased. So, unless
	 * we explicitly execute truncations on a standby it will never clean out
	 * /pg_multixact which obviously is bad, both because it uses space and
	 * because we can wrap around into pre-existing data...
	 *
	 * We can only do the truncation here, after the UpdateControlFile()
	 * above, because we've now safely established a restart point, that
	 * guarantees we will not need need to access those multis.
	 *
	 * It's probably worth improving this.
	 */
	TruncateMultiXact(lastCheckPoint.oldestMulti);

	/*
	 * Delete old log files (those no longer needed even for previous
	 * checkpoint/restartpoint) to prevent the disk holding the xlog from
	 * growing full.
	 */
	if (_logSegNo)
	{
		XLogRecPtr	receivePtr;
		XLogRecPtr	replayPtr;
		TimeLineID	replayTLI;
		XLogRecPtr	endptr;

		/*
		 * Get the current end of xlog replayed or received, whichever is
		 * later.
		 */
		receivePtr = GetWalRcvWriteRecPtr(NULL, NULL);
		replayPtr = GetXLogReplayRecPtr(&replayTLI);
		endptr = (receivePtr < replayPtr) ? replayPtr : receivePtr;

		KeepLogSeg(endptr, &_logSegNo);
		_logSegNo--;

		/*
		 * Try to recycle segments on a useful timeline. If we've been
		 * promoted since the beginning of this restartpoint, use the new
		 * timeline chosen at end of recovery (RecoveryInProgress() sets
		 * ThisTimeLineID in that case). If we're still in recovery, use the
		 * timeline we're currently replaying.
		 *
		 * There is no guarantee that the WAL segments will be useful on the
		 * current timeline; if recovery proceeds to a new timeline right
		 * after this, the pre-allocated WAL segments on this timeline will
		 * not be used, and will go wasted until recycled on the next
		 * restartpoint. We'll live with that.
		 */
		if (RecoveryInProgress())
			ThisTimeLineID = replayTLI;

		RemoveOldXlogFiles(_logSegNo, endptr);

		/*
		 * Make more log segments if needed.  (Do this after recycling old log
		 * segments, since that may supply some of the needed files.)
		 */
		PreallocXlogFiles(endptr);

		/*
		 * ThisTimeLineID is normally not set when we're still in recovery.
		 * However, recycling/preallocating segments above needed
		 * ThisTimeLineID to determine which timeline to install the segments
		 * on. Reset it now, to restore the normal state of affairs for
		 * debugging purposes.
		 */
		if (RecoveryInProgress())
			ThisTimeLineID = 0;
	}

	/*
	 * Truncate pg_subtrans if possible.  We can throw away all data before
	 * the oldest XMIN of any running transaction.  No future transaction will
	 * attempt to reference any pg_subtrans entry older than that (see Asserts
	 * in subtrans.c).  When hot standby is disabled, though, we mustn't do
	 * this because StartupSUBTRANS hasn't been called yet.
	 */
	if (EnableHotStandby)
		TruncateSUBTRANS(GetOldestXmin(NULL, false));

	/* Real work is done, but log and update before releasing lock. */
	LogCheckpointEnd(true);

	xtime = GetLatestXTime();
	ereport((log_checkpoints ? LOG : DEBUG2),
			(errmsg("recovery restart point at %X/%X",
		 (uint32) (lastCheckPoint.redo >> 32), (uint32) lastCheckPoint.redo),
		   xtime ? errdetail("last completed transaction was at log time %s",
							 timestamptz_to_str(xtime)) : 0));

	LWLockRelease(CheckpointLock);

	/*
	 * Finally, execute archive_cleanup_command, if any.
	 */
	if (XLogCtl->archiveCleanupCommand[0])
		ExecuteRecoveryCommand(XLogCtl->archiveCleanupCommand,
							   "archive_cleanup_command",
							   false);

	return true;
}

/*
 * Retreat *logSegNo to the last segment that we need to retain because of
 * either wal_keep_segments or replication slots.
 *
 * This is calculated by subtracting wal_keep_segments from the given xlog
 * location, recptr and by making sure that that result is below the
 * requirement of replication slots.
 */
static void
KeepLogSeg(XLogRecPtr recptr, XLogSegNo *logSegNo)
{
	XLogSegNo	segno;
	XLogRecPtr	keep;

	XLByteToSeg(recptr, segno);
	keep = XLogGetReplicationSlotMinimumLSN();

	/* compute limit for wal_keep_segments first */
	if (wal_keep_segments > 0)
	{
		/* avoid underflow, don't go below 1 */
		if (segno <= wal_keep_segments)
			segno = 1;
		else
			segno = segno - wal_keep_segments;
	}

	/* then check whether slots limit removal further */
	if (max_replication_slots > 0 && keep != InvalidXLogRecPtr)
	{
		XLogRecPtr	slotSegNo;

		XLByteToSeg(keep, slotSegNo);

		if (slotSegNo <= 0)
			segno = 1;
		else if (slotSegNo < segno)
			segno = slotSegNo;
	}

	/* don't delete WAL segments newer than the calculated segment */
	if (segno < *logSegNo)
		*logSegNo = segno;
}

/*
 * Write a NEXTOID log record
 */
void
XLogPutNextOid(Oid nextOid)
{
	XLogRecData rdata;

	rdata.data = (char *) (&nextOid);
	rdata.len = sizeof(Oid);
	rdata.buffer = InvalidBuffer;
	rdata.next = NULL;
	(void) XLogInsert(RM_XLOG_ID, XLOG_NEXTOID, &rdata);

	/*
	 * We need not flush the NEXTOID record immediately, because any of the
	 * just-allocated OIDs could only reach disk as part of a tuple insert or
	 * update that would have its own XLOG record that must follow the NEXTOID
	 * record.  Therefore, the standard buffer LSN interlock applied to those
	 * records will ensure no such OID reaches disk before the NEXTOID record
	 * does.
	 *
	 * Note, however, that the above statement only covers state "within" the
	 * database.  When we use a generated OID as a file or directory name, we
	 * are in a sense violating the basic WAL rule, because that filesystem
	 * change may reach disk before the NEXTOID WAL record does.  The impact
	 * of this is that if a database crash occurs immediately afterward, we
	 * might after restart re-generate the same OID and find that it conflicts
	 * with the leftover file or directory.  But since for safety's sake we
	 * always loop until finding a nonconflicting filename, this poses no real
	 * problem in practice. See pgsql-hackers discussion 27-Sep-2006.
	 */
}

/*
 * Write an XLOG SWITCH record.
 *
 * Here we just blindly issue an XLogInsert request for the record.
 * All the magic happens inside XLogInsert.
 *
 * The return value is either the end+1 address of the switch record,
 * or the end+1 address of the prior segment if we did not need to
 * write a switch record because we are already at segment start.
 */
XLogRecPtr
RequestXLogSwitch(void)
{
	XLogRecPtr	RecPtr;
	XLogRecData rdata;

	/* XLOG SWITCH, alone among xlog record types, has no data */
	rdata.buffer = InvalidBuffer;
	rdata.data = NULL;
	rdata.len = 0;
	rdata.next = NULL;

	RecPtr = XLogInsert(RM_XLOG_ID, XLOG_SWITCH, &rdata);

	return RecPtr;
}

/*
 * Write a RESTORE POINT record
 */
XLogRecPtr
XLogRestorePoint(const char *rpName)
{
	XLogRecPtr	RecPtr;
	XLogRecData rdata;
	xl_restore_point xlrec;

	xlrec.rp_time = GetCurrentTimestamp();
	strlcpy(xlrec.rp_name, rpName, MAXFNAMELEN);

	rdata.buffer = InvalidBuffer;
	rdata.data = (char *) &xlrec;
	rdata.len = sizeof(xl_restore_point);
	rdata.next = NULL;

	RecPtr = XLogInsert(RM_XLOG_ID, XLOG_RESTORE_POINT, &rdata);

	ereport(LOG,
			(errmsg("restore point \"%s\" created at %X/%X",
					rpName, (uint32) (RecPtr >> 32), (uint32) RecPtr)));

	return RecPtr;
}

/*
 * Write a backup block if needed when we are setting a hint. Note that
 * this may be called for a variety of page types, not just heaps.
 *
 * Callable while holding just share lock on the buffer content.
 *
 * We can't use the plain backup block mechanism since that relies on the
 * Buffer being exclusively locked. Since some modifications (setting LSN, hint
 * bits) are allowed in a sharelocked buffer that can lead to wal checksum
 * failures. So instead we copy the page and insert the copied data as normal
 * record data.
 *
 * We only need to do something if page has not yet been full page written in
 * this checkpoint round. The LSN of the inserted wal record is returned if we
 * had to write, InvalidXLogRecPtr otherwise.
 *
 * It is possible that multiple concurrent backends could attempt to write WAL
 * records. In that case, multiple copies of the same block would be recorded
 * in separate WAL records by different backends, though that is still OK from
 * a correctness perspective.
 */
XLogRecPtr
XLogSaveBufferForHint(Buffer buffer, bool buffer_std)
{
	XLogRecPtr	recptr = InvalidXLogRecPtr;
	XLogRecPtr	lsn;
	XLogRecData rdata[2];
	BkpBlock	bkpb;

	/*
	 * Ensure no checkpoint can change our view of RedoRecPtr.
	 */
	Assert(MyPgXact->delayChkpt);

	/*
	 * Update RedoRecPtr so XLogCheckBuffer can make the right decision
	 */
	GetRedoRecPtr();

	/*
	 * Setup phony rdata element for use within XLogCheckBuffer only. We reuse
	 * and reset rdata for any actual WAL record insert.
	 */
	rdata[0].buffer = buffer;
	rdata[0].buffer_std = buffer_std;

	/*
	 * Check buffer while not holding an exclusive lock.
	 */
	if (XLogCheckBuffer(rdata, false, &lsn, &bkpb))
	{
		char		copied_buffer[BLCKSZ];
		char	   *origdata = (char *) BufferGetBlock(buffer);

		/*
		 * Copy buffer so we don't have to worry about concurrent hint bit or
		 * lsn updates. We assume pd_lower/upper cannot be changed without an
		 * exclusive lock, so the contents bkp are not racy.
		 *
		 * With buffer_std set to false, XLogCheckBuffer() sets hole_length
		 * and hole_offset to 0; so the following code is safe for either
		 * case.
		 */
		memcpy(copied_buffer, origdata, bkpb.hole_offset);
		memcpy(copied_buffer + bkpb.hole_offset,
			   origdata + bkpb.hole_offset + bkpb.hole_length,
			   BLCKSZ - bkpb.hole_offset - bkpb.hole_length);

		/*
		 * Header for backup block.
		 */
		rdata[0].data = (char *) &bkpb;
		rdata[0].len = sizeof(BkpBlock);
		rdata[0].buffer = InvalidBuffer;
		rdata[0].next = &(rdata[1]);

		/*
		 * Save copy of the buffer.
		 */
		rdata[1].data = copied_buffer;
		rdata[1].len = BLCKSZ - bkpb.hole_length;
		rdata[1].buffer = InvalidBuffer;
		rdata[1].next = NULL;

		recptr = XLogInsert(RM_XLOG_ID, XLOG_FPI, rdata);
	}

	return recptr;
}

/*
 * Check if any of the GUC parameters that are critical for hot standby
 * have changed, and update the value in pg_control file if necessary.
 */
static void
XLogReportParameters(void)
{
	if (wal_level != ControlFile->wal_level ||
		wal_log_hints != ControlFile->wal_log_hints ||
		MaxConnections != ControlFile->MaxConnections ||
		max_worker_processes != ControlFile->max_worker_processes ||
		max_prepared_xacts != ControlFile->max_prepared_xacts ||
		max_locks_per_xact != ControlFile->max_locks_per_xact)
	{
		/*
		 * The change in number of backend slots doesn't need to be WAL-logged
		 * if archiving is not enabled, as you can't start archive recovery
		 * with wal_level=minimal anyway. We don't really care about the
		 * values in pg_control either if wal_level=minimal, but seems better
		 * to keep them up-to-date to avoid confusion.
		 */
		if (wal_level != ControlFile->wal_level || XLogIsNeeded())
		{
			XLogRecData rdata;
			xl_parameter_change xlrec;
			XLogRecPtr	recptr;

			xlrec.MaxConnections = MaxConnections;
			xlrec.max_worker_processes = max_worker_processes;
			xlrec.max_prepared_xacts = max_prepared_xacts;
			xlrec.max_locks_per_xact = max_locks_per_xact;
			xlrec.wal_level = wal_level;
			xlrec.wal_log_hints = wal_log_hints;

			rdata.buffer = InvalidBuffer;
			rdata.data = (char *) &xlrec;
			rdata.len = sizeof(xlrec);
			rdata.next = NULL;

			recptr = XLogInsert(RM_XLOG_ID, XLOG_PARAMETER_CHANGE, &rdata);
			XLogFlush(recptr);
		}

		ControlFile->MaxConnections = MaxConnections;
		ControlFile->max_worker_processes = max_worker_processes;
		ControlFile->max_prepared_xacts = max_prepared_xacts;
		ControlFile->max_locks_per_xact = max_locks_per_xact;
		ControlFile->wal_level = wal_level;
		ControlFile->wal_log_hints = wal_log_hints;
		UpdateControlFile();
	}
}

/*
 * Update full_page_writes in shared memory, and write an
 * XLOG_FPW_CHANGE record if necessary.
 *
 * Note: this function assumes there is no other process running
 * concurrently that could update it.
 */
void
UpdateFullPageWrites(void)
{
	XLogCtlInsert *Insert = &XLogCtl->Insert;

	/*
	 * Do nothing if full_page_writes has not been changed.
	 *
	 * It's safe to check the shared full_page_writes without the lock,
	 * because we assume that there is no concurrently running process which
	 * can update it.
	 */
	if (fullPageWrites == Insert->fullPageWrites)
		return;

	START_CRIT_SECTION();

	/*
	 * It's always safe to take full page images, even when not strictly
	 * required, but not the other round. So if we're setting full_page_writes
	 * to true, first set it true and then write the WAL record. If we're
	 * setting it to false, first write the WAL record and then set the global
	 * flag.
	 */
	if (fullPageWrites)
	{
		WALInsertLockAcquireExclusive();
		Insert->fullPageWrites = true;
		WALInsertLockRelease();
	}

	/*
	 * Write an XLOG_FPW_CHANGE record. This allows us to keep track of
	 * full_page_writes during archive recovery, if required.
	 */
	if (XLogStandbyInfoActive() && !RecoveryInProgress())
	{
		XLogRecData rdata;

		rdata.data = (char *) (&fullPageWrites);
		rdata.len = sizeof(bool);
		rdata.buffer = InvalidBuffer;
		rdata.next = NULL;

		XLogInsert(RM_XLOG_ID, XLOG_FPW_CHANGE, &rdata);
	}

	if (!fullPageWrites)
	{
		WALInsertLockAcquireExclusive();
		Insert->fullPageWrites = false;
		WALInsertLockRelease();
	}
	END_CRIT_SECTION();
}

/*
 * Check that it's OK to switch to new timeline during recovery.
 *
 * 'lsn' is the address of the shutdown checkpoint record we're about to
 * replay. (Currently, timeline can only change at a shutdown checkpoint).
 */
static void
checkTimeLineSwitch(XLogRecPtr lsn, TimeLineID newTLI, TimeLineID prevTLI)
{
	/* Check that the record agrees on what the current (old) timeline is */
	if (prevTLI != ThisTimeLineID)
		ereport(PANIC,
				(errmsg("unexpected previous timeline ID %u (current timeline ID %u) in checkpoint record",
						prevTLI, ThisTimeLineID)));

	/*
	 * The new timeline better be in the list of timelines we expect to see,
	 * according to the timeline history. It should also not decrease.
	 */
	if (newTLI < ThisTimeLineID || !tliInHistory(newTLI, expectedTLEs))
		ereport(PANIC,
		 (errmsg("unexpected timeline ID %u (after %u) in checkpoint record",
				 newTLI, ThisTimeLineID)));

	/*
	 * If we have not yet reached min recovery point, and we're about to
	 * switch to a timeline greater than the timeline of the min recovery
	 * point: trouble. After switching to the new timeline, we could not
	 * possibly visit the min recovery point on the correct timeline anymore.
	 * This can happen if there is a newer timeline in the archive that
	 * branched before the timeline the min recovery point is on, and you
	 * attempt to do PITR to the new timeline.
	 */
	if (!XLogRecPtrIsInvalid(minRecoveryPoint) &&
		lsn < minRecoveryPoint &&
		newTLI > minRecoveryPointTLI)
		ereport(PANIC,
				(errmsg("unexpected timeline ID %u in checkpoint record, before reaching minimum recovery point %X/%X on timeline %u",
						newTLI,
						(uint32) (minRecoveryPoint >> 32),
						(uint32) minRecoveryPoint,
						minRecoveryPointTLI)));

	/* Looks good */
}

/*
 * XLOG resource manager's routines
 *
 * Definitions of info values are in include/catalog/pg_control.h, though
 * not all record types are related to control file updates.
 */
void
xlog_redo(XLogRecPtr lsn, XLogRecord *record)
{
	uint8		info = record->xl_info & ~XLR_INFO_MASK;

	/* Backup blocks are not used by XLOG rmgr */
	Assert(!(record->xl_info & XLR_BKP_BLOCK_MASK));

	if (info == XLOG_NEXTOID)
	{
		Oid			nextOid;

		/*
		 * We used to try to take the maximum of ShmemVariableCache->nextOid
		 * and the recorded nextOid, but that fails if the OID counter wraps
		 * around.  Since no OID allocation should be happening during replay
		 * anyway, better to just believe the record exactly.  We still take
		 * OidGenLock while setting the variable, just in case.
		 */
		memcpy(&nextOid, XLogRecGetData(record), sizeof(Oid));
		LWLockAcquire(OidGenLock, LW_EXCLUSIVE);
		ShmemVariableCache->nextOid = nextOid;
		ShmemVariableCache->oidCount = 0;
		LWLockRelease(OidGenLock);
	}
	else if (info == XLOG_CHECKPOINT_SHUTDOWN)
	{
		CheckPoint	checkPoint;

		memcpy(&checkPoint, XLogRecGetData(record), sizeof(CheckPoint));
		/* In a SHUTDOWN checkpoint, believe the counters exactly */
		LWLockAcquire(XidGenLock, LW_EXCLUSIVE);
		ShmemVariableCache->nextXid = checkPoint.nextXid;
		LWLockRelease(XidGenLock);
		LWLockAcquire(OidGenLock, LW_EXCLUSIVE);
		ShmemVariableCache->nextOid = checkPoint.nextOid;
		ShmemVariableCache->oidCount = 0;
		LWLockRelease(OidGenLock);
		MultiXactSetNextMXact(checkPoint.nextMulti,
							  checkPoint.nextMultiOffset);
		SetTransactionIdLimit(checkPoint.oldestXid, checkPoint.oldestXidDB);
		SetMultiXactIdLimit(checkPoint.oldestMulti, checkPoint.oldestMultiDB);

		/*
		 * If we see a shutdown checkpoint while waiting for an end-of-backup
		 * record, the backup was canceled and the end-of-backup record will
		 * never arrive.
		 */
		if (ArchiveRecoveryRequested &&
			!XLogRecPtrIsInvalid(ControlFile->backupStartPoint) &&
			XLogRecPtrIsInvalid(ControlFile->backupEndPoint))
			ereport(PANIC,
			(errmsg("online backup was canceled, recovery cannot continue")));

		/*
		 * If we see a shutdown checkpoint, we know that nothing was running
		 * on the master at this point. So fake-up an empty running-xacts
		 * record and use that here and now. Recover additional standby state
		 * for prepared transactions.
		 */
		if (standbyState >= STANDBY_INITIALIZED)
		{
			TransactionId *xids;
			int			nxids;
			TransactionId oldestActiveXID;
			TransactionId latestCompletedXid;
			RunningTransactionsData running;

			oldestActiveXID = PrescanPreparedTransactions(&xids, &nxids);

			/*
			 * Construct a RunningTransactions snapshot representing a shut
			 * down server, with only prepared transactions still alive. We're
			 * never overflowed at this point because all subxids are listed
			 * with their parent prepared transactions.
			 */
			running.xcnt = nxids;
			running.subxcnt = 0;
			running.subxid_overflow = false;
			running.nextXid = checkPoint.nextXid;
			running.oldestRunningXid = oldestActiveXID;
			latestCompletedXid = checkPoint.nextXid;
			TransactionIdRetreat(latestCompletedXid);
			Assert(TransactionIdIsNormal(latestCompletedXid));
			running.latestCompletedXid = latestCompletedXid;
			running.xids = xids;

			ProcArrayApplyRecoveryInfo(&running);

			StandbyRecoverPreparedTransactions(true);
		}

		/* ControlFile->checkPointCopy always tracks the latest ckpt XID */
		ControlFile->checkPointCopy.nextXidEpoch = checkPoint.nextXidEpoch;
		ControlFile->checkPointCopy.nextXid = checkPoint.nextXid;

		/* Update shared-memory copy of checkpoint XID/epoch */
		{
			/* use volatile pointer to prevent code rearrangement */
			volatile XLogCtlData *xlogctl = XLogCtl;

			SpinLockAcquire(&xlogctl->info_lck);
			xlogctl->ckptXidEpoch = checkPoint.nextXidEpoch;
			xlogctl->ckptXid = checkPoint.nextXid;
			SpinLockRelease(&xlogctl->info_lck);
		}

		/*
		 * We should've already switched to the new TLI before replaying this
		 * record.
		 */
		if (checkPoint.ThisTimeLineID != ThisTimeLineID)
			ereport(PANIC,
					(errmsg("unexpected timeline ID %u (should be %u) in checkpoint record",
							checkPoint.ThisTimeLineID, ThisTimeLineID)));

		RecoveryRestartPoint(&checkPoint);
	}
	else if (info == XLOG_CHECKPOINT_ONLINE)
	{
		CheckPoint	checkPoint;

		memcpy(&checkPoint, XLogRecGetData(record), sizeof(CheckPoint));
		/* In an ONLINE checkpoint, treat the XID counter as a minimum */
		LWLockAcquire(XidGenLock, LW_EXCLUSIVE);
		if (TransactionIdPrecedes(ShmemVariableCache->nextXid,
								  checkPoint.nextXid))
			ShmemVariableCache->nextXid = checkPoint.nextXid;
		LWLockRelease(XidGenLock);
		/* ... but still treat OID counter as exact */
		LWLockAcquire(OidGenLock, LW_EXCLUSIVE);
		ShmemVariableCache->nextOid = checkPoint.nextOid;
		ShmemVariableCache->oidCount = 0;
		LWLockRelease(OidGenLock);
		MultiXactAdvanceNextMXact(checkPoint.nextMulti,
								  checkPoint.nextMultiOffset);
		if (TransactionIdPrecedes(ShmemVariableCache->oldestXid,
								  checkPoint.oldestXid))
			SetTransactionIdLimit(checkPoint.oldestXid,
								  checkPoint.oldestXidDB);
		MultiXactAdvanceOldest(checkPoint.oldestMulti,
							   checkPoint.oldestMultiDB);

		/* ControlFile->checkPointCopy always tracks the latest ckpt XID */
		ControlFile->checkPointCopy.nextXidEpoch = checkPoint.nextXidEpoch;
		ControlFile->checkPointCopy.nextXid = checkPoint.nextXid;

		/* Update shared-memory copy of checkpoint XID/epoch */
		{
			/* use volatile pointer to prevent code rearrangement */
			volatile XLogCtlData *xlogctl = XLogCtl;

			SpinLockAcquire(&xlogctl->info_lck);
			xlogctl->ckptXidEpoch = checkPoint.nextXidEpoch;
			xlogctl->ckptXid = checkPoint.nextXid;
			SpinLockRelease(&xlogctl->info_lck);
		}

		/* TLI should not change in an on-line checkpoint */
		if (checkPoint.ThisTimeLineID != ThisTimeLineID)
			ereport(PANIC,
					(errmsg("unexpected timeline ID %u (should be %u) in checkpoint record",
							checkPoint.ThisTimeLineID, ThisTimeLineID)));

		RecoveryRestartPoint(&checkPoint);
	}
	else if (info == XLOG_END_OF_RECOVERY)
	{
		xl_end_of_recovery xlrec;

		memcpy(&xlrec, XLogRecGetData(record), sizeof(xl_end_of_recovery));

		/*
		 * For Hot Standby, we could treat this like a Shutdown Checkpoint,
		 * but this case is rarer and harder to test, so the benefit doesn't
		 * outweigh the potential extra cost of maintenance.
		 */

		/*
		 * We should've already switched to the new TLI before replaying this
		 * record.
		 */
		if (xlrec.ThisTimeLineID != ThisTimeLineID)
			ereport(PANIC,
					(errmsg("unexpected timeline ID %u (should be %u) in checkpoint record",
							xlrec.ThisTimeLineID, ThisTimeLineID)));
	}
	else if (info == XLOG_NOOP)
	{
		/* nothing to do here */
	}
	else if (info == XLOG_SWITCH)
	{
		/* nothing to do here */
	}
	else if (info == XLOG_RESTORE_POINT)
	{
		/* nothing to do here */
	}
	else if (info == XLOG_FPI)
	{
		char	   *data;
		BkpBlock	bkpb;

		/*
		 * Full-page image (FPI) records contain a backup block stored
		 * "inline" in the normal data since the locking when writing hint
		 * records isn't sufficient to use the normal backup block mechanism,
		 * which assumes exclusive lock on the buffer supplied.
		 *
		 * Since the only change in these backup block are hint bits, there
		 * are no recovery conflicts generated.
		 *
		 * This also means there is no corresponding API call for this, so an
		 * smgr implementation has no need to implement anything. Which means
		 * nothing is needed in md.c etc
		 */
		data = XLogRecGetData(record);
		memcpy(&bkpb, data, sizeof(BkpBlock));
		data += sizeof(BkpBlock);

		RestoreBackupBlockContents(lsn, bkpb, data, false, false);
	}
	else if (info == XLOG_BACKUP_END)
	{
		XLogRecPtr	startpoint;

		memcpy(&startpoint, XLogRecGetData(record), sizeof(startpoint));

		if (ControlFile->backupStartPoint == startpoint)
		{
			/*
			 * We have reached the end of base backup, the point where
			 * pg_stop_backup() was done. The data on disk is now consistent.
			 * Reset backupStartPoint, and update minRecoveryPoint to make
			 * sure we don't allow starting up at an earlier point even if
			 * recovery is stopped and restarted soon after this.
			 */
			elog(DEBUG1, "end of backup reached");

			LWLockAcquire(ControlFileLock, LW_EXCLUSIVE);

			if (ControlFile->minRecoveryPoint < lsn)
			{
				ControlFile->minRecoveryPoint = lsn;
				ControlFile->minRecoveryPointTLI = ThisTimeLineID;
			}
			ControlFile->backupStartPoint = InvalidXLogRecPtr;
			ControlFile->backupEndRequired = false;
			UpdateControlFile();

			LWLockRelease(ControlFileLock);
		}
	}
	else if (info == XLOG_PARAMETER_CHANGE)
	{
		xl_parameter_change xlrec;

		/* Update our copy of the parameters in pg_control */
		memcpy(&xlrec, XLogRecGetData(record), sizeof(xl_parameter_change));

		LWLockAcquire(ControlFileLock, LW_EXCLUSIVE);
		ControlFile->MaxConnections = xlrec.MaxConnections;
		ControlFile->max_worker_processes = xlrec.max_worker_processes;
		ControlFile->max_prepared_xacts = xlrec.max_prepared_xacts;
		ControlFile->max_locks_per_xact = xlrec.max_locks_per_xact;
		ControlFile->wal_level = xlrec.wal_level;
		ControlFile->wal_log_hints = wal_log_hints;

		/*
		 * Update minRecoveryPoint to ensure that if recovery is aborted, we
		 * recover back up to this point before allowing hot standby again.
		 * This is particularly important if wal_level was set to 'archive'
		 * before, and is now 'hot_standby', to ensure you don't run queries
		 * against the WAL preceding the wal_level change. Same applies to
		 * decreasing max_* settings.
		 */
		minRecoveryPoint = ControlFile->minRecoveryPoint;
		minRecoveryPointTLI = ControlFile->minRecoveryPointTLI;
		if (minRecoveryPoint != 0 && minRecoveryPoint < lsn)
		{
			ControlFile->minRecoveryPoint = lsn;
			ControlFile->minRecoveryPointTLI = ThisTimeLineID;
		}

		UpdateControlFile();
		LWLockRelease(ControlFileLock);

		/* Check to see if any changes to max_connections give problems */
		CheckRequiredParameterValues();
	}
	else if (info == XLOG_FPW_CHANGE)
	{
		/* use volatile pointer to prevent code rearrangement */
		volatile XLogCtlData *xlogctl = XLogCtl;
		bool		fpw;

		memcpy(&fpw, XLogRecGetData(record), sizeof(bool));

		/*
		 * Update the LSN of the last replayed XLOG_FPW_CHANGE record so that
		 * do_pg_start_backup() and do_pg_stop_backup() can check whether
		 * full_page_writes has been disabled during online backup.
		 */
		if (!fpw)
		{
			SpinLockAcquire(&xlogctl->info_lck);
			if (xlogctl->lastFpwDisableRecPtr < ReadRecPtr)
				xlogctl->lastFpwDisableRecPtr = ReadRecPtr;
			SpinLockRelease(&xlogctl->info_lck);
		}

		/* Keep track of full_page_writes */
		lastFullPageWrites = fpw;
	}
}

#ifdef WAL_DEBUG

static void
xlog_outrec(StringInfo buf, XLogRecord *record)
{
	int			i;

	appendStringInfo(buf, "prev %X/%X; xid %u",
					 (uint32) (record->xl_prev >> 32),
					 (uint32) record->xl_prev,
					 record->xl_xid);

	appendStringInfo(buf, "; len %u",
					 record->xl_len);

	for (i = 0; i < XLR_MAX_BKP_BLOCKS; i++)
	{
		if (record->xl_info & XLR_BKP_BLOCK(i))
			appendStringInfo(buf, "; bkpb%d", i);
	}

	appendStringInfo(buf, ": %s", RmgrTable[record->xl_rmid].rm_name);
}
#endif   /* WAL_DEBUG */


/*
 * Return the (possible) sync flag used for opening a file, depending on the
 * value of the GUC wal_sync_method.
 */
static int
get_sync_bit(int method)
{
	int			o_direct_flag = 0;

	/* If fsync is disabled, never open in sync mode */
	if (!enableFsync)
		return 0;

	/*
	 * Optimize writes by bypassing kernel cache with O_DIRECT when using
	 * O_SYNC/O_FSYNC and O_DSYNC.  But only if archiving and streaming are
	 * disabled, otherwise the archive command or walsender process will read
	 * the WAL soon after writing it, which is guaranteed to cause a physical
	 * read if we bypassed the kernel cache. We also skip the
	 * posix_fadvise(POSIX_FADV_DONTNEED) call in XLogFileClose() for the same
	 * reason.
	 *
	 * Never use O_DIRECT in walreceiver process for similar reasons; the WAL
	 * written by walreceiver is normally read by the startup process soon
	 * after its written. Also, walreceiver performs unaligned writes, which
	 * don't work with O_DIRECT, so it is required for correctness too.
	 */
	if (!XLogIsNeeded() && !AmWalReceiverProcess())
		o_direct_flag = PG_O_DIRECT;

	switch (method)
	{
			/*
			 * enum values for all sync options are defined even if they are
			 * not supported on the current platform.  But if not, they are
			 * not included in the enum option array, and therefore will never
			 * be seen here.
			 */
		case SYNC_METHOD_FSYNC:
		case SYNC_METHOD_FSYNC_WRITETHROUGH:
		case SYNC_METHOD_FDATASYNC:
			return 0;
#ifdef OPEN_SYNC_FLAG
		case SYNC_METHOD_OPEN:
			return OPEN_SYNC_FLAG | o_direct_flag;
#endif
#ifdef OPEN_DATASYNC_FLAG
		case SYNC_METHOD_OPEN_DSYNC:
			return OPEN_DATASYNC_FLAG | o_direct_flag;
#endif
		default:
			/* can't happen (unless we are out of sync with option array) */
			elog(ERROR, "unrecognized wal_sync_method: %d", method);
			return 0;			/* silence warning */
	}
}

/*
 * GUC support
 */
void
assign_xlog_sync_method(int new_sync_method, void *extra)
{
	if (sync_method != new_sync_method)
	{
		/*
		 * To ensure that no blocks escape unsynced, force an fsync on the
		 * currently open log segment (if any).  Also, if the open flag is
		 * changing, close the log file so it will be reopened (with new flag
		 * bit) at next use.
		 */
		if (openLogFile >= 0)
		{
			if (pg_fsync(openLogFile) != 0)
				ereport(PANIC,
						(errcode_for_file_access(),
						 errmsg("could not fsync log segment %s: %m",
							  XLogFileNameP(ThisTimeLineID, openLogSegNo))));
			if (get_sync_bit(sync_method) != get_sync_bit(new_sync_method))
				XLogFileClose();
		}
	}
}


/*
 * Issue appropriate kind of fsync (if any) for an XLOG output file.
 *
 * 'fd' is a file descriptor for the XLOG file to be fsync'd.
 * 'log' and 'seg' are for error reporting purposes.
 */
void
issue_xlog_fsync(int fd, XLogSegNo segno)
{
	switch (sync_method)
	{
		case SYNC_METHOD_FSYNC:
			if (pg_fsync_no_writethrough(fd) != 0)
				ereport(PANIC,
						(errcode_for_file_access(),
						 errmsg("could not fsync log file %s: %m",
								XLogFileNameP(ThisTimeLineID, segno))));
			break;
#ifdef HAVE_FSYNC_WRITETHROUGH
		case SYNC_METHOD_FSYNC_WRITETHROUGH:
			if (pg_fsync_writethrough(fd) != 0)
				ereport(PANIC,
						(errcode_for_file_access(),
					  errmsg("could not fsync write-through log file %s: %m",
							 XLogFileNameP(ThisTimeLineID, segno))));
			break;
#endif
#ifdef HAVE_FDATASYNC
		case SYNC_METHOD_FDATASYNC:
			if (pg_fdatasync(fd) != 0)
				ereport(PANIC,
						(errcode_for_file_access(),
						 errmsg("could not fdatasync log file %s: %m",
								XLogFileNameP(ThisTimeLineID, segno))));
			break;
#endif
		case SYNC_METHOD_OPEN:
		case SYNC_METHOD_OPEN_DSYNC:
			/* write synced it already */
			break;
		default:
			elog(PANIC, "unrecognized wal_sync_method: %d", sync_method);
			break;
	}
}

/*
 * Return the filename of given log segment, as a palloc'd string.
 */
char *
XLogFileNameP(TimeLineID tli, XLogSegNo segno)
{
	char	   *result = palloc(MAXFNAMELEN);

	XLogFileName(result, tli, segno);
	return result;
}

/*
 * do_pg_start_backup is the workhorse of the user-visible pg_start_backup()
 * function. It creates the necessary starting checkpoint and constructs the
 * backup label file.
 *
 * There are two kind of backups: exclusive and non-exclusive. An exclusive
 * backup is started with pg_start_backup(), and there can be only one active
 * at a time. The backup label file of an exclusive backup is written to
 * $PGDATA/backup_label, and it is removed by pg_stop_backup().
 *
 * A non-exclusive backup is used for the streaming base backups (see
 * src/backend/replication/basebackup.c). The difference to exclusive backups
 * is that the backup label file is not written to disk. Instead, its would-be
 * contents are returned in *labelfile, and the caller is responsible for
 * including it in the backup archive as 'backup_label'. There can be many
 * non-exclusive backups active at the same time, and they don't conflict
 * with an exclusive backup either.
 *
 * Returns the minimum WAL position that must be present to restore from this
 * backup, and the corresponding timeline ID in *starttli_p.
 *
 * Every successfully started non-exclusive backup must be stopped by calling
 * do_pg_stop_backup() or do_pg_abort_backup().
 *
 * It is the responsibility of the caller of this function to verify the
 * permissions of the calling user!
 */
XLogRecPtr
do_pg_start_backup(const char *backupidstr, bool fast, TimeLineID *starttli_p,
				   char **labelfile)
{
	bool		exclusive = (labelfile == NULL);
	bool		backup_started_in_recovery = false;
	XLogRecPtr	checkpointloc;
	XLogRecPtr	startpoint;
	TimeLineID	starttli;
	pg_time_t	stamp_time;
	char		strfbuf[128];
	char		xlogfilename[MAXFNAMELEN];
	XLogSegNo	_logSegNo;
	struct stat stat_buf;
	FILE	   *fp;
	StringInfoData labelfbuf;

	backup_started_in_recovery = RecoveryInProgress();

	/*
	 * Currently only non-exclusive backup can be taken during recovery.
	 */
	if (backup_started_in_recovery && exclusive)
		ereport(ERROR,
				(errcode(ERRCODE_OBJECT_NOT_IN_PREREQUISITE_STATE),
				 errmsg("recovery is in progress"),
				 errhint("WAL control functions cannot be executed during recovery.")));

	/*
	 * During recovery, we don't need to check WAL level. Because, if WAL
	 * level is not sufficient, it's impossible to get here during recovery.
	 */
	if (!backup_started_in_recovery && !XLogIsNeeded())
		ereport(ERROR,
				(errcode(ERRCODE_OBJECT_NOT_IN_PREREQUISITE_STATE),
			  errmsg("WAL level not sufficient for making an online backup"),
				 errhint("wal_level must be set to \"archive\", \"hot_standby\" or \"logical\" at server start.")));

	if (strlen(backupidstr) > MAXPGPATH)
		ereport(ERROR,
				(errcode(ERRCODE_INVALID_PARAMETER_VALUE),
				 errmsg("backup label too long (max %d bytes)",
						MAXPGPATH)));

	/*
	 * Mark backup active in shared memory.  We must do full-page WAL writes
	 * during an on-line backup even if not doing so at other times, because
	 * it's quite possible for the backup dump to obtain a "torn" (partially
	 * written) copy of a database page if it reads the page concurrently with
	 * our write to the same page.  This can be fixed as long as the first
	 * write to the page in the WAL sequence is a full-page write. Hence, we
	 * turn on forcePageWrites and then force a CHECKPOINT, to ensure there
	 * are no dirty pages in shared memory that might get dumped while the
	 * backup is in progress without having a corresponding WAL record.  (Once
	 * the backup is complete, we need not force full-page writes anymore,
	 * since we expect that any pages not modified during the backup interval
	 * must have been correctly captured by the backup.)
	 *
	 * Note that forcePageWrites has no effect during an online backup from
	 * the standby.
	 *
	 * We must hold all the insertion locks to change the value of
	 * forcePageWrites, to ensure adequate interlocking against XLogInsert().
	 */
	WALInsertLockAcquireExclusive();
	if (exclusive)
	{
		if (XLogCtl->Insert.exclusiveBackup)
		{
			WALInsertLockRelease();
			ereport(ERROR,
					(errcode(ERRCODE_OBJECT_NOT_IN_PREREQUISITE_STATE),
					 errmsg("a backup is already in progress"),
					 errhint("Run pg_stop_backup() and try again.")));
		}
		XLogCtl->Insert.exclusiveBackup = true;
	}
	else
		XLogCtl->Insert.nonExclusiveBackups++;
	XLogCtl->Insert.forcePageWrites = true;
	WALInsertLockRelease();

	/* Ensure we release forcePageWrites if fail below */
	PG_ENSURE_ERROR_CLEANUP(pg_start_backup_callback, (Datum) BoolGetDatum(exclusive));
	{
		bool		gotUniqueStartpoint = false;

		/*
		 * Force an XLOG file switch before the checkpoint, to ensure that the
		 * WAL segment the checkpoint is written to doesn't contain pages with
		 * old timeline IDs.  That would otherwise happen if you called
		 * pg_start_backup() right after restoring from a PITR archive: the
		 * first WAL segment containing the startup checkpoint has pages in
		 * the beginning with the old timeline ID.  That can cause trouble at
		 * recovery: we won't have a history file covering the old timeline if
		 * pg_xlog directory was not included in the base backup and the WAL
		 * archive was cleared too before starting the backup.
		 *
		 * This also ensures that we have emitted a WAL page header that has
		 * XLP_BKP_REMOVABLE off before we emit the checkpoint record.
		 * Therefore, if a WAL archiver (such as pglesslog) is trying to
		 * compress out removable backup blocks, it won't remove any that
		 * occur after this point.
		 *
		 * During recovery, we skip forcing XLOG file switch, which means that
		 * the backup taken during recovery is not available for the special
		 * recovery case described above.
		 */
		if (!backup_started_in_recovery)
			RequestXLogSwitch();

		do
		{
			bool		checkpointfpw;

			/*
			 * Force a CHECKPOINT.  Aside from being necessary to prevent torn
			 * page problems, this guarantees that two successive backup runs
			 * will have different checkpoint positions and hence different
			 * history file names, even if nothing happened in between.
			 *
			 * During recovery, establish a restartpoint if possible. We use
			 * the last restartpoint as the backup starting checkpoint. This
			 * means that two successive backup runs can have same checkpoint
			 * positions.
			 *
			 * Since the fact that we are executing do_pg_start_backup()
			 * during recovery means that checkpointer is running, we can use
			 * RequestCheckpoint() to establish a restartpoint.
			 *
			 * We use CHECKPOINT_IMMEDIATE only if requested by user (via
			 * passing fast = true).  Otherwise this can take awhile.
			 */
			RequestCheckpoint(CHECKPOINT_FORCE | CHECKPOINT_WAIT |
							  (fast ? CHECKPOINT_IMMEDIATE : 0));

			/*
			 * Now we need to fetch the checkpoint record location, and also
			 * its REDO pointer.  The oldest point in WAL that would be needed
			 * to restore starting from the checkpoint is precisely the REDO
			 * pointer.
			 */
			LWLockAcquire(ControlFileLock, LW_SHARED);
			checkpointloc = ControlFile->checkPoint;
			startpoint = ControlFile->checkPointCopy.redo;
			starttli = ControlFile->checkPointCopy.ThisTimeLineID;
			checkpointfpw = ControlFile->checkPointCopy.fullPageWrites;
			LWLockRelease(ControlFileLock);

			if (backup_started_in_recovery)
			{
				/* use volatile pointer to prevent code rearrangement */
				volatile XLogCtlData *xlogctl = XLogCtl;
				XLogRecPtr	recptr;

				/*
				 * Check to see if all WAL replayed during online backup
				 * (i.e., since last restartpoint used as backup starting
				 * checkpoint) contain full-page writes.
				 */
				SpinLockAcquire(&xlogctl->info_lck);
				recptr = xlogctl->lastFpwDisableRecPtr;
				SpinLockRelease(&xlogctl->info_lck);

				if (!checkpointfpw || startpoint <= recptr)
					ereport(ERROR,
						  (errcode(ERRCODE_OBJECT_NOT_IN_PREREQUISITE_STATE),
						   errmsg("WAL generated with full_page_writes=off was replayed "
								  "since last restartpoint"),
						   errhint("This means that the backup being taken on the standby "
								   "is corrupt and should not be used. "
								   "Enable full_page_writes and run CHECKPOINT on the master, "
								   "and then try an online backup again.")));

				/*
				 * During recovery, since we don't use the end-of-backup WAL
				 * record and don't write the backup history file, the
				 * starting WAL location doesn't need to be unique. This means
				 * that two base backups started at the same time might use
				 * the same checkpoint as starting locations.
				 */
				gotUniqueStartpoint = true;
			}

			/*
			 * If two base backups are started at the same time (in WAL sender
			 * processes), we need to make sure that they use different
			 * checkpoints as starting locations, because we use the starting
			 * WAL location as a unique identifier for the base backup in the
			 * end-of-backup WAL record and when we write the backup history
			 * file. Perhaps it would be better generate a separate unique ID
			 * for each backup instead of forcing another checkpoint, but
			 * taking a checkpoint right after another is not that expensive
			 * either because only few buffers have been dirtied yet.
			 */
			WALInsertLockAcquireExclusive();
			if (XLogCtl->Insert.lastBackupStart < startpoint)
			{
				XLogCtl->Insert.lastBackupStart = startpoint;
				gotUniqueStartpoint = true;
			}
			WALInsertLockRelease();
		} while (!gotUniqueStartpoint);

		XLByteToSeg(startpoint, _logSegNo);
		XLogFileName(xlogfilename, ThisTimeLineID, _logSegNo);

		/*
		 * Construct backup label file
		 */
		initStringInfo(&labelfbuf);

		/* Use the log timezone here, not the session timezone */
		stamp_time = (pg_time_t) time(NULL);
		pg_strftime(strfbuf, sizeof(strfbuf),
					"%Y-%m-%d %H:%M:%S %Z",
					pg_localtime(&stamp_time, log_timezone));
		appendStringInfo(&labelfbuf, "START WAL LOCATION: %X/%X (file %s)\n",
			 (uint32) (startpoint >> 32), (uint32) startpoint, xlogfilename);
		appendStringInfo(&labelfbuf, "CHECKPOINT LOCATION: %X/%X\n",
					 (uint32) (checkpointloc >> 32), (uint32) checkpointloc);
		appendStringInfo(&labelfbuf, "BACKUP METHOD: %s\n",
						 exclusive ? "pg_start_backup" : "streamed");
		appendStringInfo(&labelfbuf, "BACKUP FROM: %s\n",
						 backup_started_in_recovery ? "standby" : "master");
		appendStringInfo(&labelfbuf, "START TIME: %s\n", strfbuf);
		appendStringInfo(&labelfbuf, "LABEL: %s\n", backupidstr);

		/*
		 * Okay, write the file, or return its contents to caller.
		 */
		if (exclusive)
		{
			/*
			 * Check for existing backup label --- implies a backup is already
			 * running.  (XXX given that we checked exclusiveBackup above,
			 * maybe it would be OK to just unlink any such label file?)
			 */
			if (stat(BACKUP_LABEL_FILE, &stat_buf) != 0)
			{
				if (errno != ENOENT)
					ereport(ERROR,
							(errcode_for_file_access(),
							 errmsg("could not stat file \"%s\": %m",
									BACKUP_LABEL_FILE)));
			}
			else
				ereport(ERROR,
						(errcode(ERRCODE_OBJECT_NOT_IN_PREREQUISITE_STATE),
						 errmsg("a backup is already in progress"),
						 errhint("If you're sure there is no backup in progress, remove file \"%s\" and try again.",
								 BACKUP_LABEL_FILE)));

			fp = AllocateFile(BACKUP_LABEL_FILE, "w");

			if (!fp)
				ereport(ERROR,
						(errcode_for_file_access(),
						 errmsg("could not create file \"%s\": %m",
								BACKUP_LABEL_FILE)));
			if (fwrite(labelfbuf.data, labelfbuf.len, 1, fp) != 1 ||
				fflush(fp) != 0 ||
				pg_fsync(fileno(fp)) != 0 ||
				ferror(fp) ||
				FreeFile(fp))
				ereport(ERROR,
						(errcode_for_file_access(),
						 errmsg("could not write file \"%s\": %m",
								BACKUP_LABEL_FILE)));
			pfree(labelfbuf.data);
		}
		else
			*labelfile = labelfbuf.data;
	}
	PG_END_ENSURE_ERROR_CLEANUP(pg_start_backup_callback, (Datum) BoolGetDatum(exclusive));

	/*
	 * We're done.  As a convenience, return the starting WAL location.
	 */
	if (starttli_p)
		*starttli_p = starttli;
	return startpoint;
}

/* Error cleanup callback for pg_start_backup */
static void
pg_start_backup_callback(int code, Datum arg)
{
	bool		exclusive = DatumGetBool(arg);

	/* Update backup counters and forcePageWrites on failure */
	WALInsertLockAcquireExclusive();
	if (exclusive)
	{
		Assert(XLogCtl->Insert.exclusiveBackup);
		XLogCtl->Insert.exclusiveBackup = false;
	}
	else
	{
		Assert(XLogCtl->Insert.nonExclusiveBackups > 0);
		XLogCtl->Insert.nonExclusiveBackups--;
	}

	if (!XLogCtl->Insert.exclusiveBackup &&
		XLogCtl->Insert.nonExclusiveBackups == 0)
	{
		XLogCtl->Insert.forcePageWrites = false;
	}
	WALInsertLockRelease();
}

/*
 * do_pg_stop_backup is the workhorse of the user-visible pg_stop_backup()
 * function.

 * If labelfile is NULL, this stops an exclusive backup. Otherwise this stops
 * the non-exclusive backup specified by 'labelfile'.
 *
 * Returns the last WAL position that must be present to restore from this
 * backup, and the corresponding timeline ID in *stoptli_p.
 *
 * It is the responsibility of the caller of this function to verify the
 * permissions of the calling user!
 */
XLogRecPtr
do_pg_stop_backup(char *labelfile, bool waitforarchive, TimeLineID *stoptli_p)
{
	bool		exclusive = (labelfile == NULL);
	bool		backup_started_in_recovery = false;
	XLogRecPtr	startpoint;
	XLogRecPtr	stoppoint;
	TimeLineID	stoptli;
	XLogRecData rdata;
	pg_time_t	stamp_time;
	char		strfbuf[128];
	char		histfilepath[MAXPGPATH];
	char		startxlogfilename[MAXFNAMELEN];
	char		stopxlogfilename[MAXFNAMELEN];
	char		lastxlogfilename[MAXFNAMELEN];
	char		histfilename[MAXFNAMELEN];
	char		backupfrom[20];
	XLogSegNo	_logSegNo;
	FILE	   *lfp;
	FILE	   *fp;
	char		ch;
	int			seconds_before_warning;
	int			waits = 0;
	bool		reported_waiting = false;
	char	   *remaining;
	char	   *ptr;
	uint32		hi,
				lo;

	backup_started_in_recovery = RecoveryInProgress();

	/*
	 * Currently only non-exclusive backup can be taken during recovery.
	 */
	if (backup_started_in_recovery && exclusive)
		ereport(ERROR,
				(errcode(ERRCODE_OBJECT_NOT_IN_PREREQUISITE_STATE),
				 errmsg("recovery is in progress"),
				 errhint("WAL control functions cannot be executed during recovery.")));

	/*
	 * During recovery, we don't need to check WAL level. Because, if WAL
	 * level is not sufficient, it's impossible to get here during recovery.
	 */
	if (!backup_started_in_recovery && !XLogIsNeeded())
		ereport(ERROR,
				(errcode(ERRCODE_OBJECT_NOT_IN_PREREQUISITE_STATE),
			  errmsg("WAL level not sufficient for making an online backup"),
				 errhint("wal_level must be set to \"archive\", \"hot_standby\" or \"logical\" at server start.")));

	/*
	 * OK to update backup counters and forcePageWrites
	 */
	WALInsertLockAcquireExclusive();
	if (exclusive)
		XLogCtl->Insert.exclusiveBackup = false;
	else
	{
		/*
		 * The user-visible pg_start/stop_backup() functions that operate on
		 * exclusive backups can be called at any time, but for non-exclusive
		 * backups, it is expected that each do_pg_start_backup() call is
		 * matched by exactly one do_pg_stop_backup() call.
		 */
		Assert(XLogCtl->Insert.nonExclusiveBackups > 0);
		XLogCtl->Insert.nonExclusiveBackups--;
	}

	if (!XLogCtl->Insert.exclusiveBackup &&
		XLogCtl->Insert.nonExclusiveBackups == 0)
	{
		XLogCtl->Insert.forcePageWrites = false;
	}
	WALInsertLockRelease();

	if (exclusive)
	{
		/*
		 * Read the existing label file into memory.
		 */
		struct stat statbuf;
		int			r;

		if (stat(BACKUP_LABEL_FILE, &statbuf))
		{
			if (errno != ENOENT)
				ereport(ERROR,
						(errcode_for_file_access(),
						 errmsg("could not stat file \"%s\": %m",
								BACKUP_LABEL_FILE)));
			ereport(ERROR,
					(errcode(ERRCODE_OBJECT_NOT_IN_PREREQUISITE_STATE),
					 errmsg("a backup is not in progress")));
		}

		lfp = AllocateFile(BACKUP_LABEL_FILE, "r");
		if (!lfp)
		{
			ereport(ERROR,
					(errcode_for_file_access(),
					 errmsg("could not read file \"%s\": %m",
							BACKUP_LABEL_FILE)));
		}
		labelfile = palloc(statbuf.st_size + 1);
		r = fread(labelfile, statbuf.st_size, 1, lfp);
		labelfile[statbuf.st_size] = '\0';

		/*
		 * Close and remove the backup label file
		 */
		if (r != 1 || ferror(lfp) || FreeFile(lfp))
			ereport(ERROR,
					(errcode_for_file_access(),
					 errmsg("could not read file \"%s\": %m",
							BACKUP_LABEL_FILE)));
		if (unlink(BACKUP_LABEL_FILE) != 0)
			ereport(ERROR,
					(errcode_for_file_access(),
					 errmsg("could not remove file \"%s\": %m",
							BACKUP_LABEL_FILE)));
	}

	/*
	 * Read and parse the START WAL LOCATION line (this code is pretty crude,
	 * but we are not expecting any variability in the file format).
	 */
	if (sscanf(labelfile, "START WAL LOCATION: %X/%X (file %24s)%c",
			   &hi, &lo, startxlogfilename,
			   &ch) != 4 || ch != '\n')
		ereport(ERROR,
				(errcode(ERRCODE_OBJECT_NOT_IN_PREREQUISITE_STATE),
				 errmsg("invalid data in file \"%s\"", BACKUP_LABEL_FILE)));
	startpoint = ((uint64) hi) << 32 | lo;
	remaining = strchr(labelfile, '\n') + 1;	/* %n is not portable enough */

	/*
	 * Parse the BACKUP FROM line. If we are taking an online backup from the
	 * standby, we confirm that the standby has not been promoted during the
	 * backup.
	 */
	ptr = strstr(remaining, "BACKUP FROM:");
	if (!ptr || sscanf(ptr, "BACKUP FROM: %19s\n", backupfrom) != 1)
		ereport(ERROR,
				(errcode(ERRCODE_OBJECT_NOT_IN_PREREQUISITE_STATE),
				 errmsg("invalid data in file \"%s\"", BACKUP_LABEL_FILE)));
	if (strcmp(backupfrom, "standby") == 0 && !backup_started_in_recovery)
		ereport(ERROR,
				(errcode(ERRCODE_OBJECT_NOT_IN_PREREQUISITE_STATE),
				 errmsg("the standby was promoted during online backup"),
				 errhint("This means that the backup being taken is corrupt "
						 "and should not be used. "
						 "Try taking another online backup.")));

	/*
	 * During recovery, we don't write an end-of-backup record. We assume that
	 * pg_control was backed up last and its minimum recovery point can be
	 * available as the backup end location. Since we don't have an
	 * end-of-backup record, we use the pg_control value to check whether
	 * we've reached the end of backup when starting recovery from this
	 * backup. We have no way of checking if pg_control wasn't backed up last
	 * however.
	 *
	 * We don't force a switch to new WAL file and wait for all the required
	 * files to be archived. This is okay if we use the backup to start the
	 * standby. But, if it's for an archive recovery, to ensure all the
	 * required files are available, a user should wait for them to be
	 * archived, or include them into the backup.
	 *
	 * We return the current minimum recovery point as the backup end
	 * location. Note that it can be greater than the exact backup end
	 * location if the minimum recovery point is updated after the backup of
	 * pg_control. This is harmless for current uses.
	 *
	 * XXX currently a backup history file is for informational and debug
	 * purposes only. It's not essential for an online backup. Furthermore,
	 * even if it's created, it will not be archived during recovery because
	 * an archiver is not invoked. So it doesn't seem worthwhile to write a
	 * backup history file during recovery.
	 */
	if (backup_started_in_recovery)
	{
		/* use volatile pointer to prevent code rearrangement */
		volatile XLogCtlData *xlogctl = XLogCtl;
		XLogRecPtr	recptr;

		/*
		 * Check to see if all WAL replayed during online backup contain
		 * full-page writes.
		 */
		SpinLockAcquire(&xlogctl->info_lck);
		recptr = xlogctl->lastFpwDisableRecPtr;
		SpinLockRelease(&xlogctl->info_lck);

		if (startpoint <= recptr)
			ereport(ERROR,
					(errcode(ERRCODE_OBJECT_NOT_IN_PREREQUISITE_STATE),
			   errmsg("WAL generated with full_page_writes=off was replayed "
					  "during online backup"),
			 errhint("This means that the backup being taken on the standby "
					 "is corrupt and should not be used. "
				 "Enable full_page_writes and run CHECKPOINT on the master, "
					 "and then try an online backup again.")));


		LWLockAcquire(ControlFileLock, LW_SHARED);
		stoppoint = ControlFile->minRecoveryPoint;
		stoptli = ControlFile->minRecoveryPointTLI;
		LWLockRelease(ControlFileLock);

		if (stoptli_p)
			*stoptli_p = stoptli;
		return stoppoint;
	}

	/*
	 * Write the backup-end xlog record
	 */
	rdata.data = (char *) (&startpoint);
	rdata.len = sizeof(startpoint);
	rdata.buffer = InvalidBuffer;
	rdata.next = NULL;
	stoppoint = XLogInsert(RM_XLOG_ID, XLOG_BACKUP_END, &rdata);
	stoptli = ThisTimeLineID;

	/*
	 * Force a switch to a new xlog segment file, so that the backup is valid
	 * as soon as archiver moves out the current segment file.
	 */
	RequestXLogSwitch();

	XLByteToPrevSeg(stoppoint, _logSegNo);
	XLogFileName(stopxlogfilename, ThisTimeLineID, _logSegNo);

	/* Use the log timezone here, not the session timezone */
	stamp_time = (pg_time_t) time(NULL);
	pg_strftime(strfbuf, sizeof(strfbuf),
				"%Y-%m-%d %H:%M:%S %Z",
				pg_localtime(&stamp_time, log_timezone));

	/*
	 * Write the backup history file
	 */
	XLByteToSeg(startpoint, _logSegNo);
	BackupHistoryFilePath(histfilepath, ThisTimeLineID, _logSegNo,
						  (uint32) (startpoint % XLogSegSize));
	fp = AllocateFile(histfilepath, "w");
	if (!fp)
		ereport(ERROR,
				(errcode_for_file_access(),
				 errmsg("could not create file \"%s\": %m",
						histfilepath)));
	fprintf(fp, "START WAL LOCATION: %X/%X (file %s)\n",
		(uint32) (startpoint >> 32), (uint32) startpoint, startxlogfilename);
	fprintf(fp, "STOP WAL LOCATION: %X/%X (file %s)\n",
			(uint32) (stoppoint >> 32), (uint32) stoppoint, stopxlogfilename);
	/* transfer remaining lines from label to history file */
	fprintf(fp, "%s", remaining);
	fprintf(fp, "STOP TIME: %s\n", strfbuf);
	if (fflush(fp) || ferror(fp) || FreeFile(fp))
		ereport(ERROR,
				(errcode_for_file_access(),
				 errmsg("could not write file \"%s\": %m",
						histfilepath)));

	/*
	 * Clean out any no-longer-needed history files.  As a side effect, this
	 * will post a .ready file for the newly created history file, notifying
	 * the archiver that history file may be archived immediately.
	 */
	CleanupBackupHistory();

	/*
	 * If archiving is enabled, wait for all the required WAL files to be
	 * archived before returning. If archiving isn't enabled, the required WAL
	 * needs to be transported via streaming replication (hopefully with
	 * wal_keep_segments set high enough), or some more exotic mechanism like
	 * polling and copying files from pg_xlog with script. We have no
	 * knowledge of those mechanisms, so it's up to the user to ensure that he
	 * gets all the required WAL.
	 *
	 * We wait until both the last WAL file filled during backup and the
	 * history file have been archived, and assume that the alphabetic sorting
	 * property of the WAL files ensures any earlier WAL files are safely
	 * archived as well.
	 *
	 * We wait forever, since archive_command is supposed to work and we
	 * assume the admin wanted his backup to work completely. If you don't
	 * wish to wait, you can set statement_timeout.  Also, some notices are
	 * issued to clue in anyone who might be doing this interactively.
	 */
	if (waitforarchive && XLogArchivingActive())
	{
		XLByteToPrevSeg(stoppoint, _logSegNo);
		XLogFileName(lastxlogfilename, ThisTimeLineID, _logSegNo);

		XLByteToSeg(startpoint, _logSegNo);
		BackupHistoryFileName(histfilename, ThisTimeLineID, _logSegNo,
							  (uint32) (startpoint % XLogSegSize));

		seconds_before_warning = 60;
		waits = 0;

		while (XLogArchiveIsBusy(lastxlogfilename) ||
			   XLogArchiveIsBusy(histfilename))
		{
			CHECK_FOR_INTERRUPTS();

			if (!reported_waiting && waits > 5)
			{
				ereport(NOTICE,
						(errmsg("pg_stop_backup cleanup done, waiting for required WAL segments to be archived")));
				reported_waiting = true;
			}

			pg_usleep(1000000L);

			if (++waits >= seconds_before_warning)
			{
				seconds_before_warning *= 2;	/* This wraps in >10 years... */
				ereport(WARNING,
						(errmsg("pg_stop_backup still waiting for all required WAL segments to be archived (%d seconds elapsed)",
								waits),
						 errhint("Check that your archive_command is executing properly.  "
								 "pg_stop_backup can be canceled safely, "
								 "but the database backup will not be usable without all the WAL segments.")));
			}
		}

		ereport(NOTICE,
				(errmsg("pg_stop_backup complete, all required WAL segments have been archived")));
	}
	else if (waitforarchive)
		ereport(NOTICE,
				(errmsg("WAL archiving is not enabled; you must ensure that all required WAL segments are copied through other means to complete the backup")));

	/*
	 * We're done.  As a convenience, return the ending WAL location.
	 */
	if (stoptli_p)
		*stoptli_p = stoptli;
	return stoppoint;
}


/*
 * do_pg_abort_backup: abort a running backup
 *
 * This does just the most basic steps of do_pg_stop_backup(), by taking the
 * system out of backup mode, thus making it a lot more safe to call from
 * an error handler.
 *
 * NB: This is only for aborting a non-exclusive backup that doesn't write
 * backup_label. A backup started with pg_start_backup() needs to be finished
 * with pg_stop_backup().
 */
void
do_pg_abort_backup(void)
{
	WALInsertLockAcquireExclusive();
	Assert(XLogCtl->Insert.nonExclusiveBackups > 0);
	XLogCtl->Insert.nonExclusiveBackups--;

	if (!XLogCtl->Insert.exclusiveBackup &&
		XLogCtl->Insert.nonExclusiveBackups == 0)
	{
		XLogCtl->Insert.forcePageWrites = false;
	}
	WALInsertLockRelease();
}

/*
 * Get latest redo apply position.
 *
 * Exported to allow WALReceiver to read the pointer directly.
 */
XLogRecPtr
GetXLogReplayRecPtr(TimeLineID *replayTLI)
{
	/* use volatile pointer to prevent code rearrangement */
	volatile XLogCtlData *xlogctl = XLogCtl;
	XLogRecPtr	recptr;
	TimeLineID	tli;

	SpinLockAcquire(&xlogctl->info_lck);
	recptr = xlogctl->lastReplayedEndRecPtr;
	tli = xlogctl->lastReplayedTLI;
	SpinLockRelease(&xlogctl->info_lck);

	if (replayTLI)
		*replayTLI = tli;
	return recptr;
}

/*
 * Get latest WAL insert pointer
 */
XLogRecPtr
GetXLogInsertRecPtr(void)
{
	volatile XLogCtlInsert *Insert = &XLogCtl->Insert;
	uint64		current_bytepos;

	SpinLockAcquire(&Insert->insertpos_lck);
	current_bytepos = Insert->CurrBytePos;
	SpinLockRelease(&Insert->insertpos_lck);

	return XLogBytePosToRecPtr(current_bytepos);
}

/*
 * Get latest WAL write pointer
 */
XLogRecPtr
GetXLogWriteRecPtr(void)
{
	{
		/* use volatile pointer to prevent code rearrangement */
		volatile XLogCtlData *xlogctl = XLogCtl;

		SpinLockAcquire(&xlogctl->info_lck);
		LogwrtResult = xlogctl->LogwrtResult;
		SpinLockRelease(&xlogctl->info_lck);
	}

	return LogwrtResult.Write;
}

/*
 * Returns the redo pointer of the last checkpoint or restartpoint. This is
 * the oldest point in WAL that we still need, if we have to restart recovery.
 */
void
GetOldestRestartPoint(XLogRecPtr *oldrecptr, TimeLineID *oldtli)
{
	LWLockAcquire(ControlFileLock, LW_SHARED);
	*oldrecptr = ControlFile->checkPointCopy.redo;
	*oldtli = ControlFile->checkPointCopy.ThisTimeLineID;
	LWLockRelease(ControlFileLock);
}

/*
 * read_backup_label: check to see if a backup_label file is present
 *
 * If we see a backup_label during recovery, we assume that we are recovering
 * from a backup dump file, and we therefore roll forward from the checkpoint
 * identified by the label file, NOT what pg_control says.  This avoids the
 * problem that pg_control might have been archived one or more checkpoints
 * later than the start of the dump, and so if we rely on it as the start
 * point, we will fail to restore a consistent database state.
 *
 * Returns TRUE if a backup_label was found (and fills the checkpoint
 * location and its REDO location into *checkPointLoc and RedoStartLSN,
 * respectively); returns FALSE if not. If this backup_label came from a
 * streamed backup, *backupEndRequired is set to TRUE. If this backup_label
 * was created during recovery, *backupFromStandby is set to TRUE.
 */
static bool
read_backup_label(XLogRecPtr *checkPointLoc, bool *backupEndRequired,
				  bool *backupFromStandby)
{
	char		startxlogfilename[MAXFNAMELEN];
	TimeLineID	tli;
	FILE	   *lfp;
	char		ch;
	char		backuptype[20];
	char		backupfrom[20];
	uint32		hi,
				lo;

	*backupEndRequired = false;
	*backupFromStandby = false;

	/*
	 * See if label file is present
	 */
	lfp = AllocateFile(BACKUP_LABEL_FILE, "r");
	if (!lfp)
	{
		if (errno != ENOENT)
			ereport(FATAL,
					(errcode_for_file_access(),
					 errmsg("could not read file \"%s\": %m",
							BACKUP_LABEL_FILE)));
		return false;			/* it's not there, all is fine */
	}

	/*
	 * Read and parse the START WAL LOCATION and CHECKPOINT lines (this code
	 * is pretty crude, but we are not expecting any variability in the file
	 * format).
	 */
	if (fscanf(lfp, "START WAL LOCATION: %X/%X (file %08X%16s)%c",
			   &hi, &lo, &tli, startxlogfilename, &ch) != 5 || ch != '\n')
		ereport(FATAL,
				(errcode(ERRCODE_OBJECT_NOT_IN_PREREQUISITE_STATE),
				 errmsg("invalid data in file \"%s\"", BACKUP_LABEL_FILE)));
	RedoStartLSN = ((uint64) hi) << 32 | lo;
	if (fscanf(lfp, "CHECKPOINT LOCATION: %X/%X%c",
			   &hi, &lo, &ch) != 3 || ch != '\n')
		ereport(FATAL,
				(errcode(ERRCODE_OBJECT_NOT_IN_PREREQUISITE_STATE),
				 errmsg("invalid data in file \"%s\"", BACKUP_LABEL_FILE)));
	*checkPointLoc = ((uint64) hi) << 32 | lo;

	/*
	 * BACKUP METHOD and BACKUP FROM lines are new in 9.2. We can't restore
	 * from an older backup anyway, but since the information on it is not
	 * strictly required, don't error out if it's missing for some reason.
	 */
	if (fscanf(lfp, "BACKUP METHOD: %19s\n", backuptype) == 1)
	{
		if (strcmp(backuptype, "streamed") == 0)
			*backupEndRequired = true;
	}

	if (fscanf(lfp, "BACKUP FROM: %19s\n", backupfrom) == 1)
	{
		if (strcmp(backupfrom, "standby") == 0)
			*backupFromStandby = true;
	}

	if (ferror(lfp) || FreeFile(lfp))
		ereport(FATAL,
				(errcode_for_file_access(),
				 errmsg("could not read file \"%s\": %m",
						BACKUP_LABEL_FILE)));

	return true;
}

/*
 * Error context callback for errors occurring during rm_redo().
 */
static void
rm_redo_error_callback(void *arg)
{
	XLogRecord *record = (XLogRecord *) arg;
	StringInfoData buf;

	initStringInfo(&buf);
	RmgrTable[record->xl_rmid].rm_desc(&buf,
									   record->xl_info,
									   XLogRecGetData(record));

	/* don't bother emitting empty description */
	if (buf.len > 0)
		errcontext("xlog redo %s", buf.data);

	pfree(buf.data);
}

/*
 * BackupInProgress: check if online backup mode is active
 *
 * This is done by checking for existence of the "backup_label" file.
 */
bool
BackupInProgress(void)
{
	struct stat stat_buf;

	return (stat(BACKUP_LABEL_FILE, &stat_buf) == 0);
}

/*
 * CancelBackup: rename the "backup_label" file to cancel backup mode
 *
 * If the "backup_label" file exists, it will be renamed to "backup_label.old".
 * Note that this will render an online backup in progress useless.
 * To correctly finish an online backup, pg_stop_backup must be called.
 */
void
CancelBackup(void)
{
	struct stat stat_buf;

	/* if the file is not there, return */
	if (stat(BACKUP_LABEL_FILE, &stat_buf) < 0)
		return;

	/* remove leftover file from previously canceled backup if it exists */
	unlink(BACKUP_LABEL_OLD);

	if (rename(BACKUP_LABEL_FILE, BACKUP_LABEL_OLD) == 0)
	{
		ereport(LOG,
				(errmsg("online backup mode canceled"),
				 errdetail("\"%s\" was renamed to \"%s\".",
						   BACKUP_LABEL_FILE, BACKUP_LABEL_OLD)));
	}
	else
	{
		ereport(WARNING,
				(errcode_for_file_access(),
				 errmsg("online backup mode was not canceled"),
				 errdetail("Could not rename \"%s\" to \"%s\": %m.",
						   BACKUP_LABEL_FILE, BACKUP_LABEL_OLD)));
	}
}

/*
 * Read the XLOG page containing RecPtr into readBuf (if not read already).
 * Returns number of bytes read, if the page is read successfully, or -1
 * in case of errors.  When errors occur, they are ereport'ed, but only
 * if they have not been previously reported.
 *
 * This is responsible for restoring files from archive as needed, as well
 * as for waiting for the requested WAL record to arrive in standby mode.
 *
 * 'emode' specifies the log level used for reporting "file not found" or
 * "end of WAL" situations in archive recovery, or in standby mode when a
 * trigger file is found. If set to WARNING or below, XLogPageRead() returns
 * false in those situations, on higher log levels the ereport() won't
 * return.
 *
 * In standby mode, if after a successful return of XLogPageRead() the
 * caller finds the record it's interested in to be broken, it should
 * ereport the error with the level determined by
 * emode_for_corrupt_record(), and then set lastSourceFailed
 * and call XLogPageRead() again with the same arguments. This lets
 * XLogPageRead() to try fetching the record from another source, or to
 * sleep and retry.
 */
static int
XLogPageRead(XLogReaderState *xlogreader, XLogRecPtr targetPagePtr, int reqLen,
			 XLogRecPtr targetRecPtr, char *readBuf, TimeLineID *readTLI)
{
	XLogPageReadPrivate *private =
	(XLogPageReadPrivate *) xlogreader->private_data;
	int			emode = private->emode;
	uint32		targetPageOff;
	XLogSegNo targetSegNo PG_USED_FOR_ASSERTS_ONLY;

	XLByteToSeg(targetPagePtr, targetSegNo);
	targetPageOff = targetPagePtr % XLogSegSize;

	/*
	 * See if we need to switch to a new segment because the requested record
	 * is not in the currently open one.
	 */
	if (readFile >= 0 && !XLByteInSeg(targetPagePtr, readSegNo))
	{
		/*
		 * Request a restartpoint if we've replayed too much xlog since the
		 * last one.
		 */
		if (StandbyModeRequested && bgwriterLaunched)
		{
			if (XLogCheckpointNeeded(readSegNo))
			{
				(void) GetRedoRecPtr();
				if (XLogCheckpointNeeded(readSegNo))
					RequestCheckpoint(CHECKPOINT_CAUSE_XLOG);
			}
		}

		close(readFile);
		readFile = -1;
		readSource = 0;
	}

	XLByteToSeg(targetPagePtr, readSegNo);

retry:
	/* See if we need to retrieve more data */
	if (readFile < 0 ||
		(readSource == XLOG_FROM_STREAM &&
		 receivedUpto < targetPagePtr + reqLen))
	{
		if (!WaitForWALToBecomeAvailable(targetPagePtr + reqLen,
										 private->randAccess,
										 private->fetching_ckpt,
										 targetRecPtr))
		{
			if (readFile >= 0)
				close(readFile);
			readFile = -1;
			readLen = 0;
			readSource = 0;

			return -1;
		}
	}

	/*
	 * At this point, we have the right segment open and if we're streaming we
	 * know the requested record is in it.
	 */
	Assert(readFile != -1);

	/*
	 * If the current segment is being streamed from master, calculate how
	 * much of the current page we have received already. We know the
	 * requested record has been received, but this is for the benefit of
	 * future calls, to allow quick exit at the top of this function.
	 */
	if (readSource == XLOG_FROM_STREAM)
	{
		if (((targetPagePtr) / XLOG_BLCKSZ) != (receivedUpto / XLOG_BLCKSZ))
			readLen = XLOG_BLCKSZ;
		else
			readLen = receivedUpto % XLogSegSize - targetPageOff;
	}
	else
		readLen = XLOG_BLCKSZ;

	/* Read the requested page */
	readOff = targetPageOff;
	if (lseek(readFile, (off_t) readOff, SEEK_SET) < 0)
	{
		char		fname[MAXFNAMELEN];

		XLogFileName(fname, curFileTLI, readSegNo);
		ereport(emode_for_corrupt_record(emode, targetPagePtr + reqLen),
				(errcode_for_file_access(),
				 errmsg("could not seek in log segment %s to offset %u: %m",
						fname, readOff)));
		goto next_record_is_invalid;
	}

	if (read(readFile, readBuf, XLOG_BLCKSZ) != XLOG_BLCKSZ)
	{
		char		fname[MAXFNAMELEN];

		XLogFileName(fname, curFileTLI, readSegNo);
		ereport(emode_for_corrupt_record(emode, targetPagePtr + reqLen),
				(errcode_for_file_access(),
				 errmsg("could not read from log segment %s, offset %u: %m",
						fname, readOff)));
		goto next_record_is_invalid;
	}

	Assert(targetSegNo == readSegNo);
	Assert(targetPageOff == readOff);
	Assert(reqLen <= readLen);

	*readTLI = curFileTLI;
	return readLen;

next_record_is_invalid:
	lastSourceFailed = true;

	if (readFile >= 0)
		close(readFile);
	readFile = -1;
	readLen = 0;
	readSource = 0;

	/* In standby-mode, keep trying */
	if (StandbyMode)
		goto retry;
	else
		return -1;
}

/*
 * Open the WAL segment containing WAL position 'RecPtr'.
 *
 * The segment can be fetched via restore_command, or via walreceiver having
 * streamed the record, or it can already be present in pg_xlog. Checking
 * pg_xlog is mainly for crash recovery, but it will be polled in standby mode
 * too, in case someone copies a new segment directly to pg_xlog. That is not
 * documented or recommended, though.
 *
 * If 'fetching_ckpt' is true, we're fetching a checkpoint record, and should
 * prepare to read WAL starting from RedoStartLSN after this.
 *
 * 'RecPtr' might not point to the beginning of the record we're interested
 * in, it might also point to the page or segment header. In that case,
 * 'tliRecPtr' is the position of the WAL record we're interested in. It is
 * used to decide which timeline to stream the requested WAL from.
 *
 * If the record is not immediately available, the function returns false
 * if we're not in standby mode. In standby mode, waits for it to become
 * available.
 *
 * When the requested record becomes available, the function opens the file
 * containing it (if not open already), and returns true. When end of standby
 * mode is triggered by the user, and there is no more WAL available, returns
 * false.
 */
static bool
WaitForWALToBecomeAvailable(XLogRecPtr RecPtr, bool randAccess,
							bool fetching_ckpt, XLogRecPtr tliRecPtr)
{
	static pg_time_t last_fail_time = 0;
	pg_time_t	now;

	/*-------
	 * Standby mode is implemented by a state machine:
	 *
	 * 1. Read from either archive or pg_xlog (XLOG_FROM_ARCHIVE), or just
	 *	  pg_xlog (XLOG_FROM_XLOG)
	 * 2. Check trigger file
	 * 3. Read from primary server via walreceiver (XLOG_FROM_STREAM)
	 * 4. Rescan timelines
	 * 5. Sleep 5 seconds, and loop back to 1.
	 *
	 * Failure to read from the current source advances the state machine to
	 * the next state.
	 *
	 * 'currentSource' indicates the current state. There are no currentSource
	 * values for "check trigger", "rescan timelines", and "sleep" states,
	 * those actions are taken when reading from the previous source fails, as
	 * part of advancing to the next state.
	 *-------
	 */
	if (!InArchiveRecovery)
		currentSource = XLOG_FROM_PG_XLOG;
	else if (currentSource == 0)
		currentSource = XLOG_FROM_ARCHIVE;

	for (;;)
	{
		int			oldSource = currentSource;

		/*
		 * First check if we failed to read from the current source, and
		 * advance the state machine if so. The failure to read might've
		 * happened outside this function, e.g when a CRC check fails on a
		 * record, or within this loop.
		 */
		if (lastSourceFailed)
		{
			switch (currentSource)
			{
				case XLOG_FROM_ARCHIVE:
				case XLOG_FROM_PG_XLOG:

					/*
					 * Check to see if the trigger file exists. Note that we
					 * do this only after failure, so when you create the
					 * trigger file, we still finish replaying as much as we
					 * can from archive and pg_xlog before failover.
					 */
					if (StandbyMode && CheckForStandbyTrigger())
					{
						ShutdownWalRcv();
						return false;
					}

					/*
					 * Not in standby mode, and we've now tried the archive
					 * and pg_xlog.
					 */
					if (!StandbyMode)
						return false;

					/*
					 * If primary_conninfo is set, launch walreceiver to try
					 * to stream the missing WAL.
					 *
					 * If fetching_ckpt is TRUE, RecPtr points to the initial
					 * checkpoint location. In that case, we use RedoStartLSN
					 * as the streaming start position instead of RecPtr, so
					 * that when we later jump backwards to start redo at
					 * RedoStartLSN, we will have the logs streamed already.
					 */
					if (PrimaryConnInfo)
					{
						XLogRecPtr	ptr;
						TimeLineID	tli;

						if (fetching_ckpt)
						{
							ptr = RedoStartLSN;
							tli = ControlFile->checkPointCopy.ThisTimeLineID;
						}
						else
						{
							ptr = tliRecPtr;
							tli = tliOfPointInHistory(tliRecPtr, expectedTLEs);

							if (curFileTLI > 0 && tli < curFileTLI)
								elog(ERROR, "according to history file, WAL location %X/%X belongs to timeline %u, but previous recovered WAL file came from timeline %u",
									 (uint32) (ptr >> 32), (uint32) ptr,
									 tli, curFileTLI);
						}
						curFileTLI = tli;
						RequestXLogStreaming(tli, ptr, PrimaryConnInfo,
											 PrimarySlotName);
						receivedUpto = 0;
					}

					/*
					 * Move to XLOG_FROM_STREAM state in either case. We'll
					 * get immediate failure if we didn't launch walreceiver,
					 * and move on to the next state.
					 */
					currentSource = XLOG_FROM_STREAM;
					break;

				case XLOG_FROM_STREAM:

					/*
					 * Failure while streaming. Most likely, we got here
					 * because streaming replication was terminated, or
					 * promotion was triggered. But we also get here if we
					 * find an invalid record in the WAL streamed from master,
					 * in which case something is seriously wrong. There's
					 * little chance that the problem will just go away, but
					 * PANIC is not good for availability either, especially
					 * in hot standby mode. So, we treat that the same as
					 * disconnection, and retry from archive/pg_xlog again.
					 * The WAL in the archive should be identical to what was
					 * streamed, so it's unlikely that it helps, but one can
					 * hope...
					 */

					/*
					 * Before we leave XLOG_FROM_STREAM state, make sure that
					 * walreceiver is not active, so that it won't overwrite
					 * WAL that we restore from archive.
					 */
					if (WalRcvStreaming())
						ShutdownWalRcv();

					/*
					 * Before we sleep, re-scan for possible new timelines if
					 * we were requested to recover to the latest timeline.
					 */
					if (recoveryTargetIsLatest)
					{
						if (rescanLatestTimeLine())
						{
							currentSource = XLOG_FROM_ARCHIVE;
							break;
						}
					}

					/*
					 * XLOG_FROM_STREAM is the last state in our state
					 * machine, so we've exhausted all the options for
					 * obtaining the requested WAL. We're going to loop back
					 * and retry from the archive, but if it hasn't been long
					 * since last attempt, sleep 5 seconds to avoid
					 * busy-waiting.
					 */
					now = (pg_time_t) time(NULL);
					if ((now - last_fail_time) < 5)
					{
						pg_usleep(1000000L * (5 - (now - last_fail_time)));
						now = (pg_time_t) time(NULL);
					}
					last_fail_time = now;
					currentSource = XLOG_FROM_ARCHIVE;
					break;

				default:
					elog(ERROR, "unexpected WAL source %d", currentSource);
			}
		}
		else if (currentSource == XLOG_FROM_PG_XLOG)
		{
			/*
			 * We just successfully read a file in pg_xlog. We prefer files in
			 * the archive over ones in pg_xlog, so try the next file again
			 * from the archive first.
			 */
			if (InArchiveRecovery)
				currentSource = XLOG_FROM_ARCHIVE;
		}

		if (currentSource != oldSource)
			elog(DEBUG2, "switched WAL source from %s to %s after %s",
				 xlogSourceNames[oldSource], xlogSourceNames[currentSource],
				 lastSourceFailed ? "failure" : "success");

		/*
		 * We've now handled possible failure. Try to read from the chosen
		 * source.
		 */
		lastSourceFailed = false;

		switch (currentSource)
		{
			case XLOG_FROM_ARCHIVE:
			case XLOG_FROM_PG_XLOG:
				/* Close any old file we might have open. */
				if (readFile >= 0)
				{
					close(readFile);
					readFile = -1;
				}
				/* Reset curFileTLI if random fetch. */
				if (randAccess)
					curFileTLI = 0;

				/*
				 * Try to restore the file from archive, or read an existing
				 * file from pg_xlog.
				 */
				readFile = XLogFileReadAnyTLI(readSegNo, DEBUG2,
						 currentSource == XLOG_FROM_ARCHIVE ? XLOG_FROM_ANY :
											  currentSource);
				if (readFile >= 0)
					return true;	/* success! */

				/*
				 * Nope, not found in archive or pg_xlog.
				 */
				lastSourceFailed = true;
				break;

			case XLOG_FROM_STREAM:
				{
					bool		havedata;

					/*
					 * Check if WAL receiver is still active.
					 */
					if (!WalRcvStreaming())
					{
						lastSourceFailed = true;
						break;
					}

					/*
					 * Walreceiver is active, so see if new data has arrived.
					 *
					 * We only advance XLogReceiptTime when we obtain fresh
					 * WAL from walreceiver and observe that we had already
					 * processed everything before the most recent "chunk"
					 * that it flushed to disk.  In steady state where we are
					 * keeping up with the incoming data, XLogReceiptTime will
					 * be updated on each cycle. When we are behind,
					 * XLogReceiptTime will not advance, so the grace time
					 * allotted to conflicting queries will decrease.
					 */
					if (RecPtr < receivedUpto)
						havedata = true;
					else
					{
						XLogRecPtr	latestChunkStart;

						receivedUpto = GetWalRcvWriteRecPtr(&latestChunkStart, &receiveTLI);
						if (RecPtr < receivedUpto && receiveTLI == curFileTLI)
						{
							havedata = true;
							if (latestChunkStart <= RecPtr)
							{
								XLogReceiptTime = GetCurrentTimestamp();
								SetCurrentChunkStartTime(XLogReceiptTime);
							}
						}
						else
							havedata = false;
					}
					if (havedata)
					{
						/*
						 * Great, streamed far enough.  Open the file if it's
						 * not open already.  Also read the timeline history
						 * file if we haven't initialized timeline history
						 * yet; it should be streamed over and present in
						 * pg_xlog by now.  Use XLOG_FROM_STREAM so that
						 * source info is set correctly and XLogReceiptTime
						 * isn't changed.
						 */
						if (readFile < 0)
						{
							if (!expectedTLEs)
								expectedTLEs = readTimeLineHistory(receiveTLI);
							readFile = XLogFileRead(readSegNo, PANIC,
													receiveTLI,
													XLOG_FROM_STREAM, false);
							Assert(readFile >= 0);
						}
						else
						{
							/* just make sure source info is correct... */
							readSource = XLOG_FROM_STREAM;
							XLogReceiptSource = XLOG_FROM_STREAM;
							return true;
						}
						break;
					}

					/*
					 * Data not here yet. Check for trigger, then wait for
					 * walreceiver to wake us up when new WAL arrives.
					 */
					if (CheckForStandbyTrigger())
					{
						/*
						 * Note that we don't "return false" immediately here.
						 * After being triggered, we still want to replay all
						 * the WAL that was already streamed. It's in pg_xlog
						 * now, so we just treat this as a failure, and the
						 * state machine will move on to replay the streamed
						 * WAL from pg_xlog, and then recheck the trigger and
						 * exit replay.
						 */
						lastSourceFailed = true;
						break;
					}

					/*
					 * Wait for more WAL to arrive. Time out after 5 seconds,
					 * like when polling the archive, to react to a trigger
					 * file promptly.
					 */
					WaitLatch(&XLogCtl->recoveryWakeupLatch,
							  WL_LATCH_SET | WL_TIMEOUT,
							  5000L);
					ResetLatch(&XLogCtl->recoveryWakeupLatch);
					break;
				}

			default:
				elog(ERROR, "unexpected WAL source %d", currentSource);
		}

		/*
		 * This possibly-long loop needs to handle interrupts of startup
		 * process.
		 */
		HandleStartupProcInterrupts();
	}

	return false;				/* not reached */
}

/*
 * Determine what log level should be used to report a corrupt WAL record
 * in the current WAL page, previously read by XLogPageRead().
 *
 * 'emode' is the error mode that would be used to report a file-not-found
 * or legitimate end-of-WAL situation.   Generally, we use it as-is, but if
 * we're retrying the exact same record that we've tried previously, only
 * complain the first time to keep the noise down.  However, we only do when
 * reading from pg_xlog, because we don't expect any invalid records in archive
 * or in records streamed from master. Files in the archive should be complete,
 * and we should never hit the end of WAL because we stop and wait for more WAL
 * to arrive before replaying it.
 *
 * NOTE: This function remembers the RecPtr value it was last called with,
 * to suppress repeated messages about the same record. Only call this when
 * you are about to ereport(), or you might cause a later message to be
 * erroneously suppressed.
 */
static int
emode_for_corrupt_record(int emode, XLogRecPtr RecPtr)
{
	static XLogRecPtr lastComplaint = 0;

	if (readSource == XLOG_FROM_PG_XLOG && emode == LOG)
	{
		if (RecPtr == lastComplaint)
			emode = DEBUG1;
		else
			lastComplaint = RecPtr;
	}
	return emode;
}

/*
 * Check to see whether the user-specified trigger file exists and whether a
 * promote request has arrived.  If either condition holds, return true.
 */
static bool
CheckForStandbyTrigger(void)
{
	struct stat stat_buf;
	static bool triggered = false;

	if (triggered)
		return true;

	if (IsPromoteTriggered())
	{
		/*
		 * In 9.1 and 9.2 the postmaster unlinked the promote file inside the
		 * signal handler. It now leaves the file in place and lets the
		 * Startup process do the unlink. This allows Startup to know whether
		 * it should create a full checkpoint before starting up (fallback
		 * mode). Fast promotion takes precedence.
		 */
		if (stat(PROMOTE_SIGNAL_FILE, &stat_buf) == 0)
		{
			unlink(PROMOTE_SIGNAL_FILE);
			unlink(FALLBACK_PROMOTE_SIGNAL_FILE);
			fast_promote = true;
		}
		else if (stat(FALLBACK_PROMOTE_SIGNAL_FILE, &stat_buf) == 0)
		{
			unlink(FALLBACK_PROMOTE_SIGNAL_FILE);
			fast_promote = false;
		}

		ereport(LOG, (errmsg("received promote request")));

		ResetPromoteTriggered();
		triggered = true;
		return true;
	}

	if (TriggerFile == NULL)
		return false;

	if (stat(TriggerFile, &stat_buf) == 0)
	{
		ereport(LOG,
				(errmsg("trigger file found: %s", TriggerFile)));
		unlink(TriggerFile);
		triggered = true;
		fast_promote = true;
		return true;
	}
	else if (errno != ENOENT)
		ereport(ERROR,
				(errcode_for_file_access(),
				 errmsg("could not stat trigger file \"%s\": %m",
						TriggerFile)));

	return false;
}

/*
 * Check to see if a promote request has arrived. Should be
 * called by postmaster after receiving SIGUSR1.
 */
bool
CheckPromoteSignal(void)
{
	struct stat stat_buf;

	if (stat(PROMOTE_SIGNAL_FILE, &stat_buf) == 0 ||
		stat(FALLBACK_PROMOTE_SIGNAL_FILE, &stat_buf) == 0)
		return true;

	return false;
}

/*
 * Wake up startup process to replay newly arrived WAL, or to notice that
 * failover has been requested.
 */
void
WakeupRecovery(void)
{
	SetLatch(&XLogCtl->recoveryWakeupLatch);
}

/*
 * Update the WalWriterSleeping flag.
 */
void
SetWalWriterSleeping(bool sleeping)
{
	/* use volatile pointer to prevent code rearrangement */
	volatile XLogCtlData *xlogctl = XLogCtl;

	SpinLockAcquire(&xlogctl->info_lck);
	xlogctl->WalWriterSleeping = sleeping;
	SpinLockRelease(&xlogctl->info_lck);
}<|MERGE_RESOLUTION|>--- conflicted
+++ resolved
@@ -4287,68 +4287,11 @@
 	}
 
 	/*
-<<<<<<< HEAD
-	 * Append one line with the details of this timeline split.
-	 *
-	 * If we did have a parent file, insert an extra newline just in case the
-	 * parent file failed to end with one.
-	 */
-	XLogFileName(xlogfname, endTLI, endLogId, endLogSeg);
-
-	/*
-	 * Write comment to history file to explain why and where timeline
-	 * changed. Comment varies according to the recovery target used.
-	 */
-	if (recoveryTarget == RECOVERY_TARGET_XID)
-		snprintf(buffer, sizeof(buffer),
-				 "%s%u\t%s\t%s transaction %u\n",
-				 (srcfd < 0) ? "" : "\n",
-				 parentTLI,
-				 xlogfname,
-				 recoveryStopAfter ? "after" : "before",
-				 recoveryStopXid);
-	else if (recoveryTarget == RECOVERY_TARGET_TIME)
-		snprintf(buffer, sizeof(buffer),
-				 "%s%u\t%s\t%s %s\n",
-				 (srcfd < 0) ? "" : "\n",
-				 parentTLI,
-				 xlogfname,
-				 recoveryStopAfter ? "after" : "before",
-				 timestamptz_to_str(recoveryStopTime));
-#ifdef PGXC
-	else if (recoveryTarget == RECOVERY_TARGET_BARRIER)
-		snprintf(buffer, sizeof(buffer),
-				 "%s%u\t%s\t%s %s\n",
-				 (srcfd < 0) ? "" : "\n",
-				 parentTLI,
-				 xlogfname,
-				 recoveryStopAfter ? "after" : "before",
-				 recoveryTargetBarrierId);
-#endif
-	else if (recoveryTarget == RECOVERY_TARGET_NAME)
-		snprintf(buffer, sizeof(buffer),
-				 "%s%u\t%s\tat restore point \"%s\"\n",
-				 (srcfd < 0) ? "" : "\n",
-				 parentTLI,
-				 xlogfname,
-				 recoveryStopName);
-	else
-		snprintf(buffer, sizeof(buffer),
-				 "%s%u\t%s\tno recovery target specified\n",
-				 (srcfd < 0) ? "" : "\n",
-				 parentTLI,
-				 xlogfname);
-
-	nbytes = strlen(buffer);
-	errno = 0;
-	if ((int) write(fd, buffer, nbytes) != nbytes)
-=======
 	 * The current timeline was found in the history file, but check that the
 	 * next timeline was forked off from it *after* the current recovery
 	 * location.
 	 */
 	if (currentTle->end < EndRecPtr)
->>>>>>> ab76208e
 	{
 		ereport(LOG,
 				(errmsg("new timeline %u forked off current database system timeline %u before current recovery point %X/%X",
@@ -5477,33 +5420,6 @@
 static bool
 getRecordTimestamp(XLogRecord *record, TimestampTz *recordXtime)
 {
-<<<<<<< HEAD
-	bool		stopsHere;
-#ifdef PGXC
-	bool		stopsAtThisBarrier = false;
-	char		*recordBarrierId = NULL;
-#endif
-	uint8		record_info;
-	TimestampTz recordXtime;
-	char		recordRPName[MAXFNAMELEN];
-
-#ifdef PGXC
-	/* We only consider stoppping at COMMIT, ABORT or BARRIER records */
-	if (record->xl_rmid != RM_XACT_ID &&
-		record->xl_rmid != RM_BARRIER_ID &&
-		record->xl_rmid != RM_XLOG_ID)
-#else
-	/* We only consider stopping at COMMIT, ABORT or RESTORE POINT records */
-	if (record->xl_rmid != RM_XACT_ID && record->xl_rmid != RM_XLOG_ID)
-#endif
-		return false;
-
-	record_info = record->xl_info & ~XLR_INFO_MASK;
-#ifdef PGXC
-	if (record->xl_rmid == RM_XACT_ID)
-	{
-#endif
-=======
 	uint8		record_info = record->xl_info & ~XLR_INFO_MASK;
 
 	if (record->xl_rmid == RM_XLOG_ID && record_info == XLOG_RESTORE_POINT)
@@ -5511,7 +5427,6 @@
 		*recordXtime = ((xl_restore_point *) XLogRecGetData(record))->rp_time;
 		return true;
 	}
->>>>>>> ab76208e
 	if (record->xl_rmid == RM_XACT_ID && record_info == XLOG_XACT_COMMIT_COMPACT)
 	{
 		*recordXtime = ((xl_xact_commit_compact *) XLogRecGetData(record))->xact_time;
@@ -5527,21 +5442,6 @@
 		*recordXtime = ((xl_xact_abort *) XLogRecGetData(record))->xact_time;
 		return true;
 	}
-<<<<<<< HEAD
-#ifdef PGXC
-	} /* end if (record->xl_rmid == RM_XACT_ID) */
-	else if (record->xl_rmid == RM_BARRIER_ID)
-	{
-		if (record_info == XLOG_BARRIER_CREATE)
-		{
-			recordBarrierId = (char *) XLogRecGetData(record);
-			ereport(DEBUG2,
-					(errmsg("processing barrier xlog record for %s", recordBarrierId)));
-		}
-	}
-#endif
-	else if (record->xl_rmid == RM_XLOG_ID && record_info == XLOG_RESTORE_POINT)
-=======
 	return false;
 }
 
@@ -5563,7 +5463,6 @@
 
 	/* Check if we should stop as soon as reaching consistency */
 	if (recoveryTarget == RECOVERY_TARGET_IMMEDIATE && reachedConsistency)
->>>>>>> ab76208e
 	{
 		ereport(LOG,
 				(errmsg("recovery stopping after reaching consistency")));
@@ -5574,17 +5473,38 @@
 		recoveryStopName[0] = '\0';
 		return true;
 	}
-
+#ifdef PGXC
+	/* Otherwise we only consider stopping before COMMIT, ABORT or BARRIER records. */
+	if ((record->xl_rmid != RM_XACT_ID) && (record->xl_rmid != RM_BARRIER_ID))
+#else		
 	/* Otherwise we only consider stopping before COMMIT or ABORT records. */
 	if (record->xl_rmid != RM_XACT_ID)
+#endif	
 		return false;
 	record_info = record->xl_info & ~XLR_INFO_MASK;
+
+#ifdef PGXC
+	if (record->xl_rmid == RM_XACT_ID)
+	{
+#endif
 	if (record_info == XLOG_XACT_COMMIT_COMPACT || record_info == XLOG_XACT_COMMIT)
 		isCommit = true;
 	else if (record_info == XLOG_XACT_ABORT)
 		isCommit = false;
 	else
 		return false;
+#ifdef PGXC
+	} /* end if (record->xl_rmid == RM_XACT_ID) */
+	else if (record->xl_rmid == RM_BARRIER_ID)
+	{
+		if (record_info == XLOG_BARRIER_CREATE)
+		{
+			recordBarrierId = (char *) XLogRecGetData(record);
+			ereport(DEBUG2,
+					(errmsg("processing barrier xlog record for %s", recordBarrierId)));
+		}
+	}
+#endif
 
 	if (recoveryTarget == RECOVERY_TARGET_XID && !recoveryTargetInclusive)
 	{
@@ -5599,9 +5519,9 @@
 		 */
 		stopsHere = (record->xl_xid == recoveryTargetXid);
 	}
-<<<<<<< HEAD
+
 #ifdef PGXC
-	else if (recoveryTarget == RECOVERY_TARGET_BARRIER)
+	if (recoveryTarget == RECOVERY_TARGET_BARRIER)
 	{
 		stopsHere = false;
 		if ((record->xl_rmid == RM_BARRIER_ID) &&
@@ -5615,15 +5535,6 @@
 		}
 	}
 #endif
-	else if (recoveryTarget == RECOVERY_TARGET_NAME)
-	{
-		/*
-		 * There can be many restore points that share the same name, so we
-		 * stop at the first one
-		 */
-		stopsHere = (strcmp(recordRPName, recoveryTargetName) == 0);
-=======
->>>>>>> ab76208e
 
 	if (recoveryTarget == RECOVERY_TARGET_TIME &&
 		getRecordTimestamp(record, &recordXtime))
@@ -5653,6 +5564,17 @@
 							recoveryStopXid,
 							timestamptz_to_str(recoveryStopTime))));
 		}
+#ifdef PGXC
+		else if (stopsAtThisBarrier)
+		{
+			recoveryStopTime = recordXtime;
+			ereport(LOG,
+					(errmsg("recovery stopping at barrier %s, time %s",
+							recoveryTargetBarrierId,
+							timestamptz_to_str(recoveryStopTime))));
+			return true;
+		}
+#endif
 		else
 		{
 			ereport(LOG,
@@ -5748,22 +5670,6 @@
 			return true;
 		}
 	}
-<<<<<<< HEAD
-#ifdef PGXC
-	else if (stopsAtThisBarrier)
-	{
-		recoveryStopTime = recordXtime;
-		ereport(LOG,
-				(errmsg("recovery stopping at barrier %s, time %s",
-						recoveryTargetBarrierId,
-						timestamptz_to_str(recoveryStopTime))));
-		return true;
-	}
-#endif
-	else if (record->xl_rmid == RM_XACT_ID)
-		SetLatestXTime(recordXtime);
-=======
->>>>>>> ab76208e
 
 	/* Check if we should stop as soon as reaching consistency */
 	if (recoveryTarget == RECOVERY_TARGET_IMMEDIATE && reachedConsistency)
@@ -7112,6 +7018,13 @@
 					 recoveryStopName);
 		else if (recoveryTarget == RECOVERY_TARGET_IMMEDIATE)
 			snprintf(reason, sizeof(reason), "reached consistency");
+#ifdef PGXC
+		else if (recoveryTarget == RECOVERY_TARGET_BARRIER)
+			snprintf(reason, sizeof(reason),
+				 "%s %s\n",
+				 recoveryStopAfter ? "after" : "before",
+				 recoveryTargetBarrierId);
+#endif
 		else
 			snprintf(reason, sizeof(reason), "no recovery target specified");
 

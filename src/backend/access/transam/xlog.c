/*-------------------------------------------------------------------------
 *
 * xlog.c
 *		PostgreSQL transaction log manager
 *
 *
 * Portions Copyright (c) 1996-2015, PostgreSQL Global Development Group
 * Portions Copyright (c) 1994, Regents of the University of California
 *
 * src/backend/access/transam/xlog.c
 *
 *-------------------------------------------------------------------------
 */

#include "postgres.h"

#include <ctype.h>
#include <time.h>
#include <fcntl.h>
#include <sys/stat.h>
#include <sys/time.h>
#include <unistd.h>

#include "access/clog.h"
#include "access/commit_ts.h"
#include "access/multixact.h"
#include "access/rewriteheap.h"
#include "access/subtrans.h"
#include "access/timeline.h"
#include "access/transam.h"
#include "access/tuptoaster.h"
#include "access/twophase.h"
#include "access/xact.h"
#include "access/xlog_internal.h"
#include "access/xloginsert.h"
#include "access/xlogreader.h"
#include "access/xlogutils.h"
#include "catalog/catversion.h"
#include "catalog/pg_control.h"
#include "catalog/pg_database.h"
#include "miscadmin.h"
#ifdef PGXC
#include "pgxc/barrier.h"
#endif
#include "pgstat.h"
#include "postmaster/bgwriter.h"
#include "postmaster/startup.h"
#include "replication/logical.h"
#include "replication/slot.h"
#include "replication/snapbuild.h"
#include "replication/walreceiver.h"
#include "replication/walsender.h"
#include "storage/barrier.h"
#include "storage/bufmgr.h"
#include "storage/fd.h"
#include "storage/ipc.h"
#include "storage/large_object.h"
#include "storage/latch.h"
#include "storage/pmsignal.h"
#include "storage/predicate.h"
#include "storage/proc.h"
#include "storage/procarray.h"
#include "storage/reinit.h"
#include "storage/smgr.h"
#include "storage/spin.h"
#include "utils/builtins.h"
#include "utils/guc.h"
#include "utils/memutils.h"
#include "utils/ps_status.h"
#include "utils/relmapper.h"
#include "utils/snapmgr.h"
#include "utils/timestamp.h"
#include "pg_trace.h"

extern uint32 bootstrap_data_checksum_version;

/* File path names (all relative to $PGDATA) */
#define RECOVERY_COMMAND_FILE	"recovery.conf"
#define RECOVERY_COMMAND_DONE	"recovery.done"
#define PROMOTE_SIGNAL_FILE		"promote"
#define FALLBACK_PROMOTE_SIGNAL_FILE "fallback_promote"


/* User-settable parameters */
int			max_wal_size = 64;		/* 1 GB */
int			min_wal_size = 5;		/* 80 MB */
int			wal_keep_segments = 0;
int			XLOGbuffers = -1;
int			XLogArchiveTimeout = 0;
bool		XLogArchiveMode = false;
char	   *XLogArchiveCommand = NULL;
bool		EnableHotStandby = false;
bool		fullPageWrites = true;
bool		wal_log_hints = false;
bool		wal_compression = false;
bool		log_checkpoints = false;
int			sync_method = DEFAULT_SYNC_METHOD;
int			wal_level = WAL_LEVEL_MINIMAL;
int			CommitDelay = 0;	/* precommit delay in microseconds */
int			CommitSiblings = 5; /* # concurrent xacts needed to sleep */
int			wal_retrieve_retry_interval = 5000;

#ifdef WAL_DEBUG
bool		XLOG_DEBUG = false;
#endif

/*
 * Number of WAL insertion locks to use. A higher value allows more insertions
 * to happen concurrently, but adds some CPU overhead to flushing the WAL,
 * which needs to iterate all the locks.
 */
#define NUM_XLOGINSERT_LOCKS  8

/*
 * Max distance from last checkpoint, before triggering a new xlog-based
 * checkpoint.
 */
int			CheckPointSegments;

/* Estimated distance between checkpoints, in bytes */
static double CheckPointDistanceEstimate = 0;
static double PrevCheckPointDistance = 0;

/*
 * GUC support
 */
const struct config_enum_entry sync_method_options[] = {
	{"fsync", SYNC_METHOD_FSYNC, false},
#ifdef HAVE_FSYNC_WRITETHROUGH
	{"fsync_writethrough", SYNC_METHOD_FSYNC_WRITETHROUGH, false},
#endif
#ifdef HAVE_FDATASYNC
	{"fdatasync", SYNC_METHOD_FDATASYNC, false},
#endif
#ifdef OPEN_SYNC_FLAG
	{"open_sync", SYNC_METHOD_OPEN, false},
#endif
#ifdef OPEN_DATASYNC_FLAG
	{"open_datasync", SYNC_METHOD_OPEN_DSYNC, false},
#endif
	{NULL, 0, false}
};

/*
 * Statistics for current checkpoint are collected in this global struct.
 * Because only the checkpointer or a stand-alone backend can perform
 * checkpoints, this will be unused in normal backends.
 */
CheckpointStatsData CheckpointStats;

/*
 * ThisTimeLineID will be same in all backends --- it identifies current
 * WAL timeline for the database system.
 */
TimeLineID	ThisTimeLineID = 0;

/*
 * Are we doing recovery from XLOG?
 *
 * This is only ever true in the startup process; it should be read as meaning
 * "this process is replaying WAL records", rather than "the system is in
 * recovery mode".  It should be examined primarily by functions that need
 * to act differently when called from a WAL redo function (e.g., to skip WAL
 * logging).  To check whether the system is in recovery regardless of which
 * process you're running in, use RecoveryInProgress() but only after shared
 * memory startup and lock initialization.
 */
bool		InRecovery = false;

/* Are we in Hot Standby mode? Only valid in startup process, see xlog.h */
HotStandbyState standbyState = STANDBY_DISABLED;

static XLogRecPtr LastRec;

/* Local copy of WalRcv->receivedUpto */
static XLogRecPtr receivedUpto = 0;
static TimeLineID receiveTLI = 0;

/*
 * During recovery, lastFullPageWrites keeps track of full_page_writes that
 * the replayed WAL records indicate. It's initialized with full_page_writes
 * that the recovery starting checkpoint record indicates, and then updated
 * each time XLOG_FPW_CHANGE record is replayed.
 */
static bool lastFullPageWrites;

/*
 * Local copy of SharedRecoveryInProgress variable. True actually means "not
 * known, need to check the shared state".
 */
static bool LocalRecoveryInProgress = true;

/*
 * Local copy of SharedHotStandbyActive variable. False actually means "not
 * known, need to check the shared state".
 */
static bool LocalHotStandbyActive = false;

/*
 * Local state for XLogInsertAllowed():
 *		1: unconditionally allowed to insert XLOG
 *		0: unconditionally not allowed to insert XLOG
 *		-1: must check RecoveryInProgress(); disallow until it is false
 * Most processes start with -1 and transition to 1 after seeing that recovery
 * is not in progress.  But we can also force the value for special cases.
 * The coding in XLogInsertAllowed() depends on the first two of these states
 * being numerically the same as bool true and false.
 */
static int	LocalXLogInsertAllowed = -1;

/*
 * When ArchiveRecoveryRequested is set, archive recovery was requested,
 * ie. recovery.conf file was present. When InArchiveRecovery is set, we are
 * currently recovering using offline XLOG archives. These variables are only
 * valid in the startup process.
 *
 * When ArchiveRecoveryRequested is true, but InArchiveRecovery is false, we're
 * currently performing crash recovery using only XLOG files in pg_xlog, but
 * will switch to using offline XLOG archives as soon as we reach the end of
 * WAL in pg_xlog.
*/
bool		ArchiveRecoveryRequested = false;
bool		InArchiveRecovery = false;

/* Was the last xlog file restored from archive, or local? */
static bool restoredFromArchive = false;

/* options taken from recovery.conf for archive recovery */
char	   *recoveryRestoreCommand = NULL;
static char *recoveryEndCommand = NULL;
static char *archiveCleanupCommand = NULL;
static RecoveryTargetType recoveryTarget = RECOVERY_TARGET_UNSET;
static bool recoveryTargetInclusive = true;
static RecoveryTargetAction recoveryTargetAction = RECOVERY_TARGET_ACTION_PAUSE;
static TransactionId recoveryTargetXid;
static TimestampTz recoveryTargetTime;
static char *recoveryTargetBarrierId;
static char *recoveryTargetName;
static int	recovery_min_apply_delay = 0;
static TimestampTz recoveryDelayUntilTime;

/* options taken from recovery.conf for XLOG streaming */
static bool StandbyModeRequested = false;
static char *PrimaryConnInfo = NULL;
static char *PrimarySlotName = NULL;
static char *TriggerFile = NULL;

/* are we currently in standby mode? */
bool		StandbyMode = false;

/* whether request for fast promotion has been made yet */
static bool fast_promote = false;

/*
 * if recoveryStopsBefore/After returns true, it saves information of the stop
 * point here
 */
static TransactionId recoveryStopXid;
static TimestampTz recoveryStopTime;
static char recoveryStopName[MAXFNAMELEN];
static bool recoveryStopAfter;

/*
 * During normal operation, the only timeline we care about is ThisTimeLineID.
 * During recovery, however, things are more complicated.  To simplify life
 * for rmgr code, we keep ThisTimeLineID set to the "current" timeline as we
 * scan through the WAL history (that is, it is the line that was active when
 * the currently-scanned WAL record was generated).  We also need these
 * timeline values:
 *
 * recoveryTargetTLI: the desired timeline that we want to end in.
 *
 * recoveryTargetIsLatest: was the requested target timeline 'latest'?
 *
 * expectedTLEs: a list of TimeLineHistoryEntries for recoveryTargetTLI and the timelines of
 * its known parents, newest first (so recoveryTargetTLI is always the
 * first list member).  Only these TLIs are expected to be seen in the WAL
 * segments we read, and indeed only these TLIs will be considered as
 * candidate WAL files to open at all.
 *
 * curFileTLI: the TLI appearing in the name of the current input WAL file.
 * (This is not necessarily the same as ThisTimeLineID, because we could
 * be scanning data that was copied from an ancestor timeline when the current
 * file was created.)  During a sequential scan we do not allow this value
 * to decrease.
 */
static TimeLineID recoveryTargetTLI;
static bool recoveryTargetIsLatest = false;
static List *expectedTLEs;
static TimeLineID curFileTLI;

/*
 * ProcLastRecPtr points to the start of the last XLOG record inserted by the
 * current backend.  It is updated for all inserts.  XactLastRecEnd points to
 * end+1 of the last record, and is reset when we end a top-level transaction,
 * or start a new one; so it can be used to tell if the current transaction has
 * created any XLOG records.
 */
static XLogRecPtr ProcLastRecPtr = InvalidXLogRecPtr;

XLogRecPtr	XactLastRecEnd = InvalidXLogRecPtr;

/*
 * RedoRecPtr is this backend's local copy of the REDO record pointer
 * (which is almost but not quite the same as a pointer to the most recent
 * CHECKPOINT record).  We update this from the shared-memory copy,
 * XLogCtl->Insert.RedoRecPtr, whenever we can safely do so (ie, when we
 * hold an insertion lock).  See XLogInsertRecord for details.  We are also
 * allowed to update from XLogCtl->RedoRecPtr if we hold the info_lck;
 * see GetRedoRecPtr.  A freshly spawned backend obtains the value during
 * InitXLOGAccess.
 */
static XLogRecPtr RedoRecPtr;

/*
 * doPageWrites is this backend's local copy of (forcePageWrites ||
 * fullPageWrites).  It is used together with RedoRecPtr to decide whether
 * a full-page image of a page need to be taken.
 */
static bool doPageWrites;

/*
 * RedoStartLSN points to the checkpoint's REDO location which is specified
 * in a backup label file, backup history file or control file. In standby
 * mode, XLOG streaming usually starts from the position where an invalid
 * record was found. But if we fail to read even the initial checkpoint
 * record, we use the REDO location instead of the checkpoint location as
 * the start position of XLOG streaming. Otherwise we would have to jump
 * backwards to the REDO location after reading the checkpoint record,
 * because the REDO record can precede the checkpoint record.
 */
static XLogRecPtr RedoStartLSN = InvalidXLogRecPtr;

/*----------
 * Shared-memory data structures for XLOG control
 *
 * LogwrtRqst indicates a byte position that we need to write and/or fsync
 * the log up to (all records before that point must be written or fsynced).
 * LogwrtResult indicates the byte positions we have already written/fsynced.
 * These structs are identical but are declared separately to indicate their
 * slightly different functions.
 *
 * To read XLogCtl->LogwrtResult, you must hold either info_lck or
 * WALWriteLock.  To update it, you need to hold both locks.  The point of
 * this arrangement is that the value can be examined by code that already
 * holds WALWriteLock without needing to grab info_lck as well.  In addition
 * to the shared variable, each backend has a private copy of LogwrtResult,
 * which is updated when convenient.
 *
 * The request bookkeeping is simpler: there is a shared XLogCtl->LogwrtRqst
 * (protected by info_lck), but we don't need to cache any copies of it.
 *
 * info_lck is only held long enough to read/update the protected variables,
 * so it's a plain spinlock.  The other locks are held longer (potentially
 * over I/O operations), so we use LWLocks for them.  These locks are:
 *
 * WALBufMappingLock: must be held to replace a page in the WAL buffer cache.
 * It is only held while initializing and changing the mapping.  If the
 * contents of the buffer being replaced haven't been written yet, the mapping
 * lock is released while the write is done, and reacquired afterwards.
 *
 * WALWriteLock: must be held to write WAL buffers to disk (XLogWrite or
 * XLogFlush).
 *
 * ControlFileLock: must be held to read/update control file or create
 * new log file.
 *
 * CheckpointLock: must be held to do a checkpoint or restartpoint (ensures
 * only one checkpointer at a time; currently, with all checkpoints done by
 * the checkpointer, this is just pro forma).
 *
 *----------
 */

typedef struct XLogwrtRqst
{
	XLogRecPtr	Write;			/* last byte + 1 to write out */
	XLogRecPtr	Flush;			/* last byte + 1 to flush */
} XLogwrtRqst;

typedef struct XLogwrtResult
{
	XLogRecPtr	Write;			/* last byte + 1 written out */
	XLogRecPtr	Flush;			/* last byte + 1 flushed */
} XLogwrtResult;

/*
 * Inserting to WAL is protected by a small fixed number of WAL insertion
 * locks. To insert to the WAL, you must hold one of the locks - it doesn't
 * matter which one. To lock out other concurrent insertions, you must hold
 * of them. Each WAL insertion lock consists of a lightweight lock, plus an
 * indicator of how far the insertion has progressed (insertingAt).
 *
 * The insertingAt values are read when a process wants to flush WAL from
 * the in-memory buffers to disk, to check that all the insertions to the
 * region the process is about to write out have finished. You could simply
 * wait for all currently in-progress insertions to finish, but the
 * insertingAt indicator allows you to ignore insertions to later in the WAL,
 * so that you only wait for the insertions that are modifying the buffers
 * you're about to write out.
 *
 * This isn't just an optimization. If all the WAL buffers are dirty, an
 * inserter that's holding a WAL insert lock might need to evict an old WAL
 * buffer, which requires flushing the WAL. If it's possible for an inserter
 * to block on another inserter unnecessarily, deadlock can arise when two
 * inserters holding a WAL insert lock wait for each other to finish their
 * insertion.
 *
 * Small WAL records that don't cross a page boundary never update the value,
 * the WAL record is just copied to the page and the lock is released. But
 * to avoid the deadlock-scenario explained above, the indicator is always
 * updated before sleeping while holding an insertion lock.
 */
typedef struct
{
	LWLock		lock;
	XLogRecPtr	insertingAt;
} WALInsertLock;

/*
 * All the WAL insertion locks are allocated as an array in shared memory. We
 * force the array stride to be a power of 2, which saves a few cycles in
 * indexing, but more importantly also ensures that individual slots don't
 * cross cache line boundaries. (Of course, we have to also ensure that the
 * array start address is suitably aligned.)
 */
typedef union WALInsertLockPadded
{
	WALInsertLock l;
	char		pad[PG_CACHE_LINE_SIZE];
} WALInsertLockPadded;

/*
 * Shared state data for WAL insertion.
 */
typedef struct XLogCtlInsert
{
	slock_t		insertpos_lck;	/* protects CurrBytePos and PrevBytePos */

	/*
	 * CurrBytePos is the end of reserved WAL. The next record will be
	 * inserted at that position. PrevBytePos is the start position of the
	 * previously inserted (or rather, reserved) record - it is copied to the
	 * prev-link of the next record. These are stored as "usable byte
	 * positions" rather than XLogRecPtrs (see XLogBytePosToRecPtr()).
	 */
	uint64		CurrBytePos;
	uint64		PrevBytePos;

	/*
	 * Make sure the above heavily-contended spinlock and byte positions are
	 * on their own cache line. In particular, the RedoRecPtr and full page
	 * write variables below should be on a different cache line. They are
	 * read on every WAL insertion, but updated rarely, and we don't want
	 * those reads to steal the cache line containing Curr/PrevBytePos.
	 */
	char		pad[PG_CACHE_LINE_SIZE];

	/*
	 * fullPageWrites is the master copy used by all backends to determine
	 * whether to write full-page to WAL, instead of using process-local one.
	 * This is required because, when full_page_writes is changed by SIGHUP,
	 * we must WAL-log it before it actually affects WAL-logging by backends.
	 * Checkpointer sets at startup or after SIGHUP.
	 *
	 * To read these fields, you must hold an insertion lock. To modify them,
	 * you must hold ALL the locks.
	 */
	XLogRecPtr	RedoRecPtr;		/* current redo point for insertions */
	bool		forcePageWrites;	/* forcing full-page writes for PITR? */
	bool		fullPageWrites;

	/*
	 * exclusiveBackup is true if a backup started with pg_start_backup() is
	 * in progress, and nonExclusiveBackups is a counter indicating the number
	 * of streaming base backups currently in progress. forcePageWrites is set
	 * to true when either of these is non-zero. lastBackupStart is the latest
	 * checkpoint redo location used as a starting point for an online backup.
	 */
	bool		exclusiveBackup;
	int			nonExclusiveBackups;
	XLogRecPtr	lastBackupStart;

	/*
	 * WAL insertion locks.
	 */
	WALInsertLockPadded *WALInsertLocks;
	LWLockTranche WALInsertLockTranche;
	int			WALInsertLockTrancheId;
} XLogCtlInsert;

/*
 * Total shared-memory state for XLOG.
 */
typedef struct XLogCtlData
{
	XLogCtlInsert Insert;

	/* Protected by info_lck: */
	XLogwrtRqst LogwrtRqst;
	XLogRecPtr	RedoRecPtr;		/* a recent copy of Insert->RedoRecPtr */
	uint32		ckptXidEpoch;	/* nextXID & epoch of latest checkpoint */
	TransactionId ckptXid;
	XLogRecPtr	asyncXactLSN;	/* LSN of newest async commit/abort */
	XLogRecPtr	replicationSlotMinLSN;	/* oldest LSN needed by any slot */

	XLogSegNo	lastRemovedSegNo;		/* latest removed/recycled XLOG
										 * segment */

	/* Fake LSN counter, for unlogged relations. Protected by ulsn_lck. */
	XLogRecPtr	unloggedLSN;
	slock_t		ulsn_lck;

	/* Time of last xlog segment switch. Protected by WALWriteLock. */
	pg_time_t	lastSegSwitchTime;

	/*
	 * Protected by info_lck and WALWriteLock (you must hold either lock to
	 * read it, but both to update)
	 */
	XLogwrtResult LogwrtResult;

	/*
	 * Latest initialized page in the cache (last byte position + 1).
	 *
	 * To change the identity of a buffer (and InitializedUpTo), you need to
	 * hold WALBufMappingLock.  To change the identity of a buffer that's
	 * still dirty, the old page needs to be written out first, and for that
	 * you need WALWriteLock, and you need to ensure that there are no
	 * in-progress insertions to the page by calling
	 * WaitXLogInsertionsToFinish().
	 */
	XLogRecPtr	InitializedUpTo;

	/*
	 * These values do not change after startup, although the pointed-to pages
	 * and xlblocks values certainly do.  xlblock values are protected by
	 * WALBufMappingLock.
	 */
	char	   *pages;			/* buffers for unwritten XLOG pages */
	XLogRecPtr *xlblocks;		/* 1st byte ptr-s + XLOG_BLCKSZ */
	int			XLogCacheBlck;	/* highest allocated xlog buffer index */

	/*
	 * Shared copy of ThisTimeLineID. Does not change after end-of-recovery.
	 * If we created a new timeline when the system was started up,
	 * PrevTimeLineID is the old timeline's ID that we forked off from.
	 * Otherwise it's equal to ThisTimeLineID.
	 */
	TimeLineID	ThisTimeLineID;
	TimeLineID	PrevTimeLineID;

	/*
	 * archiveCleanupCommand is read from recovery.conf but needs to be in
	 * shared memory so that the checkpointer process can access it.
	 */
	char		archiveCleanupCommand[MAXPGPATH];

	/*
	 * SharedRecoveryInProgress indicates if we're still in crash or archive
	 * recovery.  Protected by info_lck.
	 */
	bool		SharedRecoveryInProgress;

	/*
	 * SharedHotStandbyActive indicates if we're still in crash or archive
	 * recovery.  Protected by info_lck.
	 */
	bool		SharedHotStandbyActive;

	/*
	 * WalWriterSleeping indicates whether the WAL writer is currently in
	 * low-power mode (and hence should be nudged if an async commit occurs).
	 * Protected by info_lck.
	 */
	bool		WalWriterSleeping;

	/*
	 * recoveryWakeupLatch is used to wake up the startup process to continue
	 * WAL replay, if it is waiting for WAL to arrive or failover trigger file
	 * to appear.
	 */
	Latch		recoveryWakeupLatch;

	/*
	 * During recovery, we keep a copy of the latest checkpoint record here.
	 * Used by the background writer when it wants to create a restartpoint.
	 *
	 * Protected by info_lck.
	 */
	XLogRecPtr	lastCheckPointRecPtr;
	CheckPoint	lastCheckPoint;

	/*
	 * lastReplayedEndRecPtr points to end+1 of the last record successfully
	 * replayed. When we're currently replaying a record, ie. in a redo
	 * function, replayEndRecPtr points to the end+1 of the record being
	 * replayed, otherwise it's equal to lastReplayedEndRecPtr.
	 */
	XLogRecPtr	lastReplayedEndRecPtr;
	TimeLineID	lastReplayedTLI;
	XLogRecPtr	replayEndRecPtr;
	TimeLineID	replayEndTLI;
	/* timestamp of last COMMIT/ABORT record replayed (or being replayed) */
	TimestampTz recoveryLastXTime;
	/* current effective recovery target timeline */
	TimeLineID	RecoveryTargetTLI;

	/*
	 * timestamp of when we started replaying the current chunk of WAL data,
	 * only relevant for replication or archive recovery
	 */
	TimestampTz currentChunkStartTime;
	/* Are we requested to pause recovery? */
	bool		recoveryPause;

	/*
	 * lastFpwDisableRecPtr points to the start of the last replayed
	 * XLOG_FPW_CHANGE record that instructs full_page_writes is disabled.
	 */
	XLogRecPtr	lastFpwDisableRecPtr;

	slock_t		info_lck;		/* locks shared variables shown above */
} XLogCtlData;

static XLogCtlData *XLogCtl = NULL;

/* a private copy of XLogCtl->Insert.WALInsertLocks, for convenience */
static WALInsertLockPadded *WALInsertLocks = NULL;

/*
 * We maintain an image of pg_control in shared memory.
 */
static ControlFileData *ControlFile = NULL;

/*
 * Calculate the amount of space left on the page after 'endptr'. Beware
 * multiple evaluation!
 */
#define INSERT_FREESPACE(endptr)	\
	(((endptr) % XLOG_BLCKSZ == 0) ? 0 : (XLOG_BLCKSZ - (endptr) % XLOG_BLCKSZ))

/* Macro to advance to next buffer index. */
#define NextBufIdx(idx)		\
		(((idx) == XLogCtl->XLogCacheBlck) ? 0 : ((idx) + 1))

/*
 * XLogRecPtrToBufIdx returns the index of the WAL buffer that holds, or
 * would hold if it was in cache, the page containing 'recptr'.
 */
#define XLogRecPtrToBufIdx(recptr)	\
	(((recptr) / XLOG_BLCKSZ) % (XLogCtl->XLogCacheBlck + 1))

/*
 * These are the number of bytes in a WAL page and segment usable for WAL data.
 */
#define UsableBytesInPage (XLOG_BLCKSZ - SizeOfXLogShortPHD)
#define UsableBytesInSegment ((XLOG_SEG_SIZE / XLOG_BLCKSZ) * UsableBytesInPage - (SizeOfXLogLongPHD - SizeOfXLogShortPHD))

/*
 * Private, possibly out-of-date copy of shared LogwrtResult.
 * See discussion above.
 */
static XLogwrtResult LogwrtResult = {0, 0};

/*
 * Codes indicating where we got a WAL file from during recovery, or where
 * to attempt to get one.
 */
typedef enum
{
	XLOG_FROM_ANY = 0,			/* request to read WAL from any source */
	XLOG_FROM_ARCHIVE,			/* restored using restore_command */
	XLOG_FROM_PG_XLOG,			/* existing file in pg_xlog */
	XLOG_FROM_STREAM			/* streamed from master */
} XLogSource;

/* human-readable names for XLogSources, for debugging output */
static const char *xlogSourceNames[] = {"any", "archive", "pg_xlog", "stream"};

/*
 * openLogFile is -1 or a kernel FD for an open log file segment.
 * When it's open, openLogOff is the current seek offset in the file.
 * openLogSegNo identifies the segment.  These variables are only
 * used to write the XLOG, and so will normally refer to the active segment.
 */
static int	openLogFile = -1;
static XLogSegNo openLogSegNo = 0;
static uint32 openLogOff = 0;

/*
 * These variables are used similarly to the ones above, but for reading
 * the XLOG.  Note, however, that readOff generally represents the offset
 * of the page just read, not the seek position of the FD itself, which
 * will be just past that page. readLen indicates how much of the current
 * page has been read into readBuf, and readSource indicates where we got
 * the currently open file from.
 */
static int	readFile = -1;
static XLogSegNo readSegNo = 0;
static uint32 readOff = 0;
static uint32 readLen = 0;
static XLogSource readSource = 0;		/* XLOG_FROM_* code */

/*
 * Keeps track of which source we're currently reading from. This is
 * different from readSource in that this is always set, even when we don't
 * currently have a WAL file open. If lastSourceFailed is set, our last
 * attempt to read from currentSource failed, and we should try another source
 * next.
 */
static XLogSource currentSource = 0;	/* XLOG_FROM_* code */
static bool lastSourceFailed = false;

typedef struct XLogPageReadPrivate
{
	int			emode;
	bool		fetching_ckpt;	/* are we fetching a checkpoint record? */
	bool		randAccess;
} XLogPageReadPrivate;

/*
 * These variables track when we last obtained some WAL data to process,
 * and where we got it from.  (XLogReceiptSource is initially the same as
 * readSource, but readSource gets reset to zero when we don't have data
 * to process right now.  It is also different from currentSource, which
 * also changes when we try to read from a source and fail, while
 * XLogReceiptSource tracks where we last successfully read some WAL.)
 */
static TimestampTz XLogReceiptTime = 0;
static XLogSource XLogReceiptSource = 0;		/* XLOG_FROM_* code */

/* State information for XLOG reading */
static XLogRecPtr ReadRecPtr;	/* start of last record read */
static XLogRecPtr EndRecPtr;	/* end+1 of last record read */

static XLogRecPtr minRecoveryPoint;		/* local copy of
										 * ControlFile->minRecoveryPoint */
static TimeLineID minRecoveryPointTLI;
static bool updateMinRecoveryPoint = true;

/*
 * Have we reached a consistent database state? In crash recovery, we have
 * to replay all the WAL, so reachedConsistency is never set. During archive
 * recovery, the database is consistent once minRecoveryPoint is reached.
 */
bool		reachedConsistency = false;

static bool InRedo = false;

/* Have we launched bgwriter during recovery? */
static bool bgwriterLaunched = false;

/* For WALInsertLockAcquire/Release functions */
static int	MyLockNo = 0;
static bool holdingAllLocks = false;

#ifdef WAL_DEBUG
static MemoryContext walDebugCxt = NULL;
#endif

static void readRecoveryCommandFile(void);
static void exitArchiveRecovery(TimeLineID endTLI, XLogSegNo endLogSegNo);
static bool recoveryStopsBefore(XLogReaderState *record);
static bool recoveryStopsAfter(XLogReaderState *record);
static void recoveryPausesHere(void);
static bool recoveryApplyDelay(XLogReaderState *record);
static void SetLatestXTime(TimestampTz xtime);
static void SetCurrentChunkStartTime(TimestampTz xtime);
static void CheckRequiredParameterValues(void);
static void XLogReportParameters(void);
static void checkTimeLineSwitch(XLogRecPtr lsn, TimeLineID newTLI,
					TimeLineID prevTLI);
static void LocalSetXLogInsertAllowed(void);
static void CreateEndOfRecoveryRecord(void);
static void CheckPointGuts(XLogRecPtr checkPointRedo, int flags);
static void KeepLogSeg(XLogRecPtr recptr, XLogSegNo *logSegNo);
static XLogRecPtr XLogGetReplicationSlotMinimumLSN(void);

static void AdvanceXLInsertBuffer(XLogRecPtr upto, bool opportunistic);
static bool XLogCheckpointNeeded(XLogSegNo new_segno);
static void XLogWrite(XLogwrtRqst WriteRqst, bool flexible);
static bool InstallXLogFileSegment(XLogSegNo *segno, char *tmppath,
					   bool find_free, XLogSegNo max_segno,
					   bool use_lock);
static int XLogFileRead(XLogSegNo segno, int emode, TimeLineID tli,
			 int source, bool notexistOk);
static int	XLogFileReadAnyTLI(XLogSegNo segno, int emode, int source);
static int XLogPageRead(XLogReaderState *xlogreader, XLogRecPtr targetPagePtr,
			 int reqLen, XLogRecPtr targetRecPtr, char *readBuf,
			 TimeLineID *readTLI);
static bool WaitForWALToBecomeAvailable(XLogRecPtr RecPtr, bool randAccess,
							bool fetching_ckpt, XLogRecPtr tliRecPtr);
static int	emode_for_corrupt_record(int emode, XLogRecPtr RecPtr);
static void XLogFileClose(void);
static void PreallocXlogFiles(XLogRecPtr endptr);
static void RemoveOldXlogFiles(XLogSegNo segno, XLogRecPtr PriorRedoPtr, XLogRecPtr endptr);
static void RemoveXlogFile(const char *segname, XLogRecPtr PriorRedoPtr, XLogRecPtr endptr);
static void UpdateLastRemovedPtr(char *filename);
static void ValidateXLOGDirectoryStructure(void);
static void CleanupBackupHistory(void);
static void UpdateMinRecoveryPoint(XLogRecPtr lsn, bool force);
static XLogRecord *ReadRecord(XLogReaderState *xlogreader, XLogRecPtr RecPtr,
		   int emode, bool fetching_ckpt);
static void CheckRecoveryConsistency(void);
static XLogRecord *ReadCheckpointRecord(XLogReaderState *xlogreader,
					 XLogRecPtr RecPtr, int whichChkpti, bool report);
static bool rescanLatestTimeLine(void);
static void WriteControlFile(void);
static void ReadControlFile(void);
static char *str_time(pg_time_t tnow);
static bool CheckForStandbyTrigger(void);

#ifdef WAL_DEBUG
static void xlog_outrec(StringInfo buf, XLogReaderState *record);
#endif
static void xlog_outdesc(StringInfo buf, XLogReaderState *record);
static void pg_start_backup_callback(int code, Datum arg);
static bool read_backup_label(XLogRecPtr *checkPointLoc,
				  bool *backupEndRequired, bool *backupFromStandby);
static void rm_redo_error_callback(void *arg);
static int	get_sync_bit(int method);

static void CopyXLogRecordToWAL(int write_len, bool isLogSwitch,
					XLogRecData *rdata,
					XLogRecPtr StartPos, XLogRecPtr EndPos);
static void ReserveXLogInsertLocation(int size, XLogRecPtr *StartPos,
						  XLogRecPtr *EndPos, XLogRecPtr *PrevPtr);
static bool ReserveXLogSwitch(XLogRecPtr *StartPos, XLogRecPtr *EndPos,
				  XLogRecPtr *PrevPtr);
static XLogRecPtr WaitXLogInsertionsToFinish(XLogRecPtr upto);
static char *GetXLogBuffer(XLogRecPtr ptr);
static XLogRecPtr XLogBytePosToRecPtr(uint64 bytepos);
static XLogRecPtr XLogBytePosToEndRecPtr(uint64 bytepos);
static uint64 XLogRecPtrToBytePos(XLogRecPtr ptr);

static void WALInsertLockAcquire(void);
static void WALInsertLockAcquireExclusive(void);
static void WALInsertLockRelease(void);
static void WALInsertLockUpdateInsertingAt(XLogRecPtr insertingAt);

/*
 * Insert an XLOG record represented by an already-constructed chain of data
 * chunks.  This is a low-level routine; to construct the WAL record header
 * and data, use the higher-level routines in xloginsert.c.
 *
 * If 'fpw_lsn' is valid, it is the oldest LSN among the pages that this
 * WAL record applies to, that were not included in the record as full page
 * images.  If fpw_lsn >= RedoRecPtr, the function does not perform the
 * insertion and returns InvalidXLogRecPtr.  The caller can then recalculate
 * which pages need a full-page image, and retry.  If fpw_lsn is invalid, the
 * record is always inserted.
 *
 * The first XLogRecData in the chain must be for the record header, and its
 * data must be MAXALIGNed.  XLogInsertRecord fills in the xl_prev and
 * xl_crc fields in the header, the rest of the header must already be filled
 * by the caller.
 *
 * Returns XLOG pointer to end of record (beginning of next record).
 * This can be used as LSN for data pages affected by the logged action.
 * (LSN is the XLOG point up to which the XLOG must be flushed to disk
 * before the data page can be written out.  This implements the basic
 * WAL rule "write the log before the data".)
 */
XLogRecPtr
XLogInsertRecord(XLogRecData *rdata, XLogRecPtr fpw_lsn)
{
	XLogCtlInsert *Insert = &XLogCtl->Insert;
	pg_crc32c	rdata_crc;
	bool		inserted;
	XLogRecord *rechdr = (XLogRecord *) rdata->data;
	bool		isLogSwitch = (rechdr->xl_rmid == RM_XLOG_ID &&
							   rechdr->xl_info == XLOG_SWITCH);
	XLogRecPtr	StartPos;
	XLogRecPtr	EndPos;

	/* we assume that all of the record header is in the first chunk */
	Assert(rdata->len >= SizeOfXLogRecord);

	/* cross-check on whether we should be here or not */
	if (!XLogInsertAllowed())
		elog(ERROR, "cannot make new WAL entries during recovery");

	/*----------
	 *
	 * We have now done all the preparatory work we can without holding a
	 * lock or modifying shared state. From here on, inserting the new WAL
	 * record to the shared WAL buffer cache is a two-step process:
	 *
	 * 1. Reserve the right amount of space from the WAL. The current head of
	 *	  reserved space is kept in Insert->CurrBytePos, and is protected by
	 *	  insertpos_lck.
	 *
	 * 2. Copy the record to the reserved WAL space. This involves finding the
	 *	  correct WAL buffer containing the reserved space, and copying the
	 *	  record in place. This can be done concurrently in multiple processes.
	 *
	 * To keep track of which insertions are still in-progress, each concurrent
	 * inserter acquires an insertion lock. In addition to just indicating that
	 * an insertion is in progress, the lock tells others how far the inserter
	 * has progressed. There is a small fixed number of insertion locks,
	 * determined by NUM_XLOGINSERT_LOCKS. When an inserter crosses a page
	 * boundary, it updates the value stored in the lock to the how far it has
	 * inserted, to allow the previous buffer to be flushed.
	 *
	 * Holding onto an insertion lock also protects RedoRecPtr and
	 * fullPageWrites from changing until the insertion is finished.
	 *
	 * Step 2 can usually be done completely in parallel. If the required WAL
	 * page is not initialized yet, you have to grab WALBufMappingLock to
	 * initialize it, but the WAL writer tries to do that ahead of insertions
	 * to avoid that from happening in the critical path.
	 *
	 *----------
	 */
	START_CRIT_SECTION();
	if (isLogSwitch)
		WALInsertLockAcquireExclusive();
	else
		WALInsertLockAcquire();

	/*
	 * Check to see if my copy of RedoRecPtr or doPageWrites is out of date.
	 * If so, may have to go back and have the caller recompute everything.
	 * This can only happen just after a checkpoint, so it's better to be
	 * slow in this case and fast otherwise.
	 *
	 * If we aren't doing full-page writes then RedoRecPtr doesn't actually
	 * affect the contents of the XLOG record, so we'll update our local copy
	 * but not force a recomputation.  (If doPageWrites was just turned off,
	 * we could recompute the record without full pages, but we choose not
	 * to bother.)
	 */
	if (RedoRecPtr != Insert->RedoRecPtr)
	{
		Assert(RedoRecPtr < Insert->RedoRecPtr);
		RedoRecPtr = Insert->RedoRecPtr;
	}
	doPageWrites = (Insert->fullPageWrites || Insert->forcePageWrites);

	if (fpw_lsn != InvalidXLogRecPtr && fpw_lsn <= RedoRecPtr && doPageWrites)
	{
		/*
		 * Oops, some buffer now needs to be backed up that the caller
		 * didn't back up.  Start over.
		 */
		WALInsertLockRelease();
		END_CRIT_SECTION();
		return InvalidXLogRecPtr;
	}

	/*
	 * Reserve space for the record in the WAL. This also sets the xl_prev
	 * pointer.
	 */
	if (isLogSwitch)
		inserted = ReserveXLogSwitch(&StartPos, &EndPos, &rechdr->xl_prev);
	else
	{
		ReserveXLogInsertLocation(rechdr->xl_tot_len, &StartPos, &EndPos,
								  &rechdr->xl_prev);
		inserted = true;
	}

	if (inserted)
	{
		/*
		 * Now that xl_prev has been filled in, calculate CRC of the record
		 * header.
		 */
		rdata_crc = rechdr->xl_crc;
		COMP_CRC32C(rdata_crc, rechdr, offsetof(XLogRecord, xl_crc));
		FIN_CRC32C(rdata_crc);
		rechdr->xl_crc = rdata_crc;

		/*
		 * All the record data, including the header, is now ready to be
		 * inserted. Copy the record in the space reserved.
		 */
		CopyXLogRecordToWAL(rechdr->xl_tot_len, isLogSwitch, rdata,
							StartPos, EndPos);
	}
	else
	{
		/*
		 * This was an xlog-switch record, but the current insert location was
		 * already exactly at the beginning of a segment, so there was no need
		 * to do anything.
		 */
	}

	/*
	 * Done! Let others know that we're finished.
	 */
	WALInsertLockRelease();

	MarkCurrentTransactionIdLoggedIfAny();

	END_CRIT_SECTION();

	/*
	 * Update shared LogwrtRqst.Write, if we crossed page boundary.
	 */
	if (StartPos / XLOG_BLCKSZ != EndPos / XLOG_BLCKSZ)
	{
		SpinLockAcquire(&XLogCtl->info_lck);
		/* advance global request to include new block(s) */
		if (XLogCtl->LogwrtRqst.Write < EndPos)
			XLogCtl->LogwrtRqst.Write = EndPos;
		/* update local result copy while I have the chance */
		LogwrtResult = XLogCtl->LogwrtResult;
		SpinLockRelease(&XLogCtl->info_lck);
	}

	/*
	 * If this was an XLOG_SWITCH record, flush the record and the empty
	 * padding space that fills the rest of the segment, and perform
	 * end-of-segment actions (eg, notifying archiver).
	 */
	if (isLogSwitch)
	{
		TRACE_POSTGRESQL_XLOG_SWITCH();
		XLogFlush(EndPos);

		/*
		 * Even though we reserved the rest of the segment for us, which is
		 * reflected in EndPos, we return a pointer to just the end of the
		 * xlog-switch record.
		 */
		if (inserted)
		{
			EndPos = StartPos + SizeOfXLogRecord;
			if (StartPos / XLOG_BLCKSZ != EndPos / XLOG_BLCKSZ)
			{
				if (EndPos % XLOG_SEG_SIZE == EndPos % XLOG_BLCKSZ)
					EndPos += SizeOfXLogLongPHD;
				else
					EndPos += SizeOfXLogShortPHD;
			}
		}
	}

#ifdef WAL_DEBUG
	if (XLOG_DEBUG)
	{
		static XLogReaderState *debug_reader = NULL;
		StringInfoData buf;
		StringInfoData recordBuf;
		char	   *errormsg = NULL;
		MemoryContext oldCxt;

		oldCxt = MemoryContextSwitchTo(walDebugCxt);

		initStringInfo(&buf);
		appendStringInfo(&buf, "INSERT @ %X/%X: ",
						 (uint32) (EndPos >> 32), (uint32) EndPos);

		/*
		 * We have to piece together the WAL record data from the XLogRecData
		 * entries, so that we can pass it to the rm_desc function as one
		 * contiguous chunk.
		 */
		initStringInfo(&recordBuf);
		for (; rdata != NULL; rdata = rdata->next)
			appendBinaryStringInfo(&recordBuf, rdata->data, rdata->len);

		if (!debug_reader)
			debug_reader = XLogReaderAllocate(NULL, NULL);

		if (!debug_reader)
		{
			appendStringInfo(&buf, "error decoding record: out of memory");
		}
		else if	(!DecodeXLogRecord(debug_reader, (XLogRecord *) recordBuf.data,
							  &errormsg))
		{
			appendStringInfo(&buf, "error decoding record: %s",
							 errormsg ? errormsg : "no error message");
		}
		else
		{
			appendStringInfoString(&buf, " - ");
			xlog_outdesc(&buf, debug_reader);
		}
		elog(LOG, "%s", buf.data);

		pfree(buf.data);
		pfree(recordBuf.data);
		MemoryContextSwitchTo(oldCxt);
	}
#endif

	/*
	 * Update our global variables
	 */
	ProcLastRecPtr = StartPos;
	XactLastRecEnd = EndPos;

	return EndPos;
}

/*
 * Reserves the right amount of space for a record of given size from the WAL.
 * *StartPos is set to the beginning of the reserved section, *EndPos to
 * its end+1. *PrevPtr is set to the beginning of the previous record; it is
 * used to set the xl_prev of this record.
 *
 * This is the performance critical part of XLogInsert that must be serialized
 * across backends. The rest can happen mostly in parallel. Try to keep this
 * section as short as possible, insertpos_lck can be heavily contended on a
 * busy system.
 *
 * NB: The space calculation here must match the code in CopyXLogRecordToWAL,
 * where we actually copy the record to the reserved space.
 */
static void
ReserveXLogInsertLocation(int size, XLogRecPtr *StartPos, XLogRecPtr *EndPos,
						  XLogRecPtr *PrevPtr)
{
	XLogCtlInsert *Insert = &XLogCtl->Insert;
	uint64		startbytepos;
	uint64		endbytepos;
	uint64		prevbytepos;

	size = MAXALIGN(size);

	/* All (non xlog-switch) records should contain data. */
	Assert(size > SizeOfXLogRecord);

	/*
	 * The duration the spinlock needs to be held is minimized by minimizing
	 * the calculations that have to be done while holding the lock. The
	 * current tip of reserved WAL is kept in CurrBytePos, as a byte position
	 * that only counts "usable" bytes in WAL, that is, it excludes all WAL
	 * page headers. The mapping between "usable" byte positions and physical
	 * positions (XLogRecPtrs) can be done outside the locked region, and
	 * because the usable byte position doesn't include any headers, reserving
	 * X bytes from WAL is almost as simple as "CurrBytePos += X".
	 */
	SpinLockAcquire(&Insert->insertpos_lck);

	startbytepos = Insert->CurrBytePos;
	endbytepos = startbytepos + size;
	prevbytepos = Insert->PrevBytePos;
	Insert->CurrBytePos = endbytepos;
	Insert->PrevBytePos = startbytepos;

	SpinLockRelease(&Insert->insertpos_lck);

	*StartPos = XLogBytePosToRecPtr(startbytepos);
	*EndPos = XLogBytePosToEndRecPtr(endbytepos);
	*PrevPtr = XLogBytePosToRecPtr(prevbytepos);

	/*
	 * Check that the conversions between "usable byte positions" and
	 * XLogRecPtrs work consistently in both directions.
	 */
	Assert(XLogRecPtrToBytePos(*StartPos) == startbytepos);
	Assert(XLogRecPtrToBytePos(*EndPos) == endbytepos);
	Assert(XLogRecPtrToBytePos(*PrevPtr) == prevbytepos);
}

/*
 * Like ReserveXLogInsertLocation(), but for an xlog-switch record.
 *
 * A log-switch record is handled slightly differently. The rest of the
 * segment will be reserved for this insertion, as indicated by the returned
 * *EndPos value. However, if we are already at the beginning of the current
 * segment, *StartPos and *EndPos are set to the current location without
 * reserving any space, and the function returns false.
*/
static bool
ReserveXLogSwitch(XLogRecPtr *StartPos, XLogRecPtr *EndPos, XLogRecPtr *PrevPtr)
{
	XLogCtlInsert *Insert = &XLogCtl->Insert;
	uint64		startbytepos;
	uint64		endbytepos;
	uint64		prevbytepos;
	uint32		size = MAXALIGN(SizeOfXLogRecord);
	XLogRecPtr	ptr;
	uint32		segleft;

	/*
	 * These calculations are a bit heavy-weight to be done while holding a
	 * spinlock, but since we're holding all the WAL insertion locks, there
	 * are no other inserters competing for it. GetXLogInsertRecPtr() does
	 * compete for it, but that's not called very frequently.
	 */
	SpinLockAcquire(&Insert->insertpos_lck);

	startbytepos = Insert->CurrBytePos;

	ptr = XLogBytePosToEndRecPtr(startbytepos);
	if (ptr % XLOG_SEG_SIZE == 0)
	{
		SpinLockRelease(&Insert->insertpos_lck);
		*EndPos = *StartPos = ptr;
		return false;
	}

	endbytepos = startbytepos + size;
	prevbytepos = Insert->PrevBytePos;

	*StartPos = XLogBytePosToRecPtr(startbytepos);
	*EndPos = XLogBytePosToEndRecPtr(endbytepos);

	segleft = XLOG_SEG_SIZE - ((*EndPos) % XLOG_SEG_SIZE);
	if (segleft != XLOG_SEG_SIZE)
	{
		/* consume the rest of the segment */
		*EndPos += segleft;
		endbytepos = XLogRecPtrToBytePos(*EndPos);
	}
	Insert->CurrBytePos = endbytepos;
	Insert->PrevBytePos = startbytepos;

	SpinLockRelease(&Insert->insertpos_lck);

	*PrevPtr = XLogBytePosToRecPtr(prevbytepos);

	Assert((*EndPos) % XLOG_SEG_SIZE == 0);
	Assert(XLogRecPtrToBytePos(*EndPos) == endbytepos);
	Assert(XLogRecPtrToBytePos(*StartPos) == startbytepos);
	Assert(XLogRecPtrToBytePos(*PrevPtr) == prevbytepos);

	return true;
}

/*
 * Subroutine of XLogInsertRecord.  Copies a WAL record to an already-reserved
 * area in the WAL.
 */
static void
CopyXLogRecordToWAL(int write_len, bool isLogSwitch, XLogRecData *rdata,
					XLogRecPtr StartPos, XLogRecPtr EndPos)
{
	char	   *currpos;
	int			freespace;
	int			written;
	XLogRecPtr	CurrPos;
	XLogPageHeader pagehdr;

	/*
	 * Get a pointer to the right place in the right WAL buffer to start
	 * inserting to.
	 */
	CurrPos = StartPos;
	currpos = GetXLogBuffer(CurrPos);
	freespace = INSERT_FREESPACE(CurrPos);

	/*
	 * there should be enough space for at least the first field (xl_tot_len)
	 * on this page.
	 */
	Assert(freespace >= sizeof(uint32));

	/* Copy record data */
	written = 0;
	while (rdata != NULL)
	{
		char	   *rdata_data = rdata->data;
		int			rdata_len = rdata->len;

		while (rdata_len > freespace)
		{
			/*
			 * Write what fits on this page, and continue on the next page.
			 */
			Assert(CurrPos % XLOG_BLCKSZ >= SizeOfXLogShortPHD || freespace == 0);
			memcpy(currpos, rdata_data, freespace);
			rdata_data += freespace;
			rdata_len -= freespace;
			written += freespace;
			CurrPos += freespace;

			/*
			 * Get pointer to beginning of next page, and set the xlp_rem_len
			 * in the page header. Set XLP_FIRST_IS_CONTRECORD.
			 *
			 * It's safe to set the contrecord flag and xlp_rem_len without a
			 * lock on the page. All the other flags were already set when the
			 * page was initialized, in AdvanceXLInsertBuffer, and we're the
			 * only backend that needs to set the contrecord flag.
			 */
			currpos = GetXLogBuffer(CurrPos);
			pagehdr = (XLogPageHeader) currpos;
			pagehdr->xlp_rem_len = write_len - written;
			pagehdr->xlp_info |= XLP_FIRST_IS_CONTRECORD;

			/* skip over the page header */
			if (CurrPos % XLogSegSize == 0)
			{
				CurrPos += SizeOfXLogLongPHD;
				currpos += SizeOfXLogLongPHD;
			}
			else
			{
				CurrPos += SizeOfXLogShortPHD;
				currpos += SizeOfXLogShortPHD;
			}
			freespace = INSERT_FREESPACE(CurrPos);
		}

		Assert(CurrPos % XLOG_BLCKSZ >= SizeOfXLogShortPHD || rdata_len == 0);
		memcpy(currpos, rdata_data, rdata_len);
		currpos += rdata_len;
		CurrPos += rdata_len;
		freespace -= rdata_len;
		written += rdata_len;

		rdata = rdata->next;
	}
	Assert(written == write_len);

	/*
	 * If this was an xlog-switch, it's not enough to write the switch record,
	 * we also have to consume all the remaining space in the WAL segment. We
	 * have already reserved it for us, but we still need to make sure it's
	 * allocated and zeroed in the WAL buffers so that when the caller (or
	 * someone else) does XLogWrite(), it can really write out all the zeros.
	 */
	if (isLogSwitch && CurrPos % XLOG_SEG_SIZE != 0)
	{
		/* An xlog-switch record doesn't contain any data besides the header */
		Assert(write_len == SizeOfXLogRecord);

		/*
		 * We do this one page at a time, to make sure we don't deadlock
		 * against ourselves if wal_buffers < XLOG_SEG_SIZE.
		 */
		Assert(EndPos % XLogSegSize == 0);

		/* Use up all the remaining space on the first page */
		CurrPos += freespace;

		while (CurrPos < EndPos)
		{
			/* initialize the next page (if not initialized already) */
			WALInsertLockUpdateInsertingAt(CurrPos);
			AdvanceXLInsertBuffer(CurrPos, false);
			CurrPos += XLOG_BLCKSZ;
		}
	}
	else
	{
		/* Align the end position, so that the next record starts aligned */
		CurrPos = MAXALIGN64(CurrPos);
	}

	if (CurrPos != EndPos)
		elog(PANIC, "space reserved for WAL record does not match what was written");
}

/*
 * Acquire a WAL insertion lock, for inserting to WAL.
 */
static void
WALInsertLockAcquire(void)
{
	bool		immed;

	/*
	 * It doesn't matter which of the WAL insertion locks we acquire, so try
	 * the one we used last time.  If the system isn't particularly busy, it's
	 * a good bet that it's still available, and it's good to have some
	 * affinity to a particular lock so that you don't unnecessarily bounce
	 * cache lines between processes when there's no contention.
	 *
	 * If this is the first time through in this backend, pick a lock
	 * (semi-)randomly.  This allows the locks to be used evenly if you have a
	 * lot of very short connections.
	 */
	static int	lockToTry = -1;

	if (lockToTry == -1)
		lockToTry = MyProc->pgprocno % NUM_XLOGINSERT_LOCKS;
	MyLockNo = lockToTry;

	/*
	 * The insertingAt value is initially set to 0, as we don't know our
	 * insert location yet.
	 */
	immed = LWLockAcquireWithVar(&WALInsertLocks[MyLockNo].l.lock,
								 &WALInsertLocks[MyLockNo].l.insertingAt,
								 0);
	if (!immed)
	{
		/*
		 * If we couldn't get the lock immediately, try another lock next
		 * time.  On a system with more insertion locks than concurrent
		 * inserters, this causes all the inserters to eventually migrate to a
		 * lock that no-one else is using.  On a system with more inserters
		 * than locks, it still helps to distribute the inserters evenly
		 * across the locks.
		 */
		lockToTry = (lockToTry + 1) % NUM_XLOGINSERT_LOCKS;
	}
}

/*
 * Acquire all WAL insertion locks, to prevent other backends from inserting
 * to WAL.
 */
static void
WALInsertLockAcquireExclusive(void)
{
	int			i;

	/*
	 * When holding all the locks, we only update the last lock's insertingAt
	 * indicator.  The others are set to 0xFFFFFFFFFFFFFFFF, which is higher
	 * than any real XLogRecPtr value, to make sure that no-one blocks waiting
	 * on those.
	 */
	for (i = 0; i < NUM_XLOGINSERT_LOCKS - 1; i++)
	{
		LWLockAcquireWithVar(&WALInsertLocks[i].l.lock,
							 &WALInsertLocks[i].l.insertingAt,
							 PG_UINT64_MAX);
	}
	LWLockAcquireWithVar(&WALInsertLocks[i].l.lock,
						 &WALInsertLocks[i].l.insertingAt,
						 0);

	holdingAllLocks = true;
}

/*
 * Release our insertion lock (or locks, if we're holding them all).
 */
static void
WALInsertLockRelease(void)
{
	if (holdingAllLocks)
	{
		int			i;

		for (i = 0; i < NUM_XLOGINSERT_LOCKS; i++)
			LWLockRelease(&WALInsertLocks[i].l.lock);

		holdingAllLocks = false;
	}
	else
	{
		LWLockRelease(&WALInsertLocks[MyLockNo].l.lock);
	}
}

/*
 * Update our insertingAt value, to let others know that we've finished
 * inserting up to that point.
 */
static void
WALInsertLockUpdateInsertingAt(XLogRecPtr insertingAt)
{
	if (holdingAllLocks)
	{
		/*
		 * We use the last lock to mark our actual position, see comments in
		 * WALInsertLockAcquireExclusive.
		 */
		LWLockUpdateVar(&WALInsertLocks[NUM_XLOGINSERT_LOCKS - 1].l.lock,
					 &WALInsertLocks[NUM_XLOGINSERT_LOCKS - 1].l.insertingAt,
						insertingAt);
	}
	else
		LWLockUpdateVar(&WALInsertLocks[MyLockNo].l.lock,
						&WALInsertLocks[MyLockNo].l.insertingAt,
						insertingAt);
}

/*
 * Wait for any WAL insertions < upto to finish.
 *
 * Returns the location of the oldest insertion that is still in-progress.
 * Any WAL prior to that point has been fully copied into WAL buffers, and
 * can be flushed out to disk. Because this waits for any insertions older
 * than 'upto' to finish, the return value is always >= 'upto'.
 *
 * Note: When you are about to write out WAL, you must call this function
 * *before* acquiring WALWriteLock, to avoid deadlocks. This function might
 * need to wait for an insertion to finish (or at least advance to next
 * uninitialized page), and the inserter might need to evict an old WAL buffer
 * to make room for a new one, which in turn requires WALWriteLock.
 */
static XLogRecPtr
WaitXLogInsertionsToFinish(XLogRecPtr upto)
{
	uint64		bytepos;
	XLogRecPtr	reservedUpto;
	XLogRecPtr	finishedUpto;
	XLogCtlInsert *Insert = &XLogCtl->Insert;
	int			i;

	if (MyProc == NULL)
		elog(PANIC, "cannot wait without a PGPROC structure");

	/* Read the current insert position */
	SpinLockAcquire(&Insert->insertpos_lck);
	bytepos = Insert->CurrBytePos;
	SpinLockRelease(&Insert->insertpos_lck);
	reservedUpto = XLogBytePosToEndRecPtr(bytepos);

	/*
	 * No-one should request to flush a piece of WAL that hasn't even been
	 * reserved yet. However, it can happen if there is a block with a bogus
	 * LSN on disk, for example. XLogFlush checks for that situation and
	 * complains, but only after the flush. Here we just assume that to mean
	 * that all WAL that has been reserved needs to be finished. In this
	 * corner-case, the return value can be smaller than 'upto' argument.
	 */
	if (upto > reservedUpto)
	{
		elog(LOG, "request to flush past end of generated WAL; request %X/%X, currpos %X/%X",
			 (uint32) (upto >> 32), (uint32) upto,
			 (uint32) (reservedUpto >> 32), (uint32) reservedUpto);
		upto = reservedUpto;
	}

	/*
	 * Loop through all the locks, sleeping on any in-progress insert older
	 * than 'upto'.
	 *
	 * finishedUpto is our return value, indicating the point upto which all
	 * the WAL insertions have been finished. Initialize it to the head of
	 * reserved WAL, and as we iterate through the insertion locks, back it
	 * out for any insertion that's still in progress.
	 */
	finishedUpto = reservedUpto;
	for (i = 0; i < NUM_XLOGINSERT_LOCKS; i++)
	{
		XLogRecPtr	insertingat = InvalidXLogRecPtr;

		do
		{
			/*
			 * See if this insertion is in progress. LWLockWait will wait for
			 * the lock to be released, or for the 'value' to be set by a
			 * LWLockUpdateVar call.  When a lock is initially acquired, its
			 * value is 0 (InvalidXLogRecPtr), which means that we don't know
			 * where it's inserting yet.  We will have to wait for it.  If
			 * it's a small insertion, the record will most likely fit on the
			 * same page and the inserter will release the lock without ever
			 * calling LWLockUpdateVar.  But if it has to sleep, it will
			 * advertise the insertion point with LWLockUpdateVar before
			 * sleeping.
			 */
			if (LWLockWaitForVar(&WALInsertLocks[i].l.lock,
								 &WALInsertLocks[i].l.insertingAt,
								 insertingat, &insertingat))
			{
				/* the lock was free, so no insertion in progress */
				insertingat = InvalidXLogRecPtr;
				break;
			}

			/*
			 * This insertion is still in progress. Have to wait, unless the
			 * inserter has proceeded past 'upto'.
			 */
		} while (insertingat < upto);

		if (insertingat != InvalidXLogRecPtr && insertingat < finishedUpto)
			finishedUpto = insertingat;
	}
	return finishedUpto;
}

/*
 * Get a pointer to the right location in the WAL buffer containing the
 * given XLogRecPtr.
 *
 * If the page is not initialized yet, it is initialized. That might require
 * evicting an old dirty buffer from the buffer cache, which means I/O.
 *
 * The caller must ensure that the page containing the requested location
 * isn't evicted yet, and won't be evicted. The way to ensure that is to
 * hold onto a WAL insertion lock with the insertingAt position set to
 * something <= ptr. GetXLogBuffer() will update insertingAt if it needs
 * to evict an old page from the buffer. (This means that once you call
 * GetXLogBuffer() with a given 'ptr', you must not access anything before
 * that point anymore, and must not call GetXLogBuffer() with an older 'ptr'
 * later, because older buffers might be recycled already)
 */
static char *
GetXLogBuffer(XLogRecPtr ptr)
{
	int			idx;
	XLogRecPtr	endptr;
	static uint64 cachedPage = 0;
	static char *cachedPos = NULL;
	XLogRecPtr	expectedEndPtr;

	/*
	 * Fast path for the common case that we need to access again the same
	 * page as last time.
	 */
	if (ptr / XLOG_BLCKSZ == cachedPage)
	{
		Assert(((XLogPageHeader) cachedPos)->xlp_magic == XLOG_PAGE_MAGIC);
		Assert(((XLogPageHeader) cachedPos)->xlp_pageaddr == ptr - (ptr % XLOG_BLCKSZ));
		return cachedPos + ptr % XLOG_BLCKSZ;
	}

	/*
	 * The XLog buffer cache is organized so that a page is always loaded to a
	 * particular buffer.  That way we can easily calculate the buffer a given
	 * page must be loaded into, from the XLogRecPtr alone.
	 */
	idx = XLogRecPtrToBufIdx(ptr);

	/*
	 * See what page is loaded in the buffer at the moment. It could be the
	 * page we're looking for, or something older. It can't be anything newer
	 * - that would imply the page we're looking for has already been written
	 * out to disk and evicted, and the caller is responsible for making sure
	 * that doesn't happen.
	 *
	 * However, we don't hold a lock while we read the value. If someone has
	 * just initialized the page, it's possible that we get a "torn read" of
	 * the XLogRecPtr if 64-bit fetches are not atomic on this platform. In
	 * that case we will see a bogus value. That's ok, we'll grab the mapping
	 * lock (in AdvanceXLInsertBuffer) and retry if we see anything else than
	 * the page we're looking for. But it means that when we do this unlocked
	 * read, we might see a value that appears to be ahead of the page we're
	 * looking for. Don't PANIC on that, until we've verified the value while
	 * holding the lock.
	 */
	expectedEndPtr = ptr;
	expectedEndPtr += XLOG_BLCKSZ - ptr % XLOG_BLCKSZ;

	endptr = XLogCtl->xlblocks[idx];
	if (expectedEndPtr != endptr)
	{
		/*
		 * Let others know that we're finished inserting the record up to the
		 * page boundary.
		 */
		WALInsertLockUpdateInsertingAt(expectedEndPtr - XLOG_BLCKSZ);

		AdvanceXLInsertBuffer(ptr, false);
		endptr = XLogCtl->xlblocks[idx];

		if (expectedEndPtr != endptr)
			elog(PANIC, "could not find WAL buffer for %X/%X",
				 (uint32) (ptr >> 32), (uint32) ptr);
	}
	else
	{
		/*
		 * Make sure the initialization of the page is visible to us, and
		 * won't arrive later to overwrite the WAL data we write on the page.
		 */
		pg_memory_barrier();
	}

	/*
	 * Found the buffer holding this page. Return a pointer to the right
	 * offset within the page.
	 */
	cachedPage = ptr / XLOG_BLCKSZ;
	cachedPos = XLogCtl->pages + idx * (Size) XLOG_BLCKSZ;

	Assert(((XLogPageHeader) cachedPos)->xlp_magic == XLOG_PAGE_MAGIC);
	Assert(((XLogPageHeader) cachedPos)->xlp_pageaddr == ptr - (ptr % XLOG_BLCKSZ));

	return cachedPos + ptr % XLOG_BLCKSZ;
}

/*
 * Converts a "usable byte position" to XLogRecPtr. A usable byte position
 * is the position starting from the beginning of WAL, excluding all WAL
 * page headers.
 */
static XLogRecPtr
XLogBytePosToRecPtr(uint64 bytepos)
{
	uint64		fullsegs;
	uint64		fullpages;
	uint64		bytesleft;
	uint32		seg_offset;
	XLogRecPtr	result;

	fullsegs = bytepos / UsableBytesInSegment;
	bytesleft = bytepos % UsableBytesInSegment;

	if (bytesleft < XLOG_BLCKSZ - SizeOfXLogLongPHD)
	{
		/* fits on first page of segment */
		seg_offset = bytesleft + SizeOfXLogLongPHD;
	}
	else
	{
		/* account for the first page on segment with long header */
		seg_offset = XLOG_BLCKSZ;
		bytesleft -= XLOG_BLCKSZ - SizeOfXLogLongPHD;

		fullpages = bytesleft / UsableBytesInPage;
		bytesleft = bytesleft % UsableBytesInPage;

		seg_offset += fullpages * XLOG_BLCKSZ + bytesleft + SizeOfXLogShortPHD;
	}

	XLogSegNoOffsetToRecPtr(fullsegs, seg_offset, result);

	return result;
}

/*
 * Like XLogBytePosToRecPtr, but if the position is at a page boundary,
 * returns a pointer to the beginning of the page (ie. before page header),
 * not to where the first xlog record on that page would go to. This is used
 * when converting a pointer to the end of a record.
 */
static XLogRecPtr
XLogBytePosToEndRecPtr(uint64 bytepos)
{
	uint64		fullsegs;
	uint64		fullpages;
	uint64		bytesleft;
	uint32		seg_offset;
	XLogRecPtr	result;

	fullsegs = bytepos / UsableBytesInSegment;
	bytesleft = bytepos % UsableBytesInSegment;

	if (bytesleft < XLOG_BLCKSZ - SizeOfXLogLongPHD)
	{
		/* fits on first page of segment */
		if (bytesleft == 0)
			seg_offset = 0;
		else
			seg_offset = bytesleft + SizeOfXLogLongPHD;
	}
	else
	{
		/* account for the first page on segment with long header */
		seg_offset = XLOG_BLCKSZ;
		bytesleft -= XLOG_BLCKSZ - SizeOfXLogLongPHD;

		fullpages = bytesleft / UsableBytesInPage;
		bytesleft = bytesleft % UsableBytesInPage;

		if (bytesleft == 0)
			seg_offset += fullpages * XLOG_BLCKSZ + bytesleft;
		else
			seg_offset += fullpages * XLOG_BLCKSZ + bytesleft + SizeOfXLogShortPHD;
	}

	XLogSegNoOffsetToRecPtr(fullsegs, seg_offset, result);

	return result;
}

/*
 * Convert an XLogRecPtr to a "usable byte position".
 */
static uint64
XLogRecPtrToBytePos(XLogRecPtr ptr)
{
	uint64		fullsegs;
	uint32		fullpages;
	uint32		offset;
	uint64		result;

	XLByteToSeg(ptr, fullsegs);

	fullpages = (ptr % XLOG_SEG_SIZE) / XLOG_BLCKSZ;
	offset = ptr % XLOG_BLCKSZ;

	if (fullpages == 0)
	{
		result = fullsegs * UsableBytesInSegment;
		if (offset > 0)
		{
			Assert(offset >= SizeOfXLogLongPHD);
			result += offset - SizeOfXLogLongPHD;
		}
	}
	else
	{
		result = fullsegs * UsableBytesInSegment +
			(XLOG_BLCKSZ - SizeOfXLogLongPHD) + /* account for first page */
			(fullpages - 1) * UsableBytesInPage;		/* full pages */
		if (offset > 0)
		{
			Assert(offset >= SizeOfXLogShortPHD);
			result += offset - SizeOfXLogShortPHD;
		}
	}

	return result;
}

/*
 * Initialize XLOG buffers, writing out old buffers if they still contain
 * unwritten data, upto the page containing 'upto'. Or if 'opportunistic' is
 * true, initialize as many pages as we can without having to write out
 * unwritten data. Any new pages are initialized to zeros, with pages headers
 * initialized properly.
 */
static void
AdvanceXLInsertBuffer(XLogRecPtr upto, bool opportunistic)
{
	XLogCtlInsert *Insert = &XLogCtl->Insert;
	int			nextidx;
	XLogRecPtr	OldPageRqstPtr;
	XLogwrtRqst WriteRqst;
	XLogRecPtr	NewPageEndPtr = InvalidXLogRecPtr;
	XLogRecPtr	NewPageBeginPtr;
	XLogPageHeader NewPage;
	int			npages = 0;

	LWLockAcquire(WALBufMappingLock, LW_EXCLUSIVE);

	/*
	 * Now that we have the lock, check if someone initialized the page
	 * already.
	 */
	while (upto >= XLogCtl->InitializedUpTo || opportunistic)
	{
		nextidx = XLogRecPtrToBufIdx(XLogCtl->InitializedUpTo);

		/*
		 * Get ending-offset of the buffer page we need to replace (this may
		 * be zero if the buffer hasn't been used yet).  Fall through if it's
		 * already written out.
		 */
		OldPageRqstPtr = XLogCtl->xlblocks[nextidx];
		if (LogwrtResult.Write < OldPageRqstPtr)
		{
			/*
			 * Nope, got work to do. If we just want to pre-initialize as much
			 * as we can without flushing, give up now.
			 */
			if (opportunistic)
				break;

			/* Before waiting, get info_lck and update LogwrtResult */
			SpinLockAcquire(&XLogCtl->info_lck);
			if (XLogCtl->LogwrtRqst.Write < OldPageRqstPtr)
				XLogCtl->LogwrtRqst.Write = OldPageRqstPtr;
			LogwrtResult = XLogCtl->LogwrtResult;
			SpinLockRelease(&XLogCtl->info_lck);

			/*
			 * Now that we have an up-to-date LogwrtResult value, see if we
			 * still need to write it or if someone else already did.
			 */
			if (LogwrtResult.Write < OldPageRqstPtr)
			{
				/*
				 * Must acquire write lock. Release WALBufMappingLock first,
				 * to make sure that all insertions that we need to wait for
				 * can finish (up to this same position). Otherwise we risk
				 * deadlock.
				 */
				LWLockRelease(WALBufMappingLock);

				WaitXLogInsertionsToFinish(OldPageRqstPtr);

				LWLockAcquire(WALWriteLock, LW_EXCLUSIVE);

				LogwrtResult = XLogCtl->LogwrtResult;
				if (LogwrtResult.Write >= OldPageRqstPtr)
				{
					/* OK, someone wrote it already */
					LWLockRelease(WALWriteLock);
				}
				else
				{
					/* Have to write it ourselves */
					TRACE_POSTGRESQL_WAL_BUFFER_WRITE_DIRTY_START();
					WriteRqst.Write = OldPageRqstPtr;
					WriteRqst.Flush = 0;
					XLogWrite(WriteRqst, false);
					LWLockRelease(WALWriteLock);
					TRACE_POSTGRESQL_WAL_BUFFER_WRITE_DIRTY_DONE();
				}
				/* Re-acquire WALBufMappingLock and retry */
				LWLockAcquire(WALBufMappingLock, LW_EXCLUSIVE);
				continue;
			}
		}

		/*
		 * Now the next buffer slot is free and we can set it up to be the
		 * next output page.
		 */
		NewPageBeginPtr = XLogCtl->InitializedUpTo;
		NewPageEndPtr = NewPageBeginPtr + XLOG_BLCKSZ;

		Assert(XLogRecPtrToBufIdx(NewPageBeginPtr) == nextidx);

		NewPage = (XLogPageHeader) (XLogCtl->pages + nextidx * (Size) XLOG_BLCKSZ);

		/*
		 * Be sure to re-zero the buffer so that bytes beyond what we've
		 * written will look like zeroes and not valid XLOG records...
		 */
		MemSet((char *) NewPage, 0, XLOG_BLCKSZ);

		/*
		 * Fill the new page's header
		 */
		NewPage   ->xlp_magic = XLOG_PAGE_MAGIC;

		/* NewPage->xlp_info = 0; */	/* done by memset */
		NewPage   ->xlp_tli = ThisTimeLineID;
		NewPage   ->xlp_pageaddr = NewPageBeginPtr;

		/* NewPage->xlp_rem_len = 0; */	/* done by memset */

		/*
		 * If online backup is not in progress, mark the header to indicate
		 * that* WAL records beginning in this page have removable backup
		 * blocks.  This allows the WAL archiver to know whether it is safe to
		 * compress archived WAL data by transforming full-block records into
		 * the non-full-block format.  It is sufficient to record this at the
		 * page level because we force a page switch (in fact a segment
		 * switch) when starting a backup, so the flag will be off before any
		 * records can be written during the backup.  At the end of a backup,
		 * the last page will be marked as all unsafe when perhaps only part
		 * is unsafe, but at worst the archiver would miss the opportunity to
		 * compress a few records.
		 */
		if (!Insert->forcePageWrites)
			NewPage   ->xlp_info |= XLP_BKP_REMOVABLE;

		/*
		 * If first page of an XLOG segment file, make it a long header.
		 */
		if ((NewPage->xlp_pageaddr % XLogSegSize) == 0)
		{
			XLogLongPageHeader NewLongPage = (XLogLongPageHeader) NewPage;

			NewLongPage->xlp_sysid = ControlFile->system_identifier;
			NewLongPage->xlp_seg_size = XLogSegSize;
			NewLongPage->xlp_xlog_blcksz = XLOG_BLCKSZ;
			NewPage   ->xlp_info |= XLP_LONG_HEADER;
		}

		/*
		 * Make sure the initialization of the page becomes visible to others
		 * before the xlblocks update. GetXLogBuffer() reads xlblocks without
		 * holding a lock.
		 */
		pg_write_barrier();

		*((volatile XLogRecPtr *) &XLogCtl->xlblocks[nextidx]) = NewPageEndPtr;

		XLogCtl->InitializedUpTo = NewPageEndPtr;

		npages++;
	}
	LWLockRelease(WALBufMappingLock);

#ifdef WAL_DEBUG
	if (npages > 0)
	{
		elog(DEBUG1, "initialized %d pages, upto %X/%X",
			 npages, (uint32) (NewPageEndPtr >> 32), (uint32) NewPageEndPtr);
	}
#endif
}

/*
 * Calculate CheckPointSegments based on max_wal_size and
 * checkpoint_completion_target.
 */
static void
CalculateCheckpointSegments(void)
{
	double		target;

	/*-------
	 * Calculate the distance at which to trigger a checkpoint, to avoid
	 * exceeding max_wal_size. This is based on two assumptions:
	 *
	 * a) we keep WAL for two checkpoint cycles, back to the "prev" checkpoint.
	 * b) during checkpoint, we consume checkpoint_completion_target *
	 *    number of segments consumed between checkpoints.
	 *-------
	 */
	target = (double ) max_wal_size / (2.0 + CheckPointCompletionTarget);

	/* round down */
	CheckPointSegments = (int) target;

	if (CheckPointSegments < 1)
		CheckPointSegments = 1;
}

void
assign_max_wal_size(int newval, void *extra)
{
	max_wal_size = newval;
	CalculateCheckpointSegments();
}

void
assign_checkpoint_completion_target(double newval, void *extra)
{
	CheckPointCompletionTarget = newval;
	CalculateCheckpointSegments();
}

/*
 * At a checkpoint, how many WAL segments to recycle as preallocated future
 * XLOG segments? Returns the highest segment that should be preallocated.
 */
static XLogSegNo
XLOGfileslop(XLogRecPtr PriorRedoPtr)
{
	XLogSegNo	minSegNo;
	XLogSegNo	maxSegNo;
	double		distance;
	XLogSegNo	recycleSegNo;

	/*
	 * Calculate the segment numbers that min_wal_size and max_wal_size
	 * correspond to. Always recycle enough segments to meet the minimum, and
	 * remove enough segments to stay below the maximum.
	 */
	minSegNo = PriorRedoPtr / XLOG_SEG_SIZE + min_wal_size - 1;
	maxSegNo =  PriorRedoPtr / XLOG_SEG_SIZE + max_wal_size - 1;

	/*
	 * Between those limits, recycle enough segments to get us through to the
	 * estimated end of next checkpoint.
	 *
	 * To estimate where the next checkpoint will finish, assume that the
	 * system runs steadily consuming CheckPointDistanceEstimate
	 * bytes between every checkpoint.
	 *
	 * The reason this calculation is done from the prior checkpoint, not the
	 * one that just finished, is that this behaves better if some checkpoint
	 * cycles are abnormally short, like if you perform a manual checkpoint
	 * right after a timed one. The manual checkpoint will make almost a full
	 * cycle's worth of WAL segments available for recycling, because the
	 * segments from the prior's prior, fully-sized checkpoint cycle are no
	 * longer needed. However, the next checkpoint will make only few segments
	 * available for recycling, the ones generated between the timed
	 * checkpoint and the manual one right after that. If at the manual
	 * checkpoint we only retained enough segments to get us to the next timed
	 * one, and removed the rest, then at the next checkpoint we would not
	 * have enough segments around for recycling, to get us to the checkpoint
	 * after that. Basing the calculations on the distance from the prior redo
	 * pointer largely fixes that problem.
	 */
	distance = (2.0 + CheckPointCompletionTarget) * CheckPointDistanceEstimate;
	/* add 10% for good measure. */
	distance *= 1.10;

	recycleSegNo = (XLogSegNo) ceil(((double) PriorRedoPtr + distance) / XLOG_SEG_SIZE);

	if (recycleSegNo < minSegNo)
		recycleSegNo = minSegNo;
	if (recycleSegNo > maxSegNo)
		recycleSegNo = maxSegNo;

	return recycleSegNo;
}

/*
 * Check whether we've consumed enough xlog space that a checkpoint is needed.
 *
 * new_segno indicates a log file that has just been filled up (or read
 * during recovery). We measure the distance from RedoRecPtr to new_segno
 * and see if that exceeds CheckPointSegments.
 *
 * Note: it is caller's responsibility that RedoRecPtr is up-to-date.
 */
static bool
XLogCheckpointNeeded(XLogSegNo new_segno)
{
	XLogSegNo	old_segno;

	XLByteToSeg(RedoRecPtr, old_segno);

	if (new_segno >= old_segno + (uint64) (CheckPointSegments - 1))
		return true;
	return false;
}

/*
 * Write and/or fsync the log at least as far as WriteRqst indicates.
 *
 * If flexible == TRUE, we don't have to write as far as WriteRqst, but
 * may stop at any convenient boundary (such as a cache or logfile boundary).
 * This option allows us to avoid uselessly issuing multiple writes when a
 * single one would do.
 *
 * Must be called with WALWriteLock held. WaitXLogInsertionsToFinish(WriteRqst)
 * must be called before grabbing the lock, to make sure the data is ready to
 * write.
 */
static void
XLogWrite(XLogwrtRqst WriteRqst, bool flexible)
{
	bool		ispartialpage;
	bool		last_iteration;
	bool		finishing_seg;
	bool		use_existent;
	int			curridx;
	int			npages;
	int			startidx;
	uint32		startoffset;

	/* We should always be inside a critical section here */
	Assert(CritSectionCount > 0);

	/*
	 * Update local LogwrtResult (caller probably did this already, but...)
	 */
	LogwrtResult = XLogCtl->LogwrtResult;

	/*
	 * Since successive pages in the xlog cache are consecutively allocated,
	 * we can usually gather multiple pages together and issue just one
	 * write() call.  npages is the number of pages we have determined can be
	 * written together; startidx is the cache block index of the first one,
	 * and startoffset is the file offset at which it should go. The latter
	 * two variables are only valid when npages > 0, but we must initialize
	 * all of them to keep the compiler quiet.
	 */
	npages = 0;
	startidx = 0;
	startoffset = 0;

	/*
	 * Within the loop, curridx is the cache block index of the page to
	 * consider writing.  Begin at the buffer containing the next unwritten
	 * page, or last partially written page.
	 */
	curridx = XLogRecPtrToBufIdx(LogwrtResult.Write);

	while (LogwrtResult.Write < WriteRqst.Write)
	{
		/*
		 * Make sure we're not ahead of the insert process.  This could happen
		 * if we're passed a bogus WriteRqst.Write that is past the end of the
		 * last page that's been initialized by AdvanceXLInsertBuffer.
		 */
		XLogRecPtr	EndPtr = XLogCtl->xlblocks[curridx];

		if (LogwrtResult.Write >= EndPtr)
			elog(PANIC, "xlog write request %X/%X is past end of log %X/%X",
				 (uint32) (LogwrtResult.Write >> 32),
				 (uint32) LogwrtResult.Write,
				 (uint32) (EndPtr >> 32), (uint32) EndPtr);

		/* Advance LogwrtResult.Write to end of current buffer page */
		LogwrtResult.Write = EndPtr;
		ispartialpage = WriteRqst.Write < LogwrtResult.Write;

		if (!XLByteInPrevSeg(LogwrtResult.Write, openLogSegNo))
		{
			/*
			 * Switch to new logfile segment.  We cannot have any pending
			 * pages here (since we dump what we have at segment end).
			 */
			Assert(npages == 0);
			if (openLogFile >= 0)
				XLogFileClose();
			XLByteToPrevSeg(LogwrtResult.Write, openLogSegNo);

			/* create/use new log file */
			use_existent = true;
			openLogFile = XLogFileInit(openLogSegNo, &use_existent, true);
			openLogOff = 0;
		}

		/* Make sure we have the current logfile open */
		if (openLogFile < 0)
		{
			XLByteToPrevSeg(LogwrtResult.Write, openLogSegNo);
			openLogFile = XLogFileOpen(openLogSegNo);
			openLogOff = 0;
		}

		/* Add current page to the set of pending pages-to-dump */
		if (npages == 0)
		{
			/* first of group */
			startidx = curridx;
			startoffset = (LogwrtResult.Write - XLOG_BLCKSZ) % XLogSegSize;
		}
		npages++;

		/*
		 * Dump the set if this will be the last loop iteration, or if we are
		 * at the last page of the cache area (since the next page won't be
		 * contiguous in memory), or if we are at the end of the logfile
		 * segment.
		 */
		last_iteration = WriteRqst.Write <= LogwrtResult.Write;

		finishing_seg = !ispartialpage &&
			(startoffset + npages * XLOG_BLCKSZ) >= XLogSegSize;

		if (last_iteration ||
			curridx == XLogCtl->XLogCacheBlck ||
			finishing_seg)
		{
			char	   *from;
			Size		nbytes;
			Size		nleft;
			int			written;

			/* Need to seek in the file? */
			if (openLogOff != startoffset)
			{
				if (lseek(openLogFile, (off_t) startoffset, SEEK_SET) < 0)
					ereport(PANIC,
							(errcode_for_file_access(),
					 errmsg("could not seek in log file %s to offset %u: %m",
							XLogFileNameP(ThisTimeLineID, openLogSegNo),
							startoffset)));
				openLogOff = startoffset;
			}

			/* OK to write the page(s) */
			from = XLogCtl->pages + startidx * (Size) XLOG_BLCKSZ;
			nbytes = npages * (Size) XLOG_BLCKSZ;
			nleft = nbytes;
			do
			{
				errno = 0;
				written = write(openLogFile, from, nleft);
				if (written <= 0)
				{
					if (errno == EINTR)
						continue;
					ereport(PANIC,
							(errcode_for_file_access(),
							 errmsg("could not write to log file %s "
									"at offset %u, length %zu: %m",
								 XLogFileNameP(ThisTimeLineID, openLogSegNo),
									openLogOff, nbytes)));
				}
				nleft -= written;
				from += written;
			} while (nleft > 0);

			/* Update state for write */
			openLogOff += nbytes;
			npages = 0;

			/*
			 * If we just wrote the whole last page of a logfile segment,
			 * fsync the segment immediately.  This avoids having to go back
			 * and re-open prior segments when an fsync request comes along
			 * later. Doing it here ensures that one and only one backend will
			 * perform this fsync.
			 *
			 * This is also the right place to notify the Archiver that the
			 * segment is ready to copy to archival storage, and to update the
			 * timer for archive_timeout, and to signal for a checkpoint if
			 * too many logfile segments have been used since the last
			 * checkpoint.
			 */
			if (finishing_seg)
			{
				issue_xlog_fsync(openLogFile, openLogSegNo);

				/* signal that we need to wakeup walsenders later */
				WalSndWakeupRequest();

				LogwrtResult.Flush = LogwrtResult.Write;		/* end of page */

				if (XLogArchivingActive())
					XLogArchiveNotifySeg(openLogSegNo);

				XLogCtl->lastSegSwitchTime = (pg_time_t) time(NULL);

				/*
				 * Request a checkpoint if we've consumed too much xlog since
				 * the last one.  For speed, we first check using the local
				 * copy of RedoRecPtr, which might be out of date; if it looks
				 * like a checkpoint is needed, forcibly update RedoRecPtr and
				 * recheck.
				 */
				if (IsUnderPostmaster && XLogCheckpointNeeded(openLogSegNo))
				{
					(void) GetRedoRecPtr();
					if (XLogCheckpointNeeded(openLogSegNo))
						RequestCheckpoint(CHECKPOINT_CAUSE_XLOG);
				}
			}
		}

		if (ispartialpage)
		{
			/* Only asked to write a partial page */
			LogwrtResult.Write = WriteRqst.Write;
			break;
		}
		curridx = NextBufIdx(curridx);

		/* If flexible, break out of loop as soon as we wrote something */
		if (flexible && npages == 0)
			break;
	}

	Assert(npages == 0);

	/*
	 * If asked to flush, do so
	 */
	if (LogwrtResult.Flush < WriteRqst.Flush &&
		LogwrtResult.Flush < LogwrtResult.Write)

	{
		/*
		 * Could get here without iterating above loop, in which case we might
		 * have no open file or the wrong one.  However, we do not need to
		 * fsync more than one file.
		 */
		if (sync_method != SYNC_METHOD_OPEN &&
			sync_method != SYNC_METHOD_OPEN_DSYNC)
		{
			if (openLogFile >= 0 &&
				!XLByteInPrevSeg(LogwrtResult.Write, openLogSegNo))
				XLogFileClose();
			if (openLogFile < 0)
			{
				XLByteToPrevSeg(LogwrtResult.Write, openLogSegNo);
				openLogFile = XLogFileOpen(openLogSegNo);
				openLogOff = 0;
			}

			issue_xlog_fsync(openLogFile, openLogSegNo);
		}

		/* signal that we need to wakeup walsenders later */
		WalSndWakeupRequest();

		LogwrtResult.Flush = LogwrtResult.Write;
	}

	/*
	 * Update shared-memory status
	 *
	 * We make sure that the shared 'request' values do not fall behind the
	 * 'result' values.  This is not absolutely essential, but it saves some
	 * code in a couple of places.
	 */
	{
		SpinLockAcquire(&XLogCtl->info_lck);
		XLogCtl->LogwrtResult = LogwrtResult;
		if (XLogCtl->LogwrtRqst.Write < LogwrtResult.Write)
			XLogCtl->LogwrtRqst.Write = LogwrtResult.Write;
		if (XLogCtl->LogwrtRqst.Flush < LogwrtResult.Flush)
			XLogCtl->LogwrtRqst.Flush = LogwrtResult.Flush;
		SpinLockRelease(&XLogCtl->info_lck);
	}
}

/*
 * Record the LSN for an asynchronous transaction commit/abort
 * and nudge the WALWriter if there is work for it to do.
 * (This should not be called for synchronous commits.)
 */
void
XLogSetAsyncXactLSN(XLogRecPtr asyncXactLSN)
{
	XLogRecPtr	WriteRqstPtr = asyncXactLSN;
	bool		sleeping;

	SpinLockAcquire(&XLogCtl->info_lck);
	LogwrtResult = XLogCtl->LogwrtResult;
	sleeping = XLogCtl->WalWriterSleeping;
	if (XLogCtl->asyncXactLSN < asyncXactLSN)
		XLogCtl->asyncXactLSN = asyncXactLSN;
	SpinLockRelease(&XLogCtl->info_lck);

	/*
	 * If the WALWriter is sleeping, we should kick it to make it come out of
	 * low-power mode.  Otherwise, determine whether there's a full page of
	 * WAL available to write.
	 */
	if (!sleeping)
	{
		/* back off to last completed page boundary */
		WriteRqstPtr -= WriteRqstPtr % XLOG_BLCKSZ;

		/* if we have already flushed that far, we're done */
		if (WriteRqstPtr <= LogwrtResult.Flush)
			return;
	}

	/*
	 * Nudge the WALWriter: it has a full page of WAL to write, or we want it
	 * to come out of low-power mode so that this async commit will reach disk
	 * within the expected amount of time.
	 */
	if (ProcGlobal->walwriterLatch)
		SetLatch(ProcGlobal->walwriterLatch);
}

/*
 * Record the LSN up to which we can remove WAL because it's not required by
 * any replication slot.
 */
void
XLogSetReplicationSlotMinimumLSN(XLogRecPtr lsn)
{
	SpinLockAcquire(&XLogCtl->info_lck);
	XLogCtl->replicationSlotMinLSN = lsn;
	SpinLockRelease(&XLogCtl->info_lck);
}


/*
 * Return the oldest LSN we must retain to satisfy the needs of some
 * replication slot.
 */
static XLogRecPtr
XLogGetReplicationSlotMinimumLSN(void)
{
	XLogRecPtr	retval;

	SpinLockAcquire(&XLogCtl->info_lck);
	retval = XLogCtl->replicationSlotMinLSN;
	SpinLockRelease(&XLogCtl->info_lck);

	return retval;
}

/*
 * Advance minRecoveryPoint in control file.
 *
 * If we crash during recovery, we must reach this point again before the
 * database is consistent.
 *
 * If 'force' is true, 'lsn' argument is ignored. Otherwise, minRecoveryPoint
 * is only updated if it's not already greater than or equal to 'lsn'.
 */
static void
UpdateMinRecoveryPoint(XLogRecPtr lsn, bool force)
{
	/* Quick check using our local copy of the variable */
	if (!updateMinRecoveryPoint || (!force && lsn <= minRecoveryPoint))
		return;

	LWLockAcquire(ControlFileLock, LW_EXCLUSIVE);

	/* update local copy */
	minRecoveryPoint = ControlFile->minRecoveryPoint;
	minRecoveryPointTLI = ControlFile->minRecoveryPointTLI;

	/*
	 * An invalid minRecoveryPoint means that we need to recover all the WAL,
	 * i.e., we're doing crash recovery.  We never modify the control file's
	 * value in that case, so we can short-circuit future checks here too.
	 */
	if (minRecoveryPoint == 0)
		updateMinRecoveryPoint = false;
	else if (force || minRecoveryPoint < lsn)
	{
		XLogRecPtr	newMinRecoveryPoint;
		TimeLineID	newMinRecoveryPointTLI;

		/*
		 * To avoid having to update the control file too often, we update it
		 * all the way to the last record being replayed, even though 'lsn'
		 * would suffice for correctness.  This also allows the 'force' case
		 * to not need a valid 'lsn' value.
		 *
		 * Another important reason for doing it this way is that the passed
		 * 'lsn' value could be bogus, i.e., past the end of available WAL, if
		 * the caller got it from a corrupted heap page.  Accepting such a
		 * value as the min recovery point would prevent us from coming up at
		 * all.  Instead, we just log a warning and continue with recovery.
		 * (See also the comments about corrupt LSNs in XLogFlush.)
		 */
		SpinLockAcquire(&XLogCtl->info_lck);
		newMinRecoveryPoint = XLogCtl->replayEndRecPtr;
		newMinRecoveryPointTLI = XLogCtl->replayEndTLI;
		SpinLockRelease(&XLogCtl->info_lck);

		if (!force && newMinRecoveryPoint < lsn)
			elog(WARNING,
			   "xlog min recovery request %X/%X is past current point %X/%X",
				 (uint32) (lsn >> 32), (uint32) lsn,
				 (uint32) (newMinRecoveryPoint >> 32),
				 (uint32) newMinRecoveryPoint);

		/* update control file */
		if (ControlFile->minRecoveryPoint < newMinRecoveryPoint)
		{
			ControlFile->minRecoveryPoint = newMinRecoveryPoint;
			ControlFile->minRecoveryPointTLI = newMinRecoveryPointTLI;
			UpdateControlFile();
			minRecoveryPoint = newMinRecoveryPoint;
			minRecoveryPointTLI = newMinRecoveryPointTLI;

			ereport(DEBUG2,
				(errmsg("updated min recovery point to %X/%X on timeline %u",
						(uint32) (minRecoveryPoint >> 32),
						(uint32) minRecoveryPoint,
						newMinRecoveryPointTLI)));
		}
	}
	LWLockRelease(ControlFileLock);
}

/*
 * Ensure that all XLOG data through the given position is flushed to disk.
 *
 * NOTE: this differs from XLogWrite mainly in that the WALWriteLock is not
 * already held, and we try to avoid acquiring it if possible.
 */
void
XLogFlush(XLogRecPtr record)
{
	XLogRecPtr	WriteRqstPtr;
	XLogwrtRqst WriteRqst;

	/*
	 * During REDO, we are reading not writing WAL.  Therefore, instead of
	 * trying to flush the WAL, we should update minRecoveryPoint instead. We
	 * test XLogInsertAllowed(), not InRecovery, because we need checkpointer
	 * to act this way too, and because when it tries to write the
	 * end-of-recovery checkpoint, it should indeed flush.
	 */
	if (!XLogInsertAllowed())
	{
		UpdateMinRecoveryPoint(record, false);
		return;
	}

	/* Quick exit if already known flushed */
	if (record <= LogwrtResult.Flush)
		return;

#ifdef WAL_DEBUG
	if (XLOG_DEBUG)
		elog(LOG, "xlog flush request %X/%X; write %X/%X; flush %X/%X",
			 (uint32) (record >> 32), (uint32) record,
			 (uint32) (LogwrtResult.Write >> 32), (uint32) LogwrtResult.Write,
		   (uint32) (LogwrtResult.Flush >> 32), (uint32) LogwrtResult.Flush);
#endif

	START_CRIT_SECTION();

	/*
	 * Since fsync is usually a horribly expensive operation, we try to
	 * piggyback as much data as we can on each fsync: if we see any more data
	 * entered into the xlog buffer, we'll write and fsync that too, so that
	 * the final value of LogwrtResult.Flush is as large as possible. This
	 * gives us some chance of avoiding another fsync immediately after.
	 */

	/* initialize to given target; may increase below */
	WriteRqstPtr = record;

	/*
	 * Now wait until we get the write lock, or someone else does the flush
	 * for us.
	 */
	for (;;)
	{
		XLogRecPtr	insertpos;

		/* read LogwrtResult and update local state */
		SpinLockAcquire(&XLogCtl->info_lck);
		if (WriteRqstPtr < XLogCtl->LogwrtRqst.Write)
			WriteRqstPtr = XLogCtl->LogwrtRqst.Write;
		LogwrtResult = XLogCtl->LogwrtResult;
		SpinLockRelease(&XLogCtl->info_lck);

		/* done already? */
		if (record <= LogwrtResult.Flush)
			break;

		/*
		 * Before actually performing the write, wait for all in-flight
		 * insertions to the pages we're about to write to finish.
		 */
		insertpos = WaitXLogInsertionsToFinish(WriteRqstPtr);

		/*
		 * Try to get the write lock. If we can't get it immediately, wait
		 * until it's released, and recheck if we still need to do the flush
		 * or if the backend that held the lock did it for us already. This
		 * helps to maintain a good rate of group committing when the system
		 * is bottlenecked by the speed of fsyncing.
		 */
		if (!LWLockAcquireOrWait(WALWriteLock, LW_EXCLUSIVE))
		{
			/*
			 * The lock is now free, but we didn't acquire it yet. Before we
			 * do, loop back to check if someone else flushed the record for
			 * us already.
			 */
			continue;
		}

		/* Got the lock; recheck whether request is satisfied */
		LogwrtResult = XLogCtl->LogwrtResult;
		if (record <= LogwrtResult.Flush)
		{
			LWLockRelease(WALWriteLock);
			break;
		}

		/*
		 * Sleep before flush! By adding a delay here, we may give further
		 * backends the opportunity to join the backlog of group commit
		 * followers; this can significantly improve transaction throughput,
		 * at the risk of increasing transaction latency.
		 *
		 * We do not sleep if enableFsync is not turned on, nor if there are
		 * fewer than CommitSiblings other backends with active transactions.
		 */
		if (CommitDelay > 0 && enableFsync &&
			MinimumActiveBackends(CommitSiblings))
		{
			pg_usleep(CommitDelay);

			/*
			 * Re-check how far we can now flush the WAL. It's generally not
			 * safe to call WaitXLogInsetionsToFinish while holding
			 * WALWriteLock, because an in-progress insertion might need to
			 * also grab WALWriteLock to make progress. But we know that all
			 * the insertions up to insertpos have already finished, because
			 * that's what the earlier WaitXLogInsertionsToFinish() returned.
			 * We're only calling it again to allow insertpos to be moved
			 * further forward, not to actually wait for anyone.
			 */
			insertpos = WaitXLogInsertionsToFinish(insertpos);
		}

		/* try to write/flush later additions to XLOG as well */
		WriteRqst.Write = insertpos;
		WriteRqst.Flush = insertpos;

		XLogWrite(WriteRqst, false);

		LWLockRelease(WALWriteLock);
		/* done */
		break;
	}

	END_CRIT_SECTION();

	/* wake up walsenders now that we've released heavily contended locks */
	WalSndWakeupProcessRequests();

	/*
	 * If we still haven't flushed to the request point then we have a
	 * problem; most likely, the requested flush point is past end of XLOG.
	 * This has been seen to occur when a disk page has a corrupted LSN.
	 *
	 * Formerly we treated this as a PANIC condition, but that hurts the
	 * system's robustness rather than helping it: we do not want to take down
	 * the whole system due to corruption on one data page.  In particular, if
	 * the bad page is encountered again during recovery then we would be
	 * unable to restart the database at all!  (This scenario actually
	 * happened in the field several times with 7.1 releases.)	As of 8.4, bad
	 * LSNs encountered during recovery are UpdateMinRecoveryPoint's problem;
	 * the only time we can reach here during recovery is while flushing the
	 * end-of-recovery checkpoint record, and we don't expect that to have a
	 * bad LSN.
	 *
	 * Note that for calls from xact.c, the ERROR will be promoted to PANIC
	 * since xact.c calls this routine inside a critical section.  However,
	 * calls from bufmgr.c are not within critical sections and so we will not
	 * force a restart for a bad LSN on a data page.
	 */
	if (LogwrtResult.Flush < record)
		elog(ERROR,
		"xlog flush request %X/%X is not satisfied --- flushed only to %X/%X",
			 (uint32) (record >> 32), (uint32) record,
		   (uint32) (LogwrtResult.Flush >> 32), (uint32) LogwrtResult.Flush);
}

/*
 * Flush xlog, but without specifying exactly where to flush to.
 *
 * We normally flush only completed blocks; but if there is nothing to do on
 * that basis, we check for unflushed async commits in the current incomplete
 * block, and flush through the latest one of those.  Thus, if async commits
 * are not being used, we will flush complete blocks only.  We can guarantee
 * that async commits reach disk after at most three cycles; normally only
 * one or two.  (When flushing complete blocks, we allow XLogWrite to write
 * "flexibly", meaning it can stop at the end of the buffer ring; this makes a
 * difference only with very high load or long wal_writer_delay, but imposes
 * one extra cycle for the worst case for async commits.)
 *
 * This routine is invoked periodically by the background walwriter process.
 *
 * Returns TRUE if we flushed anything.
 */
bool
XLogBackgroundFlush(void)
{
	XLogRecPtr	WriteRqstPtr;
	bool		flexible = true;
	bool		wrote_something = false;

	/* XLOG doesn't need flushing during recovery */
	if (RecoveryInProgress())
		return false;

	/* read LogwrtResult and update local state */
	SpinLockAcquire(&XLogCtl->info_lck);
	LogwrtResult = XLogCtl->LogwrtResult;
	WriteRqstPtr = XLogCtl->LogwrtRqst.Write;
	SpinLockRelease(&XLogCtl->info_lck);

	/* back off to last completed page boundary */
	WriteRqstPtr -= WriteRqstPtr % XLOG_BLCKSZ;

	/* if we have already flushed that far, consider async commit records */
	if (WriteRqstPtr <= LogwrtResult.Flush)
	{
		SpinLockAcquire(&XLogCtl->info_lck);
		WriteRqstPtr = XLogCtl->asyncXactLSN;
		SpinLockRelease(&XLogCtl->info_lck);
		flexible = false;		/* ensure it all gets written */
	}

	/*
	 * If already known flushed, we're done. Just need to check if we are
	 * holding an open file handle to a logfile that's no longer in use,
	 * preventing the file from being deleted.
	 */
	if (WriteRqstPtr <= LogwrtResult.Flush)
	{
		if (openLogFile >= 0)
		{
			if (!XLByteInPrevSeg(LogwrtResult.Write, openLogSegNo))
			{
				XLogFileClose();
			}
		}
		return false;
	}

#ifdef WAL_DEBUG
	if (XLOG_DEBUG)
		elog(LOG, "xlog bg flush request %X/%X; write %X/%X; flush %X/%X",
			 (uint32) (WriteRqstPtr >> 32), (uint32) WriteRqstPtr,
			 (uint32) (LogwrtResult.Write >> 32), (uint32) LogwrtResult.Write,
		   (uint32) (LogwrtResult.Flush >> 32), (uint32) LogwrtResult.Flush);
#endif

	START_CRIT_SECTION();

	/* now wait for any in-progress insertions to finish and get write lock */
	WaitXLogInsertionsToFinish(WriteRqstPtr);
	LWLockAcquire(WALWriteLock, LW_EXCLUSIVE);
	LogwrtResult = XLogCtl->LogwrtResult;
	if (WriteRqstPtr > LogwrtResult.Flush)
	{
		XLogwrtRqst WriteRqst;

		WriteRqst.Write = WriteRqstPtr;
		WriteRqst.Flush = WriteRqstPtr;
		XLogWrite(WriteRqst, flexible);
		wrote_something = true;
	}
	LWLockRelease(WALWriteLock);

	END_CRIT_SECTION();

	/* wake up walsenders now that we've released heavily contended locks */
	WalSndWakeupProcessRequests();

	/*
	 * Great, done. To take some work off the critical path, try to initialize
	 * as many of the no-longer-needed WAL buffers for future use as we can.
	 */
	AdvanceXLInsertBuffer(InvalidXLogRecPtr, true);

	return wrote_something;
}

/*
 * Test whether XLOG data has been flushed up to (at least) the given position.
 *
 * Returns true if a flush is still needed.  (It may be that someone else
 * is already in process of flushing that far, however.)
 */
bool
XLogNeedsFlush(XLogRecPtr record)
{
	/*
	 * During recovery, we don't flush WAL but update minRecoveryPoint
	 * instead. So "needs flush" is taken to mean whether minRecoveryPoint
	 * would need to be updated.
	 */
	if (RecoveryInProgress())
	{
		/* Quick exit if already known updated */
		if (record <= minRecoveryPoint || !updateMinRecoveryPoint)
			return false;

		/*
		 * Update local copy of minRecoveryPoint. But if the lock is busy,
		 * just return a conservative guess.
		 */
		if (!LWLockConditionalAcquire(ControlFileLock, LW_SHARED))
			return true;
		minRecoveryPoint = ControlFile->minRecoveryPoint;
		minRecoveryPointTLI = ControlFile->minRecoveryPointTLI;
		LWLockRelease(ControlFileLock);

		/*
		 * An invalid minRecoveryPoint means that we need to recover all the
		 * WAL, i.e., we're doing crash recovery.  We never modify the control
		 * file's value in that case, so we can short-circuit future checks
		 * here too.
		 */
		if (minRecoveryPoint == 0)
			updateMinRecoveryPoint = false;

		/* check again */
		if (record <= minRecoveryPoint || !updateMinRecoveryPoint)
			return false;
		else
			return true;
	}

	/* Quick exit if already known flushed */
	if (record <= LogwrtResult.Flush)
		return false;

	/* read LogwrtResult and update local state */
	SpinLockAcquire(&XLogCtl->info_lck);
	LogwrtResult = XLogCtl->LogwrtResult;
	SpinLockRelease(&XLogCtl->info_lck);

	/* check again */
	if (record <= LogwrtResult.Flush)
		return false;

	return true;
}

/*
 * Create a new XLOG file segment, or open a pre-existing one.
 *
 * log, seg: identify segment to be created/opened.
 *
 * *use_existent: if TRUE, OK to use a pre-existing file (else, any
 * pre-existing file will be deleted).  On return, TRUE if a pre-existing
 * file was used.
 *
 * use_lock: if TRUE, acquire ControlFileLock while moving file into
 * place.  This should be TRUE except during bootstrap log creation.  The
 * caller must *not* hold the lock at call.
 *
 * Returns FD of opened file.
 *
 * Note: errors here are ERROR not PANIC because we might or might not be
 * inside a critical section (eg, during checkpoint there is no reason to
 * take down the system on failure).  They will promote to PANIC if we are
 * in a critical section.
 */
int
XLogFileInit(XLogSegNo logsegno, bool *use_existent, bool use_lock)
{
	char		path[MAXPGPATH];
	char		tmppath[MAXPGPATH];
	char		zbuffer_raw[XLOG_BLCKSZ + MAXIMUM_ALIGNOF];
	char	   *zbuffer;
	XLogSegNo	installed_segno;
	XLogSegNo	max_segno;
	int			fd;
	int			nbytes;

	XLogFilePath(path, ThisTimeLineID, logsegno);

	/*
	 * Try to use existent file (checkpoint maker may have created it already)
	 */
	if (*use_existent)
	{
		fd = BasicOpenFile(path, O_RDWR | PG_BINARY | get_sync_bit(sync_method),
						   S_IRUSR | S_IWUSR);
		if (fd < 0)
		{
			if (errno != ENOENT)
				ereport(ERROR,
						(errcode_for_file_access(),
						 errmsg("could not open file \"%s\": %m", path)));
		}
		else
			return fd;
	}

	/*
	 * Initialize an empty (all zeroes) segment.  NOTE: it is possible that
	 * another process is doing the same thing.  If so, we will end up
	 * pre-creating an extra log segment.  That seems OK, and better than
	 * holding the lock throughout this lengthy process.
	 */
	elog(DEBUG2, "creating and filling new WAL file");

	snprintf(tmppath, MAXPGPATH, XLOGDIR "/xlogtemp.%d", (int) getpid());

	unlink(tmppath);

	/* do not use get_sync_bit() here --- want to fsync only at end of fill */
	fd = BasicOpenFile(tmppath, O_RDWR | O_CREAT | O_EXCL | PG_BINARY,
					   S_IRUSR | S_IWUSR);
	if (fd < 0)
		ereport(ERROR,
				(errcode_for_file_access(),
				 errmsg("could not create file \"%s\": %m", tmppath)));

	/*
	 * Zero-fill the file.  We have to do this the hard way to ensure that all
	 * the file space has really been allocated --- on platforms that allow
	 * "holes" in files, just seeking to the end doesn't allocate intermediate
	 * space.  This way, we know that we have all the space and (after the
	 * fsync below) that all the indirect blocks are down on disk.  Therefore,
	 * fdatasync(2) or O_DSYNC will be sufficient to sync future writes to the
	 * log file.
	 *
	 * Note: ensure the buffer is reasonably well-aligned; this may save a few
	 * cycles transferring data to the kernel.
	 */
	zbuffer = (char *) MAXALIGN(zbuffer_raw);
	memset(zbuffer, 0, XLOG_BLCKSZ);
	for (nbytes = 0; nbytes < XLogSegSize; nbytes += XLOG_BLCKSZ)
	{
		errno = 0;
		if ((int) write(fd, zbuffer, XLOG_BLCKSZ) != (int) XLOG_BLCKSZ)
		{
			int			save_errno = errno;

			/*
			 * If we fail to make the file, delete it to release disk space
			 */
			unlink(tmppath);

			close(fd);

			/* if write didn't set errno, assume problem is no disk space */
			errno = save_errno ? save_errno : ENOSPC;

			ereport(ERROR,
					(errcode_for_file_access(),
					 errmsg("could not write to file \"%s\": %m", tmppath)));
		}
	}

	if (pg_fsync(fd) != 0)
	{
		close(fd);
		ereport(ERROR,
				(errcode_for_file_access(),
				 errmsg("could not fsync file \"%s\": %m", tmppath)));
	}

	if (close(fd))
		ereport(ERROR,
				(errcode_for_file_access(),
				 errmsg("could not close file \"%s\": %m", tmppath)));

	/*
	 * Now move the segment into place with its final name.
	 *
	 * If caller didn't want to use a pre-existing file, get rid of any
	 * pre-existing file.  Otherwise, cope with possibility that someone else
	 * has created the file while we were filling ours: if so, use ours to
	 * pre-create a future log segment.
	 */
	installed_segno = logsegno;

	/*
	 * XXX: What should we use as max_segno? We used to use XLOGfileslop when
	 * that was a constant, but that was always a bit dubious: normally, at a
	 * checkpoint, XLOGfileslop was the offset from the checkpoint record,
	 * but here, it was the offset from the insert location. We can't do the
	 * normal XLOGfileslop calculation here because we don't have access to
	 * the prior checkpoint's redo location. So somewhat arbitrarily, just
	 * use CheckPointSegments.
	 */
	max_segno = logsegno + CheckPointSegments;
	if (!InstallXLogFileSegment(&installed_segno, tmppath,
								*use_existent, max_segno,
								use_lock))
	{
		/*
		 * No need for any more future segments, or InstallXLogFileSegment()
		 * failed to rename the file into place. If the rename failed, opening
		 * the file below will fail.
		 */
		unlink(tmppath);
	}

	/* Set flag to tell caller there was no existent file */
	*use_existent = false;

	/* Now open original target segment (might not be file I just made) */
	fd = BasicOpenFile(path, O_RDWR | PG_BINARY | get_sync_bit(sync_method),
					   S_IRUSR | S_IWUSR);
	if (fd < 0)
		ereport(ERROR,
				(errcode_for_file_access(),
				 errmsg("could not open file \"%s\": %m", path)));

	elog(DEBUG2, "done creating and filling new WAL file");

	return fd;
}

/*
 * Create a new XLOG file segment by copying a pre-existing one.
 *
 * destsegno: identify segment to be created.
 *
 * srcTLI, srclog, srcseg: identify segment to be copied (could be from
 *		a different timeline)
 *
 * upto: how much of the source file to copy? (the rest is filled with zeros)
 *
 * Currently this is only used during recovery, and so there are no locking
 * considerations.  But we should be just as tense as XLogFileInit to avoid
 * emplacing a bogus file.
 */
static void
XLogFileCopy(XLogSegNo destsegno, TimeLineID srcTLI, XLogSegNo srcsegno,
			 int upto)
{
	char		path[MAXPGPATH];
	char		tmppath[MAXPGPATH];
	char		buffer[XLOG_BLCKSZ];
	int			srcfd;
	int			fd;
	int			nbytes;

	/*
	 * Open the source file
	 */
	XLogFilePath(path, srcTLI, srcsegno);
	srcfd = OpenTransientFile(path, O_RDONLY | PG_BINARY, 0);
	if (srcfd < 0)
		ereport(ERROR,
				(errcode_for_file_access(),
				 errmsg("could not open file \"%s\": %m", path)));

	/*
	 * Copy into a temp file name.
	 */
	snprintf(tmppath, MAXPGPATH, XLOGDIR "/xlogtemp.%d", (int) getpid());

	unlink(tmppath);

	/* do not use get_sync_bit() here --- want to fsync only at end of fill */
	fd = OpenTransientFile(tmppath, O_RDWR | O_CREAT | O_EXCL | PG_BINARY,
						   S_IRUSR | S_IWUSR);
	if (fd < 0)
		ereport(ERROR,
				(errcode_for_file_access(),
				 errmsg("could not create file \"%s\": %m", tmppath)));

	/*
	 * Do the data copying.
	 */
	for (nbytes = 0; nbytes < XLogSegSize; nbytes += sizeof(buffer))
	{
		int			nread;

		nread = upto - nbytes;

		/*
		 * The part that is not read from the source file is filled with zeros.
		 */
		if (nread < sizeof(buffer))
			memset(buffer, 0, sizeof(buffer));

		if (nread > 0)
		{
			if (nread > sizeof(buffer))
				nread = sizeof(buffer);
			errno = 0;
			if (read(srcfd, buffer, nread) != nread)
			{
				if (errno != 0)
					ereport(ERROR,
							(errcode_for_file_access(),
							 errmsg("could not read file \"%s\": %m", path)));
				else
					ereport(ERROR,
							(errmsg("not enough data in file \"%s\"", path)));
			}
		}
		errno = 0;
		if ((int) write(fd, buffer, sizeof(buffer)) != (int) sizeof(buffer))
		{
			int			save_errno = errno;

			/*
			 * If we fail to make the file, delete it to release disk space
			 */
			unlink(tmppath);
			/* if write didn't set errno, assume problem is no disk space */
			errno = save_errno ? save_errno : ENOSPC;

			ereport(ERROR,
					(errcode_for_file_access(),
					 errmsg("could not write to file \"%s\": %m", tmppath)));
		}
	}

	if (pg_fsync(fd) != 0)
		ereport(ERROR,
				(errcode_for_file_access(),
				 errmsg("could not fsync file \"%s\": %m", tmppath)));

	if (CloseTransientFile(fd))
		ereport(ERROR,
				(errcode_for_file_access(),
				 errmsg("could not close file \"%s\": %m", tmppath)));

	CloseTransientFile(srcfd);

	/*
	 * Now move the segment into place with its final name.
	 */
	if (!InstallXLogFileSegment(&destsegno, tmppath, false, 0, false))
		elog(ERROR, "InstallXLogFileSegment should not have failed");
}

/*
 * Install a new XLOG segment file as a current or future log segment.
 *
 * This is used both to install a newly-created segment (which has a temp
 * filename while it's being created) and to recycle an old segment.
 *
 * *segno: identify segment to install as (or first possible target).
 * When find_free is TRUE, this is modified on return to indicate the
 * actual installation location or last segment searched.
 *
 * tmppath: initial name of file to install.  It will be renamed into place.
 *
 * find_free: if TRUE, install the new segment at the first empty segno
 * number at or after the passed numbers.  If FALSE, install the new segment
 * exactly where specified, deleting any existing segment file there.
 *
 * max_segno: maximum segment number to install the new file as.  Fail if no
 * free slot is found between *segno and max_segno. (Ignored when find_free
 * is FALSE.)
 *
 * use_lock: if TRUE, acquire ControlFileLock while moving file into
 * place.  This should be TRUE except during bootstrap log creation.  The
 * caller must *not* hold the lock at call.
 *
 * Returns TRUE if the file was installed successfully.  FALSE indicates that
 * max_segno limit was exceeded, or an error occurred while renaming the
 * file into place.
 */
static bool
InstallXLogFileSegment(XLogSegNo *segno, char *tmppath,
					   bool find_free, XLogSegNo max_segno,
					   bool use_lock)
{
	char		path[MAXPGPATH];
	struct stat stat_buf;

	XLogFilePath(path, ThisTimeLineID, *segno);

	/*
	 * We want to be sure that only one process does this at a time.
	 */
	if (use_lock)
		LWLockAcquire(ControlFileLock, LW_EXCLUSIVE);

	if (!find_free)
	{
		/* Force installation: get rid of any pre-existing segment file */
		unlink(path);
	}
	else
	{
		/* Find a free slot to put it in */
		while (stat(path, &stat_buf) == 0)
		{
			if ((*segno) >= max_segno)
			{
				/* Failed to find a free slot within specified range */
				if (use_lock)
					LWLockRelease(ControlFileLock);
				return false;
			}
			(*segno)++;
			XLogFilePath(path, ThisTimeLineID, *segno);
		}
	}

	/*
	 * Prefer link() to rename() here just to be really sure that we don't
	 * overwrite an existing logfile.  However, there shouldn't be one, so
	 * rename() is an acceptable substitute except for the truly paranoid.
	 */
#if HAVE_WORKING_LINK
	if (link(tmppath, path) < 0)
	{
		if (use_lock)
			LWLockRelease(ControlFileLock);
		ereport(LOG,
				(errcode_for_file_access(),
				 errmsg("could not link file \"%s\" to \"%s\" (initialization of log file): %m",
						tmppath, path)));
		return false;
	}
	unlink(tmppath);
#else
	if (rename(tmppath, path) < 0)
	{
		if (use_lock)
			LWLockRelease(ControlFileLock);
		ereport(LOG,
				(errcode_for_file_access(),
				 errmsg("could not rename file \"%s\" to \"%s\" (initialization of log file): %m",
						tmppath, path)));
		return false;
	}
#endif

	if (use_lock)
		LWLockRelease(ControlFileLock);

	return true;
}

/*
 * Open a pre-existing logfile segment for writing.
 */
int
XLogFileOpen(XLogSegNo segno)
{
	char		path[MAXPGPATH];
	int			fd;

	XLogFilePath(path, ThisTimeLineID, segno);

	fd = BasicOpenFile(path, O_RDWR | PG_BINARY | get_sync_bit(sync_method),
					   S_IRUSR | S_IWUSR);
	if (fd < 0)
		ereport(PANIC,
				(errcode_for_file_access(),
			errmsg("could not open transaction log file \"%s\": %m", path)));

	return fd;
}

/*
 * Open a logfile segment for reading (during recovery).
 *
 * If source == XLOG_FROM_ARCHIVE, the segment is retrieved from archive.
 * Otherwise, it's assumed to be already available in pg_xlog.
 */
static int
XLogFileRead(XLogSegNo segno, int emode, TimeLineID tli,
			 int source, bool notfoundOk)
{
	char		xlogfname[MAXFNAMELEN];
	char		activitymsg[MAXFNAMELEN + 16];
	char		path[MAXPGPATH];
	int			fd;

	XLogFileName(xlogfname, tli, segno);

	switch (source)
	{
		case XLOG_FROM_ARCHIVE:
			/* Report recovery progress in PS display */
			snprintf(activitymsg, sizeof(activitymsg), "waiting for %s",
					 xlogfname);
			set_ps_display(activitymsg, false);

			restoredFromArchive = RestoreArchivedFile(path, xlogfname,
													  "RECOVERYXLOG",
													  XLogSegSize,
													  InRedo);
			if (!restoredFromArchive)
				return -1;
			break;

		case XLOG_FROM_PG_XLOG:
		case XLOG_FROM_STREAM:
			XLogFilePath(path, tli, segno);
			restoredFromArchive = false;
			break;

		default:
			elog(ERROR, "invalid XLogFileRead source %d", source);
	}

	/*
	 * If the segment was fetched from archival storage, replace the existing
	 * xlog segment (if any) with the archival version.
	 */
	if (source == XLOG_FROM_ARCHIVE)
	{
		KeepFileRestoredFromArchive(path, xlogfname);

		/*
		 * Set path to point at the new file in pg_xlog.
		 */
		snprintf(path, MAXPGPATH, XLOGDIR "/%s", xlogfname);
	}

	fd = BasicOpenFile(path, O_RDONLY | PG_BINARY, 0);
	if (fd >= 0)
	{
		/* Success! */
		curFileTLI = tli;

		/* Report recovery progress in PS display */
		snprintf(activitymsg, sizeof(activitymsg), "recovering %s",
				 xlogfname);
		set_ps_display(activitymsg, false);

		/* Track source of data in assorted state variables */
		readSource = source;
		XLogReceiptSource = source;
		/* In FROM_STREAM case, caller tracks receipt time, not me */
		if (source != XLOG_FROM_STREAM)
			XLogReceiptTime = GetCurrentTimestamp();

		return fd;
	}
	if (errno != ENOENT || !notfoundOk) /* unexpected failure? */
		ereport(PANIC,
				(errcode_for_file_access(),
				 errmsg("could not open file \"%s\": %m", path)));
	return -1;
}

/*
 * Open a logfile segment for reading (during recovery).
 *
 * This version searches for the segment with any TLI listed in expectedTLEs.
 */
static int
XLogFileReadAnyTLI(XLogSegNo segno, int emode, int source)
{
	char		path[MAXPGPATH];
	ListCell   *cell;
	int			fd;
	List	   *tles;

	/*
	 * Loop looking for a suitable timeline ID: we might need to read any of
	 * the timelines listed in expectedTLEs.
	 *
	 * We expect curFileTLI on entry to be the TLI of the preceding file in
	 * sequence, or 0 if there was no predecessor.  We do not allow curFileTLI
	 * to go backwards; this prevents us from picking up the wrong file when a
	 * parent timeline extends to higher segment numbers than the child we
	 * want to read.
	 *
	 * If we haven't read the timeline history file yet, read it now, so that
	 * we know which TLIs to scan.  We don't save the list in expectedTLEs,
	 * however, unless we actually find a valid segment.  That way if there is
	 * neither a timeline history file nor a WAL segment in the archive, and
	 * streaming replication is set up, we'll read the timeline history file
	 * streamed from the master when we start streaming, instead of recovering
	 * with a dummy history generated here.
	 */
	if (expectedTLEs)
		tles = expectedTLEs;
	else
		tles = readTimeLineHistory(recoveryTargetTLI);

	foreach(cell, tles)
	{
		TimeLineID	tli = ((TimeLineHistoryEntry *) lfirst(cell))->tli;

		if (tli < curFileTLI)
			break;				/* don't bother looking at too-old TLIs */

		if (source == XLOG_FROM_ANY || source == XLOG_FROM_ARCHIVE)
		{
			fd = XLogFileRead(segno, emode, tli,
							  XLOG_FROM_ARCHIVE, true);
			if (fd != -1)
			{
				elog(DEBUG1, "got WAL segment from archive");
				if (!expectedTLEs)
					expectedTLEs = tles;
				return fd;
			}
		}

		if (source == XLOG_FROM_ANY || source == XLOG_FROM_PG_XLOG)
		{
			fd = XLogFileRead(segno, emode, tli,
							  XLOG_FROM_PG_XLOG, true);
			if (fd != -1)
			{
				if (!expectedTLEs)
					expectedTLEs = tles;
				return fd;
			}
		}
	}

	/* Couldn't find it.  For simplicity, complain about front timeline */
	XLogFilePath(path, recoveryTargetTLI, segno);
	errno = ENOENT;
	ereport(emode,
			(errcode_for_file_access(),
			 errmsg("could not open file \"%s\": %m", path)));
	return -1;
}

/*
 * Close the current logfile segment for writing.
 */
static void
XLogFileClose(void)
{
	Assert(openLogFile >= 0);

	/*
	 * WAL segment files will not be re-read in normal operation, so we advise
	 * the OS to release any cached pages.  But do not do so if WAL archiving
	 * or streaming is active, because archiver and walsender process could
	 * use the cache to read the WAL segment.
	 */
#if defined(USE_POSIX_FADVISE) && defined(POSIX_FADV_DONTNEED)
	if (!XLogIsNeeded())
		(void) posix_fadvise(openLogFile, 0, 0, POSIX_FADV_DONTNEED);
#endif

	if (close(openLogFile))
		ereport(PANIC,
				(errcode_for_file_access(),
				 errmsg("could not close log file %s: %m",
						XLogFileNameP(ThisTimeLineID, openLogSegNo))));
	openLogFile = -1;
}

/*
 * Preallocate log files beyond the specified log endpoint.
 *
 * XXX this is currently extremely conservative, since it forces only one
 * future log segment to exist, and even that only if we are 75% done with
 * the current one.  This is only appropriate for very low-WAL-volume systems.
 * High-volume systems will be OK once they've built up a sufficient set of
 * recycled log segments, but the startup transient is likely to include
 * a lot of segment creations by foreground processes, which is not so good.
 */
static void
PreallocXlogFiles(XLogRecPtr endptr)
{
	XLogSegNo	_logSegNo;
	int			lf;
	bool		use_existent;

	XLByteToPrevSeg(endptr, _logSegNo);
	if ((endptr - 1) % XLogSegSize >= (uint32) (0.75 * XLogSegSize))
	{
		_logSegNo++;
		use_existent = true;
		lf = XLogFileInit(_logSegNo, &use_existent, true);
		close(lf);
		if (!use_existent)
			CheckpointStats.ckpt_segs_added++;
	}
}

/*
 * Throws an error if the given log segment has already been removed or
 * recycled. The caller should only pass a segment that it knows to have
 * existed while the server has been running, as this function always
 * succeeds if no WAL segments have been removed since startup.
 * 'tli' is only used in the error message.
 */
void
CheckXLogRemoved(XLogSegNo segno, TimeLineID tli)
{
	XLogSegNo	lastRemovedSegNo;

	SpinLockAcquire(&XLogCtl->info_lck);
	lastRemovedSegNo = XLogCtl->lastRemovedSegNo;
	SpinLockRelease(&XLogCtl->info_lck);

	if (segno <= lastRemovedSegNo)
	{
		char		filename[MAXFNAMELEN];

		XLogFileName(filename, tli, segno);
		ereport(ERROR,
				(errcode_for_file_access(),
				 errmsg("requested WAL segment %s has already been removed",
						filename)));
	}
}

/*
 * Return the last WAL segment removed, or 0 if no segment has been removed
 * since startup.
 *
 * NB: the result can be out of date arbitrarily fast, the caller has to deal
 * with that.
 */
XLogSegNo
XLogGetLastRemovedSegno(void)
{
	XLogSegNo	lastRemovedSegNo;

	SpinLockAcquire(&XLogCtl->info_lck);
	lastRemovedSegNo = XLogCtl->lastRemovedSegNo;
	SpinLockRelease(&XLogCtl->info_lck);

	return lastRemovedSegNo;
}

/*
 * Update the last removed segno pointer in shared memory, to reflect
 * that the given XLOG file has been removed.
 */
static void
UpdateLastRemovedPtr(char *filename)
{
	uint32		tli;
	XLogSegNo	segno;

	XLogFromFileName(filename, &tli, &segno);

	SpinLockAcquire(&XLogCtl->info_lck);
	if (segno > XLogCtl->lastRemovedSegNo)
		XLogCtl->lastRemovedSegNo = segno;
	SpinLockRelease(&XLogCtl->info_lck);
}

/*
 * Recycle or remove all log files older or equal to passed segno.
 *
 * endptr is current (or recent) end of xlog, and PriorRedoRecPtr is the
 * redo pointer of the previous checkpoint. These are used to determine
 * whether we want to recycle rather than delete no-longer-wanted log files.
 */
static void
RemoveOldXlogFiles(XLogSegNo segno, XLogRecPtr PriorRedoPtr, XLogRecPtr endptr)
{
	DIR		   *xldir;
	struct dirent *xlde;
	char		lastoff[MAXFNAMELEN];

	xldir = AllocateDir(XLOGDIR);
	if (xldir == NULL)
		ereport(ERROR,
				(errcode_for_file_access(),
				 errmsg("could not open transaction log directory \"%s\": %m",
						XLOGDIR)));

	/*
	 * Construct a filename of the last segment to be kept. The timeline ID
	 * doesn't matter, we ignore that in the comparison. (During recovery,
	 * ThisTimeLineID isn't set, so we can't use that.)
	 */
	XLogFileName(lastoff, 0, segno);

	elog(DEBUG2, "attempting to remove WAL segments older than log file %s",
		 lastoff);

	while ((xlde = ReadDir(xldir, XLOGDIR)) != NULL)
	{
		/* Ignore files that are not XLOG segments */
		if (strlen(xlde->d_name) != 24 ||
			strspn(xlde->d_name, "0123456789ABCDEF") != 24)
			continue;

		/*
		 * We ignore the timeline part of the XLOG segment identifiers in
		 * deciding whether a segment is still needed.  This ensures that we
		 * won't prematurely remove a segment from a parent timeline. We could
		 * probably be a little more proactive about removing segments of
		 * non-parent timelines, but that would be a whole lot more
		 * complicated.
		 *
		 * We use the alphanumeric sorting property of the filenames to decide
		 * which ones are earlier than the lastoff segment.
		 */
		if (strcmp(xlde->d_name + 8, lastoff + 8) <= 0)
		{
			if (XLogArchiveCheckDone(xlde->d_name))
			{
				/* Update the last removed location in shared memory first */
				UpdateLastRemovedPtr(xlde->d_name);

				RemoveXlogFile(xlde->d_name, PriorRedoPtr, endptr);
			}
		}
	}

	FreeDir(xldir);
}

/*
 * Remove WAL files that are not part of the given timeline's history.
 *
 * This is called during recovery, whenever we switch to follow a new
 * timeline, and at the end of recovery when we create a new timeline. We
 * wouldn't otherwise care about extra WAL files lying in pg_xlog, but they
 * might be leftover pre-allocated or recycled WAL segments on the old timeline
 * that we haven't used yet, and contain garbage. If we just leave them in
 * pg_xlog, they will eventually be archived, and we can't let that happen.
 * Files that belong to our timeline history are valid, because we have
 * successfully replayed them, but from others we can't be sure.
 *
 * 'switchpoint' is the current point in WAL where we switch to new timeline,
 * and 'newTLI' is the new timeline we switch to.
 */
static void
RemoveNonParentXlogFiles(XLogRecPtr switchpoint, TimeLineID newTLI)
{
	DIR		   *xldir;
	struct dirent *xlde;
	char		switchseg[MAXFNAMELEN];
	XLogSegNo	endLogSegNo;

	XLByteToPrevSeg(switchpoint, endLogSegNo);

	xldir = AllocateDir(XLOGDIR);
	if (xldir == NULL)
		ereport(ERROR,
				(errcode_for_file_access(),
				 errmsg("could not open transaction log directory \"%s\": %m",
						XLOGDIR)));

	/*
	 * Construct a filename of the last segment to be kept.
	 */
	XLogFileName(switchseg, newTLI, endLogSegNo);

	elog(DEBUG2, "attempting to remove WAL segments newer than log file %s",
		 switchseg);

	while ((xlde = ReadDir(xldir, XLOGDIR)) != NULL)
	{
		/* Ignore files that are not XLOG segments */
		if (strlen(xlde->d_name) != 24 ||
			strspn(xlde->d_name, "0123456789ABCDEF") != 24)
			continue;

		/*
		 * Remove files that are on a timeline older than the new one we're
		 * switching to, but with a segment number >= the first segment on
		 * the new timeline.
		 */
		if (strncmp(xlde->d_name, switchseg, 8) < 0 &&
			strcmp(xlde->d_name + 8, switchseg + 8) > 0)
		{
			/*
			 * If the file has already been marked as .ready, however, don't
			 * remove it yet. It should be OK to remove it - files that are
			 * not part of our timeline history are not required for recovery
			 * - but seems safer to let them be archived and removed later.
			 */
			if (!XLogArchiveIsReady(xlde->d_name))
				RemoveXlogFile(xlde->d_name, InvalidXLogRecPtr, switchpoint);
		}
	}

	FreeDir(xldir);
}

/*
 * Recycle or remove a log file that's no longer needed.
 *
 * endptr is current (or recent) end of xlog, and PriorRedoRecPtr is the
 * redo pointer of the previous checkpoint. These are used to determine
 * whether we want to recycle rather than delete no-longer-wanted log files.
 * If PriorRedoRecPtr is not known, pass invalid, and the function will
 * recycle, somewhat arbitrarily, 10 future segments.
 */
static void
RemoveXlogFile(const char *segname, XLogRecPtr PriorRedoPtr, XLogRecPtr endptr)
{
	char		path[MAXPGPATH];
#ifdef WIN32
	char		newpath[MAXPGPATH];
#endif
	struct stat statbuf;
	XLogSegNo	endlogSegNo;
	XLogSegNo	recycleSegNo;

	/*
	 * Initialize info about where to try to recycle to.
	 */
	XLByteToPrevSeg(endptr, endlogSegNo);
	if (PriorRedoPtr == InvalidXLogRecPtr)
		recycleSegNo = endlogSegNo + 10;
	else
		recycleSegNo = XLOGfileslop(PriorRedoPtr);

	snprintf(path, MAXPGPATH, XLOGDIR "/%s", segname);

	/*
	 * Before deleting the file, see if it can be recycled as a future log
	 * segment. Only recycle normal files, pg_standby for example can create
	 * symbolic links pointing to a separate archive directory.
	 */
	if (endlogSegNo <= recycleSegNo &&
		lstat(path, &statbuf) == 0 && S_ISREG(statbuf.st_mode) &&
		InstallXLogFileSegment(&endlogSegNo, path,
							   true, recycleSegNo, true))
	{
		ereport(DEBUG2,
				(errmsg("recycled transaction log file \"%s\"",
						segname)));
		CheckpointStats.ckpt_segs_recycled++;
		/* Needn't recheck that slot on future iterations */
		endlogSegNo++;
	}
	else
	{
		/* No need for any more future segments... */
		int			rc;

		ereport(DEBUG2,
				(errmsg("removing transaction log file \"%s\"",
						segname)));

#ifdef WIN32
		/*
		 * On Windows, if another process (e.g another backend) holds the file
		 * open in FILE_SHARE_DELETE mode, unlink will succeed, but the file
		 * will still show up in directory listing until the last handle is
		 * closed. To avoid confusing the lingering deleted file for a live WAL
		 * file that needs to be archived, rename it before deleting it.
		 *
		 * If another process holds the file open without FILE_SHARE_DELETE
		 * flag, rename will fail. We'll try again at the next checkpoint.
		 */
		snprintf(newpath, MAXPGPATH, "%s.deleted", path);
		if (rename(path, newpath) != 0)
		{
			ereport(LOG,
					(errcode_for_file_access(),
				 errmsg("could not rename old transaction log file \"%s\": %m",
							path)));
			return;
		}
		rc = unlink(newpath);
#else
		rc = unlink(path);
#endif
		if (rc != 0)
		{
			ereport(LOG,
					(errcode_for_file_access(),
				 errmsg("could not remove old transaction log file \"%s\": %m",
							path)));
			return;
		}
		CheckpointStats.ckpt_segs_removed++;
	}

	XLogArchiveCleanup(segname);
}

/*
 * Verify whether pg_xlog and pg_xlog/archive_status exist.
 * If the latter does not exist, recreate it.
 *
 * It is not the goal of this function to verify the contents of these
 * directories, but to help in cases where someone has performed a cluster
 * copy for PITR purposes but omitted pg_xlog from the copy.
 *
 * We could also recreate pg_xlog if it doesn't exist, but a deliberate
 * policy decision was made not to.  It is fairly common for pg_xlog to be
 * a symlink, and if that was the DBA's intent then automatically making a
 * plain directory would result in degraded performance with no notice.
 */
static void
ValidateXLOGDirectoryStructure(void)
{
	char		path[MAXPGPATH];
	struct stat stat_buf;

	/* Check for pg_xlog; if it doesn't exist, error out */
	if (stat(XLOGDIR, &stat_buf) != 0 ||
		!S_ISDIR(stat_buf.st_mode))
		ereport(FATAL,
				(errmsg("required WAL directory \"%s\" does not exist",
						XLOGDIR)));

	/* Check for archive_status */
	snprintf(path, MAXPGPATH, XLOGDIR "/archive_status");
	if (stat(path, &stat_buf) == 0)
	{
		/* Check for weird cases where it exists but isn't a directory */
		if (!S_ISDIR(stat_buf.st_mode))
			ereport(FATAL,
					(errmsg("required WAL directory \"%s\" does not exist",
							path)));
	}
	else
	{
		ereport(LOG,
				(errmsg("creating missing WAL directory \"%s\"", path)));
		if (mkdir(path, S_IRWXU) < 0)
			ereport(FATAL,
					(errmsg("could not create missing directory \"%s\": %m",
							path)));
	}
}

/*
 * Remove previous backup history files.  This also retries creation of
 * .ready files for any backup history files for which XLogArchiveNotify
 * failed earlier.
 */
static void
CleanupBackupHistory(void)
{
	DIR		   *xldir;
	struct dirent *xlde;
	char		path[MAXPGPATH];

	xldir = AllocateDir(XLOGDIR);
	if (xldir == NULL)
		ereport(ERROR,
				(errcode_for_file_access(),
				 errmsg("could not open transaction log directory \"%s\": %m",
						XLOGDIR)));

	while ((xlde = ReadDir(xldir, XLOGDIR)) != NULL)
	{
		if (strlen(xlde->d_name) > 24 &&
			strspn(xlde->d_name, "0123456789ABCDEF") == 24 &&
			strcmp(xlde->d_name + strlen(xlde->d_name) - strlen(".backup"),
				   ".backup") == 0)
		{
			if (XLogArchiveCheckDone(xlde->d_name))
			{
				ereport(DEBUG2,
				(errmsg("removing transaction log backup history file \"%s\"",
						xlde->d_name)));
				snprintf(path, MAXPGPATH, XLOGDIR "/%s", xlde->d_name);
				unlink(path);
				XLogArchiveCleanup(xlde->d_name);
			}
		}
	}

	FreeDir(xldir);
}

/*
 * Attempt to read an XLOG record.
 *
 * If RecPtr is not NULL, try to read a record at that position.  Otherwise
 * try to read a record just after the last one previously read.
 *
 * If no valid record is available, returns NULL, or fails if emode is PANIC.
 * (emode must be either PANIC, LOG). In standby mode, retries until a valid
 * record is available.
 *
 * The record is copied into readRecordBuf, so that on successful return,
 * the returned record pointer always points there.
 */
static XLogRecord *
ReadRecord(XLogReaderState *xlogreader, XLogRecPtr RecPtr, int emode,
		   bool fetching_ckpt)
{
	XLogRecord *record;
	XLogPageReadPrivate *private = (XLogPageReadPrivate *) xlogreader->private_data;

	/* Pass through parameters to XLogPageRead */
	private->fetching_ckpt = fetching_ckpt;
	private->emode = emode;
	private->randAccess = (RecPtr != InvalidXLogRecPtr);

	/* This is the first attempt to read this page. */
	lastSourceFailed = false;

	for (;;)
	{
		char	   *errormsg;

		record = XLogReadRecord(xlogreader, RecPtr, &errormsg);
		ReadRecPtr = xlogreader->ReadRecPtr;
		EndRecPtr = xlogreader->EndRecPtr;
		if (record == NULL)
		{
			if (readFile >= 0)
			{
				close(readFile);
				readFile = -1;
			}

			/*
			 * We only end up here without a message when XLogPageRead()
			 * failed - in that case we already logged something. In
			 * StandbyMode that only happens if we have been triggered, so we
			 * shouldn't loop anymore in that case.
			 */
			if (errormsg)
				ereport(emode_for_corrupt_record(emode,
												 RecPtr ? RecPtr : EndRecPtr),
				(errmsg_internal("%s", errormsg) /* already translated */ ));
		}

		/*
		 * Check page TLI is one of the expected values.
		 */
		else if (!tliInHistory(xlogreader->latestPageTLI, expectedTLEs))
		{
			char		fname[MAXFNAMELEN];
			XLogSegNo	segno;
			int32		offset;

			XLByteToSeg(xlogreader->latestPagePtr, segno);
			offset = xlogreader->latestPagePtr % XLogSegSize;
			XLogFileName(fname, xlogreader->readPageTLI, segno);
			ereport(emode_for_corrupt_record(emode,
											 RecPtr ? RecPtr : EndRecPtr),
			(errmsg("unexpected timeline ID %u in log segment %s, offset %u",
					xlogreader->latestPageTLI,
					fname,
					offset)));
			record = NULL;
		}

		if (record)
		{
			/* Great, got a record */
			return record;
		}
		else
		{
			/* No valid record available from this source */
			lastSourceFailed = true;

			/*
			 * If archive recovery was requested, but we were still doing
			 * crash recovery, switch to archive recovery and retry using the
			 * offline archive. We have now replayed all the valid WAL in
			 * pg_xlog, so we are presumably now consistent.
			 *
			 * We require that there's at least some valid WAL present in
			 * pg_xlog, however (!fetch_ckpt). We could recover using the WAL
			 * from the archive, even if pg_xlog is completely empty, but we'd
			 * have no idea how far we'd have to replay to reach consistency.
			 * So err on the safe side and give up.
			 */
			if (!InArchiveRecovery && ArchiveRecoveryRequested &&
				!fetching_ckpt)
			{
				ereport(DEBUG1,
						(errmsg_internal("reached end of WAL in pg_xlog, entering archive recovery")));
				InArchiveRecovery = true;
				if (StandbyModeRequested)
					StandbyMode = true;

				/* initialize minRecoveryPoint to this record */
				LWLockAcquire(ControlFileLock, LW_EXCLUSIVE);
				ControlFile->state = DB_IN_ARCHIVE_RECOVERY;
				if (ControlFile->minRecoveryPoint < EndRecPtr)
				{
					ControlFile->minRecoveryPoint = EndRecPtr;
					ControlFile->minRecoveryPointTLI = ThisTimeLineID;
				}
				/* update local copy */
				minRecoveryPoint = ControlFile->minRecoveryPoint;
				minRecoveryPointTLI = ControlFile->minRecoveryPointTLI;

				UpdateControlFile();
				LWLockRelease(ControlFileLock);

				CheckRecoveryConsistency();

				/*
				 * Before we retry, reset lastSourceFailed and currentSource
				 * so that we will check the archive next.
				 */
				lastSourceFailed = false;
				currentSource = 0;

				continue;
			}

			/* In standby mode, loop back to retry. Otherwise, give up. */
			if (StandbyMode && !CheckForStandbyTrigger())
				continue;
			else
				return NULL;
		}
	}
}

/*
 * Scan for new timelines that might have appeared in the archive since we
 * started recovery.
 *
 * If there are any, the function changes recovery target TLI to the latest
 * one and returns 'true'.
 */
static bool
rescanLatestTimeLine(void)
{
	List	   *newExpectedTLEs;
	bool		found;
	ListCell   *cell;
	TimeLineID	newtarget;
	TimeLineID	oldtarget = recoveryTargetTLI;
	TimeLineHistoryEntry *currentTle = NULL;

	newtarget = findNewestTimeLine(recoveryTargetTLI);
	if (newtarget == recoveryTargetTLI)
	{
		/* No new timelines found */
		return false;
	}

	/*
	 * Determine the list of expected TLIs for the new TLI
	 */

	newExpectedTLEs = readTimeLineHistory(newtarget);

	/*
	 * If the current timeline is not part of the history of the new timeline,
	 * we cannot proceed to it.
	 */
	found = false;
	foreach(cell, newExpectedTLEs)
	{
		currentTle = (TimeLineHistoryEntry *) lfirst(cell);

		if (currentTle->tli == recoveryTargetTLI)
		{
			found = true;
			break;
		}
	}
	if (!found)
	{
		ereport(LOG,
				(errmsg("new timeline %u is not a child of database system timeline %u",
						newtarget,
						ThisTimeLineID)));
		return false;
	}

	/*
	 * The current timeline was found in the history file, but check that the
	 * next timeline was forked off from it *after* the current recovery
	 * location.
	 */
	if (currentTle->end < EndRecPtr)
	{
		ereport(LOG,
				(errmsg("new timeline %u forked off current database system timeline %u before current recovery point %X/%X",
						newtarget,
						ThisTimeLineID,
						(uint32) (EndRecPtr >> 32), (uint32) EndRecPtr)));
		return false;
	}

	/* The new timeline history seems valid. Switch target */
	recoveryTargetTLI = newtarget;
	list_free_deep(expectedTLEs);
	expectedTLEs = newExpectedTLEs;

	/*
	 * As in StartupXLOG(), try to ensure we have all the history files
	 * between the old target and new target in pg_xlog.
	 */
	restoreTimeLineHistoryFiles(oldtarget + 1, newtarget);

	ereport(LOG,
			(errmsg("new target timeline is %u",
					recoveryTargetTLI)));

	return true;
}

/*
 * I/O routines for pg_control
 *
 * *ControlFile is a buffer in shared memory that holds an image of the
 * contents of pg_control.  WriteControlFile() initializes pg_control
 * given a preloaded buffer, ReadControlFile() loads the buffer from
 * the pg_control file (during postmaster or standalone-backend startup),
 * and UpdateControlFile() rewrites pg_control after we modify xlog state.
 *
 * For simplicity, WriteControlFile() initializes the fields of pg_control
 * that are related to checking backend/database compatibility, and
 * ReadControlFile() verifies they are correct.  We could split out the
 * I/O and compatibility-check functions, but there seems no need currently.
 */
static void
WriteControlFile(void)
{
	int			fd;
	char		buffer[PG_CONTROL_SIZE];		/* need not be aligned */

	/*
	 * Initialize version and compatibility-check fields
	 */
	ControlFile->pg_control_version = PG_CONTROL_VERSION;
	ControlFile->catalog_version_no = CATALOG_VERSION_NO;

	ControlFile->maxAlign = MAXIMUM_ALIGNOF;
	ControlFile->floatFormat = FLOATFORMAT_VALUE;

	ControlFile->blcksz = BLCKSZ;
	ControlFile->relseg_size = RELSEG_SIZE;
	ControlFile->xlog_blcksz = XLOG_BLCKSZ;
	ControlFile->xlog_seg_size = XLOG_SEG_SIZE;

	ControlFile->nameDataLen = NAMEDATALEN;
	ControlFile->indexMaxKeys = INDEX_MAX_KEYS;

	ControlFile->toast_max_chunk_size = TOAST_MAX_CHUNK_SIZE;
	ControlFile->loblksize = LOBLKSIZE;

#ifdef HAVE_INT64_TIMESTAMP
	ControlFile->enableIntTimes = true;
#else
	ControlFile->enableIntTimes = false;
#endif
	ControlFile->float4ByVal = FLOAT4PASSBYVAL;
	ControlFile->float8ByVal = FLOAT8PASSBYVAL;

	/* Contents are protected with a CRC */
	INIT_CRC32C(ControlFile->crc);
	COMP_CRC32C(ControlFile->crc,
				(char *) ControlFile,
				offsetof(ControlFileData, crc));
	FIN_CRC32C(ControlFile->crc);

	/*
	 * We write out PG_CONTROL_SIZE bytes into pg_control, zero-padding the
	 * excess over sizeof(ControlFileData).  This reduces the odds of
	 * premature-EOF errors when reading pg_control.  We'll still fail when we
	 * check the contents of the file, but hopefully with a more specific
	 * error than "couldn't read pg_control".
	 */
	if (sizeof(ControlFileData) > PG_CONTROL_SIZE)
		elog(PANIC, "sizeof(ControlFileData) is larger than PG_CONTROL_SIZE; fix either one");

	memset(buffer, 0, PG_CONTROL_SIZE);
	memcpy(buffer, ControlFile, sizeof(ControlFileData));

	fd = BasicOpenFile(XLOG_CONTROL_FILE,
					   O_RDWR | O_CREAT | O_EXCL | PG_BINARY,
					   S_IRUSR | S_IWUSR);
	if (fd < 0)
		ereport(PANIC,
				(errcode_for_file_access(),
				 errmsg("could not create control file \"%s\": %m",
						XLOG_CONTROL_FILE)));

	errno = 0;
	if (write(fd, buffer, PG_CONTROL_SIZE) != PG_CONTROL_SIZE)
	{
		/* if write didn't set errno, assume problem is no disk space */
		if (errno == 0)
			errno = ENOSPC;
		ereport(PANIC,
				(errcode_for_file_access(),
				 errmsg("could not write to control file: %m")));
	}

	if (pg_fsync(fd) != 0)
		ereport(PANIC,
				(errcode_for_file_access(),
				 errmsg("could not fsync control file: %m")));

	if (close(fd))
		ereport(PANIC,
				(errcode_for_file_access(),
				 errmsg("could not close control file: %m")));
}

static void
ReadControlFile(void)
{
	pg_crc32c	crc;
	int			fd;

	/*
	 * Read data...
	 */
	fd = BasicOpenFile(XLOG_CONTROL_FILE,
					   O_RDWR | PG_BINARY,
					   S_IRUSR | S_IWUSR);
	if (fd < 0)
		ereport(PANIC,
				(errcode_for_file_access(),
				 errmsg("could not open control file \"%s\": %m",
						XLOG_CONTROL_FILE)));

	if (read(fd, ControlFile, sizeof(ControlFileData)) != sizeof(ControlFileData))
		ereport(PANIC,
				(errcode_for_file_access(),
				 errmsg("could not read from control file: %m")));

	close(fd);

	/*
	 * Check for expected pg_control format version.  If this is wrong, the
	 * CRC check will likely fail because we'll be checking the wrong number
	 * of bytes.  Complaining about wrong version will probably be more
	 * enlightening than complaining about wrong CRC.
	 */

	if (ControlFile->pg_control_version != PG_CONTROL_VERSION && ControlFile->pg_control_version % 65536 == 0 && ControlFile->pg_control_version / 65536 != 0)
		ereport(FATAL,
				(errmsg("database files are incompatible with server"),
				 errdetail("The database cluster was initialized with PG_CONTROL_VERSION %d (0x%08x),"
		 " but the server was compiled with PG_CONTROL_VERSION %d (0x%08x).",
			ControlFile->pg_control_version, ControlFile->pg_control_version,
						   PG_CONTROL_VERSION, PG_CONTROL_VERSION),
				 errhint("This could be a problem of mismatched byte ordering.  It looks like you need to initdb.")));

	if (ControlFile->pg_control_version != PG_CONTROL_VERSION)
		ereport(FATAL,
				(errmsg("database files are incompatible with server"),
				 errdetail("The database cluster was initialized with PG_CONTROL_VERSION %d,"
				  " but the server was compiled with PG_CONTROL_VERSION %d.",
						ControlFile->pg_control_version, PG_CONTROL_VERSION),
				 errhint("It looks like you need to initdb.")));

	/* Now check the CRC. */
	INIT_CRC32C(crc);
	COMP_CRC32C(crc,
				(char *) ControlFile,
				offsetof(ControlFileData, crc));
	FIN_CRC32C(crc);

	if (!EQ_CRC32C(crc, ControlFile->crc))
		ereport(FATAL,
				(errmsg("incorrect checksum in control file")));

	/*
	 * Do compatibility checking immediately.  If the database isn't
	 * compatible with the backend executable, we want to abort before we can
	 * possibly do any damage.
	 */
	if (ControlFile->catalog_version_no != CATALOG_VERSION_NO)
		ereport(FATAL,
				(errmsg("database files are incompatible with server"),
				 errdetail("The database cluster was initialized with CATALOG_VERSION_NO %d,"
				  " but the server was compiled with CATALOG_VERSION_NO %d.",
						ControlFile->catalog_version_no, CATALOG_VERSION_NO),
				 errhint("It looks like you need to initdb.")));
	if (ControlFile->maxAlign != MAXIMUM_ALIGNOF)
		ereport(FATAL,
				(errmsg("database files are incompatible with server"),
		   errdetail("The database cluster was initialized with MAXALIGN %d,"
					 " but the server was compiled with MAXALIGN %d.",
					 ControlFile->maxAlign, MAXIMUM_ALIGNOF),
				 errhint("It looks like you need to initdb.")));
	if (ControlFile->floatFormat != FLOATFORMAT_VALUE)
		ereport(FATAL,
				(errmsg("database files are incompatible with server"),
				 errdetail("The database cluster appears to use a different floating-point number format than the server executable."),
				 errhint("It looks like you need to initdb.")));
	if (ControlFile->blcksz != BLCKSZ)
		ereport(FATAL,
				(errmsg("database files are incompatible with server"),
			 errdetail("The database cluster was initialized with BLCKSZ %d,"
					   " but the server was compiled with BLCKSZ %d.",
					   ControlFile->blcksz, BLCKSZ),
				 errhint("It looks like you need to recompile or initdb.")));
	if (ControlFile->relseg_size != RELSEG_SIZE)
		ereport(FATAL,
				(errmsg("database files are incompatible with server"),
		errdetail("The database cluster was initialized with RELSEG_SIZE %d,"
				  " but the server was compiled with RELSEG_SIZE %d.",
				  ControlFile->relseg_size, RELSEG_SIZE),
				 errhint("It looks like you need to recompile or initdb.")));
	if (ControlFile->xlog_blcksz != XLOG_BLCKSZ)
		ereport(FATAL,
				(errmsg("database files are incompatible with server"),
		errdetail("The database cluster was initialized with XLOG_BLCKSZ %d,"
				  " but the server was compiled with XLOG_BLCKSZ %d.",
				  ControlFile->xlog_blcksz, XLOG_BLCKSZ),
				 errhint("It looks like you need to recompile or initdb.")));
	if (ControlFile->xlog_seg_size != XLOG_SEG_SIZE)
		ereport(FATAL,
				(errmsg("database files are incompatible with server"),
				 errdetail("The database cluster was initialized with XLOG_SEG_SIZE %d,"
					   " but the server was compiled with XLOG_SEG_SIZE %d.",
						   ControlFile->xlog_seg_size, XLOG_SEG_SIZE),
				 errhint("It looks like you need to recompile or initdb.")));
	if (ControlFile->nameDataLen != NAMEDATALEN)
		ereport(FATAL,
				(errmsg("database files are incompatible with server"),
		errdetail("The database cluster was initialized with NAMEDATALEN %d,"
				  " but the server was compiled with NAMEDATALEN %d.",
				  ControlFile->nameDataLen, NAMEDATALEN),
				 errhint("It looks like you need to recompile or initdb.")));
	if (ControlFile->indexMaxKeys != INDEX_MAX_KEYS)
		ereport(FATAL,
				(errmsg("database files are incompatible with server"),
				 errdetail("The database cluster was initialized with INDEX_MAX_KEYS %d,"
					  " but the server was compiled with INDEX_MAX_KEYS %d.",
						   ControlFile->indexMaxKeys, INDEX_MAX_KEYS),
				 errhint("It looks like you need to recompile or initdb.")));
	if (ControlFile->toast_max_chunk_size != TOAST_MAX_CHUNK_SIZE)
		ereport(FATAL,
				(errmsg("database files are incompatible with server"),
				 errdetail("The database cluster was initialized with TOAST_MAX_CHUNK_SIZE %d,"
				" but the server was compiled with TOAST_MAX_CHUNK_SIZE %d.",
			  ControlFile->toast_max_chunk_size, (int) TOAST_MAX_CHUNK_SIZE),
				 errhint("It looks like you need to recompile or initdb.")));
	if (ControlFile->loblksize != LOBLKSIZE)
		ereport(FATAL,
				(errmsg("database files are incompatible with server"),
		  errdetail("The database cluster was initialized with LOBLKSIZE %d,"
					" but the server was compiled with LOBLKSIZE %d.",
					ControlFile->loblksize, (int) LOBLKSIZE),
				 errhint("It looks like you need to recompile or initdb.")));

#ifdef HAVE_INT64_TIMESTAMP
	if (ControlFile->enableIntTimes != true)
		ereport(FATAL,
				(errmsg("database files are incompatible with server"),
				 errdetail("The database cluster was initialized without HAVE_INT64_TIMESTAMP"
				  " but the server was compiled with HAVE_INT64_TIMESTAMP."),
				 errhint("It looks like you need to recompile or initdb.")));
#else
	if (ControlFile->enableIntTimes != false)
		ereport(FATAL,
				(errmsg("database files are incompatible with server"),
				 errdetail("The database cluster was initialized with HAVE_INT64_TIMESTAMP"
			   " but the server was compiled without HAVE_INT64_TIMESTAMP."),
				 errhint("It looks like you need to recompile or initdb.")));
#endif

#ifdef USE_FLOAT4_BYVAL
	if (ControlFile->float4ByVal != true)
		ereport(FATAL,
				(errmsg("database files are incompatible with server"),
				 errdetail("The database cluster was initialized without USE_FLOAT4_BYVAL"
					  " but the server was compiled with USE_FLOAT4_BYVAL."),
				 errhint("It looks like you need to recompile or initdb.")));
#else
	if (ControlFile->float4ByVal != false)
		ereport(FATAL,
				(errmsg("database files are incompatible with server"),
		errdetail("The database cluster was initialized with USE_FLOAT4_BYVAL"
				  " but the server was compiled without USE_FLOAT4_BYVAL."),
				 errhint("It looks like you need to recompile or initdb.")));
#endif

#ifdef USE_FLOAT8_BYVAL
	if (ControlFile->float8ByVal != true)
		ereport(FATAL,
				(errmsg("database files are incompatible with server"),
				 errdetail("The database cluster was initialized without USE_FLOAT8_BYVAL"
					  " but the server was compiled with USE_FLOAT8_BYVAL."),
				 errhint("It looks like you need to recompile or initdb.")));
#else
	if (ControlFile->float8ByVal != false)
		ereport(FATAL,
				(errmsg("database files are incompatible with server"),
		errdetail("The database cluster was initialized with USE_FLOAT8_BYVAL"
				  " but the server was compiled without USE_FLOAT8_BYVAL."),
				 errhint("It looks like you need to recompile or initdb.")));
#endif

	/* Make the initdb settings visible as GUC variables, too */
	SetConfigOption("data_checksums", DataChecksumsEnabled() ? "yes" : "no",
					PGC_INTERNAL, PGC_S_OVERRIDE);
}

void
UpdateControlFile(void)
{
	int			fd;

	INIT_CRC32C(ControlFile->crc);
	COMP_CRC32C(ControlFile->crc,
				(char *) ControlFile,
				offsetof(ControlFileData, crc));
	FIN_CRC32C(ControlFile->crc);

	fd = BasicOpenFile(XLOG_CONTROL_FILE,
					   O_RDWR | PG_BINARY,
					   S_IRUSR | S_IWUSR);
	if (fd < 0)
		ereport(PANIC,
				(errcode_for_file_access(),
				 errmsg("could not open control file \"%s\": %m",
						XLOG_CONTROL_FILE)));

	errno = 0;
	if (write(fd, ControlFile, sizeof(ControlFileData)) != sizeof(ControlFileData))
	{
		/* if write didn't set errno, assume problem is no disk space */
		if (errno == 0)
			errno = ENOSPC;
		ereport(PANIC,
				(errcode_for_file_access(),
				 errmsg("could not write to control file: %m")));
	}

	if (pg_fsync(fd) != 0)
		ereport(PANIC,
				(errcode_for_file_access(),
				 errmsg("could not fsync control file: %m")));

	if (close(fd))
		ereport(PANIC,
				(errcode_for_file_access(),
				 errmsg("could not close control file: %m")));
}

/*
 * Returns the unique system identifier from control file.
 */
uint64
GetSystemIdentifier(void)
{
	Assert(ControlFile != NULL);
	return ControlFile->system_identifier;
}

/*
 * Are checksums enabled for data pages?
 */
bool
DataChecksumsEnabled(void)
{
	Assert(ControlFile != NULL);
	return (ControlFile->data_checksum_version > 0);
}

/*
 * Returns a fake LSN for unlogged relations.
 *
 * Each call generates an LSN that is greater than any previous value
 * returned. The current counter value is saved and restored across clean
 * shutdowns, but like unlogged relations, does not survive a crash. This can
 * be used in lieu of real LSN values returned by XLogInsert, if you need an
 * LSN-like increasing sequence of numbers without writing any WAL.
 */
XLogRecPtr
GetFakeLSNForUnloggedRel(void)
{
	XLogRecPtr	nextUnloggedLSN;

	/* increment the unloggedLSN counter, need SpinLock */
	SpinLockAcquire(&XLogCtl->ulsn_lck);
	nextUnloggedLSN = XLogCtl->unloggedLSN++;
	SpinLockRelease(&XLogCtl->ulsn_lck);

	return nextUnloggedLSN;
}

/*
 * Auto-tune the number of XLOG buffers.
 *
 * The preferred setting for wal_buffers is about 3% of shared_buffers, with
 * a maximum of one XLOG segment (there is little reason to think that more
 * is helpful, at least so long as we force an fsync when switching log files)
 * and a minimum of 8 blocks (which was the default value prior to PostgreSQL
 * 9.1, when auto-tuning was added).
 *
 * This should not be called until NBuffers has received its final value.
 */
static int
XLOGChooseNumBuffers(void)
{
	int			xbuffers;

	xbuffers = NBuffers / 32;
	if (xbuffers > XLOG_SEG_SIZE / XLOG_BLCKSZ)
		xbuffers = XLOG_SEG_SIZE / XLOG_BLCKSZ;
	if (xbuffers < 8)
		xbuffers = 8;
	return xbuffers;
}

/*
 * GUC check_hook for wal_buffers
 */
bool
check_wal_buffers(int *newval, void **extra, GucSource source)
{
	/*
	 * -1 indicates a request for auto-tune.
	 */
	if (*newval == -1)
	{
		/*
		 * If we haven't yet changed the boot_val default of -1, just let it
		 * be.  We'll fix it when XLOGShmemSize is called.
		 */
		if (XLOGbuffers == -1)
			return true;

		/* Otherwise, substitute the auto-tune value */
		*newval = XLOGChooseNumBuffers();
	}

	/*
	 * We clamp manually-set values to at least 4 blocks.  Prior to PostgreSQL
	 * 9.1, a minimum of 4 was enforced by guc.c, but since that is no longer
	 * the case, we just silently treat such values as a request for the
	 * minimum.  (We could throw an error instead, but that doesn't seem very
	 * helpful.)
	 */
	if (*newval < 4)
		*newval = 4;

	return true;
}

/*
 * Initialization of shared memory for XLOG
 */
Size
XLOGShmemSize(void)
{
	Size		size;

	/*
	 * If the value of wal_buffers is -1, use the preferred auto-tune value.
	 * This isn't an amazingly clean place to do this, but we must wait till
	 * NBuffers has received its final value, and must do it before using the
	 * value of XLOGbuffers to do anything important.
	 */
	if (XLOGbuffers == -1)
	{
		char		buf[32];

		snprintf(buf, sizeof(buf), "%d", XLOGChooseNumBuffers());
		SetConfigOption("wal_buffers", buf, PGC_POSTMASTER, PGC_S_OVERRIDE);
	}
	Assert(XLOGbuffers > 0);

	/* XLogCtl */
	size = sizeof(XLogCtlData);

	/* WAL insertion locks, plus alignment */
	size = add_size(size, mul_size(sizeof(WALInsertLockPadded), NUM_XLOGINSERT_LOCKS + 1));
	/* xlblocks array */
	size = add_size(size, mul_size(sizeof(XLogRecPtr), XLOGbuffers));
	/* extra alignment padding for XLOG I/O buffers */
	size = add_size(size, XLOG_BLCKSZ);
	/* and the buffers themselves */
	size = add_size(size, mul_size(XLOG_BLCKSZ, XLOGbuffers));

	/*
	 * Note: we don't count ControlFileData, it comes out of the "slop factor"
	 * added by CreateSharedMemoryAndSemaphores.  This lets us use this
	 * routine again below to compute the actual allocation size.
	 */

	return size;
}

void
XLOGShmemInit(void)
{
	bool		foundCFile,
				foundXLog;
	char	   *allocptr;
	int			i;

#ifdef WAL_DEBUG
	/*
	 * Create a memory context for WAL debugging that's exempt from the
	 * normal "no pallocs in critical section" rule. Yes, that can lead to a
	 * PANIC if an allocation fails, but wal_debug is not for production use
	 * anyway.
	 */
	if (walDebugCxt == NULL)
	{
		walDebugCxt = AllocSetContextCreate(TopMemoryContext,
											"WAL Debug",
											ALLOCSET_DEFAULT_MINSIZE,
											ALLOCSET_DEFAULT_INITSIZE,
											ALLOCSET_DEFAULT_MAXSIZE);
		MemoryContextAllowInCriticalSection(walDebugCxt, true);
	}
#endif

	ControlFile = (ControlFileData *)
		ShmemInitStruct("Control File", sizeof(ControlFileData), &foundCFile);
	XLogCtl = (XLogCtlData *)
		ShmemInitStruct("XLOG Ctl", XLOGShmemSize(), &foundXLog);

	if (foundCFile || foundXLog)
	{
		/* both should be present or neither */
		Assert(foundCFile && foundXLog);

		/* Initialize local copy of WALInsertLocks and register the tranche */
		WALInsertLocks = XLogCtl->Insert.WALInsertLocks;
		LWLockRegisterTranche(XLogCtl->Insert.WALInsertLockTrancheId,
							  &XLogCtl->Insert.WALInsertLockTranche);
		return;
	}
	memset(XLogCtl, 0, sizeof(XLogCtlData));

	/*
	 * Since XLogCtlData contains XLogRecPtr fields, its sizeof should be a
	 * multiple of the alignment for same, so no extra alignment padding is
	 * needed here.
	 */
	allocptr = ((char *) XLogCtl) + sizeof(XLogCtlData);
	XLogCtl->xlblocks = (XLogRecPtr *) allocptr;
	memset(XLogCtl->xlblocks, 0, sizeof(XLogRecPtr) * XLOGbuffers);
	allocptr += sizeof(XLogRecPtr) * XLOGbuffers;


	/* WAL insertion locks. Ensure they're aligned to the full padded size */
	allocptr += sizeof(WALInsertLockPadded) -
		((uintptr_t) allocptr) %sizeof(WALInsertLockPadded);
	WALInsertLocks = XLogCtl->Insert.WALInsertLocks =
		(WALInsertLockPadded *) allocptr;
	allocptr += sizeof(WALInsertLockPadded) * NUM_XLOGINSERT_LOCKS;

	XLogCtl->Insert.WALInsertLockTrancheId = LWLockNewTrancheId();

	XLogCtl->Insert.WALInsertLockTranche.name = "WALInsertLocks";
	XLogCtl->Insert.WALInsertLockTranche.array_base = WALInsertLocks;
	XLogCtl->Insert.WALInsertLockTranche.array_stride = sizeof(WALInsertLockPadded);

	LWLockRegisterTranche(XLogCtl->Insert.WALInsertLockTrancheId, &XLogCtl->Insert.WALInsertLockTranche);
	for (i = 0; i < NUM_XLOGINSERT_LOCKS; i++)
	{
		LWLockInitialize(&WALInsertLocks[i].l.lock,
						 XLogCtl->Insert.WALInsertLockTrancheId);
		WALInsertLocks[i].l.insertingAt = InvalidXLogRecPtr;
	}

	/*
	 * Align the start of the page buffers to a full xlog block size boundary.
	 * This simplifies some calculations in XLOG insertion. It is also
	 * required for O_DIRECT.
	 */
	allocptr = (char *) TYPEALIGN(XLOG_BLCKSZ, allocptr);
	XLogCtl->pages = allocptr;
	memset(XLogCtl->pages, 0, (Size) XLOG_BLCKSZ * XLOGbuffers);

	/*
	 * Do basic initialization of XLogCtl shared data. (StartupXLOG will fill
	 * in additional info.)
	 */
	XLogCtl->XLogCacheBlck = XLOGbuffers - 1;
	XLogCtl->SharedRecoveryInProgress = true;
	XLogCtl->SharedHotStandbyActive = false;
	XLogCtl->WalWriterSleeping = false;

	SpinLockInit(&XLogCtl->Insert.insertpos_lck);
	SpinLockInit(&XLogCtl->info_lck);
	SpinLockInit(&XLogCtl->ulsn_lck);
	InitSharedLatch(&XLogCtl->recoveryWakeupLatch);

	/*
	 * If we are not in bootstrap mode, pg_control should already exist. Read
	 * and validate it immediately (see comments in ReadControlFile() for the
	 * reasons why).
	 */
	if (!IsBootstrapProcessingMode())
		ReadControlFile();
}

/*
 * This func must be called ONCE on system install.  It creates pg_control
 * and the initial XLOG segment.
 */
void
BootStrapXLOG(void)
{
	CheckPoint	checkPoint;
	char	   *buffer;
	XLogPageHeader page;
	XLogLongPageHeader longpage;
	XLogRecord *record;
	char	   *recptr;
	bool		use_existent;
	uint64		sysidentifier;
	struct timeval tv;
	pg_crc32c	crc;

	/*
	 * Select a hopefully-unique system identifier code for this installation.
	 * We use the result of gettimeofday(), including the fractional seconds
	 * field, as being about as unique as we can easily get.  (Think not to
	 * use random(), since it hasn't been seeded and there's no portable way
	 * to seed it other than the system clock value...)  The upper half of the
	 * uint64 value is just the tv_sec part, while the lower half contains the
	 * tv_usec part (which must fit in 20 bits), plus 12 bits from our current
	 * PID for a little extra uniqueness.  A person knowing this encoding can
	 * determine the initialization time of the installation, which could
	 * perhaps be useful sometimes.
	 */
	gettimeofday(&tv, NULL);
	sysidentifier = ((uint64) tv.tv_sec) << 32;
	sysidentifier |= ((uint64) tv.tv_usec) << 12;
	sysidentifier |= getpid() & 0xFFF;

	/* First timeline ID is always 1 */
	ThisTimeLineID = 1;

	/* page buffer must be aligned suitably for O_DIRECT */
	buffer = (char *) palloc(XLOG_BLCKSZ + XLOG_BLCKSZ);
	page = (XLogPageHeader) TYPEALIGN(XLOG_BLCKSZ, buffer);
	memset(page, 0, XLOG_BLCKSZ);

	/*
	 * Set up information for the initial checkpoint record
	 *
	 * The initial checkpoint record is written to the beginning of the WAL
	 * segment with logid=0 logseg=1. The very first WAL segment, 0/0, is not
	 * used, so that we can use 0/0 to mean "before any valid WAL segment".
	 */
	checkPoint.redo = XLogSegSize + SizeOfXLogLongPHD;
	checkPoint.ThisTimeLineID = ThisTimeLineID;
	checkPoint.PrevTimeLineID = ThisTimeLineID;
	checkPoint.fullPageWrites = fullPageWrites;
	checkPoint.nextXidEpoch = 0;
	checkPoint.nextXid = FirstNormalTransactionId;
	checkPoint.nextOid = FirstBootstrapObjectId;
	checkPoint.nextMulti = FirstMultiXactId;
	checkPoint.nextMultiOffset = 0;
	checkPoint.oldestXid = FirstNormalTransactionId;
	checkPoint.oldestXidDB = TemplateDbOid;
	checkPoint.oldestMulti = FirstMultiXactId;
	checkPoint.oldestMultiDB = TemplateDbOid;
	checkPoint.oldestCommitTs = InvalidTransactionId;
	checkPoint.newestCommitTs = InvalidTransactionId;
	checkPoint.time = (pg_time_t) time(NULL);
	checkPoint.oldestActiveXid = InvalidTransactionId;

	ShmemVariableCache->nextXid = checkPoint.nextXid;
	ShmemVariableCache->nextOid = checkPoint.nextOid;
	ShmemVariableCache->oidCount = 0;
	MultiXactSetNextMXact(checkPoint.nextMulti, checkPoint.nextMultiOffset);
	SetTransactionIdLimit(checkPoint.oldestXid, checkPoint.oldestXidDB);
	SetMultiXactIdLimit(checkPoint.oldestMulti, checkPoint.oldestMultiDB);
	SetCommitTsLimit(InvalidTransactionId, InvalidTransactionId);

	/* Set up the XLOG page header */
	page->xlp_magic = XLOG_PAGE_MAGIC;
	page->xlp_info = XLP_LONG_HEADER;
	page->xlp_tli = ThisTimeLineID;
	page->xlp_pageaddr = XLogSegSize;
	longpage = (XLogLongPageHeader) page;
	longpage->xlp_sysid = sysidentifier;
	longpage->xlp_seg_size = XLogSegSize;
	longpage->xlp_xlog_blcksz = XLOG_BLCKSZ;

	/* Insert the initial checkpoint record */
	recptr = ((char *) page + SizeOfXLogLongPHD);
	record = (XLogRecord *) recptr;
	record->xl_prev = 0;
	record->xl_xid = InvalidTransactionId;
	record->xl_tot_len = SizeOfXLogRecord + SizeOfXLogRecordDataHeaderShort + sizeof(checkPoint);
	record->xl_info = XLOG_CHECKPOINT_SHUTDOWN;
	record->xl_rmid = RM_XLOG_ID;
	recptr += SizeOfXLogRecord;
	/* fill the XLogRecordDataHeaderShort struct */
	*(recptr++) = XLR_BLOCK_ID_DATA_SHORT;
	*(recptr++) = sizeof(checkPoint);
	memcpy(recptr, &checkPoint, sizeof(checkPoint));
	recptr += sizeof(checkPoint);
	Assert(recptr - (char *) record == record->xl_tot_len);

	INIT_CRC32C(crc);
	COMP_CRC32C(crc, ((char *) record) + SizeOfXLogRecord, record->xl_tot_len - SizeOfXLogRecord);
	COMP_CRC32C(crc, (char *) record, offsetof(XLogRecord, xl_crc));
	FIN_CRC32C(crc);
	record->xl_crc = crc;

	/* Create first XLOG segment file */
	use_existent = false;
	openLogFile = XLogFileInit(1, &use_existent, false);

	/* Write the first page with the initial record */
	errno = 0;
	if (write(openLogFile, page, XLOG_BLCKSZ) != XLOG_BLCKSZ)
	{
		/* if write didn't set errno, assume problem is no disk space */
		if (errno == 0)
			errno = ENOSPC;
		ereport(PANIC,
				(errcode_for_file_access(),
			  errmsg("could not write bootstrap transaction log file: %m")));
	}

	if (pg_fsync(openLogFile) != 0)
		ereport(PANIC,
				(errcode_for_file_access(),
			  errmsg("could not fsync bootstrap transaction log file: %m")));

	if (close(openLogFile))
		ereport(PANIC,
				(errcode_for_file_access(),
			  errmsg("could not close bootstrap transaction log file: %m")));

	openLogFile = -1;

	/* Now create pg_control */

	memset(ControlFile, 0, sizeof(ControlFileData));
	/* Initialize pg_control status fields */
	ControlFile->system_identifier = sysidentifier;
	ControlFile->state = DB_SHUTDOWNED;
	ControlFile->time = checkPoint.time;
	ControlFile->checkPoint = checkPoint.redo;
	ControlFile->checkPointCopy = checkPoint;
	ControlFile->unloggedLSN = 1;

	/* Set important parameter values for use when replaying WAL */
	ControlFile->MaxConnections = MaxConnections;
	ControlFile->max_worker_processes = max_worker_processes;
	ControlFile->max_prepared_xacts = max_prepared_xacts;
	ControlFile->max_locks_per_xact = max_locks_per_xact;
	ControlFile->wal_level = wal_level;
	ControlFile->wal_log_hints = wal_log_hints;
	ControlFile->track_commit_timestamp = track_commit_timestamp;
	ControlFile->data_checksum_version = bootstrap_data_checksum_version;

	/* some additional ControlFile fields are set in WriteControlFile() */

	WriteControlFile();

	/* Bootstrap the commit log, too */
	BootStrapCLOG();
	BootStrapCommitTs();
	BootStrapSUBTRANS();
	BootStrapMultiXact();

	pfree(buffer);
}

static char *
str_time(pg_time_t tnow)
{
	static char buf[128];

	pg_strftime(buf, sizeof(buf),
				"%Y-%m-%d %H:%M:%S %Z",
				pg_localtime(&tnow, log_timezone));

	return buf;
}

/*
 * See if there is a recovery command file (recovery.conf), and if so
 * read in parameters for archive recovery and XLOG streaming.
 *
 * The file is parsed using the main configuration parser.
 */
static void
readRecoveryCommandFile(void)
{
	FILE	   *fd;
	TimeLineID	rtli = 0;
	bool		rtliGiven = false;
	ConfigVariable *item,
			   *head = NULL,
			   *tail = NULL;
	bool		recoveryTargetActionSet = false;


	fd = AllocateFile(RECOVERY_COMMAND_FILE, "r");
	if (fd == NULL)
	{
		if (errno == ENOENT)
			return;				/* not there, so no archive recovery */
		ereport(FATAL,
				(errcode_for_file_access(),
				 errmsg("could not open recovery command file \"%s\": %m",
						RECOVERY_COMMAND_FILE)));
	}

	/*
	 * Since we're asking ParseConfigFp() to report errors as FATAL, there's
	 * no need to check the return value.
	 */
	(void) ParseConfigFp(fd, RECOVERY_COMMAND_FILE, 0, FATAL, &head, &tail);

	FreeFile(fd);

	for (item = head; item; item = item->next)
	{
		if (strcmp(item->name, "restore_command") == 0)
		{
			recoveryRestoreCommand = pstrdup(item->value);
			ereport(DEBUG2,
					(errmsg_internal("restore_command = '%s'",
									 recoveryRestoreCommand)));
		}
		else if (strcmp(item->name, "recovery_end_command") == 0)
		{
			recoveryEndCommand = pstrdup(item->value);
			ereport(DEBUG2,
					(errmsg_internal("recovery_end_command = '%s'",
									 recoveryEndCommand)));
		}
		else if (strcmp(item->name, "archive_cleanup_command") == 0)
		{
			archiveCleanupCommand = pstrdup(item->value);
			ereport(DEBUG2,
					(errmsg_internal("archive_cleanup_command = '%s'",
									 archiveCleanupCommand)));
		}
		else if (strcmp(item->name, "recovery_target_action") == 0)
		{
			if (strcmp(item->value, "pause") == 0)
				recoveryTargetAction = RECOVERY_TARGET_ACTION_PAUSE;
			else if (strcmp(item->value, "promote") == 0)
				recoveryTargetAction = RECOVERY_TARGET_ACTION_PROMOTE;
			else if (strcmp(item->value, "shutdown") == 0)
				recoveryTargetAction = RECOVERY_TARGET_ACTION_SHUTDOWN;
			else
				ereport(ERROR,
						(errcode(ERRCODE_INVALID_PARAMETER_VALUE),
						 errmsg("invalid value for recovery parameter \"%s\"",
								"recovery_target_action"),
						 errhint("The allowed values are \"pause\", \"promote\" and \"shutdown\".")));

			ereport(DEBUG2,
					(errmsg_internal("recovery_target_action = '%s'",
									 item->value)));

			recoveryTargetActionSet = true;
		}
		else if (strcmp(item->name, "recovery_target_timeline") == 0)
		{
			rtliGiven = true;
			if (strcmp(item->value, "latest") == 0)
				rtli = 0;
			else
			{
				errno = 0;
				rtli = (TimeLineID) strtoul(item->value, NULL, 0);
				if (errno == EINVAL || errno == ERANGE)
					ereport(FATAL,
							(errmsg("recovery_target_timeline is not a valid number: \"%s\"",
									item->value)));
			}
			if (rtli)
				ereport(DEBUG2,
				   (errmsg_internal("recovery_target_timeline = %u", rtli)));
			else
				ereport(DEBUG2,
					 (errmsg_internal("recovery_target_timeline = latest")));
		}
		else if (strcmp(item->name, "recovery_target_xid") == 0)
		{
			errno = 0;
			recoveryTargetXid = (TransactionId) strtoul(item->value, NULL, 0);
			if (errno == EINVAL || errno == ERANGE)
				ereport(FATAL,
				 (errmsg("recovery_target_xid is not a valid number: \"%s\"",
						 item->value)));
			ereport(DEBUG2,
					(errmsg_internal("recovery_target_xid = %u",
									 recoveryTargetXid)));
			recoveryTarget = RECOVERY_TARGET_XID;
		}
		else if (strcmp(item->name, "recovery_target_time") == 0)
		{
			recoveryTarget = RECOVERY_TARGET_TIME;

			/*
			 * Convert the time string given by the user to TimestampTz form.
			 */
			recoveryTargetTime =
				DatumGetTimestampTz(DirectFunctionCall3(timestamptz_in,
												CStringGetDatum(item->value),
												ObjectIdGetDatum(InvalidOid),
														Int32GetDatum(-1)));
			ereport(DEBUG2,
					(errmsg_internal("recovery_target_time = '%s'",
								   timestamptz_to_str(recoveryTargetTime))));
		}
#ifdef PGXC
		else if (strcmp(item->name, "recovery_target_barrier") == 0)
		{
			recoveryTarget = RECOVERY_TARGET_BARRIER;
			recoveryTargetBarrierId = pstrdup(item->value);
		}
#endif
		else if (strcmp(item->name, "recovery_target_name") == 0)
		{
			recoveryTarget = RECOVERY_TARGET_NAME;

			recoveryTargetName = pstrdup(item->value);
			if (strlen(recoveryTargetName) >= MAXFNAMELEN)
				ereport(FATAL,
						(errcode(ERRCODE_INVALID_PARAMETER_VALUE),
						 errmsg("recovery_target_name is too long (maximum %d characters)",
								MAXFNAMELEN - 1)));

			ereport(DEBUG2,
					(errmsg_internal("recovery_target_name = '%s'",
									 recoveryTargetName)));
		}
		else if (strcmp(item->name, "recovery_target") == 0)
		{
			if (strcmp(item->value, "immediate") == 0)
				recoveryTarget = RECOVERY_TARGET_IMMEDIATE;
			else
				ereport(ERROR,
						(errcode(ERRCODE_INVALID_PARAMETER_VALUE),
						 errmsg("invalid value for recovery parameter \"recovery_target\""),
						 errhint("The only allowed value is \"immediate\".")));
			ereport(DEBUG2,
					(errmsg_internal("recovery_target = '%s'",
									 item->value)));
		}
		else if (strcmp(item->name, "recovery_target_inclusive") == 0)
		{
			/*
			 * does nothing if a recovery_target is not also set
			 */
			if (!parse_bool(item->value, &recoveryTargetInclusive))
				ereport(ERROR,
						(errcode(ERRCODE_INVALID_PARAMETER_VALUE),
						 errmsg("parameter \"%s\" requires a Boolean value",
								"recovery_target_inclusive")));
			ereport(DEBUG2,
					(errmsg_internal("recovery_target_inclusive = %s",
									 item->value)));
		}
		else if (strcmp(item->name, "standby_mode") == 0)
		{
			if (!parse_bool(item->value, &StandbyModeRequested))
				ereport(ERROR,
						(errcode(ERRCODE_INVALID_PARAMETER_VALUE),
						 errmsg("parameter \"%s\" requires a Boolean value",
								"standby_mode")));
			ereport(DEBUG2,
					(errmsg_internal("standby_mode = '%s'", item->value)));
		}
		else if (strcmp(item->name, "primary_conninfo") == 0)
		{
			PrimaryConnInfo = pstrdup(item->value);
			ereport(DEBUG2,
					(errmsg_internal("primary_conninfo = '%s'",
									 PrimaryConnInfo)));
		}
		else if (strcmp(item->name, "primary_slot_name") == 0)
		{
			ReplicationSlotValidateName(item->value, ERROR);
			PrimarySlotName = pstrdup(item->value);
			ereport(DEBUG2,
					(errmsg_internal("primary_slot_name = '%s'",
									 PrimarySlotName)));
		}
		else if (strcmp(item->name, "trigger_file") == 0)
		{
			TriggerFile = pstrdup(item->value);
			ereport(DEBUG2,
					(errmsg_internal("trigger_file = '%s'",
									 TriggerFile)));
		}
		else if (strcmp(item->name, "recovery_min_apply_delay") == 0)
		{
			const char *hintmsg;

			if (!parse_int(item->value, &recovery_min_apply_delay, GUC_UNIT_MS,
						   &hintmsg))
				ereport(ERROR,
						(errcode(ERRCODE_INVALID_PARAMETER_VALUE),
						 errmsg("parameter \"%s\" requires a temporal value",
								"recovery_min_apply_delay"),
						 hintmsg ? errhint("%s", _(hintmsg)) : 0));
			ereport(DEBUG2,
					(errmsg_internal("recovery_min_apply_delay = '%s'", item->value)));
		}
		else
			ereport(FATAL,
					(errmsg("unrecognized recovery parameter \"%s\"",
							item->name)));
	}

	/*
	 * Check for compulsory parameters
	 */
	if (StandbyModeRequested)
	{
		if (PrimaryConnInfo == NULL && recoveryRestoreCommand == NULL)
			ereport(WARNING,
					(errmsg("recovery command file \"%s\" specified neither primary_conninfo nor restore_command",
							RECOVERY_COMMAND_FILE),
					 errhint("The database server will regularly poll the pg_xlog subdirectory to check for files placed there.")));
	}
	else
	{
		if (recoveryRestoreCommand == NULL)
			ereport(FATAL,
					(errmsg("recovery command file \"%s\" must specify restore_command when standby mode is not enabled",
							RECOVERY_COMMAND_FILE)));
	}

	/*
	 * Override any inconsistent requests. Not that this is a change
	 * of behaviour in 9.5; prior to this we simply ignored a request
	 * to pause if hot_standby = off, which was surprising behaviour.
	 */
	if (recoveryTargetAction == RECOVERY_TARGET_ACTION_PAUSE &&
		recoveryTargetActionSet &&
		standbyState == STANDBY_DISABLED)
			recoveryTargetAction = RECOVERY_TARGET_ACTION_SHUTDOWN;

	/* Enable fetching from archive recovery area */
	ArchiveRecoveryRequested = true;

	/*
	 * If user specified recovery_target_timeline, validate it or compute the
	 * "latest" value.  We can't do this until after we've gotten the restore
	 * command and set InArchiveRecovery, because we need to fetch timeline
	 * history files from the archive.
	 */
	if (rtliGiven)
	{
		if (rtli)
		{
			/* Timeline 1 does not have a history file, all else should */
			if (rtli != 1 && !existsTimeLineHistory(rtli))
				ereport(FATAL,
						(errmsg("recovery target timeline %u does not exist",
								rtli)));
			recoveryTargetTLI = rtli;
			recoveryTargetIsLatest = false;
		}
		else
		{
			/* We start the "latest" search from pg_control's timeline */
			recoveryTargetTLI = findNewestTimeLine(recoveryTargetTLI);
			recoveryTargetIsLatest = true;
		}
	}

	FreeConfigVariables(head);
}

/*
 * Exit archive-recovery state
 */
static void
exitArchiveRecovery(TimeLineID endTLI, XLogRecPtr endOfLog)
{
	char		recoveryPath[MAXPGPATH];
	char		xlogfname[MAXFNAMELEN];
	XLogSegNo	endLogSegNo;
	XLogSegNo	startLogSegNo;

	/* we always switch to a new timeline after archive recovery */
	Assert(endTLI != ThisTimeLineID);

	/*
	 * We are no longer in archive recovery state.
	 */
	InArchiveRecovery = false;

	/*
	 * Update min recovery point one last time.
	 */
	UpdateMinRecoveryPoint(InvalidXLogRecPtr, true);

	/*
	 * If the ending log segment is still open, close it (to avoid problems on
	 * Windows with trying to rename or delete an open file).
	 */
	if (readFile >= 0)
	{
		close(readFile);
		readFile = -1;
	}

	/*
	 * Calculate the last segment on the old timeline, and the first segment
	 * on the new timeline. If the switch happens in the middle of a segment,
	 * they are the same, but if the switch happens exactly at a segment
	 * boundary, startLogSegNo will be endLogSegNo + 1.
	 */
	XLByteToPrevSeg(endOfLog, endLogSegNo);
	XLByteToSeg(endOfLog, startLogSegNo);

	/*
	 * Initialize the starting WAL segment for the new timeline. If the switch
	 * happens in the middle of a segment, copy data from the last WAL segment
	 * of the old timeline up to the switch point, to the starting WAL segment
	 * on the new timeline.
	 *
	 * Notify the archiver that the last WAL segment of the old timeline is
	 * ready to copy to archival storage if its .done file doesn't exist
	 * (e.g., if it's the restored WAL file, it's expected to have .done file).
	 * Otherwise, it is not archived for a while.
	 */
	if (endLogSegNo == startLogSegNo)
	{
		XLogFileCopy(startLogSegNo, endTLI, endLogSegNo,
					 endOfLog % XLOG_SEG_SIZE);

		/* Create .ready file only when neither .ready nor .done files exist */
		if (XLogArchivingActive())
		{
			XLogFileName(xlogfname, endTLI, endLogSegNo);
			XLogArchiveCheckDone(xlogfname);
		}
	}
	else
	{
		bool		use_existent = true;
		int			fd;

		fd = XLogFileInit(startLogSegNo, &use_existent, true);

		if (close(fd))
			ereport(ERROR,
					(errcode_for_file_access(),
					 errmsg("could not close log file %s: %m",
							XLogFileNameP(ThisTimeLineID, startLogSegNo))));
	}

	/*
	 * Let's just make real sure there are not .ready or .done flags posted
	 * for the new segment.
	 */
	XLogFileName(xlogfname, ThisTimeLineID, startLogSegNo);
	XLogArchiveCleanup(xlogfname);

	/*
	 * Since there might be a partial WAL segment named RECOVERYXLOG, get rid
	 * of it.
	 */
	snprintf(recoveryPath, MAXPGPATH, XLOGDIR "/RECOVERYXLOG");
	unlink(recoveryPath);		/* ignore any error */

	/* Get rid of any remaining recovered timeline-history file, too */
	snprintf(recoveryPath, MAXPGPATH, XLOGDIR "/RECOVERYHISTORY");
	unlink(recoveryPath);		/* ignore any error */

	/*
	 * Rename the config file out of the way, so that we don't accidentally
	 * re-enter archive recovery mode in a subsequent crash.
	 */
	unlink(RECOVERY_COMMAND_DONE);
	if (rename(RECOVERY_COMMAND_FILE, RECOVERY_COMMAND_DONE) != 0)
		ereport(FATAL,
				(errcode_for_file_access(),
				 errmsg("could not rename file \"%s\" to \"%s\": %m",
						RECOVERY_COMMAND_FILE, RECOVERY_COMMAND_DONE)));

	ereport(LOG,
			(errmsg("archive recovery complete")));
}

/*
 * Extract timestamp from WAL record.
 *
 * If the record contains a timestamp, returns true, and saves the timestamp
 * in *recordXtime. If the record type has no timestamp, returns false.
 * Currently, only transaction commit/abort records and restore points contain
 * timestamps.
 */
static bool
getRecordTimestamp(XLogReaderState *record, TimestampTz *recordXtime)
{
	uint8		info = XLogRecGetInfo(record) & ~XLR_INFO_MASK;
	uint8		xact_info = info & XLOG_XACT_OPMASK;
	uint8		rmid = XLogRecGetRmid(record);

	if (rmid == RM_XLOG_ID && info == XLOG_RESTORE_POINT)
	{
		*recordXtime = ((xl_restore_point *) XLogRecGetData(record))->rp_time;
		return true;
	}
	if (rmid == RM_XACT_ID && (xact_info == XLOG_XACT_COMMIT ||
							   xact_info == XLOG_XACT_COMMIT_PREPARED))
	{
		*recordXtime = ((xl_xact_commit *) XLogRecGetData(record))->xact_time;
		return true;
	}
	if (rmid == RM_XACT_ID && (xact_info == XLOG_XACT_ABORT ||
							   xact_info == XLOG_XACT_ABORT_PREPARED))
	{
		*recordXtime = ((xl_xact_abort *) XLogRecGetData(record))->xact_time;
		return true;
	}
	return false;
}

/*
 * For point-in-time recovery, this function decides whether we want to
 * stop applying the XLOG before the current record.
 *
 * Returns TRUE if we are stopping, FALSE otherwise. If stopping, some
 * information is saved in recoveryStopXid et al for use in annotating the
 * new timeline's history file.
 */
static bool
recoveryStopsBefore(XLogReaderState *record)
{
#ifdef PGXC
	bool		stopsAtThisBarrier = false;
	char		*recordBarrierId = NULL;
#endif
	bool		stopsHere = false;
	uint8		xact_info;
	bool		isCommit;
	TimestampTz recordXtime = 0;
	TransactionId recordXid;

	/* Check if we should stop as soon as reaching consistency */
	if (recoveryTarget == RECOVERY_TARGET_IMMEDIATE && reachedConsistency)
	{
		ereport(LOG,
				(errmsg("recovery stopping after reaching consistency")));

		recoveryStopAfter = false;
		recoveryStopXid = InvalidTransactionId;
		recoveryStopTime = 0;
		recoveryStopName[0] = '\0';
		return true;
	}
#ifdef PGXC
	/* Otherwise we only consider stopping before COMMIT, ABORT or BARRIER records. */
	if ((record->xl_rmid != RM_XACT_ID) && (record->xl_rmid != RM_BARRIER_ID))
#else		
	/* Otherwise we only consider stopping before COMMIT or ABORT records. */
<<<<<<< HEAD
	if (record->xl_rmid != RM_XACT_ID)
#endif	
		return false;
	record_info = record->xl_info & ~XLR_INFO_MASK;

#ifdef PGXC
	if (record->xl_rmid == RM_XACT_ID)
	{
#endif
	if (record_info == XLOG_XACT_COMMIT_COMPACT || record_info == XLOG_XACT_COMMIT)
=======
	if (XLogRecGetRmid(record) != RM_XACT_ID)
		return false;

	xact_info = XLogRecGetInfo(record) & XLOG_XACT_OPMASK;

	if (xact_info == XLOG_XACT_COMMIT)
	{
		isCommit = true;
		recordXid = XLogRecGetXid(record);
	}
	else if (xact_info == XLOG_XACT_COMMIT_PREPARED)
	{
		xl_xact_commit *xlrec = (xl_xact_commit *) XLogRecGetData(record);
		xl_xact_parsed_commit parsed;

>>>>>>> 4cb7d671
		isCommit = true;
		ParseCommitRecord(XLogRecGetInfo(record),
						  xlrec,
						  &parsed);
		recordXid = parsed.twophase_xid;
	}
	else if (xact_info == XLOG_XACT_ABORT)
	{
		isCommit = false;
		recordXid = XLogRecGetXid(record);
	}
	else if (xact_info == XLOG_XACT_ABORT_PREPARED)
	{
		xl_xact_abort *xlrec = (xl_xact_abort *) XLogRecGetData(record);
		xl_xact_parsed_abort parsed;

		isCommit = true;
		ParseAbortRecord(XLogRecGetInfo(record),
						 xlrec,
						 &parsed);
		recordXid = parsed.twophase_xid;
	}
	else
		return false;
#ifdef PGXC
	} /* end if (record->xl_rmid == RM_XACT_ID) */
	else if (record->xl_rmid == RM_BARRIER_ID)
	{
		if (record_info == XLOG_BARRIER_CREATE)
		{
			recordBarrierId = (char *) XLogRecGetData(record);
			ereport(DEBUG2,
					(errmsg("processing barrier xlog record for %s", recordBarrierId)));
		}
	}
#endif

	if (recoveryTarget == RECOVERY_TARGET_XID && !recoveryTargetInclusive)
	{
		/*
		 * There can be only one transaction end record with this exact
		 * transactionid
		 *
		 * when testing for an xid, we MUST test for equality only, since
		 * transactions are numbered in the order they start, not the order
		 * they complete. A higher numbered xid will complete before you about
		 * 50% of the time...
		 */
		stopsHere = (recordXid == recoveryTargetXid);
	}

#ifdef PGXC
	if (recoveryTarget == RECOVERY_TARGET_BARRIER)
	{
		stopsHere = false;
		if ((record->xl_rmid == RM_BARRIER_ID) &&
			(record_info == XLOG_BARRIER_CREATE))
		{
			ereport(DEBUG2,
					(errmsg("checking if barrier record matches the target "
							"barrier")));
			if (strcmp(recoveryTargetBarrierId, recordBarrierId) == 0)
				stopsAtThisBarrier = true;
		}
	}
#endif

	if (recoveryTarget == RECOVERY_TARGET_TIME &&
		getRecordTimestamp(record, &recordXtime))
	{
		/*
		 * There can be many transactions that share the same commit time, so
		 * we stop after the last one, if we are inclusive, or stop at the
		 * first one if we are exclusive
		 */
		if (recoveryTargetInclusive)
			stopsHere = (recordXtime > recoveryTargetTime);
		else
			stopsHere = (recordXtime >= recoveryTargetTime);
	}

	if (stopsHere)
	{
		recoveryStopAfter = false;
		recoveryStopXid = recordXid;
		recoveryStopTime = recordXtime;
		recoveryStopName[0] = '\0';

		if (isCommit)
		{
			ereport(LOG,
					(errmsg("recovery stopping before commit of transaction %u, time %s",
							recoveryStopXid,
							timestamptz_to_str(recoveryStopTime))));
		}
#ifdef PGXC
		else if (stopsAtThisBarrier)
		{
			recoveryStopTime = recordXtime;
			ereport(LOG,
					(errmsg("recovery stopping at barrier %s, time %s",
							recoveryTargetBarrierId,
							timestamptz_to_str(recoveryStopTime))));
			return true;
		}
#endif
		else
		{
			ereport(LOG,
					(errmsg("recovery stopping before abort of transaction %u, time %s",
							recoveryStopXid,
							timestamptz_to_str(recoveryStopTime))));
		}
	}

	return stopsHere;
}

/*
 * Same as recoveryStopsBefore, but called after applying the record.
 *
 * We also track the timestamp of the latest applied COMMIT/ABORT
 * record in XLogCtl->recoveryLastXTime.
 */
static bool
recoveryStopsAfter(XLogReaderState *record)
{
	uint8		info;
	uint8		xact_info;
	uint8		rmid;
	TimestampTz recordXtime;

	info = XLogRecGetInfo(record) & ~XLR_INFO_MASK;
	rmid = XLogRecGetRmid(record);

	/*
	 * There can be many restore points that share the same name; we stop at
	 * the first one.
	 */
	if (recoveryTarget == RECOVERY_TARGET_NAME &&
		rmid == RM_XLOG_ID && info == XLOG_RESTORE_POINT)
	{
		xl_restore_point *recordRestorePointData;

		recordRestorePointData = (xl_restore_point *) XLogRecGetData(record);

		if (strcmp(recordRestorePointData->rp_name, recoveryTargetName) == 0)
		{
			recoveryStopAfter = true;
			recoveryStopXid = InvalidTransactionId;
			(void) getRecordTimestamp(record, &recoveryStopTime);
			strlcpy(recoveryStopName, recordRestorePointData->rp_name, MAXFNAMELEN);

			ereport(LOG,
				(errmsg("recovery stopping at restore point \"%s\", time %s",
						recoveryStopName,
						timestamptz_to_str(recoveryStopTime))));
			return true;
		}
	}

	if (rmid != RM_XACT_ID)
		return false;

	xact_info = info & XLOG_XACT_OPMASK;

	if (xact_info == XLOG_XACT_COMMIT ||
		xact_info == XLOG_XACT_COMMIT_PREPARED ||
		xact_info == XLOG_XACT_ABORT ||
		xact_info == XLOG_XACT_ABORT_PREPARED)
	{
		TransactionId recordXid;

		/* Update the last applied transaction timestamp */
		if (getRecordTimestamp(record, &recordXtime))
			SetLatestXTime(recordXtime);

		/* Extract the XID of the committed/aborted transaction */
		if (xact_info == XLOG_XACT_COMMIT_PREPARED)
		{
			xl_xact_commit *xlrec = (xl_xact_commit *) XLogRecGetData(record);
			xl_xact_parsed_commit parsed;

			ParseCommitRecord(XLogRecGetInfo(record),
							  xlrec,
							  &parsed);
			recordXid = parsed.twophase_xid;
		}
		else if (xact_info == XLOG_XACT_ABORT_PREPARED)
		{
			xl_xact_abort *xlrec = (xl_xact_abort *) XLogRecGetData(record);
			xl_xact_parsed_abort parsed;

			ParseAbortRecord(XLogRecGetInfo(record),
							 xlrec,
							 &parsed);
			recordXid = parsed.twophase_xid;
		}
		else
			recordXid = XLogRecGetXid(record);

		/*
		 * There can be only one transaction end record with this exact
		 * transactionid
		 *
		 * when testing for an xid, we MUST test for equality only, since
		 * transactions are numbered in the order they start, not the order
		 * they complete. A higher numbered xid will complete before you about
		 * 50% of the time...
		 */
		if (recoveryTarget == RECOVERY_TARGET_XID && recoveryTargetInclusive &&
			recordXid == recoveryTargetXid)
		{
			recoveryStopAfter = true;
			recoveryStopXid = recordXid;
			recoveryStopTime = recordXtime;
			recoveryStopName[0] = '\0';

			if (xact_info == XLOG_XACT_COMMIT ||
				xact_info == XLOG_XACT_COMMIT_PREPARED)
			{
				ereport(LOG,
						(errmsg("recovery stopping after commit of transaction %u, time %s",
								recoveryStopXid,
								timestamptz_to_str(recoveryStopTime))));
			}
			else if (xact_info == XLOG_XACT_ABORT ||
					 xact_info == XLOG_XACT_ABORT_PREPARED)
			{
				ereport(LOG,
						(errmsg("recovery stopping after abort of transaction %u, time %s",
								recoveryStopXid,
								timestamptz_to_str(recoveryStopTime))));
			}
			return true;
		}
	}

	/* Check if we should stop as soon as reaching consistency */
	if (recoveryTarget == RECOVERY_TARGET_IMMEDIATE && reachedConsistency)
	{
		ereport(LOG,
				(errmsg("recovery stopping after reaching consistency")));

		recoveryStopAfter = true;
		recoveryStopXid = InvalidTransactionId;
		recoveryStopTime = 0;
		recoveryStopName[0] = '\0';
		return true;
	}

	return false;
}

/*
 * Wait until shared recoveryPause flag is cleared.
 *
 * XXX Could also be done with shared latch, avoiding the pg_usleep loop.
 * Probably not worth the trouble though.  This state shouldn't be one that
 * anyone cares about server power consumption in.
 */
static void
recoveryPausesHere(void)
{
	/* Don't pause unless users can connect! */
	if (!LocalHotStandbyActive)
		return;

	ereport(LOG,
			(errmsg("recovery has paused"),
			 errhint("Execute pg_xlog_replay_resume() to continue.")));

	while (RecoveryIsPaused())
	{
		pg_usleep(1000000L);	/* 1000 ms */
		HandleStartupProcInterrupts();
	}
}

bool
RecoveryIsPaused(void)
{
	bool		recoveryPause;

	SpinLockAcquire(&XLogCtl->info_lck);
	recoveryPause = XLogCtl->recoveryPause;
	SpinLockRelease(&XLogCtl->info_lck);

	return recoveryPause;
}

void
SetRecoveryPause(bool recoveryPause)
{
	SpinLockAcquire(&XLogCtl->info_lck);
	XLogCtl->recoveryPause = recoveryPause;
	SpinLockRelease(&XLogCtl->info_lck);
}

/*
 * When recovery_min_apply_delay is set, we wait long enough to make sure
 * certain record types are applied at least that interval behind the master.
 *
 * Returns true if we waited.
 *
 * Note that the delay is calculated between the WAL record log time and
 * the current time on standby. We would prefer to keep track of when this
 * standby received each WAL record, which would allow a more consistent
 * approach and one not affected by time synchronisation issues, but that
 * is significantly more effort and complexity for little actual gain in
 * usability.
 */
static bool
recoveryApplyDelay(XLogReaderState *record)
{
	uint8		xact_info;
	TimestampTz xtime;
	long		secs;
	int			microsecs;

	/* nothing to do if no delay configured */
	if (recovery_min_apply_delay <= 0)
		return false;

	/*
	 * Is it a COMMIT record?
	 *
	 * We deliberately choose not to delay aborts since they have no effect on
	 * MVCC. We already allow replay of records that don't have a timestamp,
	 * so there is already opportunity for issues caused by early conflicts on
	 * standbys.
	 */
	if (XLogRecGetRmid(record) != RM_XACT_ID)
		return false;

	xact_info = XLogRecGetInfo(record) & XLOG_XACT_OPMASK;

	if (xact_info != XLOG_XACT_COMMIT &&
		xact_info != XLOG_XACT_COMMIT_PREPARED)
		return false;

	if (!getRecordTimestamp(record, &xtime))
		return false;

	recoveryDelayUntilTime =
		TimestampTzPlusMilliseconds(xtime, recovery_min_apply_delay);

	/*
	 * Exit without arming the latch if it's already past time to apply this
	 * record
	 */
	TimestampDifference(GetCurrentTimestamp(), recoveryDelayUntilTime,
						&secs, &microsecs);
	if (secs <= 0 && microsecs <= 0)
		return false;

	while (true)
	{
		ResetLatch(&XLogCtl->recoveryWakeupLatch);

		/* might change the trigger file's location */
		HandleStartupProcInterrupts();

		if (CheckForStandbyTrigger())
			break;

		/*
		 * Wait for difference between GetCurrentTimestamp() and
		 * recoveryDelayUntilTime
		 */
		TimestampDifference(GetCurrentTimestamp(), recoveryDelayUntilTime,
							&secs, &microsecs);

		/* NB: We're ignoring waits below min_apply_delay's resolution. */
		if (secs <= 0 && microsecs / 1000 <= 0)
			break;

		elog(DEBUG2, "recovery apply delay %ld seconds, %d milliseconds",
			 secs, microsecs / 1000);

		WaitLatch(&XLogCtl->recoveryWakeupLatch,
				  WL_LATCH_SET | WL_TIMEOUT | WL_POSTMASTER_DEATH,
				  secs * 1000L + microsecs / 1000);
	}
	return true;
}

/*
 * Save timestamp of latest processed commit/abort record.
 *
 * We keep this in XLogCtl, not a simple static variable, so that it can be
 * seen by processes other than the startup process.  Note in particular
 * that CreateRestartPoint is executed in the checkpointer.
 */
static void
SetLatestXTime(TimestampTz xtime)
{
	SpinLockAcquire(&XLogCtl->info_lck);
	XLogCtl->recoveryLastXTime = xtime;
	SpinLockRelease(&XLogCtl->info_lck);
}

/*
 * Fetch timestamp of latest processed commit/abort record.
 */
TimestampTz
GetLatestXTime(void)
{
	TimestampTz xtime;

	SpinLockAcquire(&XLogCtl->info_lck);
	xtime = XLogCtl->recoveryLastXTime;
	SpinLockRelease(&XLogCtl->info_lck);

	return xtime;
}

/*
 * Save timestamp of the next chunk of WAL records to apply.
 *
 * We keep this in XLogCtl, not a simple static variable, so that it can be
 * seen by all backends.
 */
static void
SetCurrentChunkStartTime(TimestampTz xtime)
{
	SpinLockAcquire(&XLogCtl->info_lck);
	XLogCtl->currentChunkStartTime = xtime;
	SpinLockRelease(&XLogCtl->info_lck);
}

/*
 * Fetch timestamp of latest processed commit/abort record.
 * Startup process maintains an accurate local copy in XLogReceiptTime
 */
TimestampTz
GetCurrentChunkReplayStartTime(void)
{
	TimestampTz xtime;

	SpinLockAcquire(&XLogCtl->info_lck);
	xtime = XLogCtl->currentChunkStartTime;
	SpinLockRelease(&XLogCtl->info_lck);

	return xtime;
}

/*
 * Returns time of receipt of current chunk of XLOG data, as well as
 * whether it was received from streaming replication or from archives.
 */
void
GetXLogReceiptTime(TimestampTz *rtime, bool *fromStream)
{
	/*
	 * This must be executed in the startup process, since we don't export the
	 * relevant state to shared memory.
	 */
	Assert(InRecovery);

	*rtime = XLogReceiptTime;
	*fromStream = (XLogReceiptSource == XLOG_FROM_STREAM);
}

/*
 * Note that text field supplied is a parameter name and does not require
 * translation
 */
#define RecoveryRequiresIntParameter(param_name, currValue, minValue) \
do { \
	if ((currValue) < (minValue)) \
		ereport(ERROR, \
				(errcode(ERRCODE_INVALID_PARAMETER_VALUE), \
				 errmsg("hot standby is not possible because " \
						"%s = %d is a lower setting than on the master server " \
						"(its value was %d)", \
						param_name, \
						currValue, \
						minValue))); \
} while(0)

#define RecoveryRequiresBoolParameter(param_name, currValue, masterValue) \
do { \
	bool _currValue = (currValue); \
	bool _masterValue = (masterValue); \
	if (_currValue != _masterValue) \
		ereport(ERROR, \
				(errcode(ERRCODE_INVALID_PARAMETER_VALUE), \
				 errmsg("hot standby is not possible because it requires \"%s\" to be same on master and standby (master has \"%s\", standby has \"%s\")", \
						param_name, \
						_masterValue ? "true" : "false", \
						_currValue ? "true" : "false"))); \
} while(0)

/*
 * Check to see if required parameters are set high enough on this server
 * for various aspects of recovery operation.
 */
static void
CheckRequiredParameterValues(void)
{
	/*
	 * For archive recovery, the WAL must be generated with at least 'archive'
	 * wal_level.
	 */
	if (ArchiveRecoveryRequested && ControlFile->wal_level == WAL_LEVEL_MINIMAL)
	{
		ereport(WARNING,
				(errmsg("WAL was generated with wal_level=minimal, data may be missing"),
				 errhint("This happens if you temporarily set wal_level=minimal without taking a new base backup.")));
	}

	/*
	 * For Hot Standby, the WAL must be generated with 'hot_standby' mode, and
	 * we must have at least as many backend slots as the primary.
	 */
	if (ArchiveRecoveryRequested && EnableHotStandby)
	{
		if (ControlFile->wal_level < WAL_LEVEL_HOT_STANDBY)
			ereport(ERROR,
					(errmsg("hot standby is not possible because wal_level was not set to \"hot_standby\" or higher on the master server"),
					 errhint("Either set wal_level to \"hot_standby\" on the master, or turn off hot_standby here.")));

		/* We ignore autovacuum_max_workers when we make this test. */
		RecoveryRequiresIntParameter("max_connections",
									 MaxConnections,
									 ControlFile->MaxConnections);
		RecoveryRequiresIntParameter("max_worker_processes",
									 max_worker_processes,
									 ControlFile->max_worker_processes);
		RecoveryRequiresIntParameter("max_prepared_transactions",
									 max_prepared_xacts,
									 ControlFile->max_prepared_xacts);
		RecoveryRequiresIntParameter("max_locks_per_transaction",
									 max_locks_per_xact,
									 ControlFile->max_locks_per_xact);
		RecoveryRequiresBoolParameter("track_commit_timestamp",
									  track_commit_timestamp,
									  ControlFile->track_commit_timestamp);
	}
}

/*
 * This must be called ONCE during postmaster or standalone-backend startup
 */
void
StartupXLOG(void)
{
	XLogCtlInsert *Insert;
	CheckPoint	checkPoint;
	bool		wasShutdown;
	bool		reachedStopPoint = false;
	bool		haveBackupLabel = false;
	XLogRecPtr	RecPtr,
				checkPointLoc,
				EndOfLog;
	TimeLineID	PrevTimeLineID;
	XLogRecord *record;
	TransactionId oldestActiveXID;
	bool		backupEndRequired = false;
	bool		backupFromStandby = false;
	DBState		dbstate_at_startup;
	XLogReaderState *xlogreader;
	XLogPageReadPrivate private;
	bool		fast_promoted = false;

	/*
	 * Read control file and check XLOG status looks valid.
	 *
	 * Note: in most control paths, *ControlFile is already valid and we need
	 * not do ReadControlFile() here, but might as well do it to be sure.
	 */
	ReadControlFile();

	if (ControlFile->state < DB_SHUTDOWNED ||
		ControlFile->state > DB_IN_PRODUCTION ||
		!XRecOffIsValid(ControlFile->checkPoint))
		ereport(FATAL,
				(errmsg("control file contains invalid data")));

	if (ControlFile->state == DB_SHUTDOWNED)
	{
		/* This is the expected case, so don't be chatty in standalone mode */
		ereport(IsPostmasterEnvironment ? LOG : NOTICE,
				(errmsg("database system was shut down at %s",
						str_time(ControlFile->time))));
	}
	else if (ControlFile->state == DB_SHUTDOWNED_IN_RECOVERY)
		ereport(LOG,
				(errmsg("database system was shut down in recovery at %s",
						str_time(ControlFile->time))));
	else if (ControlFile->state == DB_SHUTDOWNING)
		ereport(LOG,
				(errmsg("database system shutdown was interrupted; last known up at %s",
						str_time(ControlFile->time))));
	else if (ControlFile->state == DB_IN_CRASH_RECOVERY)
		ereport(LOG,
		   (errmsg("database system was interrupted while in recovery at %s",
				   str_time(ControlFile->time)),
			errhint("This probably means that some data is corrupted and"
					" you will have to use the last backup for recovery.")));
	else if (ControlFile->state == DB_IN_ARCHIVE_RECOVERY)
		ereport(LOG,
				(errmsg("database system was interrupted while in recovery at log time %s",
						str_time(ControlFile->checkPointCopy.time)),
				 errhint("If this has occurred more than once some data might be corrupted"
			  " and you might need to choose an earlier recovery target.")));
	else if (ControlFile->state == DB_IN_PRODUCTION)
		ereport(LOG,
			  (errmsg("database system was interrupted; last known up at %s",
					  str_time(ControlFile->time))));

	/* This is just to allow attaching to startup process with a debugger */
#ifdef XLOG_REPLAY_DELAY
	if (ControlFile->state != DB_SHUTDOWNED)
		pg_usleep(60000000L);
#endif

	/*
	 * Verify that pg_xlog and pg_xlog/archive_status exist.  In cases where
	 * someone has performed a copy for PITR, these directories may have been
	 * excluded and need to be re-created.
	 */
	ValidateXLOGDirectoryStructure();

	/*
	 * Clear out any old relcache cache files.  This is *necessary* if we do
	 * any WAL replay, since that would probably result in the cache files
	 * being out of sync with database reality.  In theory we could leave them
	 * in place if the database had been cleanly shut down, but it seems
	 * safest to just remove them always and let them be rebuilt during the
	 * first backend startup.
	 */
	RelationCacheInitFileRemove();

	/*
	 * Initialize on the assumption we want to recover to the latest timeline
	 * that's active according to pg_control.
	 */
	if (ControlFile->minRecoveryPointTLI >
		ControlFile->checkPointCopy.ThisTimeLineID)
		recoveryTargetTLI = ControlFile->minRecoveryPointTLI;
	else
		recoveryTargetTLI = ControlFile->checkPointCopy.ThisTimeLineID;

	/*
	 * Check for recovery control file, and if so set up state for offline
	 * recovery
	 */
	readRecoveryCommandFile();

	/*
	 * Save archive_cleanup_command in shared memory so that other processes
	 * can see it.
	 */
	strlcpy(XLogCtl->archiveCleanupCommand,
			archiveCleanupCommand ? archiveCleanupCommand : "",
			sizeof(XLogCtl->archiveCleanupCommand));

	if (ArchiveRecoveryRequested)
	{
		if (StandbyModeRequested)
			ereport(LOG,
					(errmsg("entering standby mode")));
		else if (recoveryTarget == RECOVERY_TARGET_XID)
			ereport(LOG,
					(errmsg("starting point-in-time recovery to XID %u",
							recoveryTargetXid)));
		else if (recoveryTarget == RECOVERY_TARGET_TIME)
			ereport(LOG,
					(errmsg("starting point-in-time recovery to %s",
							timestamptz_to_str(recoveryTargetTime))));
#ifdef PGXC
		else if (recoveryTarget == RECOVERY_TARGET_BARRIER)
			ereport(LOG,
					(errmsg("starting point-in-time recovery to barrier %s",
							(recoveryTargetBarrierId))));
#endif
		else if (recoveryTarget == RECOVERY_TARGET_NAME)
			ereport(LOG,
					(errmsg("starting point-in-time recovery to \"%s\"",
							recoveryTargetName)));
		else if (recoveryTarget == RECOVERY_TARGET_IMMEDIATE)
			ereport(LOG,
					(errmsg("starting point-in-time recovery to earliest consistent point")));
		else
			ereport(LOG,
					(errmsg("starting archive recovery")));
	}

	/*
	 * Take ownership of the wakeup latch if we're going to sleep during
	 * recovery.
	 */
	if (StandbyModeRequested)
		OwnLatch(&XLogCtl->recoveryWakeupLatch);

	/* Set up XLOG reader facility */
	MemSet(&private, 0, sizeof(XLogPageReadPrivate));
	xlogreader = XLogReaderAllocate(&XLogPageRead, &private);
	if (!xlogreader)
		ereport(ERROR,
				(errcode(ERRCODE_OUT_OF_MEMORY),
				 errmsg("out of memory"),
		   errdetail("Failed while allocating an XLog reading processor.")));
	xlogreader->system_identifier = ControlFile->system_identifier;

	if (read_backup_label(&checkPointLoc, &backupEndRequired,
						  &backupFromStandby))
	{
		/*
		 * Archive recovery was requested, and thanks to the backup label
		 * file, we know how far we need to replay to reach consistency. Enter
		 * archive recovery directly.
		 */
		InArchiveRecovery = true;
		if (StandbyModeRequested)
			StandbyMode = true;

		/*
		 * When a backup_label file is present, we want to roll forward from
		 * the checkpoint it identifies, rather than using pg_control.
		 */
		record = ReadCheckpointRecord(xlogreader, checkPointLoc, 0, true);
		if (record != NULL)
		{
			memcpy(&checkPoint, XLogRecGetData(xlogreader), sizeof(CheckPoint));
			wasShutdown = (record->xl_info == XLOG_CHECKPOINT_SHUTDOWN);
			ereport(DEBUG1,
					(errmsg("checkpoint record is at %X/%X",
				   (uint32) (checkPointLoc >> 32), (uint32) checkPointLoc)));
			InRecovery = true;	/* force recovery even if SHUTDOWNED */

			/*
			 * Make sure that REDO location exists. This may not be the case
			 * if there was a crash during an online backup, which left a
			 * backup_label around that references a WAL segment that's
			 * already been archived.
			 */
			if (checkPoint.redo < checkPointLoc)
			{
				if (!ReadRecord(xlogreader, checkPoint.redo, LOG, false))
					ereport(FATAL,
							(errmsg("could not find redo location referenced by checkpoint record"),
							 errhint("If you are not restoring from a backup, try removing the file \"%s/backup_label\".", DataDir)));
			}
		}
		else
		{
			ereport(FATAL,
					(errmsg("could not locate required checkpoint record"),
					 errhint("If you are not restoring from a backup, try removing the file \"%s/backup_label\".", DataDir)));
			wasShutdown = false;	/* keep compiler quiet */
		}
		/* set flag to delete it later */
		haveBackupLabel = true;
	}
	else
	{
		/*
		 * It's possible that archive recovery was requested, but we don't
		 * know how far we need to replay the WAL before we reach consistency.
		 * This can happen for example if a base backup is taken from a
		 * running server using an atomic filesystem snapshot, without calling
		 * pg_start/stop_backup. Or if you just kill a running master server
		 * and put it into archive recovery by creating a recovery.conf file.
		 *
		 * Our strategy in that case is to perform crash recovery first,
		 * replaying all the WAL present in pg_xlog, and only enter archive
		 * recovery after that.
		 *
		 * But usually we already know how far we need to replay the WAL (up
		 * to minRecoveryPoint, up to backupEndPoint, or until we see an
		 * end-of-backup record), and we can enter archive recovery directly.
		 */
		if (ArchiveRecoveryRequested &&
			(ControlFile->minRecoveryPoint != InvalidXLogRecPtr ||
			 ControlFile->backupEndRequired ||
			 ControlFile->backupEndPoint != InvalidXLogRecPtr ||
			 ControlFile->state == DB_SHUTDOWNED))
		{
			InArchiveRecovery = true;
			if (StandbyModeRequested)
				StandbyMode = true;
		}

		/*
		 * Get the last valid checkpoint record.  If the latest one according
		 * to pg_control is broken, try the next-to-last one.
		 */
		checkPointLoc = ControlFile->checkPoint;
		RedoStartLSN = ControlFile->checkPointCopy.redo;
		record = ReadCheckpointRecord(xlogreader, checkPointLoc, 1, true);
		if (record != NULL)
		{
			ereport(DEBUG1,
					(errmsg("checkpoint record is at %X/%X",
				   (uint32) (checkPointLoc >> 32), (uint32) checkPointLoc)));
		}
		else if (StandbyMode)
		{
			/*
			 * The last valid checkpoint record required for a streaming
			 * recovery exists in neither standby nor the primary.
			 */
			ereport(PANIC,
					(errmsg("could not locate a valid checkpoint record")));
		}
		else
		{
			checkPointLoc = ControlFile->prevCheckPoint;
			record = ReadCheckpointRecord(xlogreader, checkPointLoc, 2, true);
			if (record != NULL)
			{
				ereport(LOG,
						(errmsg("using previous checkpoint record at %X/%X",
				   (uint32) (checkPointLoc >> 32), (uint32) checkPointLoc)));
				InRecovery = true;		/* force recovery even if SHUTDOWNED */
			}
			else
				ereport(PANIC,
					 (errmsg("could not locate a valid checkpoint record")));
		}
		memcpy(&checkPoint, XLogRecGetData(xlogreader), sizeof(CheckPoint));
		wasShutdown = (record->xl_info == XLOG_CHECKPOINT_SHUTDOWN);
	}

	/*
	 * If the location of the checkpoint record is not on the expected
	 * timeline in the history of the requested timeline, we cannot proceed:
	 * the backup is not part of the history of the requested timeline.
	 */
	Assert(expectedTLEs);		/* was initialized by reading checkpoint
								 * record */
	if (tliOfPointInHistory(checkPointLoc, expectedTLEs) !=
		checkPoint.ThisTimeLineID)
	{
		XLogRecPtr	switchpoint;

		/*
		 * tliSwitchPoint will throw an error if the checkpoint's timeline is
		 * not in expectedTLEs at all.
		 */
		switchpoint = tliSwitchPoint(ControlFile->checkPointCopy.ThisTimeLineID, expectedTLEs, NULL);
		ereport(FATAL,
				(errmsg("requested timeline %u is not a child of this server's history",
						recoveryTargetTLI),
				 errdetail("Latest checkpoint is at %X/%X on timeline %u, but in the history of the requested timeline, the server forked off from that timeline at %X/%X.",
						   (uint32) (ControlFile->checkPoint >> 32),
						   (uint32) ControlFile->checkPoint,
						   ControlFile->checkPointCopy.ThisTimeLineID,
						   (uint32) (switchpoint >> 32),
						   (uint32) switchpoint)));
	}

	/*
	 * The min recovery point should be part of the requested timeline's
	 * history, too.
	 */
	if (!XLogRecPtrIsInvalid(ControlFile->minRecoveryPoint) &&
	  tliOfPointInHistory(ControlFile->minRecoveryPoint - 1, expectedTLEs) !=
		ControlFile->minRecoveryPointTLI)
		ereport(FATAL,
				(errmsg("requested timeline %u does not contain minimum recovery point %X/%X on timeline %u",
						recoveryTargetTLI,
						(uint32) (ControlFile->minRecoveryPoint >> 32),
						(uint32) ControlFile->minRecoveryPoint,
						ControlFile->minRecoveryPointTLI)));

	LastRec = RecPtr = checkPointLoc;

	ereport(DEBUG1,
			(errmsg("redo record is at %X/%X; shutdown %s",
				  (uint32) (checkPoint.redo >> 32), (uint32) checkPoint.redo,
					wasShutdown ? "TRUE" : "FALSE")));
	ereport(DEBUG1,
			(errmsg("next transaction ID: %u/%u; next OID: %u",
					checkPoint.nextXidEpoch, checkPoint.nextXid,
					checkPoint.nextOid)));
	ereport(DEBUG1,
			(errmsg("next MultiXactId: %u; next MultiXactOffset: %u",
					checkPoint.nextMulti, checkPoint.nextMultiOffset)));
	ereport(DEBUG1,
			(errmsg("oldest unfrozen transaction ID: %u, in database %u",
					checkPoint.oldestXid, checkPoint.oldestXidDB)));
	ereport(DEBUG1,
			(errmsg("oldest MultiXactId: %u, in database %u",
					checkPoint.oldestMulti, checkPoint.oldestMultiDB)));
	ereport(DEBUG1,
			(errmsg("commit timestamp Xid oldest/newest: %u/%u",
					checkPoint.oldestCommitTs,
					checkPoint.newestCommitTs)));
	if (!TransactionIdIsNormal(checkPoint.nextXid))
		ereport(PANIC,
				(errmsg("invalid next transaction ID")));

	/* initialize shared memory variables from the checkpoint record */
	ShmemVariableCache->nextXid = checkPoint.nextXid;
	ShmemVariableCache->nextOid = checkPoint.nextOid;
	ShmemVariableCache->oidCount = 0;
	MultiXactSetNextMXact(checkPoint.nextMulti, checkPoint.nextMultiOffset);
	SetTransactionIdLimit(checkPoint.oldestXid, checkPoint.oldestXidDB);
	SetMultiXactIdLimit(checkPoint.oldestMulti, checkPoint.oldestMultiDB);
	SetCommitTsLimit(checkPoint.oldestCommitTs,
					 checkPoint.newestCommitTs);
	MultiXactSetSafeTruncate(checkPoint.oldestMulti);
	XLogCtl->ckptXidEpoch = checkPoint.nextXidEpoch;
	XLogCtl->ckptXid = checkPoint.nextXid;

	/*
	 * Initialize replication slots, before there's a chance to remove
	 * required resources.
	 */
	StartupReplicationSlots();

	/*
	 * Startup logical state, needs to be setup now so we have proper data
	 * during crash recovery.
	 */
	StartupReorderBuffer();

	/*
	 * Startup MultiXact.  We need to do this early for two reasons: one is
	 * that we might try to access multixacts when we do tuple freezing, and
	 * the other is we need its state initialized because we attempt
	 * truncation during restartpoints.
	 */
	StartupMultiXact();

	/*
	 * Initialize unlogged LSN. On a clean shutdown, it's restored from the
	 * control file. On recovery, all unlogged relations are blown away, so
	 * the unlogged LSN counter can be reset too.
	 */
	if (ControlFile->state == DB_SHUTDOWNED)
		XLogCtl->unloggedLSN = ControlFile->unloggedLSN;
	else
		XLogCtl->unloggedLSN = 1;

	/*
	 * We must replay WAL entries using the same TimeLineID they were created
	 * under, so temporarily adopt the TLI indicated by the checkpoint (see
	 * also xlog_redo()).
	 */
	ThisTimeLineID = checkPoint.ThisTimeLineID;

	/*
	 * Copy any missing timeline history files between 'now' and the recovery
	 * target timeline from archive to pg_xlog. While we don't need those
	 * files ourselves - the history file of the recovery target timeline
	 * covers all the previous timelines in the history too - a cascading
	 * standby server might be interested in them. Or, if you archive the WAL
	 * from this server to a different archive than the master, it'd be good
	 * for all the history files to get archived there after failover, so that
	 * you can use one of the old timelines as a PITR target. Timeline history
	 * files are small, so it's better to copy them unnecessarily than not
	 * copy them and regret later.
	 */
	restoreTimeLineHistoryFiles(ThisTimeLineID, recoveryTargetTLI);

	lastFullPageWrites = checkPoint.fullPageWrites;

	RedoRecPtr = XLogCtl->RedoRecPtr = XLogCtl->Insert.RedoRecPtr = checkPoint.redo;
	doPageWrites = lastFullPageWrites;

	if (RecPtr < checkPoint.redo)
		ereport(PANIC,
				(errmsg("invalid redo in checkpoint record")));

	/*
	 * Check whether we need to force recovery from WAL.  If it appears to
	 * have been a clean shutdown and we did not have a recovery.conf file,
	 * then assume no recovery needed.
	 */
	if (checkPoint.redo < RecPtr)
	{
		if (wasShutdown)
			ereport(PANIC,
					(errmsg("invalid redo record in shutdown checkpoint")));
		InRecovery = true;
	}
	else if (ControlFile->state != DB_SHUTDOWNED)
		InRecovery = true;
	else if (ArchiveRecoveryRequested)
	{
		/* force recovery due to presence of recovery.conf */
		InRecovery = true;
	}

	/* REDO */
	if (InRecovery)
	{
		int			rmid;

		/*
		 * Update pg_control to show that we are recovering and to show the
		 * selected checkpoint as the place we are starting from. We also mark
		 * pg_control with any minimum recovery stop point obtained from a
		 * backup history file.
		 */
		dbstate_at_startup = ControlFile->state;
		if (InArchiveRecovery)
			ControlFile->state = DB_IN_ARCHIVE_RECOVERY;
		else
		{
			ereport(LOG,
					(errmsg("database system was not properly shut down; "
							"automatic recovery in progress")));
			if (recoveryTargetTLI > ControlFile->checkPointCopy.ThisTimeLineID)
				ereport(LOG,
						(errmsg("crash recovery starts in timeline %u "
								"and has target timeline %u",
								ControlFile->checkPointCopy.ThisTimeLineID,
								recoveryTargetTLI)));
			ControlFile->state = DB_IN_CRASH_RECOVERY;
		}
		ControlFile->prevCheckPoint = ControlFile->checkPoint;
		ControlFile->checkPoint = checkPointLoc;
		ControlFile->checkPointCopy = checkPoint;
		if (InArchiveRecovery)
		{
			/* initialize minRecoveryPoint if not set yet */
			if (ControlFile->minRecoveryPoint < checkPoint.redo)
			{
				ControlFile->minRecoveryPoint = checkPoint.redo;
				ControlFile->minRecoveryPointTLI = checkPoint.ThisTimeLineID;
			}
		}

		/*
		 * Set backupStartPoint if we're starting recovery from a base backup.
		 *
		 * Also set backupEndPoint and use minRecoveryPoint as the backup end
		 * location if we're starting recovery from a base backup which was
		 * taken from a standby. In this case, the database system status in
		 * pg_control must indicate that the database was already in
		 * recovery. Usually that will be DB_IN_ARCHIVE_RECOVERY but also can
		 * be DB_SHUTDOWNED_IN_RECOVERY if recovery previously was interrupted
		 * before reaching this point; e.g. because restore_command or
		 * primary_conninfo were faulty.
		 *
		 * Any other state indicates that the backup somehow became corrupted
		 * and we can't sensibly continue with recovery.
		 */
		if (haveBackupLabel)
		{
			ControlFile->backupStartPoint = checkPoint.redo;
			ControlFile->backupEndRequired = backupEndRequired;

			if (backupFromStandby)
			{
				if (dbstate_at_startup != DB_IN_ARCHIVE_RECOVERY &&
					dbstate_at_startup != DB_SHUTDOWNED_IN_RECOVERY)
					ereport(FATAL,
							(errmsg("backup_label contains data inconsistent with control file"),
							 errhint("This means that the backup is corrupted and you will "
							   "have to use another backup for recovery.")));
				ControlFile->backupEndPoint = ControlFile->minRecoveryPoint;
			}
		}
		ControlFile->time = (pg_time_t) time(NULL);
		/* No need to hold ControlFileLock yet, we aren't up far enough */
		UpdateControlFile();

		/* initialize our local copy of minRecoveryPoint */
		minRecoveryPoint = ControlFile->minRecoveryPoint;
		minRecoveryPointTLI = ControlFile->minRecoveryPointTLI;

		/*
		 * Reset pgstat data, because it may be invalid after recovery.
		 */
		pgstat_reset_all();

		/*
		 * If there was a backup label file, it's done its job and the info
		 * has now been propagated into pg_control.  We must get rid of the
		 * label file so that if we crash during recovery, we'll pick up at
		 * the latest recovery restartpoint instead of going all the way back
		 * to the backup start point.  It seems prudent though to just rename
		 * the file out of the way rather than delete it completely.
		 */
		if (haveBackupLabel)
		{
			unlink(BACKUP_LABEL_OLD);
			if (rename(BACKUP_LABEL_FILE, BACKUP_LABEL_OLD) != 0)
				ereport(FATAL,
						(errcode_for_file_access(),
						 errmsg("could not rename file \"%s\" to \"%s\": %m",
								BACKUP_LABEL_FILE, BACKUP_LABEL_OLD)));
		}

		/* Check that the GUCs used to generate the WAL allow recovery */
		CheckRequiredParameterValues();

		/*
		 * We're in recovery, so unlogged relations may be trashed and must be
		 * reset.  This should be done BEFORE allowing Hot Standby
		 * connections, so that read-only backends don't try to read whatever
		 * garbage is left over from before.
		 */
		ResetUnloggedRelations(UNLOGGED_RELATION_CLEANUP);

		/*
		 * Likewise, delete any saved transaction snapshot files that got left
		 * behind by crashed backends.
		 */
		DeleteAllExportedSnapshotFiles();

		/*
		 * Initialize for Hot Standby, if enabled. We won't let backends in
		 * yet, not until we've reached the min recovery point specified in
		 * control file and we've established a recovery snapshot from a
		 * running-xacts WAL record.
		 */
		if (ArchiveRecoveryRequested && EnableHotStandby)
		{
			TransactionId *xids;
			int			nxids;

			ereport(DEBUG1,
					(errmsg("initializing for hot standby")));

			InitRecoveryTransactionEnvironment();

			if (wasShutdown)
				oldestActiveXID = PrescanPreparedTransactions(&xids, &nxids);
			else
				oldestActiveXID = checkPoint.oldestActiveXid;
			Assert(TransactionIdIsValid(oldestActiveXID));

			/* Tell procarray about the range of xids it has to deal with */
			ProcArrayInitRecovery(ShmemVariableCache->nextXid);

			/*
			 * Startup commit log, commit timestamp and subtrans only.
			 * MultiXact has already been started up and other SLRUs are not
			 * maintained during recovery and need not be started yet.
			 */
			StartupCLOG();
			StartupCommitTs();
			StartupSUBTRANS(oldestActiveXID);

			/*
			 * If we're beginning at a shutdown checkpoint, we know that
			 * nothing was running on the master at this point. So fake-up an
			 * empty running-xacts record and use that here and now. Recover
			 * additional standby state for prepared transactions.
			 */
			if (wasShutdown)
			{
				RunningTransactionsData running;
				TransactionId latestCompletedXid;

				/*
				 * Construct a RunningTransactions snapshot representing a
				 * shut down server, with only prepared transactions still
				 * alive. We're never overflowed at this point because all
				 * subxids are listed with their parent prepared transactions.
				 */
				running.xcnt = nxids;
				running.subxcnt = 0;
				running.subxid_overflow = false;
				running.nextXid = checkPoint.nextXid;
				running.oldestRunningXid = oldestActiveXID;
				latestCompletedXid = checkPoint.nextXid;
				TransactionIdRetreat(latestCompletedXid);
				Assert(TransactionIdIsNormal(latestCompletedXid));
				running.latestCompletedXid = latestCompletedXid;
				running.xids = xids;

				ProcArrayApplyRecoveryInfo(&running);

				StandbyRecoverPreparedTransactions(false);
			}
		}

		/* Initialize resource managers */
		for (rmid = 0; rmid <= RM_MAX_ID; rmid++)
		{
			if (RmgrTable[rmid].rm_startup != NULL)
				RmgrTable[rmid].rm_startup();
		}

		/*
		 * Initialize shared variables for tracking progress of WAL replay, as
		 * if we had just replayed the record before the REDO location (or the
		 * checkpoint record itself, if it's a shutdown checkpoint).
		 */
		SpinLockAcquire(&XLogCtl->info_lck);
		if (checkPoint.redo < RecPtr)
			XLogCtl->replayEndRecPtr = checkPoint.redo;
		else
			XLogCtl->replayEndRecPtr = EndRecPtr;
		XLogCtl->replayEndTLI = ThisTimeLineID;
		XLogCtl->lastReplayedEndRecPtr = XLogCtl->replayEndRecPtr;
		XLogCtl->lastReplayedTLI = XLogCtl->replayEndTLI;
		XLogCtl->recoveryLastXTime = 0;
		XLogCtl->currentChunkStartTime = 0;
		XLogCtl->recoveryPause = false;
		SpinLockRelease(&XLogCtl->info_lck);

		/* Also ensure XLogReceiptTime has a sane value */
		XLogReceiptTime = GetCurrentTimestamp();

		/*
		 * Let postmaster know we've started redo now, so that it can launch
		 * checkpointer to perform restartpoints.  We don't bother during
		 * crash recovery as restartpoints can only be performed during
		 * archive recovery.  And we'd like to keep crash recovery simple, to
		 * avoid introducing bugs that could affect you when recovering after
		 * crash.
		 *
		 * After this point, we can no longer assume that we're the only
		 * process in addition to postmaster!  Also, fsync requests are
		 * subsequently to be handled by the checkpointer, not locally.
		 */
		if (ArchiveRecoveryRequested && IsUnderPostmaster)
		{
			PublishStartupProcessInformation();
			SetForwardFsyncRequests();
			SendPostmasterSignal(PMSIGNAL_RECOVERY_STARTED);
			bgwriterLaunched = true;
		}

		/*
		 * Allow read-only connections immediately if we're consistent
		 * already.
		 */
		CheckRecoveryConsistency();

		/*
		 * Find the first record that logically follows the checkpoint --- it
		 * might physically precede it, though.
		 */
		if (checkPoint.redo < RecPtr)
		{
			/* back up to find the record */
			record = ReadRecord(xlogreader, checkPoint.redo, PANIC, false);
		}
		else
		{
			/* just have to read next record after CheckPoint */
			record = ReadRecord(xlogreader, InvalidXLogRecPtr, LOG, false);
		}

		if (record != NULL)
		{
			ErrorContextCallback errcallback;
			TimestampTz xtime;

			InRedo = true;

			ereport(LOG,
					(errmsg("redo starts at %X/%X",
						 (uint32) (ReadRecPtr >> 32), (uint32) ReadRecPtr)));

			/*
			 * main redo apply loop
			 */
			do
			{
				bool		switchedTLI = false;

#ifdef WAL_DEBUG
				if (XLOG_DEBUG ||
				 (rmid == RM_XACT_ID && trace_recovery_messages <= DEBUG2) ||
					(rmid != RM_XACT_ID && trace_recovery_messages <= DEBUG3))
				{
					StringInfoData buf;

					initStringInfo(&buf);
					appendStringInfo(&buf, "REDO @ %X/%X; LSN %X/%X: ",
							(uint32) (ReadRecPtr >> 32), (uint32) ReadRecPtr,
							 (uint32) (EndRecPtr >> 32), (uint32) EndRecPtr);
					xlog_outrec(&buf, xlogreader);
					appendStringInfoString(&buf, " - ");
					xlog_outdesc(&buf, xlogreader);
					elog(LOG, "%s", buf.data);
					pfree(buf.data);
				}
#endif

				/* Handle interrupt signals of startup process */
				HandleStartupProcInterrupts();

				/*
				 * Pause WAL replay, if requested by a hot-standby session via
				 * SetRecoveryPause().
				 *
				 * Note that we intentionally don't take the info_lck spinlock
				 * here.  We might therefore read a slightly stale value of
				 * the recoveryPause flag, but it can't be very stale (no
				 * worse than the last spinlock we did acquire).  Since a
				 * pause request is a pretty asynchronous thing anyway,
				 * possibly responding to it one WAL record later than we
				 * otherwise would is a minor issue, so it doesn't seem worth
				 * adding another spinlock cycle to prevent that.
				 */
				if (((volatile XLogCtlData *) XLogCtl)->recoveryPause)
					recoveryPausesHere();

				/*
				 * Have we reached our recovery target?
				 */
				if (recoveryStopsBefore(xlogreader))
				{
					reachedStopPoint = true;	/* see below */
					break;
				}

				/*
				 * If we've been asked to lag the master, wait on latch until
				 * enough time has passed.
				 */
				if (recoveryApplyDelay(xlogreader))
				{
					/*
					 * We test for paused recovery again here. If user sets
					 * delayed apply, it may be because they expect to pause
					 * recovery in case of problems, so we must test again
					 * here otherwise pausing during the delay-wait wouldn't
					 * work.
					 */
					if (((volatile XLogCtlData *) XLogCtl)->recoveryPause)
						recoveryPausesHere();
				}

				/* Setup error traceback support for ereport() */
				errcallback.callback = rm_redo_error_callback;
				errcallback.arg = (void *) xlogreader;
				errcallback.previous = error_context_stack;
				error_context_stack = &errcallback;

				/*
				 * ShmemVariableCache->nextXid must be beyond record's xid.
				 *
				 * We don't expect anyone else to modify nextXid, hence we
				 * don't need to hold a lock while examining it.  We still
				 * acquire the lock to modify it, though.
				 */
				if (TransactionIdFollowsOrEquals(record->xl_xid,
												 ShmemVariableCache->nextXid))
				{
					LWLockAcquire(XidGenLock, LW_EXCLUSIVE);
					ShmemVariableCache->nextXid = record->xl_xid;
					TransactionIdAdvance(ShmemVariableCache->nextXid);
					LWLockRelease(XidGenLock);
				}

				/*
				 * Before replaying this record, check if this record causes
				 * the current timeline to change. The record is already
				 * considered to be part of the new timeline, so we update
				 * ThisTimeLineID before replaying it. That's important so
				 * that replayEndTLI, which is recorded as the minimum
				 * recovery point's TLI if recovery stops after this record,
				 * is set correctly.
				 */
				if (record->xl_rmid == RM_XLOG_ID)
				{
					TimeLineID	newTLI = ThisTimeLineID;
					TimeLineID	prevTLI = ThisTimeLineID;
					uint8		info = record->xl_info & ~XLR_INFO_MASK;

					if (info == XLOG_CHECKPOINT_SHUTDOWN)
					{
						CheckPoint	checkPoint;

						memcpy(&checkPoint, XLogRecGetData(xlogreader), sizeof(CheckPoint));
						newTLI = checkPoint.ThisTimeLineID;
						prevTLI = checkPoint.PrevTimeLineID;
					}
					else if (info == XLOG_END_OF_RECOVERY)
					{
						xl_end_of_recovery xlrec;

						memcpy(&xlrec, XLogRecGetData(xlogreader), sizeof(xl_end_of_recovery));
						newTLI = xlrec.ThisTimeLineID;
						prevTLI = xlrec.PrevTimeLineID;
					}

					if (newTLI != ThisTimeLineID)
					{
						/* Check that it's OK to switch to this TLI */
						checkTimeLineSwitch(EndRecPtr, newTLI, prevTLI);

						/* Following WAL records should be run with new TLI */
						ThisTimeLineID = newTLI;
						switchedTLI = true;
					}
				}

				/*
				 * Update shared replayEndRecPtr before replaying this record,
				 * so that XLogFlush will update minRecoveryPoint correctly.
				 */
				SpinLockAcquire(&XLogCtl->info_lck);
				XLogCtl->replayEndRecPtr = EndRecPtr;
				XLogCtl->replayEndTLI = ThisTimeLineID;
				SpinLockRelease(&XLogCtl->info_lck);

				/*
				 * If we are attempting to enter Hot Standby mode, process
				 * XIDs we see
				 */
				if (standbyState >= STANDBY_INITIALIZED &&
					TransactionIdIsValid(record->xl_xid))
					RecordKnownAssignedTransactionIds(record->xl_xid);

				/* Now apply the WAL record itself */
				RmgrTable[record->xl_rmid].rm_redo(xlogreader);

				/* Pop the error context stack */
				error_context_stack = errcallback.previous;

				/*
				 * Update lastReplayedEndRecPtr after this record has been
				 * successfully replayed.
				 */
				SpinLockAcquire(&XLogCtl->info_lck);
				XLogCtl->lastReplayedEndRecPtr = EndRecPtr;
				XLogCtl->lastReplayedTLI = ThisTimeLineID;
				SpinLockRelease(&XLogCtl->info_lck);

				/* Remember this record as the last-applied one */
				LastRec = ReadRecPtr;

				/* Allow read-only connections if we're consistent now */
				CheckRecoveryConsistency();

				/* Is this a timeline switch? */
				if (switchedTLI)
				{
					/*
					 * Before we continue on the new timeline, clean up any
					 * (possibly bogus) future WAL segments on the old timeline.
					 */
					RemoveNonParentXlogFiles(EndRecPtr, ThisTimeLineID);

					/*
					 * Wake up any walsenders to notice that we are on a new
					 * timeline.
					 */
					if (switchedTLI && AllowCascadeReplication())
						WalSndWakeup();
				}

				/* Exit loop if we reached inclusive recovery target */
				if (recoveryStopsAfter(xlogreader))
				{
					reachedStopPoint = true;
					break;
				}

				/* Else, try to fetch the next WAL record */
				record = ReadRecord(xlogreader, InvalidXLogRecPtr, LOG, false);
			} while (record != NULL);

			/*
			 * end of main redo apply loop
			 */

			if (reachedStopPoint)
			{
				if (!reachedConsistency)
					ereport(FATAL,
						(errmsg("requested recovery stop point is before consistent recovery point")));

				/*
				 * This is the last point where we can restart recovery with a
				 * new recovery target, if we shutdown and begin again. After
				 * this, Resource Managers may choose to do permanent corrective
				 * actions at end of recovery.
				 */
				switch (recoveryTargetAction)
				{
					case RECOVERY_TARGET_ACTION_SHUTDOWN:
							/*
							 * exit with special return code to request shutdown
							 * of postmaster.  Log messages issued from
							 * postmaster.
							 */
							proc_exit(3);

					case RECOVERY_TARGET_ACTION_PAUSE:
							SetRecoveryPause(true);
							recoveryPausesHere();

							/* drop into promote */

					case RECOVERY_TARGET_ACTION_PROMOTE:
							break;
				}
			}

			/* Allow resource managers to do any required cleanup. */
			for (rmid = 0; rmid <= RM_MAX_ID; rmid++)
			{
				if (RmgrTable[rmid].rm_cleanup != NULL)
					RmgrTable[rmid].rm_cleanup();
			}

			ereport(LOG,
					(errmsg("redo done at %X/%X",
						 (uint32) (ReadRecPtr >> 32), (uint32) ReadRecPtr)));
			xtime = GetLatestXTime();
			if (xtime)
				ereport(LOG,
					 (errmsg("last completed transaction was at log time %s",
							 timestamptz_to_str(xtime))));

			InRedo = false;
		}
		else
		{
			/* there are no WAL records following the checkpoint */
			ereport(LOG,
					(errmsg("redo is not required")));
		}
	}

	/*
	 * Kill WAL receiver, if it's still running, before we continue to write
	 * the startup checkpoint record. It will trump over the checkpoint and
	 * subsequent records if it's still alive when we start writing WAL.
	 */
	ShutdownWalRcv();

	/*
	 * Reset unlogged relations to the contents of their INIT fork. This is
	 * done AFTER recovery is complete so as to include any unlogged relations
	 * created during recovery, but BEFORE recovery is marked as having
	 * completed successfully. Otherwise we'd not retry if any of the post
	 * end-of-recovery steps fail.
	 */
	if (InRecovery)
		ResetUnloggedRelations(UNLOGGED_RELATION_INIT);

	/*
	 * We don't need the latch anymore. It's not strictly necessary to disown
	 * it, but let's do it for the sake of tidiness.
	 */
	if (StandbyModeRequested)
		DisownLatch(&XLogCtl->recoveryWakeupLatch);

	/*
	 * We are now done reading the xlog from stream. Turn off streaming
	 * recovery to force fetching the files (which would be required at end of
	 * recovery, e.g., timeline history file) from archive or pg_xlog.
	 */
	StandbyMode = false;

	/*
	 * Re-fetch the last valid or last applied record, so we can identify the
	 * exact endpoint of what we consider the valid portion of WAL.
	 */
	record = ReadRecord(xlogreader, LastRec, PANIC, false);
	EndOfLog = EndRecPtr;

	/*
	 * Complain if we did not roll forward far enough to render the backup
	 * dump consistent.  Note: it is indeed okay to look at the local variable
	 * minRecoveryPoint here, even though ControlFile->minRecoveryPoint might
	 * be further ahead --- ControlFile->minRecoveryPoint cannot have been
	 * advanced beyond the WAL we processed.
	 */
	if (InRecovery &&
		(EndOfLog < minRecoveryPoint ||
		 !XLogRecPtrIsInvalid(ControlFile->backupStartPoint)))
	{
		/*
		 * Ran off end of WAL before reaching end-of-backup WAL record, or
		 * minRecoveryPoint. That's usually a bad sign, indicating that you
		 * tried to recover from an online backup but never called
		 * pg_stop_backup(), or you didn't archive all the WAL up to that
		 * point. However, this also happens in crash recovery, if the system
		 * crashes while an online backup is in progress. We must not treat
		 * that as an error, or the database will refuse to start up.
		 */
		if (ArchiveRecoveryRequested || ControlFile->backupEndRequired)
		{
			if (ControlFile->backupEndRequired)
				ereport(FATAL,
						(errmsg("WAL ends before end of online backup"),
						 errhint("All WAL generated while online backup was taken must be available at recovery.")));
			else if (!XLogRecPtrIsInvalid(ControlFile->backupStartPoint))
				ereport(FATAL,
						(errmsg("WAL ends before end of online backup"),
						 errhint("Online backup started with pg_start_backup() must be ended with pg_stop_backup(), and all WAL up to that point must be available at recovery.")));
			else
				ereport(FATAL,
					  (errmsg("WAL ends before consistent recovery point")));
		}
	}

	/*
	 * Consider whether we need to assign a new timeline ID.
	 *
	 * If we are doing an archive recovery, we always assign a new ID.  This
	 * handles a couple of issues.  If we stopped short of the end of WAL
	 * during recovery, then we are clearly generating a new timeline and must
	 * assign it a unique new ID.  Even if we ran to the end, modifying the
	 * current last segment is problematic because it may result in trying to
	 * overwrite an already-archived copy of that segment, and we encourage
	 * DBAs to make their archive_commands reject that.  We can dodge the
	 * problem by making the new active segment have a new timeline ID.
	 *
	 * In a normal crash recovery, we can just extend the timeline we were in.
	 */
	PrevTimeLineID = ThisTimeLineID;
	if (ArchiveRecoveryRequested)
	{
		char		reason[200];

		Assert(InArchiveRecovery);

		ThisTimeLineID = findNewestTimeLine(recoveryTargetTLI) + 1;
		ereport(LOG,
				(errmsg("selected new timeline ID: %u", ThisTimeLineID)));

		/*
		 * Create a comment for the history file to explain why and where
		 * timeline changed.
		 */
		if (recoveryTarget == RECOVERY_TARGET_XID)
			snprintf(reason, sizeof(reason),
					 "%s transaction %u",
					 recoveryStopAfter ? "after" : "before",
					 recoveryStopXid);
		else if (recoveryTarget == RECOVERY_TARGET_TIME)
			snprintf(reason, sizeof(reason),
					 "%s %s\n",
					 recoveryStopAfter ? "after" : "before",
					 timestamptz_to_str(recoveryStopTime));
		else if (recoveryTarget == RECOVERY_TARGET_NAME)
			snprintf(reason, sizeof(reason),
					 "at restore point \"%s\"",
					 recoveryStopName);
		else if (recoveryTarget == RECOVERY_TARGET_IMMEDIATE)
			snprintf(reason, sizeof(reason), "reached consistency");
#ifdef PGXC
		else if (recoveryTarget == RECOVERY_TARGET_BARRIER)
			snprintf(reason, sizeof(reason),
				 "%s %s\n",
				 recoveryStopAfter ? "after" : "before",
				 recoveryTargetBarrierId);
#endif
		else
			snprintf(reason, sizeof(reason), "no recovery target specified");

		writeTimeLineHistory(ThisTimeLineID, recoveryTargetTLI,
							 EndRecPtr, reason);
	}

	/* Save the selected TimeLineID in shared memory, too */
	XLogCtl->ThisTimeLineID = ThisTimeLineID;
	XLogCtl->PrevTimeLineID = PrevTimeLineID;

	/*
	 * We are now done reading the old WAL.  Turn off archive fetching if it
	 * was active, and make a writable copy of the last WAL segment. (Note
	 * that we also have a copy of the last block of the old WAL in readBuf;
	 * we will use that below.)
	 */
	if (ArchiveRecoveryRequested)
		exitArchiveRecovery(xlogreader->readPageTLI, EndOfLog);

	/*
	 * Prepare to write WAL starting at EndOfLog position, and init xlog
	 * buffer cache using the block containing the last record from the
	 * previous incarnation.
	 */
	Insert = &XLogCtl->Insert;
	Insert->PrevBytePos = XLogRecPtrToBytePos(LastRec);
	Insert->CurrBytePos = XLogRecPtrToBytePos(EndOfLog);

	/*
	 * Tricky point here: readBuf contains the *last* block that the LastRec
	 * record spans, not the one it starts in.  The last block is indeed the
	 * one we want to use.
	 */
	if (EndOfLog % XLOG_BLCKSZ != 0)
	{
		char	   *page;
		int			len;
		int			firstIdx;
		XLogRecPtr	pageBeginPtr;

		pageBeginPtr = EndOfLog - (EndOfLog % XLOG_BLCKSZ);
		Assert(readOff == pageBeginPtr % XLogSegSize);

		firstIdx = XLogRecPtrToBufIdx(EndOfLog);

		/* Copy the valid part of the last block, and zero the rest */
		page = &XLogCtl->pages[firstIdx * XLOG_BLCKSZ];
		len = EndOfLog % XLOG_BLCKSZ;
		memcpy(page, xlogreader->readBuf, len);
		memset(page + len, 0, XLOG_BLCKSZ - len);

		XLogCtl->xlblocks[firstIdx] = pageBeginPtr + XLOG_BLCKSZ;
		XLogCtl->InitializedUpTo = pageBeginPtr + XLOG_BLCKSZ;
	}
	else
	{
		/*
		 * There is no partial block to copy. Just set InitializedUpTo, and
		 * let the first attempt to insert a log record to initialize the next
		 * buffer.
		 */
		XLogCtl->InitializedUpTo = EndOfLog;
	}

	LogwrtResult.Write = LogwrtResult.Flush = EndOfLog;

	XLogCtl->LogwrtResult = LogwrtResult;

	XLogCtl->LogwrtRqst.Write = EndOfLog;
	XLogCtl->LogwrtRqst.Flush = EndOfLog;

	/* Pre-scan prepared transactions to find out the range of XIDs present */
	oldestActiveXID = PrescanPreparedTransactions(NULL, NULL);

	/*
	 * Update full_page_writes in shared memory and write an XLOG_FPW_CHANGE
	 * record before resource manager writes cleanup WAL records or checkpoint
	 * record is written.
	 */
	Insert->fullPageWrites = lastFullPageWrites;
	LocalSetXLogInsertAllowed();
	UpdateFullPageWrites();
	LocalXLogInsertAllowed = -1;

	if (InRecovery)
	{
		/*
		 * Perform a checkpoint to update all our recovery activity to disk.
		 *
		 * Note that we write a shutdown checkpoint rather than an on-line
		 * one. This is not particularly critical, but since we may be
		 * assigning a new TLI, using a shutdown checkpoint allows us to have
		 * the rule that TLI only changes in shutdown checkpoints, which
		 * allows some extra error checking in xlog_redo.
		 *
		 * In fast promotion, only create a lightweight end-of-recovery record
		 * instead of a full checkpoint. A checkpoint is requested later,
		 * after we're fully out of recovery mode and already accepting
		 * queries.
		 */
		if (bgwriterLaunched)
		{
			if (fast_promote)
			{
				checkPointLoc = ControlFile->prevCheckPoint;

				/*
				 * Confirm the last checkpoint is available for us to recover
				 * from if we fail. Note that we don't check for the secondary
				 * checkpoint since that isn't available in most base backups.
				 */
				record = ReadCheckpointRecord(xlogreader, checkPointLoc, 1, false);
				if (record != NULL)
				{
					fast_promoted = true;

					/*
					 * Insert a special WAL record to mark the end of
					 * recovery, since we aren't doing a checkpoint. That
					 * means that the checkpointer process may likely be in
					 * the middle of a time-smoothed restartpoint and could
					 * continue to be for minutes after this. That sounds
					 * strange, but the effect is roughly the same and it
					 * would be stranger to try to come out of the
					 * restartpoint and then checkpoint. We request a
					 * checkpoint later anyway, just for safety.
					 */
					CreateEndOfRecoveryRecord();
				}
			}

			if (!fast_promoted)
				RequestCheckpoint(CHECKPOINT_END_OF_RECOVERY |
								  CHECKPOINT_IMMEDIATE |
								  CHECKPOINT_WAIT);
		}
		else
			CreateCheckPoint(CHECKPOINT_END_OF_RECOVERY | CHECKPOINT_IMMEDIATE);

		/*
		 * And finally, execute the recovery_end_command, if any.
		 */
		if (recoveryEndCommand)
			ExecuteRecoveryCommand(recoveryEndCommand,
								   "recovery_end_command",
								   true);
	}

	/*
	 * Clean up any (possibly bogus) future WAL segments on the old timeline.
	 */
	if (ArchiveRecoveryRequested)
		RemoveNonParentXlogFiles(EndOfLog, ThisTimeLineID);

	/*
	 * Preallocate additional log files, if wanted.
	 */
	PreallocXlogFiles(EndOfLog);

	/*
	 * Okay, we're officially UP.
	 */
	InRecovery = false;

	LWLockAcquire(ControlFileLock, LW_EXCLUSIVE);
	ControlFile->state = DB_IN_PRODUCTION;
	ControlFile->time = (pg_time_t) time(NULL);
	UpdateControlFile();
	LWLockRelease(ControlFileLock);

	/* start the archive_timeout timer running */
	XLogCtl->lastSegSwitchTime = (pg_time_t) time(NULL);

	/* also initialize latestCompletedXid, to nextXid - 1 */
	LWLockAcquire(ProcArrayLock, LW_EXCLUSIVE);
	ShmemVariableCache->latestCompletedXid = ShmemVariableCache->nextXid;
	TransactionIdRetreat(ShmemVariableCache->latestCompletedXid);
	LWLockRelease(ProcArrayLock);

	/*
	 * Start up the commit log, commit timestamp and subtrans, if not already
	 * done for hot standby.
	 */
	if (standbyState == STANDBY_DISABLED)
	{
		StartupCLOG();
		StartupCommitTs();
		StartupSUBTRANS(oldestActiveXID);
	}

	/*
	 * Perform end of recovery actions for any SLRUs that need it.
	 */
	TrimCLOG();
	TrimMultiXact();

	/* Reload shared-memory state for prepared transactions */
	RecoverPreparedTransactions();

	/*
	 * Shutdown the recovery environment. This must occur after
	 * RecoverPreparedTransactions(), see notes for lock_twophase_recover()
	 */
	if (standbyState != STANDBY_DISABLED)
		ShutdownRecoveryTransactionEnvironment();

	/* Shut down xlogreader */
	if (readFile >= 0)
	{
		close(readFile);
		readFile = -1;
	}
	XLogReaderFree(xlogreader);

	/*
	 * If any of the critical GUCs have changed, log them before we allow
	 * backends to write WAL.
	 */
	LocalSetXLogInsertAllowed();
	XLogReportParameters();

	/*
	 * Local WAL inserts enabled, so it's time to finish initialization
	 * of commit timestamp.
	 */
	CompleteCommitTsInitialization();

	/*
	 * All done.  Allow backends to write WAL.  (Although the bool flag is
	 * probably atomic in itself, we use the info_lck here to ensure that
	 * there are no race conditions concerning visibility of other recent
	 * updates to shared memory.)
	 */
	SpinLockAcquire(&XLogCtl->info_lck);
	XLogCtl->SharedRecoveryInProgress = false;
	SpinLockRelease(&XLogCtl->info_lck);

	/*
	 * If there were cascading standby servers connected to us, nudge any wal
	 * sender processes to notice that we've been promoted.
	 */
	WalSndWakeup();

	/*
	 * If this was a fast promotion, request an (online) checkpoint now. This
	 * isn't required for consistency, but the last restartpoint might be far
	 * back, and in case of a crash, recovering from it might take a longer
	 * than is appropriate now that we're not in standby mode anymore.
	 */
	if (fast_promoted)
		RequestCheckpoint(CHECKPOINT_FORCE);
}

/*
 * Checks if recovery has reached a consistent state. When consistency is
 * reached and we have a valid starting standby snapshot, tell postmaster
 * that it can start accepting read-only connections.
 */
static void
CheckRecoveryConsistency(void)
{
	XLogRecPtr	lastReplayedEndRecPtr;

	/*
	 * During crash recovery, we don't reach a consistent state until we've
	 * replayed all the WAL.
	 */
	if (XLogRecPtrIsInvalid(minRecoveryPoint))
		return;

	/*
	 * assume that we are called in the startup process, and hence don't need
	 * a lock to read lastReplayedEndRecPtr
	 */
	lastReplayedEndRecPtr = XLogCtl->lastReplayedEndRecPtr;

	/*
	 * Have we reached the point where our base backup was completed?
	 */
	if (!XLogRecPtrIsInvalid(ControlFile->backupEndPoint) &&
		ControlFile->backupEndPoint <= lastReplayedEndRecPtr)
	{
		/*
		 * We have reached the end of base backup, as indicated by pg_control.
		 * The data on disk is now consistent. Reset backupStartPoint and
		 * backupEndPoint, and update minRecoveryPoint to make sure we don't
		 * allow starting up at an earlier point even if recovery is stopped
		 * and restarted soon after this.
		 */
		elog(DEBUG1, "end of backup reached");

		LWLockAcquire(ControlFileLock, LW_EXCLUSIVE);

		if (ControlFile->minRecoveryPoint < lastReplayedEndRecPtr)
			ControlFile->minRecoveryPoint = lastReplayedEndRecPtr;

		ControlFile->backupStartPoint = InvalidXLogRecPtr;
		ControlFile->backupEndPoint = InvalidXLogRecPtr;
		ControlFile->backupEndRequired = false;
		UpdateControlFile();

		LWLockRelease(ControlFileLock);
	}

	/*
	 * Have we passed our safe starting point? Note that minRecoveryPoint is
	 * known to be incorrectly set if ControlFile->backupEndRequired, until
	 * the XLOG_BACKUP_RECORD arrives to advise us of the correct
	 * minRecoveryPoint. All we know prior to that is that we're not
	 * consistent yet.
	 */
	if (!reachedConsistency && !ControlFile->backupEndRequired &&
		minRecoveryPoint <= lastReplayedEndRecPtr &&
		XLogRecPtrIsInvalid(ControlFile->backupStartPoint))
	{
		/*
		 * Check to see if the XLOG sequence contained any unresolved
		 * references to uninitialized pages.
		 */
		XLogCheckInvalidPages();

		reachedConsistency = true;
		ereport(LOG,
				(errmsg("consistent recovery state reached at %X/%X",
						(uint32) (lastReplayedEndRecPtr >> 32),
						(uint32) lastReplayedEndRecPtr)));
	}

	/*
	 * Have we got a valid starting snapshot that will allow queries to be
	 * run? If so, we can tell postmaster that the database is consistent now,
	 * enabling connections.
	 */
	if (standbyState == STANDBY_SNAPSHOT_READY &&
		!LocalHotStandbyActive &&
		reachedConsistency &&
		IsUnderPostmaster)
	{
		SpinLockAcquire(&XLogCtl->info_lck);
		XLogCtl->SharedHotStandbyActive = true;
		SpinLockRelease(&XLogCtl->info_lck);

		LocalHotStandbyActive = true;

		SendPostmasterSignal(PMSIGNAL_BEGIN_HOT_STANDBY);
	}
}

/*
 * Is the system still in recovery?
 *
 * Unlike testing InRecovery, this works in any process that's connected to
 * shared memory.
 *
 * As a side-effect, we initialize the local TimeLineID and RedoRecPtr
 * variables the first time we see that recovery is finished.
 */
bool
RecoveryInProgress(void)
{
	/*
	 * We check shared state each time only until we leave recovery mode. We
	 * can't re-enter recovery, so there's no need to keep checking after the
	 * shared variable has once been seen false.
	 */
	if (!LocalRecoveryInProgress)
		return false;
	else
	{
		/*
		 * use volatile pointer to make sure we make a fresh read of the
		 * shared variable.
		 */
		volatile XLogCtlData *xlogctl = XLogCtl;

		LocalRecoveryInProgress = xlogctl->SharedRecoveryInProgress;

		/*
		 * Initialize TimeLineID and RedoRecPtr when we discover that recovery
		 * is finished. InitPostgres() relies upon this behaviour to ensure
		 * that InitXLOGAccess() is called at backend startup.  (If you change
		 * this, see also LocalSetXLogInsertAllowed.)
		 */
		if (!LocalRecoveryInProgress)
		{
			/*
			 * If we just exited recovery, make sure we read TimeLineID and
			 * RedoRecPtr after SharedRecoveryInProgress (for machines with
			 * weak memory ordering).
			 */
			pg_memory_barrier();
			InitXLOGAccess();
		}

		/*
		 * Note: We don't need a memory barrier when we're still in recovery.
		 * We might exit recovery immediately after return, so the caller
		 * can't rely on 'true' meaning that we're still in recovery anyway.
		 */

		return LocalRecoveryInProgress;
	}
}

/*
 * Is HotStandby active yet? This is only important in special backends
 * since normal backends won't ever be able to connect until this returns
 * true. Postmaster knows this by way of signal, not via shared memory.
 *
 * Unlike testing standbyState, this works in any process that's connected to
 * shared memory.  (And note that standbyState alone doesn't tell the truth
 * anyway.)
 */
bool
HotStandbyActive(void)
{
	/*
	 * We check shared state each time only until Hot Standby is active. We
	 * can't de-activate Hot Standby, so there's no need to keep checking
	 * after the shared variable has once been seen true.
	 */
	if (LocalHotStandbyActive)
		return true;
	else
	{
		/* spinlock is essential on machines with weak memory ordering! */
		SpinLockAcquire(&XLogCtl->info_lck);
		LocalHotStandbyActive = XLogCtl->SharedHotStandbyActive;
		SpinLockRelease(&XLogCtl->info_lck);

		return LocalHotStandbyActive;
	}
}

/*
 * Like HotStandbyActive(), but to be used only in WAL replay code,
 * where we don't need to ask any other process what the state is.
 */
bool
HotStandbyActiveInReplay(void)
{
	Assert(AmStartupProcess());
	return LocalHotStandbyActive;
}

/*
 * Is this process allowed to insert new WAL records?
 *
 * Ordinarily this is essentially equivalent to !RecoveryInProgress().
 * But we also have provisions for forcing the result "true" or "false"
 * within specific processes regardless of the global state.
 */
bool
XLogInsertAllowed(void)
{
	/*
	 * If value is "unconditionally true" or "unconditionally false", just
	 * return it.  This provides the normal fast path once recovery is known
	 * done.
	 */
	if (LocalXLogInsertAllowed >= 0)
		return (bool) LocalXLogInsertAllowed;

	/*
	 * Else, must check to see if we're still in recovery.
	 */
	if (RecoveryInProgress())
		return false;

	/*
	 * On exit from recovery, reset to "unconditionally true", since there is
	 * no need to keep checking.
	 */
	LocalXLogInsertAllowed = 1;
	return true;
}

/*
 * Make XLogInsertAllowed() return true in the current process only.
 *
 * Note: it is allowed to switch LocalXLogInsertAllowed back to -1 later,
 * and even call LocalSetXLogInsertAllowed() again after that.
 */
static void
LocalSetXLogInsertAllowed(void)
{
	Assert(LocalXLogInsertAllowed == -1);
	LocalXLogInsertAllowed = 1;

	/* Initialize as RecoveryInProgress() would do when switching state */
	InitXLOGAccess();
}

/*
 * Subroutine to try to fetch and validate a prior checkpoint record.
 *
 * whichChkpt identifies the checkpoint (merely for reporting purposes).
 * 1 for "primary", 2 for "secondary", 0 for "other" (backup_label)
 */
static XLogRecord *
ReadCheckpointRecord(XLogReaderState *xlogreader, XLogRecPtr RecPtr,
					 int whichChkpt, bool report)
{
	XLogRecord *record;

	if (!XRecOffIsValid(RecPtr))
	{
		if (!report)
			return NULL;

		switch (whichChkpt)
		{
			case 1:
				ereport(LOG,
				(errmsg("invalid primary checkpoint link in control file")));
				break;
			case 2:
				ereport(LOG,
						(errmsg("invalid secondary checkpoint link in control file")));
				break;
			default:
				ereport(LOG,
				   (errmsg("invalid checkpoint link in backup_label file")));
				break;
		}
		return NULL;
	}

	record = ReadRecord(xlogreader, RecPtr, LOG, true);

	if (record == NULL)
	{
		if (!report)
			return NULL;

		switch (whichChkpt)
		{
			case 1:
				ereport(LOG,
						(errmsg("invalid primary checkpoint record")));
				break;
			case 2:
				ereport(LOG,
						(errmsg("invalid secondary checkpoint record")));
				break;
			default:
				ereport(LOG,
						(errmsg("invalid checkpoint record")));
				break;
		}
		return NULL;
	}
	if (record->xl_rmid != RM_XLOG_ID)
	{
		switch (whichChkpt)
		{
			case 1:
				ereport(LOG,
						(errmsg("invalid resource manager ID in primary checkpoint record")));
				break;
			case 2:
				ereport(LOG,
						(errmsg("invalid resource manager ID in secondary checkpoint record")));
				break;
			default:
				ereport(LOG,
				(errmsg("invalid resource manager ID in checkpoint record")));
				break;
		}
		return NULL;
	}
	if (record->xl_info != XLOG_CHECKPOINT_SHUTDOWN &&
		record->xl_info != XLOG_CHECKPOINT_ONLINE)
	{
		switch (whichChkpt)
		{
			case 1:
				ereport(LOG,
				   (errmsg("invalid xl_info in primary checkpoint record")));
				break;
			case 2:
				ereport(LOG,
				 (errmsg("invalid xl_info in secondary checkpoint record")));
				break;
			default:
				ereport(LOG,
						(errmsg("invalid xl_info in checkpoint record")));
				break;
		}
		return NULL;
	}
	if (record->xl_tot_len != SizeOfXLogRecord + SizeOfXLogRecordDataHeaderShort + sizeof(CheckPoint))
	{
		switch (whichChkpt)
		{
			case 1:
				ereport(LOG,
					(errmsg("invalid length of primary checkpoint record")));
				break;
			case 2:
				ereport(LOG,
				  (errmsg("invalid length of secondary checkpoint record")));
				break;
			default:
				ereport(LOG,
						(errmsg("invalid length of checkpoint record")));
				break;
		}
		return NULL;
	}
	return record;
}

/*
 * This must be called in a backend process before creating WAL records
 * (except in a standalone backend, which does StartupXLOG instead).  We need
 * to initialize the local copies of ThisTimeLineID and RedoRecPtr.
 *
 * Note: before Postgres 8.0, we went to some effort to keep the postmaster
 * process's copies of ThisTimeLineID and RedoRecPtr valid too.  This was
 * unnecessary however, since the postmaster itself never touches XLOG anyway.
 */
void
InitXLOGAccess(void)
{
	XLogCtlInsert *Insert = &XLogCtl->Insert;

	/* ThisTimeLineID doesn't change so we need no lock to copy it */
	ThisTimeLineID = XLogCtl->ThisTimeLineID;
	Assert(ThisTimeLineID != 0 || IsBootstrapProcessingMode());

	/* Use GetRedoRecPtr to copy the RedoRecPtr safely */
	(void) GetRedoRecPtr();
	/* Also update our copy of doPageWrites. */
	doPageWrites = (Insert->fullPageWrites || Insert->forcePageWrites);

	/* Also initialize the working areas for constructing WAL records */
	InitXLogInsert();
}

/*
 * Return the current Redo pointer from shared memory.
 *
 * As a side-effect, the local RedoRecPtr copy is updated.
 */
XLogRecPtr
GetRedoRecPtr(void)
{
	XLogRecPtr	ptr;

	/*
	 * The possibly not up-to-date copy in XlogCtl is enough. Even if we
	 * grabbed a WAL insertion lock to read the master copy, someone might
	 * update it just after we've released the lock.
	 */
	SpinLockAcquire(&XLogCtl->info_lck);
	ptr = XLogCtl->RedoRecPtr;
	SpinLockRelease(&XLogCtl->info_lck);

	if (RedoRecPtr < ptr)
		RedoRecPtr = ptr;

	return RedoRecPtr;
}

/*
 * Return information needed to decide whether a modified block needs a
 * full-page image to be included in the WAL record.
 *
 * The returned values are cached copies from backend-private memory, and
 * possibly out-of-date.  XLogInsertRecord will re-check them against
 * up-to-date values, while holding the WAL insert lock.
 */
void
GetFullPageWriteInfo(XLogRecPtr *RedoRecPtr_p, bool *doPageWrites_p)
{
	*RedoRecPtr_p = RedoRecPtr;
	*doPageWrites_p = doPageWrites;
}

/*
 * GetInsertRecPtr -- Returns the current insert position.
 *
 * NOTE: The value *actually* returned is the position of the last full
 * xlog page. It lags behind the real insert position by at most 1 page.
 * For that, we don't need to scan through WAL insertion locks, and an
 * approximation is enough for the current usage of this function.
 */
XLogRecPtr
GetInsertRecPtr(void)
{
	XLogRecPtr	recptr;

	SpinLockAcquire(&XLogCtl->info_lck);
	recptr = XLogCtl->LogwrtRqst.Write;
	SpinLockRelease(&XLogCtl->info_lck);

	return recptr;
}

/*
 * GetFlushRecPtr -- Returns the current flush position, ie, the last WAL
 * position known to be fsync'd to disk.
 */
XLogRecPtr
GetFlushRecPtr(void)
{
	XLogRecPtr	recptr;

	SpinLockAcquire(&XLogCtl->info_lck);
	recptr = XLogCtl->LogwrtResult.Flush;
	SpinLockRelease(&XLogCtl->info_lck);

	return recptr;
}

/*
 * Get the time of the last xlog segment switch
 */
pg_time_t
GetLastSegSwitchTime(void)
{
	pg_time_t	result;

	/* Need WALWriteLock, but shared lock is sufficient */
	LWLockAcquire(WALWriteLock, LW_SHARED);
	result = XLogCtl->lastSegSwitchTime;
	LWLockRelease(WALWriteLock);

	return result;
}

/*
 * GetNextXidAndEpoch - get the current nextXid value and associated epoch
 *
 * This is exported for use by code that would like to have 64-bit XIDs.
 * We don't really support such things, but all XIDs within the system
 * can be presumed "close to" the result, and thus the epoch associated
 * with them can be determined.
 */
void
GetNextXidAndEpoch(TransactionId *xid, uint32 *epoch)
{
	uint32		ckptXidEpoch;
	TransactionId ckptXid;
	TransactionId nextXid;

	/* Must read checkpoint info first, else have race condition */
	SpinLockAcquire(&XLogCtl->info_lck);
	ckptXidEpoch = XLogCtl->ckptXidEpoch;
	ckptXid = XLogCtl->ckptXid;
	SpinLockRelease(&XLogCtl->info_lck);

	/* Now fetch current nextXid */
	nextXid = ReadNewTransactionId();

	/*
	 * nextXid is certainly logically later than ckptXid.  So if it's
	 * numerically less, it must have wrapped into the next epoch.
	 */
	if (nextXid < ckptXid)
		ckptXidEpoch++;

	*xid = nextXid;
	*epoch = ckptXidEpoch;
}

/*
 * This must be called ONCE during postmaster or standalone-backend shutdown
 */
void
ShutdownXLOG(int code, Datum arg)
{
	/* Don't be chatty in standalone mode */
	ereport(IsPostmasterEnvironment ? LOG : NOTICE,
			(errmsg("shutting down")));

	if (RecoveryInProgress())
		CreateRestartPoint(CHECKPOINT_IS_SHUTDOWN | CHECKPOINT_IMMEDIATE);
	else
	{
		/*
		 * If archiving is enabled, rotate the last XLOG file so that all the
		 * remaining records are archived (postmaster wakes up the archiver
		 * process one more time at the end of shutdown). The checkpoint
		 * record will go to the next XLOG file and won't be archived (yet).
		 */
		if (XLogArchivingActive() && XLogArchiveCommandSet())
			RequestXLogSwitch();

		CreateCheckPoint(CHECKPOINT_IS_SHUTDOWN | CHECKPOINT_IMMEDIATE);
	}
	ShutdownCLOG();
	ShutdownCommitTs();
	ShutdownSUBTRANS();
	ShutdownMultiXact();

	/* Don't be chatty in standalone mode */
	ereport(IsPostmasterEnvironment ? LOG : NOTICE,
			(errmsg("database system is shut down")));
}

/*
 * Log start of a checkpoint.
 */
static void
LogCheckpointStart(int flags, bool restartpoint)
{
	elog(LOG, "%s starting:%s%s%s%s%s%s%s%s",
		 restartpoint ? "restartpoint" : "checkpoint",
		 (flags & CHECKPOINT_IS_SHUTDOWN) ? " shutdown" : "",
		 (flags & CHECKPOINT_END_OF_RECOVERY) ? " end-of-recovery" : "",
		 (flags & CHECKPOINT_IMMEDIATE) ? " immediate" : "",
		 (flags & CHECKPOINT_FORCE) ? " force" : "",
		 (flags & CHECKPOINT_WAIT) ? " wait" : "",
		 (flags & CHECKPOINT_CAUSE_XLOG) ? " xlog" : "",
		 (flags & CHECKPOINT_CAUSE_TIME) ? " time" : "",
		 (flags & CHECKPOINT_FLUSH_ALL) ? " flush-all" :"");
}

/*
 * Log end of a checkpoint.
 */
static void
LogCheckpointEnd(bool restartpoint)
{
	long		write_secs,
				sync_secs,
				total_secs,
				longest_secs,
				average_secs;
	int			write_usecs,
				sync_usecs,
				total_usecs,
				longest_usecs,
				average_usecs;
	uint64		average_sync_time;

	CheckpointStats.ckpt_end_t = GetCurrentTimestamp();

	TimestampDifference(CheckpointStats.ckpt_write_t,
						CheckpointStats.ckpt_sync_t,
						&write_secs, &write_usecs);

	TimestampDifference(CheckpointStats.ckpt_sync_t,
						CheckpointStats.ckpt_sync_end_t,
						&sync_secs, &sync_usecs);

	/* Accumulate checkpoint timing summary data, in milliseconds. */
	BgWriterStats.m_checkpoint_write_time +=
		write_secs * 1000 + write_usecs / 1000;
	BgWriterStats.m_checkpoint_sync_time +=
		sync_secs * 1000 + sync_usecs / 1000;

	/*
	 * All of the published timing statistics are accounted for.  Only
	 * continue if a log message is to be written.
	 */
	if (!log_checkpoints)
		return;

	TimestampDifference(CheckpointStats.ckpt_start_t,
						CheckpointStats.ckpt_end_t,
						&total_secs, &total_usecs);

	/*
	 * Timing values returned from CheckpointStats are in microseconds.
	 * Convert to the second plus microsecond form that TimestampDifference
	 * returns for homogeneous printing.
	 */
	longest_secs = (long) (CheckpointStats.ckpt_longest_sync / 1000000);
	longest_usecs = CheckpointStats.ckpt_longest_sync -
		(uint64) longest_secs *1000000;

	average_sync_time = 0;
	if (CheckpointStats.ckpt_sync_rels > 0)
		average_sync_time = CheckpointStats.ckpt_agg_sync_time /
			CheckpointStats.ckpt_sync_rels;
	average_secs = (long) (average_sync_time / 1000000);
	average_usecs = average_sync_time - (uint64) average_secs *1000000;

	elog(LOG, "%s complete: wrote %d buffers (%.1f%%); "
		 "%d transaction log file(s) added, %d removed, %d recycled; "
		 "write=%ld.%03d s, sync=%ld.%03d s, total=%ld.%03d s; "
		 "sync files=%d, longest=%ld.%03d s, average=%ld.%03d s; "
		 "distance=%d kB, estimate=%d kB",
		 restartpoint ? "restartpoint" : "checkpoint",
		 CheckpointStats.ckpt_bufs_written,
		 (double) CheckpointStats.ckpt_bufs_written * 100 / NBuffers,
		 CheckpointStats.ckpt_segs_added,
		 CheckpointStats.ckpt_segs_removed,
		 CheckpointStats.ckpt_segs_recycled,
		 write_secs, write_usecs / 1000,
		 sync_secs, sync_usecs / 1000,
		 total_secs, total_usecs / 1000,
		 CheckpointStats.ckpt_sync_rels,
		 longest_secs, longest_usecs / 1000,
		 average_secs, average_usecs / 1000,
		 (int) (PrevCheckPointDistance / 1024.0),
		 (int) (CheckPointDistanceEstimate / 1024.0));
}

/*
 * Update the estimate of distance between checkpoints.
 *
 * The estimate is used to calculate the number of WAL segments to keep
 * preallocated, see XLOGFileSlop().
 */
static void
UpdateCheckPointDistanceEstimate(uint64 nbytes)
{
	/*
	 * To estimate the number of segments consumed between checkpoints, keep
	 * a moving average of the amount of WAL generated in previous checkpoint
	 * cycles. However, if the load is bursty, with quiet periods and busy
	 * periods, we want to cater for the peak load. So instead of a plain
	 * moving average, let the average decline slowly if the previous cycle
	 * used less WAL than estimated, but bump it up immediately if it used
	 * more.
	 *
	 * When checkpoints are triggered by max_wal_size, this should converge to
	 * CheckpointSegments * XLOG_SEG_SIZE,
	 *
	 * Note: This doesn't pay any attention to what caused the checkpoint.
	 * Checkpoints triggered manually with CHECKPOINT command, or by e.g.
	 * starting a base backup, are counted the same as those created
	 * automatically. The slow-decline will largely mask them out, if they are
	 * not frequent. If they are frequent, it seems reasonable to count them
	 * in as any others; if you issue a manual checkpoint every 5 minutes and
	 * never let a timed checkpoint happen, it makes sense to base the
	 * preallocation on that 5 minute interval rather than whatever
	 * checkpoint_timeout is set to.
	 */
	PrevCheckPointDistance = nbytes;
	if (CheckPointDistanceEstimate < nbytes)
		CheckPointDistanceEstimate = nbytes;
	else
		CheckPointDistanceEstimate =
			(0.90 * CheckPointDistanceEstimate + 0.10 * (double) nbytes);
}

/*
 * Perform a checkpoint --- either during shutdown, or on-the-fly
 *
 * flags is a bitwise OR of the following:
 *	CHECKPOINT_IS_SHUTDOWN: checkpoint is for database shutdown.
 *	CHECKPOINT_END_OF_RECOVERY: checkpoint is for end of WAL recovery.
 *	CHECKPOINT_IMMEDIATE: finish the checkpoint ASAP,
 *		ignoring checkpoint_completion_target parameter.
 *	CHECKPOINT_FORCE: force a checkpoint even if no XLOG activity has occurred
 *		since the last one (implied by CHECKPOINT_IS_SHUTDOWN or
 *		CHECKPOINT_END_OF_RECOVERY).
 *	CHECKPOINT_FLUSH_ALL: also flush buffers of unlogged tables.
 *
 * Note: flags contains other bits, of interest here only for logging purposes.
 * In particular note that this routine is synchronous and does not pay
 * attention to CHECKPOINT_WAIT.
 *
 * If !shutdown then we are writing an online checkpoint. This is a very special
 * kind of operation and WAL record because the checkpoint action occurs over
 * a period of time yet logically occurs at just a single LSN. The logical
 * position of the WAL record (redo ptr) is the same or earlier than the
 * physical position. When we replay WAL we locate the checkpoint via its
 * physical position then read the redo ptr and actually start replay at the
 * earlier logical position. Note that we don't write *anything* to WAL at
 * the logical position, so that location could be any other kind of WAL record.
 * All of this mechanism allows us to continue working while we checkpoint.
 * As a result, timing of actions is critical here and be careful to note that
 * this function will likely take minutes to execute on a busy system.
 */
void
CreateCheckPoint(int flags)
{
	bool		shutdown;
	CheckPoint	checkPoint;
	XLogRecPtr	recptr;
	XLogCtlInsert *Insert = &XLogCtl->Insert;
	uint32		freespace;
	XLogRecPtr	PriorRedoPtr;
	XLogRecPtr	curInsert;
	XLogRecPtr	prevPtr;
	VirtualTransactionId *vxids;
	int			nvxids;

	/*
	 * An end-of-recovery checkpoint is really a shutdown checkpoint, just
	 * issued at a different time.
	 */
	if (flags & (CHECKPOINT_IS_SHUTDOWN | CHECKPOINT_END_OF_RECOVERY))
		shutdown = true;
	else
		shutdown = false;

	/* sanity check */
	if (RecoveryInProgress() && (flags & CHECKPOINT_END_OF_RECOVERY) == 0)
		elog(ERROR, "can't create a checkpoint during recovery");

	/*
	 * Initialize InitXLogInsert working areas before entering the critical
	 * section.  Normally, this is done by the first call to
	 * RecoveryInProgress() or LocalSetXLogInsertAllowed(), but when creating
	 * an end-of-recovery checkpoint, the LocalSetXLogInsertAllowed call is
	 * done below in a critical section, and InitXLogInsert cannot be called
	 * in a critical section.
	 */
	InitXLogInsert();

	/*
	 * Acquire CheckpointLock to ensure only one checkpoint happens at a time.
	 * (This is just pro forma, since in the present system structure there is
	 * only one process that is allowed to issue checkpoints at any given
	 * time.)
	 */
	LWLockAcquire(CheckpointLock, LW_EXCLUSIVE);

	/*
	 * Prepare to accumulate statistics.
	 *
	 * Note: because it is possible for log_checkpoints to change while a
	 * checkpoint proceeds, we always accumulate stats, even if
	 * log_checkpoints is currently off.
	 */
	MemSet(&CheckpointStats, 0, sizeof(CheckpointStats));
	CheckpointStats.ckpt_start_t = GetCurrentTimestamp();

	/*
	 * Use a critical section to force system panic if we have trouble.
	 */
	START_CRIT_SECTION();

	if (shutdown)
	{
		LWLockAcquire(ControlFileLock, LW_EXCLUSIVE);
		ControlFile->state = DB_SHUTDOWNING;
		ControlFile->time = (pg_time_t) time(NULL);
		UpdateControlFile();
		LWLockRelease(ControlFileLock);
	}

	/*
	 * Let smgr prepare for checkpoint; this has to happen before we determine
	 * the REDO pointer.  Note that smgr must not do anything that'd have to
	 * be undone if we decide no checkpoint is needed.
	 */
	smgrpreckpt();

	/* Begin filling in the checkpoint WAL record */
	MemSet(&checkPoint, 0, sizeof(checkPoint));
	checkPoint.time = (pg_time_t) time(NULL);

	/*
	 * For Hot Standby, derive the oldestActiveXid before we fix the redo
	 * pointer. This allows us to begin accumulating changes to assemble our
	 * starting snapshot of locks and transactions.
	 */
	if (!shutdown && XLogStandbyInfoActive())
		checkPoint.oldestActiveXid = GetOldestActiveTransactionId();
	else
		checkPoint.oldestActiveXid = InvalidTransactionId;

	/*
	 * We must block concurrent insertions while examining insert state to
	 * determine the checkpoint REDO pointer.
	 */
	WALInsertLockAcquireExclusive();
	curInsert = XLogBytePosToRecPtr(Insert->CurrBytePos);
	prevPtr = XLogBytePosToRecPtr(Insert->PrevBytePos);

	/*
	 * If this isn't a shutdown or forced checkpoint, and we have not inserted
	 * any XLOG records since the start of the last checkpoint, skip the
	 * checkpoint.  The idea here is to avoid inserting duplicate checkpoints
	 * when the system is idle. That wastes log space, and more importantly it
	 * exposes us to possible loss of both current and previous checkpoint
	 * records if the machine crashes just as we're writing the update.
	 * (Perhaps it'd make even more sense to checkpoint only when the previous
	 * checkpoint record is in a different xlog page?)
	 *
	 * If the previous checkpoint crossed a WAL segment, however, we create
	 * the checkpoint anyway, to have the latest checkpoint fully contained in
	 * the new segment. This is for a little bit of extra robustness: it's
	 * better if you don't need to keep two WAL segments around to recover the
	 * checkpoint.
	 */
	if ((flags & (CHECKPOINT_IS_SHUTDOWN | CHECKPOINT_END_OF_RECOVERY |
				  CHECKPOINT_FORCE)) == 0)
	{
		if (prevPtr == ControlFile->checkPointCopy.redo &&
			prevPtr / XLOG_SEG_SIZE == curInsert / XLOG_SEG_SIZE)
		{
			WALInsertLockRelease();
			LWLockRelease(CheckpointLock);
			END_CRIT_SECTION();
			return;
		}
	}

	/*
	 * An end-of-recovery checkpoint is created before anyone is allowed to
	 * write WAL. To allow us to write the checkpoint record, temporarily
	 * enable XLogInsertAllowed.  (This also ensures ThisTimeLineID is
	 * initialized, which we need here and in AdvanceXLInsertBuffer.)
	 */
	if (flags & CHECKPOINT_END_OF_RECOVERY)
		LocalSetXLogInsertAllowed();

	checkPoint.ThisTimeLineID = ThisTimeLineID;
	if (flags & CHECKPOINT_END_OF_RECOVERY)
		checkPoint.PrevTimeLineID = XLogCtl->PrevTimeLineID;
	else
		checkPoint.PrevTimeLineID = ThisTimeLineID;

	checkPoint.fullPageWrites = Insert->fullPageWrites;

	/*
	 * Compute new REDO record ptr = location of next XLOG record.
	 *
	 * NB: this is NOT necessarily where the checkpoint record itself will be,
	 * since other backends may insert more XLOG records while we're off doing
	 * the buffer flush work.  Those XLOG records are logically after the
	 * checkpoint, even though physically before it.  Got that?
	 */
	freespace = INSERT_FREESPACE(curInsert);
	if (freespace == 0)
	{
		if (curInsert % XLogSegSize == 0)
			curInsert += SizeOfXLogLongPHD;
		else
			curInsert += SizeOfXLogShortPHD;
	}
	checkPoint.redo = curInsert;

	/*
	 * Here we update the shared RedoRecPtr for future XLogInsert calls; this
	 * must be done while holding all the insertion locks.
	 *
	 * Note: if we fail to complete the checkpoint, RedoRecPtr will be left
	 * pointing past where it really needs to point.  This is okay; the only
	 * consequence is that XLogInsert might back up whole buffers that it
	 * didn't really need to.  We can't postpone advancing RedoRecPtr because
	 * XLogInserts that happen while we are dumping buffers must assume that
	 * their buffer changes are not included in the checkpoint.
	 */
	RedoRecPtr = XLogCtl->Insert.RedoRecPtr = checkPoint.redo;

	/*
	 * Now we can release the WAL insertion locks, allowing other xacts to
	 * proceed while we are flushing disk buffers.
	 */
	WALInsertLockRelease();

	/* Update the info_lck-protected copy of RedoRecPtr as well */
	SpinLockAcquire(&XLogCtl->info_lck);
	XLogCtl->RedoRecPtr = checkPoint.redo;
	SpinLockRelease(&XLogCtl->info_lck);

	/*
	 * If enabled, log checkpoint start.  We postpone this until now so as not
	 * to log anything if we decided to skip the checkpoint.
	 */
	if (log_checkpoints)
		LogCheckpointStart(flags, false);

	TRACE_POSTGRESQL_CHECKPOINT_START(flags);

	/*
	 * Get the other info we need for the checkpoint record.
	 */
	LWLockAcquire(XidGenLock, LW_SHARED);
	checkPoint.nextXid = ShmemVariableCache->nextXid;
	checkPoint.oldestXid = ShmemVariableCache->oldestXid;
	checkPoint.oldestXidDB = ShmemVariableCache->oldestXidDB;
	LWLockRelease(XidGenLock);

	LWLockAcquire(CommitTsLock, LW_SHARED);
	checkPoint.oldestCommitTs = ShmemVariableCache->oldestCommitTs;
	checkPoint.newestCommitTs = ShmemVariableCache->newestCommitTs;
	LWLockRelease(CommitTsLock);

	/* Increase XID epoch if we've wrapped around since last checkpoint */
	checkPoint.nextXidEpoch = ControlFile->checkPointCopy.nextXidEpoch;
	if (checkPoint.nextXid < ControlFile->checkPointCopy.nextXid)
		checkPoint.nextXidEpoch++;

	LWLockAcquire(OidGenLock, LW_SHARED);
	checkPoint.nextOid = ShmemVariableCache->nextOid;
	if (!shutdown)
		checkPoint.nextOid += ShmemVariableCache->oidCount;
	LWLockRelease(OidGenLock);

	MultiXactGetCheckptMulti(shutdown,
							 &checkPoint.nextMulti,
							 &checkPoint.nextMultiOffset,
							 &checkPoint.oldestMulti,
							 &checkPoint.oldestMultiDB);

	/*
	 * Having constructed the checkpoint record, ensure all shmem disk buffers
	 * and commit-log buffers are flushed to disk.
	 *
	 * This I/O could fail for various reasons.  If so, we will fail to
	 * complete the checkpoint, but there is no reason to force a system
	 * panic. Accordingly, exit critical section while doing it.
	 */
	END_CRIT_SECTION();

	/*
	 * In some cases there are groups of actions that must all occur on one
	 * side or the other of a checkpoint record. Before flushing the
	 * checkpoint record we must explicitly wait for any backend currently
	 * performing those groups of actions.
	 *
	 * One example is end of transaction, so we must wait for any transactions
	 * that are currently in commit critical sections.  If an xact inserted
	 * its commit record into XLOG just before the REDO point, then a crash
	 * restart from the REDO point would not replay that record, which means
	 * that our flushing had better include the xact's update of pg_clog.  So
	 * we wait till he's out of his commit critical section before proceeding.
	 * See notes in RecordTransactionCommit().
	 *
	 * Because we've already released the insertion locks, this test is a bit
	 * fuzzy: it is possible that we will wait for xacts we didn't really need
	 * to wait for.  But the delay should be short and it seems better to make
	 * checkpoint take a bit longer than to hold off insertions longer than
	 * necessary. (In fact, the whole reason we have this issue is that xact.c
	 * does commit record XLOG insertion and clog update as two separate steps
	 * protected by different locks, but again that seems best on grounds of
	 * minimizing lock contention.)
	 *
	 * A transaction that has not yet set delayChkpt when we look cannot be at
	 * risk, since he's not inserted his commit record yet; and one that's
	 * already cleared it is not at risk either, since he's done fixing clog
	 * and we will correctly flush the update below.  So we cannot miss any
	 * xacts we need to wait for.
	 */
	vxids = GetVirtualXIDsDelayingChkpt(&nvxids);
	if (nvxids > 0)
	{
		do
		{
			pg_usleep(10000L);	/* wait for 10 msec */
		} while (HaveVirtualXIDsDelayingChkpt(vxids, nvxids));
	}
	pfree(vxids);

	CheckPointGuts(checkPoint.redo, flags);

	/*
	 * Take a snapshot of running transactions and write this to WAL. This
	 * allows us to reconstruct the state of running transactions during
	 * archive recovery, if required. Skip, if this info disabled.
	 *
	 * If we are shutting down, or Startup process is completing crash
	 * recovery we don't need to write running xact data.
	 */
	if (!shutdown && XLogStandbyInfoActive())
		LogStandbySnapshot();

	START_CRIT_SECTION();

	/*
	 * Now insert the checkpoint record into XLOG.
	 */
	XLogBeginInsert();
	XLogRegisterData((char *) (&checkPoint), sizeof(checkPoint));
	recptr = XLogInsert(RM_XLOG_ID,
						shutdown ? XLOG_CHECKPOINT_SHUTDOWN :
						XLOG_CHECKPOINT_ONLINE);

	XLogFlush(recptr);

	/*
	 * We mustn't write any new WAL after a shutdown checkpoint, or it will be
	 * overwritten at next startup.  No-one should even try, this just allows
	 * sanity-checking.  In the case of an end-of-recovery checkpoint, we want
	 * to just temporarily disable writing until the system has exited
	 * recovery.
	 */
	if (shutdown)
	{
		if (flags & CHECKPOINT_END_OF_RECOVERY)
			LocalXLogInsertAllowed = -1;		/* return to "check" state */
		else
			LocalXLogInsertAllowed = 0; /* never again write WAL */
	}

	/*
	 * We now have ProcLastRecPtr = start of actual checkpoint record, recptr
	 * = end of actual checkpoint record.
	 */
	if (shutdown && checkPoint.redo != ProcLastRecPtr)
		ereport(PANIC,
				(errmsg("concurrent transaction log activity while database system is shutting down")));

	/*
	 * Remember the prior checkpoint's redo pointer, used later to determine
	 * the point where the log can be truncated.
	 */
	PriorRedoPtr = ControlFile->checkPointCopy.redo;

	/*
	 * Update the control file.
	 */
	LWLockAcquire(ControlFileLock, LW_EXCLUSIVE);
	if (shutdown)
		ControlFile->state = DB_SHUTDOWNED;
	ControlFile->prevCheckPoint = ControlFile->checkPoint;
	ControlFile->checkPoint = ProcLastRecPtr;
	ControlFile->checkPointCopy = checkPoint;
	ControlFile->time = (pg_time_t) time(NULL);
	/* crash recovery should always recover to the end of WAL */
	ControlFile->minRecoveryPoint = InvalidXLogRecPtr;
	ControlFile->minRecoveryPointTLI = 0;

	/*
	 * Persist unloggedLSN value. It's reset on crash recovery, so this goes
	 * unused on non-shutdown checkpoints, but seems useful to store it always
	 * for debugging purposes.
	 */
	SpinLockAcquire(&XLogCtl->ulsn_lck);
	ControlFile->unloggedLSN = XLogCtl->unloggedLSN;
	SpinLockRelease(&XLogCtl->ulsn_lck);

	UpdateControlFile();
	LWLockRelease(ControlFileLock);

	/* Update shared-memory copy of checkpoint XID/epoch */
	SpinLockAcquire(&XLogCtl->info_lck);
	XLogCtl->ckptXidEpoch = checkPoint.nextXidEpoch;
	XLogCtl->ckptXid = checkPoint.nextXid;
	SpinLockRelease(&XLogCtl->info_lck);

	/*
	 * We are now done with critical updates; no need for system panic if we
	 * have trouble while fooling with old log segments.
	 */
	END_CRIT_SECTION();

	/*
	 * Now that the checkpoint is safely on disk, we can update the point to
	 * which multixact can be truncated.
	 */
	MultiXactSetSafeTruncate(checkPoint.oldestMulti);

	/*
	 * Let smgr do post-checkpoint cleanup (eg, deleting old files).
	 */
	smgrpostckpt();

	/*
	 * Delete old log files (those no longer needed even for previous
	 * checkpoint or the standbys in XLOG streaming).
	 */
	if (PriorRedoPtr != InvalidXLogRecPtr)
	{
		XLogSegNo	_logSegNo;

		/* Update the average distance between checkpoints. */
		UpdateCheckPointDistanceEstimate(RedoRecPtr - PriorRedoPtr);

		XLByteToSeg(PriorRedoPtr, _logSegNo);
		KeepLogSeg(recptr, &_logSegNo);
		_logSegNo--;
		RemoveOldXlogFiles(_logSegNo, PriorRedoPtr, recptr);
	}

	/*
	 * Make more log segments if needed.  (Do this after recycling old log
	 * segments, since that may supply some of the needed files.)
	 */
	if (!shutdown)
		PreallocXlogFiles(recptr);

	/*
	 * Truncate pg_subtrans if possible.  We can throw away all data before
	 * the oldest XMIN of any running transaction.  No future transaction will
	 * attempt to reference any pg_subtrans entry older than that (see Asserts
	 * in subtrans.c).  During recovery, though, we mustn't do this because
	 * StartupSUBTRANS hasn't been called yet.
	 */
	if (!RecoveryInProgress())
		TruncateSUBTRANS(GetOldestXmin(NULL, false));

	/*
	 * Truncate pg_multixact too.
	 */
	TruncateMultiXact();

	/* Real work is done, but log and update stats before releasing lock. */
	LogCheckpointEnd(false);

	TRACE_POSTGRESQL_CHECKPOINT_DONE(CheckpointStats.ckpt_bufs_written,
									 NBuffers,
									 CheckpointStats.ckpt_segs_added,
									 CheckpointStats.ckpt_segs_removed,
									 CheckpointStats.ckpt_segs_recycled);

	LWLockRelease(CheckpointLock);
}

/*
 * Mark the end of recovery in WAL though without running a full checkpoint.
 * We can expect that a restartpoint is likely to be in progress as we
 * do this, though we are unwilling to wait for it to complete. So be
 * careful to avoid taking the CheckpointLock anywhere here.
 *
 * CreateRestartPoint() allows for the case where recovery may end before
 * the restartpoint completes so there is no concern of concurrent behaviour.
 */
static void
CreateEndOfRecoveryRecord(void)
{
	xl_end_of_recovery xlrec;
	XLogRecPtr	recptr;

	/* sanity check */
	if (!RecoveryInProgress())
		elog(ERROR, "can only be used to end recovery");

	xlrec.end_time = GetCurrentTimestamp();

	WALInsertLockAcquireExclusive();
	xlrec.ThisTimeLineID = ThisTimeLineID;
	xlrec.PrevTimeLineID = XLogCtl->PrevTimeLineID;
	WALInsertLockRelease();

	LocalSetXLogInsertAllowed();

	START_CRIT_SECTION();

	XLogBeginInsert();
	XLogRegisterData((char *) &xlrec, sizeof(xl_end_of_recovery));
	recptr = XLogInsert(RM_XLOG_ID, XLOG_END_OF_RECOVERY);

	XLogFlush(recptr);

	/*
	 * Update the control file so that crash recovery can follow the timeline
	 * changes to this point.
	 */
	LWLockAcquire(ControlFileLock, LW_EXCLUSIVE);
	ControlFile->time = (pg_time_t) time(NULL);
	ControlFile->minRecoveryPoint = recptr;
	ControlFile->minRecoveryPointTLI = ThisTimeLineID;
	UpdateControlFile();
	LWLockRelease(ControlFileLock);

	END_CRIT_SECTION();

	LocalXLogInsertAllowed = -1;	/* return to "check" state */
}

/*
 * Flush all data in shared memory to disk, and fsync
 *
 * This is the common code shared between regular checkpoints and
 * recovery restartpoints.
 */
static void
CheckPointGuts(XLogRecPtr checkPointRedo, int flags)
{
	CheckPointCLOG();
	CheckPointCommitTs();
	CheckPointSUBTRANS();
	CheckPointMultiXact();
	CheckPointPredicate();
	CheckPointRelationMap();
	CheckPointReplicationSlots();
	CheckPointSnapBuild();
	CheckPointLogicalRewriteHeap();
	CheckPointBuffers(flags);	/* performs all required fsyncs */
	/* We deliberately delay 2PC checkpointing as long as possible */
	CheckPointTwoPhase(checkPointRedo);
}

/*
 * Save a checkpoint for recovery restart if appropriate
 *
 * This function is called each time a checkpoint record is read from XLOG.
 * It must determine whether the checkpoint represents a safe restartpoint or
 * not.  If so, the checkpoint record is stashed in shared memory so that
 * CreateRestartPoint can consult it.  (Note that the latter function is
 * executed by the checkpointer, while this one will be executed by the
 * startup process.)
 */
static void
RecoveryRestartPoint(const CheckPoint *checkPoint)
{
	/*
	 * Also refrain from creating a restartpoint if we have seen any
	 * references to non-existent pages. Restarting recovery from the
	 * restartpoint would not see the references, so we would lose the
	 * cross-check that the pages belonged to a relation that was dropped
	 * later.
	 */
	if (XLogHaveInvalidPages())
	{
		elog(trace_recovery(DEBUG2),
			 "could not record restart point at %X/%X because there "
			 "are unresolved references to invalid pages",
			 (uint32) (checkPoint->redo >> 32),
			 (uint32) checkPoint->redo);
		return;
	}

	/*
	 * Copy the checkpoint record to shared memory, so that checkpointer can
	 * work out the next time it wants to perform a restartpoint.
	 */
	SpinLockAcquire(&XLogCtl->info_lck);
	XLogCtl->lastCheckPointRecPtr = ReadRecPtr;
	XLogCtl->lastCheckPoint = *checkPoint;
	SpinLockRelease(&XLogCtl->info_lck);
}

/*
 * Establish a restartpoint if possible.
 *
 * This is similar to CreateCheckPoint, but is used during WAL recovery
 * to establish a point from which recovery can roll forward without
 * replaying the entire recovery log.
 *
 * Returns true if a new restartpoint was established. We can only establish
 * a restartpoint if we have replayed a safe checkpoint record since last
 * restartpoint.
 */
bool
CreateRestartPoint(int flags)
{
	XLogRecPtr	lastCheckPointRecPtr;
	CheckPoint	lastCheckPoint;
	XLogRecPtr	PriorRedoPtr;
	TimestampTz xtime;

	/*
	 * Acquire CheckpointLock to ensure only one restartpoint or checkpoint
	 * happens at a time.
	 */
	LWLockAcquire(CheckpointLock, LW_EXCLUSIVE);

	/* Get a local copy of the last safe checkpoint record. */
	SpinLockAcquire(&XLogCtl->info_lck);
	lastCheckPointRecPtr = XLogCtl->lastCheckPointRecPtr;
	lastCheckPoint = XLogCtl->lastCheckPoint;
	SpinLockRelease(&XLogCtl->info_lck);

	/*
	 * Check that we're still in recovery mode. It's ok if we exit recovery
	 * mode after this check, the restart point is valid anyway.
	 */
	if (!RecoveryInProgress())
	{
		ereport(DEBUG2,
			  (errmsg("skipping restartpoint, recovery has already ended")));
		LWLockRelease(CheckpointLock);
		return false;
	}

	/*
	 * If the last checkpoint record we've replayed is already our last
	 * restartpoint, we can't perform a new restart point. We still update
	 * minRecoveryPoint in that case, so that if this is a shutdown restart
	 * point, we won't start up earlier than before. That's not strictly
	 * necessary, but when hot standby is enabled, it would be rather weird if
	 * the database opened up for read-only connections at a point-in-time
	 * before the last shutdown. Such time travel is still possible in case of
	 * immediate shutdown, though.
	 *
	 * We don't explicitly advance minRecoveryPoint when we do create a
	 * restartpoint. It's assumed that flushing the buffers will do that as a
	 * side-effect.
	 */
	if (XLogRecPtrIsInvalid(lastCheckPointRecPtr) ||
		lastCheckPoint.redo <= ControlFile->checkPointCopy.redo)
	{
		ereport(DEBUG2,
				(errmsg("skipping restartpoint, already performed at %X/%X",
						(uint32) (lastCheckPoint.redo >> 32),
						(uint32) lastCheckPoint.redo)));

		UpdateMinRecoveryPoint(InvalidXLogRecPtr, true);
		if (flags & CHECKPOINT_IS_SHUTDOWN)
		{
			LWLockAcquire(ControlFileLock, LW_EXCLUSIVE);
			ControlFile->state = DB_SHUTDOWNED_IN_RECOVERY;
			ControlFile->time = (pg_time_t) time(NULL);
			UpdateControlFile();
			LWLockRelease(ControlFileLock);
		}
		LWLockRelease(CheckpointLock);
		return false;
	}

	/*
	 * Update the shared RedoRecPtr so that the startup process can calculate
	 * the number of segments replayed since last restartpoint, and request a
	 * restartpoint if it exceeds CheckPointSegments.
	 *
	 * Like in CreateCheckPoint(), hold off insertions to update it, although
	 * during recovery this is just pro forma, because no WAL insertions are
	 * happening.
	 */
	WALInsertLockAcquireExclusive();
	RedoRecPtr = XLogCtl->Insert.RedoRecPtr = lastCheckPoint.redo;
	WALInsertLockRelease();

	/* Also update the info_lck-protected copy */
	SpinLockAcquire(&XLogCtl->info_lck);
	XLogCtl->RedoRecPtr = lastCheckPoint.redo;
	SpinLockRelease(&XLogCtl->info_lck);

	/*
	 * Prepare to accumulate statistics.
	 *
	 * Note: because it is possible for log_checkpoints to change while a
	 * checkpoint proceeds, we always accumulate stats, even if
	 * log_checkpoints is currently off.
	 */
	MemSet(&CheckpointStats, 0, sizeof(CheckpointStats));
	CheckpointStats.ckpt_start_t = GetCurrentTimestamp();

	if (log_checkpoints)
		LogCheckpointStart(flags, true);

	CheckPointGuts(lastCheckPoint.redo, flags);

	/*
	 * Remember the prior checkpoint's redo pointer, used later to determine
	 * the point at which we can truncate the log.
	 */
	PriorRedoPtr = ControlFile->checkPointCopy.redo;

	/*
	 * Update pg_control, using current time.  Check that it still shows
	 * IN_ARCHIVE_RECOVERY state and an older checkpoint, else do nothing;
	 * this is a quick hack to make sure nothing really bad happens if somehow
	 * we get here after the end-of-recovery checkpoint.
	 */
	LWLockAcquire(ControlFileLock, LW_EXCLUSIVE);
	if (ControlFile->state == DB_IN_ARCHIVE_RECOVERY &&
		ControlFile->checkPointCopy.redo < lastCheckPoint.redo)
	{
		ControlFile->prevCheckPoint = ControlFile->checkPoint;
		ControlFile->checkPoint = lastCheckPointRecPtr;
		ControlFile->checkPointCopy = lastCheckPoint;
		ControlFile->time = (pg_time_t) time(NULL);
		if (flags & CHECKPOINT_IS_SHUTDOWN)
			ControlFile->state = DB_SHUTDOWNED_IN_RECOVERY;
		UpdateControlFile();
	}
	LWLockRelease(ControlFileLock);

	/*
	 * Delete old log files (those no longer needed even for previous
	 * checkpoint/restartpoint) to prevent the disk holding the xlog from
	 * growing full.
	 */
	if (PriorRedoPtr != InvalidXLogRecPtr)
	{
		XLogRecPtr	receivePtr;
		XLogRecPtr	replayPtr;
		TimeLineID	replayTLI;
		XLogRecPtr	endptr;
		XLogSegNo	_logSegNo;

		/* Update the average distance between checkpoints/restartpoints. */
		UpdateCheckPointDistanceEstimate(RedoRecPtr - PriorRedoPtr);

		XLByteToSeg(PriorRedoPtr, _logSegNo);

		/*
		 * Get the current end of xlog replayed or received, whichever is
		 * later.
		 */
		receivePtr = GetWalRcvWriteRecPtr(NULL, NULL);
		replayPtr = GetXLogReplayRecPtr(&replayTLI);
		endptr = (receivePtr < replayPtr) ? replayPtr : receivePtr;

		KeepLogSeg(endptr, &_logSegNo);
		_logSegNo--;

		/*
		 * Try to recycle segments on a useful timeline. If we've been
		 * promoted since the beginning of this restartpoint, use the new
		 * timeline chosen at end of recovery (RecoveryInProgress() sets
		 * ThisTimeLineID in that case). If we're still in recovery, use the
		 * timeline we're currently replaying.
		 *
		 * There is no guarantee that the WAL segments will be useful on the
		 * current timeline; if recovery proceeds to a new timeline right
		 * after this, the pre-allocated WAL segments on this timeline will
		 * not be used, and will go wasted until recycled on the next
		 * restartpoint. We'll live with that.
		 */
		if (RecoveryInProgress())
			ThisTimeLineID = replayTLI;

		RemoveOldXlogFiles(_logSegNo, PriorRedoPtr, endptr);

		/*
		 * Make more log segments if needed.  (Do this after recycling old log
		 * segments, since that may supply some of the needed files.)
		 */
		PreallocXlogFiles(endptr);

		/*
		 * ThisTimeLineID is normally not set when we're still in recovery.
		 * However, recycling/preallocating segments above needed
		 * ThisTimeLineID to determine which timeline to install the segments
		 * on. Reset it now, to restore the normal state of affairs for
		 * debugging purposes.
		 */
		if (RecoveryInProgress())
			ThisTimeLineID = 0;
	}

	/*
	 * Due to an historical accident multixact truncations are not WAL-logged,
	 * but just performed everytime the mxact horizon is increased. So, unless
	 * we explicitly execute truncations on a standby it will never clean out
	 * /pg_multixact which obviously is bad, both because it uses space and
	 * because we can wrap around into pre-existing data...
	 *
	 * We can only do the truncation here, after the UpdateControlFile()
	 * above, because we've now safely established a restart point.  That
	 * guarantees we will not need to access those multis.
	 *
	 * It's probably worth improving this.
	 */
	TruncateMultiXact();

	/*
	 * Truncate pg_subtrans if possible.  We can throw away all data before
	 * the oldest XMIN of any running transaction.  No future transaction will
	 * attempt to reference any pg_subtrans entry older than that (see Asserts
	 * in subtrans.c).  When hot standby is disabled, though, we mustn't do
	 * this because StartupSUBTRANS hasn't been called yet.
	 */
	if (EnableHotStandby)
		TruncateSUBTRANS(GetOldestXmin(NULL, false));

	/* Real work is done, but log and update before releasing lock. */
	LogCheckpointEnd(true);

	xtime = GetLatestXTime();
	ereport((log_checkpoints ? LOG : DEBUG2),
			(errmsg("recovery restart point at %X/%X",
		 (uint32) (lastCheckPoint.redo >> 32), (uint32) lastCheckPoint.redo),
		   xtime ? errdetail("last completed transaction was at log time %s",
							 timestamptz_to_str(xtime)) : 0));

	LWLockRelease(CheckpointLock);

	/*
	 * Finally, execute archive_cleanup_command, if any.
	 */
	if (XLogCtl->archiveCleanupCommand[0])
		ExecuteRecoveryCommand(XLogCtl->archiveCleanupCommand,
							   "archive_cleanup_command",
							   false);

	return true;
}

/*
 * Retreat *logSegNo to the last segment that we need to retain because of
 * either wal_keep_segments or replication slots.
 *
 * This is calculated by subtracting wal_keep_segments from the given xlog
 * location, recptr and by making sure that that result is below the
 * requirement of replication slots.
 */
static void
KeepLogSeg(XLogRecPtr recptr, XLogSegNo *logSegNo)
{
	XLogSegNo	segno;
	XLogRecPtr	keep;

	XLByteToSeg(recptr, segno);
	keep = XLogGetReplicationSlotMinimumLSN();

	/* compute limit for wal_keep_segments first */
	if (wal_keep_segments > 0)
	{
		/* avoid underflow, don't go below 1 */
		if (segno <= wal_keep_segments)
			segno = 1;
		else
			segno = segno - wal_keep_segments;
	}

	/* then check whether slots limit removal further */
	if (max_replication_slots > 0 && keep != InvalidXLogRecPtr)
	{
		XLogRecPtr	slotSegNo;

		XLByteToSeg(keep, slotSegNo);

		if (slotSegNo <= 0)
			segno = 1;
		else if (slotSegNo < segno)
			segno = slotSegNo;
	}

	/* don't delete WAL segments newer than the calculated segment */
	if (segno < *logSegNo)
		*logSegNo = segno;
}

/*
 * Write a NEXTOID log record
 */
void
XLogPutNextOid(Oid nextOid)
{
	XLogBeginInsert();
	XLogRegisterData((char *) (&nextOid), sizeof(Oid));
	(void) XLogInsert(RM_XLOG_ID, XLOG_NEXTOID);

	/*
	 * We need not flush the NEXTOID record immediately, because any of the
	 * just-allocated OIDs could only reach disk as part of a tuple insert or
	 * update that would have its own XLOG record that must follow the NEXTOID
	 * record.  Therefore, the standard buffer LSN interlock applied to those
	 * records will ensure no such OID reaches disk before the NEXTOID record
	 * does.
	 *
	 * Note, however, that the above statement only covers state "within" the
	 * database.  When we use a generated OID as a file or directory name, we
	 * are in a sense violating the basic WAL rule, because that filesystem
	 * change may reach disk before the NEXTOID WAL record does.  The impact
	 * of this is that if a database crash occurs immediately afterward, we
	 * might after restart re-generate the same OID and find that it conflicts
	 * with the leftover file or directory.  But since for safety's sake we
	 * always loop until finding a nonconflicting filename, this poses no real
	 * problem in practice. See pgsql-hackers discussion 27-Sep-2006.
	 */
}

/*
 * Write an XLOG SWITCH record.
 *
 * Here we just blindly issue an XLogInsert request for the record.
 * All the magic happens inside XLogInsert.
 *
 * The return value is either the end+1 address of the switch record,
 * or the end+1 address of the prior segment if we did not need to
 * write a switch record because we are already at segment start.
 */
XLogRecPtr
RequestXLogSwitch(void)
{
	XLogRecPtr	RecPtr;

	/* XLOG SWITCH has no data */
	XLogBeginInsert();
	RecPtr = XLogInsert(RM_XLOG_ID, XLOG_SWITCH);

	return RecPtr;
}

/*
 * Write a RESTORE POINT record
 */
XLogRecPtr
XLogRestorePoint(const char *rpName)
{
	XLogRecPtr	RecPtr;
	xl_restore_point xlrec;

	xlrec.rp_time = GetCurrentTimestamp();
	strlcpy(xlrec.rp_name, rpName, MAXFNAMELEN);

	XLogBeginInsert();
	XLogRegisterData((char *) &xlrec, sizeof(xl_restore_point));

	RecPtr = XLogInsert(RM_XLOG_ID, XLOG_RESTORE_POINT);

	ereport(LOG,
			(errmsg("restore point \"%s\" created at %X/%X",
					rpName, (uint32) (RecPtr >> 32), (uint32) RecPtr)));

	return RecPtr;
}

/*
 * Check if any of the GUC parameters that are critical for hot standby
 * have changed, and update the value in pg_control file if necessary.
 */
static void
XLogReportParameters(void)
{
	if (wal_level != ControlFile->wal_level ||
		wal_log_hints != ControlFile->wal_log_hints ||
		MaxConnections != ControlFile->MaxConnections ||
		max_worker_processes != ControlFile->max_worker_processes ||
		max_prepared_xacts != ControlFile->max_prepared_xacts ||
		max_locks_per_xact != ControlFile->max_locks_per_xact ||
		track_commit_timestamp != ControlFile->track_commit_timestamp)
	{
		/*
		 * The change in number of backend slots doesn't need to be WAL-logged
		 * if archiving is not enabled, as you can't start archive recovery
		 * with wal_level=minimal anyway. We don't really care about the
		 * values in pg_control either if wal_level=minimal, but seems better
		 * to keep them up-to-date to avoid confusion.
		 */
		if (wal_level != ControlFile->wal_level || XLogIsNeeded())
		{
			xl_parameter_change xlrec;
			XLogRecPtr	recptr;

			xlrec.MaxConnections = MaxConnections;
			xlrec.max_worker_processes = max_worker_processes;
			xlrec.max_prepared_xacts = max_prepared_xacts;
			xlrec.max_locks_per_xact = max_locks_per_xact;
			xlrec.wal_level = wal_level;
			xlrec.wal_log_hints = wal_log_hints;
			xlrec.track_commit_timestamp = track_commit_timestamp;

			XLogBeginInsert();
			XLogRegisterData((char *) &xlrec, sizeof(xlrec));

			recptr = XLogInsert(RM_XLOG_ID, XLOG_PARAMETER_CHANGE);
			XLogFlush(recptr);
		}

		ControlFile->MaxConnections = MaxConnections;
		ControlFile->max_worker_processes = max_worker_processes;
		ControlFile->max_prepared_xacts = max_prepared_xacts;
		ControlFile->max_locks_per_xact = max_locks_per_xact;
		ControlFile->wal_level = wal_level;
		ControlFile->wal_log_hints = wal_log_hints;
		ControlFile->track_commit_timestamp = track_commit_timestamp;
		UpdateControlFile();
	}
}

/*
 * Update full_page_writes in shared memory, and write an
 * XLOG_FPW_CHANGE record if necessary.
 *
 * Note: this function assumes there is no other process running
 * concurrently that could update it.
 */
void
UpdateFullPageWrites(void)
{
	XLogCtlInsert *Insert = &XLogCtl->Insert;

	/*
	 * Do nothing if full_page_writes has not been changed.
	 *
	 * It's safe to check the shared full_page_writes without the lock,
	 * because we assume that there is no concurrently running process which
	 * can update it.
	 */
	if (fullPageWrites == Insert->fullPageWrites)
		return;

	START_CRIT_SECTION();

	/*
	 * It's always safe to take full page images, even when not strictly
	 * required, but not the other round. So if we're setting full_page_writes
	 * to true, first set it true and then write the WAL record. If we're
	 * setting it to false, first write the WAL record and then set the global
	 * flag.
	 */
	if (fullPageWrites)
	{
		WALInsertLockAcquireExclusive();
		Insert->fullPageWrites = true;
		WALInsertLockRelease();
	}

	/*
	 * Write an XLOG_FPW_CHANGE record. This allows us to keep track of
	 * full_page_writes during archive recovery, if required.
	 */
	if (XLogStandbyInfoActive() && !RecoveryInProgress())
	{
		XLogBeginInsert();
		XLogRegisterData((char *) (&fullPageWrites), sizeof(bool));

		XLogInsert(RM_XLOG_ID, XLOG_FPW_CHANGE);
	}

	if (!fullPageWrites)
	{
		WALInsertLockAcquireExclusive();
		Insert->fullPageWrites = false;
		WALInsertLockRelease();
	}
	END_CRIT_SECTION();
}

/*
 * Check that it's OK to switch to new timeline during recovery.
 *
 * 'lsn' is the address of the shutdown checkpoint record we're about to
 * replay. (Currently, timeline can only change at a shutdown checkpoint).
 */
static void
checkTimeLineSwitch(XLogRecPtr lsn, TimeLineID newTLI, TimeLineID prevTLI)
{
	/* Check that the record agrees on what the current (old) timeline is */
	if (prevTLI != ThisTimeLineID)
		ereport(PANIC,
				(errmsg("unexpected previous timeline ID %u (current timeline ID %u) in checkpoint record",
						prevTLI, ThisTimeLineID)));

	/*
	 * The new timeline better be in the list of timelines we expect to see,
	 * according to the timeline history. It should also not decrease.
	 */
	if (newTLI < ThisTimeLineID || !tliInHistory(newTLI, expectedTLEs))
		ereport(PANIC,
		 (errmsg("unexpected timeline ID %u (after %u) in checkpoint record",
				 newTLI, ThisTimeLineID)));

	/*
	 * If we have not yet reached min recovery point, and we're about to
	 * switch to a timeline greater than the timeline of the min recovery
	 * point: trouble. After switching to the new timeline, we could not
	 * possibly visit the min recovery point on the correct timeline anymore.
	 * This can happen if there is a newer timeline in the archive that
	 * branched before the timeline the min recovery point is on, and you
	 * attempt to do PITR to the new timeline.
	 */
	if (!XLogRecPtrIsInvalid(minRecoveryPoint) &&
		lsn < minRecoveryPoint &&
		newTLI > minRecoveryPointTLI)
		ereport(PANIC,
				(errmsg("unexpected timeline ID %u in checkpoint record, before reaching minimum recovery point %X/%X on timeline %u",
						newTLI,
						(uint32) (minRecoveryPoint >> 32),
						(uint32) minRecoveryPoint,
						minRecoveryPointTLI)));

	/* Looks good */
}

/*
 * XLOG resource manager's routines
 *
 * Definitions of info values are in include/catalog/pg_control.h, though
 * not all record types are related to control file updates.
 */
void
xlog_redo(XLogReaderState *record)
{
	uint8		info = XLogRecGetInfo(record) & ~XLR_INFO_MASK;
	XLogRecPtr	lsn = record->EndRecPtr;

	/* in XLOG rmgr, backup blocks are only used by XLOG_FPI records */
	Assert(info == XLOG_FPI || info == XLOG_FPI_FOR_HINT ||
		   !XLogRecHasAnyBlockRefs(record));

	if (info == XLOG_NEXTOID)
	{
		Oid			nextOid;

		/*
		 * We used to try to take the maximum of ShmemVariableCache->nextOid
		 * and the recorded nextOid, but that fails if the OID counter wraps
		 * around.  Since no OID allocation should be happening during replay
		 * anyway, better to just believe the record exactly.  We still take
		 * OidGenLock while setting the variable, just in case.
		 */
		memcpy(&nextOid, XLogRecGetData(record), sizeof(Oid));
		LWLockAcquire(OidGenLock, LW_EXCLUSIVE);
		ShmemVariableCache->nextOid = nextOid;
		ShmemVariableCache->oidCount = 0;
		LWLockRelease(OidGenLock);
	}
	else if (info == XLOG_CHECKPOINT_SHUTDOWN)
	{
		CheckPoint	checkPoint;

		memcpy(&checkPoint, XLogRecGetData(record), sizeof(CheckPoint));
		/* In a SHUTDOWN checkpoint, believe the counters exactly */
		LWLockAcquire(XidGenLock, LW_EXCLUSIVE);
		ShmemVariableCache->nextXid = checkPoint.nextXid;
		LWLockRelease(XidGenLock);
		LWLockAcquire(OidGenLock, LW_EXCLUSIVE);
		ShmemVariableCache->nextOid = checkPoint.nextOid;
		ShmemVariableCache->oidCount = 0;
		LWLockRelease(OidGenLock);
		MultiXactSetNextMXact(checkPoint.nextMulti,
							  checkPoint.nextMultiOffset);
		SetTransactionIdLimit(checkPoint.oldestXid, checkPoint.oldestXidDB);
		SetMultiXactIdLimit(checkPoint.oldestMulti, checkPoint.oldestMultiDB);
		MultiXactSetSafeTruncate(checkPoint.oldestMulti);

		/*
		 * If we see a shutdown checkpoint while waiting for an end-of-backup
		 * record, the backup was canceled and the end-of-backup record will
		 * never arrive.
		 */
		if (ArchiveRecoveryRequested &&
			!XLogRecPtrIsInvalid(ControlFile->backupStartPoint) &&
			XLogRecPtrIsInvalid(ControlFile->backupEndPoint))
			ereport(PANIC,
			(errmsg("online backup was canceled, recovery cannot continue")));

		/*
		 * If we see a shutdown checkpoint, we know that nothing was running
		 * on the master at this point. So fake-up an empty running-xacts
		 * record and use that here and now. Recover additional standby state
		 * for prepared transactions.
		 */
		if (standbyState >= STANDBY_INITIALIZED)
		{
			TransactionId *xids;
			int			nxids;
			TransactionId oldestActiveXID;
			TransactionId latestCompletedXid;
			RunningTransactionsData running;

			oldestActiveXID = PrescanPreparedTransactions(&xids, &nxids);

			/*
			 * Construct a RunningTransactions snapshot representing a shut
			 * down server, with only prepared transactions still alive. We're
			 * never overflowed at this point because all subxids are listed
			 * with their parent prepared transactions.
			 */
			running.xcnt = nxids;
			running.subxcnt = 0;
			running.subxid_overflow = false;
			running.nextXid = checkPoint.nextXid;
			running.oldestRunningXid = oldestActiveXID;
			latestCompletedXid = checkPoint.nextXid;
			TransactionIdRetreat(latestCompletedXid);
			Assert(TransactionIdIsNormal(latestCompletedXid));
			running.latestCompletedXid = latestCompletedXid;
			running.xids = xids;

			ProcArrayApplyRecoveryInfo(&running);

			StandbyRecoverPreparedTransactions(true);
		}

		/* ControlFile->checkPointCopy always tracks the latest ckpt XID */
		ControlFile->checkPointCopy.nextXidEpoch = checkPoint.nextXidEpoch;
		ControlFile->checkPointCopy.nextXid = checkPoint.nextXid;

		/* Update shared-memory copy of checkpoint XID/epoch */
		SpinLockAcquire(&XLogCtl->info_lck);
		XLogCtl->ckptXidEpoch = checkPoint.nextXidEpoch;
		XLogCtl->ckptXid = checkPoint.nextXid;
		SpinLockRelease(&XLogCtl->info_lck);

		/*
		 * We should've already switched to the new TLI before replaying this
		 * record.
		 */
		if (checkPoint.ThisTimeLineID != ThisTimeLineID)
			ereport(PANIC,
					(errmsg("unexpected timeline ID %u (should be %u) in checkpoint record",
							checkPoint.ThisTimeLineID, ThisTimeLineID)));

		RecoveryRestartPoint(&checkPoint);
	}
	else if (info == XLOG_CHECKPOINT_ONLINE)
	{
		CheckPoint	checkPoint;

		memcpy(&checkPoint, XLogRecGetData(record), sizeof(CheckPoint));
		/* In an ONLINE checkpoint, treat the XID counter as a minimum */
		LWLockAcquire(XidGenLock, LW_EXCLUSIVE);
		if (TransactionIdPrecedes(ShmemVariableCache->nextXid,
								  checkPoint.nextXid))
			ShmemVariableCache->nextXid = checkPoint.nextXid;
		LWLockRelease(XidGenLock);
		/* ... but still treat OID counter as exact */
		LWLockAcquire(OidGenLock, LW_EXCLUSIVE);
		ShmemVariableCache->nextOid = checkPoint.nextOid;
		ShmemVariableCache->oidCount = 0;
		LWLockRelease(OidGenLock);
		MultiXactAdvanceNextMXact(checkPoint.nextMulti,
								  checkPoint.nextMultiOffset);
		if (TransactionIdPrecedes(ShmemVariableCache->oldestXid,
								  checkPoint.oldestXid))
			SetTransactionIdLimit(checkPoint.oldestXid,
								  checkPoint.oldestXidDB);
		MultiXactAdvanceOldest(checkPoint.oldestMulti,
							   checkPoint.oldestMultiDB);
		MultiXactSetSafeTruncate(checkPoint.oldestMulti);

		/* ControlFile->checkPointCopy always tracks the latest ckpt XID */
		ControlFile->checkPointCopy.nextXidEpoch = checkPoint.nextXidEpoch;
		ControlFile->checkPointCopy.nextXid = checkPoint.nextXid;

		/* Update shared-memory copy of checkpoint XID/epoch */
		SpinLockAcquire(&XLogCtl->info_lck);
		XLogCtl->ckptXidEpoch = checkPoint.nextXidEpoch;
		XLogCtl->ckptXid = checkPoint.nextXid;
		SpinLockRelease(&XLogCtl->info_lck);

		/* TLI should not change in an on-line checkpoint */
		if (checkPoint.ThisTimeLineID != ThisTimeLineID)
			ereport(PANIC,
					(errmsg("unexpected timeline ID %u (should be %u) in checkpoint record",
							checkPoint.ThisTimeLineID, ThisTimeLineID)));

		RecoveryRestartPoint(&checkPoint);
	}
	else if (info == XLOG_END_OF_RECOVERY)
	{
		xl_end_of_recovery xlrec;

		memcpy(&xlrec, XLogRecGetData(record), sizeof(xl_end_of_recovery));

		/*
		 * For Hot Standby, we could treat this like a Shutdown Checkpoint,
		 * but this case is rarer and harder to test, so the benefit doesn't
		 * outweigh the potential extra cost of maintenance.
		 */

		/*
		 * We should've already switched to the new TLI before replaying this
		 * record.
		 */
		if (xlrec.ThisTimeLineID != ThisTimeLineID)
			ereport(PANIC,
					(errmsg("unexpected timeline ID %u (should be %u) in checkpoint record",
							xlrec.ThisTimeLineID, ThisTimeLineID)));
	}
	else if (info == XLOG_NOOP)
	{
		/* nothing to do here */
	}
	else if (info == XLOG_SWITCH)
	{
		/* nothing to do here */
	}
	else if (info == XLOG_RESTORE_POINT)
	{
		/* nothing to do here */
	}
	else if (info == XLOG_FPI || info == XLOG_FPI_FOR_HINT)
	{
		Buffer		buffer;

		/*
		 * Full-page image (FPI) records contain nothing else but a backup
		 * block. The block reference must include a full-page image -
		 * otherwise there would be no point in this record.
		 *
		 * No recovery conflicts are generated by these generic records - if a
		 * resource manager needs to generate conflicts, it has to define a
		 * separate WAL record type and redo routine.
		 *
		 * XLOG_FPI_FOR_HINT records are generated when a page needs to be
		 * WAL- logged because of a hint bit update. They are only generated
		 * when checksums are enabled. There is no difference in handling
		 * XLOG_FPI and XLOG_FPI_FOR_HINT records, they use a different info
		 * code just to distinguish them for statistics purposes.
		 */
		if (XLogReadBufferForRedo(record, 0, &buffer) != BLK_RESTORED)
			elog(ERROR, "unexpected XLogReadBufferForRedo result when restoring backup block");
		UnlockReleaseBuffer(buffer);
	}
	else if (info == XLOG_BACKUP_END)
	{
		XLogRecPtr	startpoint;

		memcpy(&startpoint, XLogRecGetData(record), sizeof(startpoint));

		if (ControlFile->backupStartPoint == startpoint)
		{
			/*
			 * We have reached the end of base backup, the point where
			 * pg_stop_backup() was done. The data on disk is now consistent.
			 * Reset backupStartPoint, and update minRecoveryPoint to make
			 * sure we don't allow starting up at an earlier point even if
			 * recovery is stopped and restarted soon after this.
			 */
			elog(DEBUG1, "end of backup reached");

			LWLockAcquire(ControlFileLock, LW_EXCLUSIVE);

			if (ControlFile->minRecoveryPoint < lsn)
			{
				ControlFile->minRecoveryPoint = lsn;
				ControlFile->minRecoveryPointTLI = ThisTimeLineID;
			}
			ControlFile->backupStartPoint = InvalidXLogRecPtr;
			ControlFile->backupEndRequired = false;
			UpdateControlFile();

			LWLockRelease(ControlFileLock);
		}
	}
	else if (info == XLOG_PARAMETER_CHANGE)
	{
		xl_parameter_change xlrec;

		/* Update our copy of the parameters in pg_control */
		memcpy(&xlrec, XLogRecGetData(record), sizeof(xl_parameter_change));

		LWLockAcquire(ControlFileLock, LW_EXCLUSIVE);
		ControlFile->MaxConnections = xlrec.MaxConnections;
		ControlFile->max_worker_processes = xlrec.max_worker_processes;
		ControlFile->max_prepared_xacts = xlrec.max_prepared_xacts;
		ControlFile->max_locks_per_xact = xlrec.max_locks_per_xact;
		ControlFile->wal_level = xlrec.wal_level;
		ControlFile->wal_log_hints = xlrec.wal_log_hints;

		/*
		 * Update minRecoveryPoint to ensure that if recovery is aborted, we
		 * recover back up to this point before allowing hot standby again.
		 * This is particularly important if wal_level was set to 'archive'
		 * before, and is now 'hot_standby', to ensure you don't run queries
		 * against the WAL preceding the wal_level change. Same applies to
		 * decreasing max_* settings.
		 */
		minRecoveryPoint = ControlFile->minRecoveryPoint;
		minRecoveryPointTLI = ControlFile->minRecoveryPointTLI;
		if (minRecoveryPoint != 0 && minRecoveryPoint < lsn)
		{
			ControlFile->minRecoveryPoint = lsn;
			ControlFile->minRecoveryPointTLI = ThisTimeLineID;
		}

		/*
		 * Update the commit timestamp tracking. If there was a change
		 * it needs to be activated or deactivated accordingly.
		 */
		if (track_commit_timestamp != xlrec.track_commit_timestamp)
		{
			track_commit_timestamp = xlrec.track_commit_timestamp;
			ControlFile->track_commit_timestamp = track_commit_timestamp;
			if (track_commit_timestamp)
				ActivateCommitTs();
			else
				/*
				 * We can't create a new WAL record here, but that's OK as
				 * master did the WAL logging already and we will replay the
				 * record from master in case we crash.
				 */
				DeactivateCommitTs(false);
		}

		UpdateControlFile();
		LWLockRelease(ControlFileLock);

		/* Check to see if any changes to max_connections give problems */
		CheckRequiredParameterValues();
	}
	else if (info == XLOG_FPW_CHANGE)
	{
		bool		fpw;

		memcpy(&fpw, XLogRecGetData(record), sizeof(bool));

		/*
		 * Update the LSN of the last replayed XLOG_FPW_CHANGE record so that
		 * do_pg_start_backup() and do_pg_stop_backup() can check whether
		 * full_page_writes has been disabled during online backup.
		 */
		if (!fpw)
		{
			SpinLockAcquire(&XLogCtl->info_lck);
			if (XLogCtl->lastFpwDisableRecPtr < ReadRecPtr)
				XLogCtl->lastFpwDisableRecPtr = ReadRecPtr;
			SpinLockRelease(&XLogCtl->info_lck);
		}

		/* Keep track of full_page_writes */
		lastFullPageWrites = fpw;
	}
}

#ifdef WAL_DEBUG

static void
xlog_outrec(StringInfo buf, XLogReaderState *record)
{
	int			block_id;

	appendStringInfo(buf, "prev %X/%X; xid %u",
					 (uint32) (XLogRecGetPrev(record) >> 32),
					 (uint32) XLogRecGetPrev(record),
					 XLogRecGetXid(record));

	appendStringInfo(buf, "; len %u",
					 XLogRecGetDataLen(record));

	/* decode block references */
	for (block_id = 0; block_id <= record->max_block_id; block_id++)
	{
		RelFileNode rnode;
		ForkNumber	forknum;
		BlockNumber blk;

		if (!XLogRecHasBlockRef(record, block_id))
			continue;

		XLogRecGetBlockTag(record, block_id, &rnode, &forknum, &blk);
		if (forknum != MAIN_FORKNUM)
			appendStringInfo(buf, "; blkref #%u: rel %u/%u/%u, fork %u, blk %u",
							 block_id,
							 rnode.spcNode, rnode.dbNode, rnode.relNode,
							 forknum,
							 blk);
		else
			appendStringInfo(buf, "; blkref #%u: rel %u/%u/%u, blk %u",
							 block_id,
							 rnode.spcNode, rnode.dbNode, rnode.relNode,
							 blk);
		if (XLogRecHasBlockImage(record, block_id))
			appendStringInfo(buf, " FPW");
	}
}
#endif   /* WAL_DEBUG */

/*
 * Returns a string describing an XLogRecord, consisting of its identity
 * optionally followed by a colon, a space, and a further description.
 */
static void
xlog_outdesc(StringInfo buf, XLogReaderState *record)
{
	RmgrId		rmid = XLogRecGetRmid(record);
	uint8		info = XLogRecGetInfo(record);
	const char *id;

	appendStringInfoString(buf, RmgrTable[rmid].rm_name);
	appendStringInfoChar(buf, '/');

	id = RmgrTable[rmid].rm_identify(info);
	if (id == NULL)
		appendStringInfo(buf, "UNKNOWN (%X): ", info & ~XLR_INFO_MASK);
	else
		appendStringInfo(buf, "%s: ", id);

	RmgrTable[rmid].rm_desc(buf, record);
}


/*
 * Return the (possible) sync flag used for opening a file, depending on the
 * value of the GUC wal_sync_method.
 */
static int
get_sync_bit(int method)
{
	int			o_direct_flag = 0;

	/* If fsync is disabled, never open in sync mode */
	if (!enableFsync)
		return 0;

	/*
	 * Optimize writes by bypassing kernel cache with O_DIRECT when using
	 * O_SYNC/O_FSYNC and O_DSYNC.  But only if archiving and streaming are
	 * disabled, otherwise the archive command or walsender process will read
	 * the WAL soon after writing it, which is guaranteed to cause a physical
	 * read if we bypassed the kernel cache. We also skip the
	 * posix_fadvise(POSIX_FADV_DONTNEED) call in XLogFileClose() for the same
	 * reason.
	 *
	 * Never use O_DIRECT in walreceiver process for similar reasons; the WAL
	 * written by walreceiver is normally read by the startup process soon
	 * after its written. Also, walreceiver performs unaligned writes, which
	 * don't work with O_DIRECT, so it is required for correctness too.
	 */
	if (!XLogIsNeeded() && !AmWalReceiverProcess())
		o_direct_flag = PG_O_DIRECT;

	switch (method)
	{
			/*
			 * enum values for all sync options are defined even if they are
			 * not supported on the current platform.  But if not, they are
			 * not included in the enum option array, and therefore will never
			 * be seen here.
			 */
		case SYNC_METHOD_FSYNC:
		case SYNC_METHOD_FSYNC_WRITETHROUGH:
		case SYNC_METHOD_FDATASYNC:
			return 0;
#ifdef OPEN_SYNC_FLAG
		case SYNC_METHOD_OPEN:
			return OPEN_SYNC_FLAG | o_direct_flag;
#endif
#ifdef OPEN_DATASYNC_FLAG
		case SYNC_METHOD_OPEN_DSYNC:
			return OPEN_DATASYNC_FLAG | o_direct_flag;
#endif
		default:
			/* can't happen (unless we are out of sync with option array) */
			elog(ERROR, "unrecognized wal_sync_method: %d", method);
			return 0;			/* silence warning */
	}
}

/*
 * GUC support
 */
void
assign_xlog_sync_method(int new_sync_method, void *extra)
{
	if (sync_method != new_sync_method)
	{
		/*
		 * To ensure that no blocks escape unsynced, force an fsync on the
		 * currently open log segment (if any).  Also, if the open flag is
		 * changing, close the log file so it will be reopened (with new flag
		 * bit) at next use.
		 */
		if (openLogFile >= 0)
		{
			if (pg_fsync(openLogFile) != 0)
				ereport(PANIC,
						(errcode_for_file_access(),
						 errmsg("could not fsync log segment %s: %m",
							  XLogFileNameP(ThisTimeLineID, openLogSegNo))));
			if (get_sync_bit(sync_method) != get_sync_bit(new_sync_method))
				XLogFileClose();
		}
	}
}


/*
 * Issue appropriate kind of fsync (if any) for an XLOG output file.
 *
 * 'fd' is a file descriptor for the XLOG file to be fsync'd.
 * 'log' and 'seg' are for error reporting purposes.
 */
void
issue_xlog_fsync(int fd, XLogSegNo segno)
{
	switch (sync_method)
	{
		case SYNC_METHOD_FSYNC:
			if (pg_fsync_no_writethrough(fd) != 0)
				ereport(PANIC,
						(errcode_for_file_access(),
						 errmsg("could not fsync log file %s: %m",
								XLogFileNameP(ThisTimeLineID, segno))));
			break;
#ifdef HAVE_FSYNC_WRITETHROUGH
		case SYNC_METHOD_FSYNC_WRITETHROUGH:
			if (pg_fsync_writethrough(fd) != 0)
				ereport(PANIC,
						(errcode_for_file_access(),
					  errmsg("could not fsync write-through log file %s: %m",
							 XLogFileNameP(ThisTimeLineID, segno))));
			break;
#endif
#ifdef HAVE_FDATASYNC
		case SYNC_METHOD_FDATASYNC:
			if (pg_fdatasync(fd) != 0)
				ereport(PANIC,
						(errcode_for_file_access(),
						 errmsg("could not fdatasync log file %s: %m",
								XLogFileNameP(ThisTimeLineID, segno))));
			break;
#endif
		case SYNC_METHOD_OPEN:
		case SYNC_METHOD_OPEN_DSYNC:
			/* write synced it already */
			break;
		default:
			elog(PANIC, "unrecognized wal_sync_method: %d", sync_method);
			break;
	}
}

/*
 * Return the filename of given log segment, as a palloc'd string.
 */
char *
XLogFileNameP(TimeLineID tli, XLogSegNo segno)
{
	char	   *result = palloc(MAXFNAMELEN);

	XLogFileName(result, tli, segno);
	return result;
}

/*
 * do_pg_start_backup is the workhorse of the user-visible pg_start_backup()
 * function. It creates the necessary starting checkpoint and constructs the
 * backup label file.
 *
 * There are two kind of backups: exclusive and non-exclusive. An exclusive
 * backup is started with pg_start_backup(), and there can be only one active
 * at a time. The backup label file of an exclusive backup is written to
 * $PGDATA/backup_label, and it is removed by pg_stop_backup().
 *
 * A non-exclusive backup is used for the streaming base backups (see
 * src/backend/replication/basebackup.c). The difference to exclusive backups
 * is that the backup label file is not written to disk. Instead, its would-be
 * contents are returned in *labelfile, and the caller is responsible for
 * including it in the backup archive as 'backup_label'. There can be many
 * non-exclusive backups active at the same time, and they don't conflict
 * with an exclusive backup either.
 *
 * Returns the minimum WAL position that must be present to restore from this
 * backup, and the corresponding timeline ID in *starttli_p.
 *
 * Every successfully started non-exclusive backup must be stopped by calling
 * do_pg_stop_backup() or do_pg_abort_backup().
 *
 * It is the responsibility of the caller of this function to verify the
 * permissions of the calling user!
 */
XLogRecPtr
do_pg_start_backup(const char *backupidstr, bool fast, TimeLineID *starttli_p,
				   char **labelfile)
{
	bool		exclusive = (labelfile == NULL);
	bool		backup_started_in_recovery = false;
	XLogRecPtr	checkpointloc;
	XLogRecPtr	startpoint;
	TimeLineID	starttli;
	pg_time_t	stamp_time;
	char		strfbuf[128];
	char		xlogfilename[MAXFNAMELEN];
	XLogSegNo	_logSegNo;
	struct stat stat_buf;
	FILE	   *fp;
	StringInfoData labelfbuf;

	backup_started_in_recovery = RecoveryInProgress();

	/*
	 * Currently only non-exclusive backup can be taken during recovery.
	 */
	if (backup_started_in_recovery && exclusive)
		ereport(ERROR,
				(errcode(ERRCODE_OBJECT_NOT_IN_PREREQUISITE_STATE),
				 errmsg("recovery is in progress"),
				 errhint("WAL control functions cannot be executed during recovery.")));

	/*
	 * During recovery, we don't need to check WAL level. Because, if WAL
	 * level is not sufficient, it's impossible to get here during recovery.
	 */
	if (!backup_started_in_recovery && !XLogIsNeeded())
		ereport(ERROR,
				(errcode(ERRCODE_OBJECT_NOT_IN_PREREQUISITE_STATE),
			  errmsg("WAL level not sufficient for making an online backup"),
				 errhint("wal_level must be set to \"archive\", \"hot_standby\", or \"logical\" at server start.")));

	if (strlen(backupidstr) > MAXPGPATH)
		ereport(ERROR,
				(errcode(ERRCODE_INVALID_PARAMETER_VALUE),
				 errmsg("backup label too long (max %d bytes)",
						MAXPGPATH)));

	/*
	 * Mark backup active in shared memory.  We must do full-page WAL writes
	 * during an on-line backup even if not doing so at other times, because
	 * it's quite possible for the backup dump to obtain a "torn" (partially
	 * written) copy of a database page if it reads the page concurrently with
	 * our write to the same page.  This can be fixed as long as the first
	 * write to the page in the WAL sequence is a full-page write. Hence, we
	 * turn on forcePageWrites and then force a CHECKPOINT, to ensure there
	 * are no dirty pages in shared memory that might get dumped while the
	 * backup is in progress without having a corresponding WAL record.  (Once
	 * the backup is complete, we need not force full-page writes anymore,
	 * since we expect that any pages not modified during the backup interval
	 * must have been correctly captured by the backup.)
	 *
	 * Note that forcePageWrites has no effect during an online backup from
	 * the standby.
	 *
	 * We must hold all the insertion locks to change the value of
	 * forcePageWrites, to ensure adequate interlocking against
	 * XLogInsertRecord().
	 */
	WALInsertLockAcquireExclusive();
	if (exclusive)
	{
		if (XLogCtl->Insert.exclusiveBackup)
		{
			WALInsertLockRelease();
			ereport(ERROR,
					(errcode(ERRCODE_OBJECT_NOT_IN_PREREQUISITE_STATE),
					 errmsg("a backup is already in progress"),
					 errhint("Run pg_stop_backup() and try again.")));
		}
		XLogCtl->Insert.exclusiveBackup = true;
	}
	else
		XLogCtl->Insert.nonExclusiveBackups++;
	XLogCtl->Insert.forcePageWrites = true;
	WALInsertLockRelease();

	/* Ensure we release forcePageWrites if fail below */
	PG_ENSURE_ERROR_CLEANUP(pg_start_backup_callback, (Datum) BoolGetDatum(exclusive));
	{
		bool		gotUniqueStartpoint = false;

		/*
		 * Force an XLOG file switch before the checkpoint, to ensure that the
		 * WAL segment the checkpoint is written to doesn't contain pages with
		 * old timeline IDs.  That would otherwise happen if you called
		 * pg_start_backup() right after restoring from a PITR archive: the
		 * first WAL segment containing the startup checkpoint has pages in
		 * the beginning with the old timeline ID.  That can cause trouble at
		 * recovery: we won't have a history file covering the old timeline if
		 * pg_xlog directory was not included in the base backup and the WAL
		 * archive was cleared too before starting the backup.
		 *
		 * This also ensures that we have emitted a WAL page header that has
		 * XLP_BKP_REMOVABLE off before we emit the checkpoint record.
		 * Therefore, if a WAL archiver (such as pglesslog) is trying to
		 * compress out removable backup blocks, it won't remove any that
		 * occur after this point.
		 *
		 * During recovery, we skip forcing XLOG file switch, which means that
		 * the backup taken during recovery is not available for the special
		 * recovery case described above.
		 */
		if (!backup_started_in_recovery)
			RequestXLogSwitch();

		do
		{
			bool		checkpointfpw;

			/*
			 * Force a CHECKPOINT.  Aside from being necessary to prevent torn
			 * page problems, this guarantees that two successive backup runs
			 * will have different checkpoint positions and hence different
			 * history file names, even if nothing happened in between.
			 *
			 * During recovery, establish a restartpoint if possible. We use
			 * the last restartpoint as the backup starting checkpoint. This
			 * means that two successive backup runs can have same checkpoint
			 * positions.
			 *
			 * Since the fact that we are executing do_pg_start_backup()
			 * during recovery means that checkpointer is running, we can use
			 * RequestCheckpoint() to establish a restartpoint.
			 *
			 * We use CHECKPOINT_IMMEDIATE only if requested by user (via
			 * passing fast = true).  Otherwise this can take awhile.
			 */
			RequestCheckpoint(CHECKPOINT_FORCE | CHECKPOINT_WAIT |
							  (fast ? CHECKPOINT_IMMEDIATE : 0));

			/*
			 * Now we need to fetch the checkpoint record location, and also
			 * its REDO pointer.  The oldest point in WAL that would be needed
			 * to restore starting from the checkpoint is precisely the REDO
			 * pointer.
			 */
			LWLockAcquire(ControlFileLock, LW_SHARED);
			checkpointloc = ControlFile->checkPoint;
			startpoint = ControlFile->checkPointCopy.redo;
			starttli = ControlFile->checkPointCopy.ThisTimeLineID;
			checkpointfpw = ControlFile->checkPointCopy.fullPageWrites;
			LWLockRelease(ControlFileLock);

			if (backup_started_in_recovery)
			{
				XLogRecPtr	recptr;

				/*
				 * Check to see if all WAL replayed during online backup
				 * (i.e., since last restartpoint used as backup starting
				 * checkpoint) contain full-page writes.
				 */
				SpinLockAcquire(&XLogCtl->info_lck);
				recptr = XLogCtl->lastFpwDisableRecPtr;
				SpinLockRelease(&XLogCtl->info_lck);

				if (!checkpointfpw || startpoint <= recptr)
					ereport(ERROR,
						  (errcode(ERRCODE_OBJECT_NOT_IN_PREREQUISITE_STATE),
						   errmsg("WAL generated with full_page_writes=off was replayed "
								  "since last restartpoint"),
						   errhint("This means that the backup being taken on the standby "
								   "is corrupt and should not be used. "
								   "Enable full_page_writes and run CHECKPOINT on the master, "
								   "and then try an online backup again.")));

				/*
				 * During recovery, since we don't use the end-of-backup WAL
				 * record and don't write the backup history file, the
				 * starting WAL location doesn't need to be unique. This means
				 * that two base backups started at the same time might use
				 * the same checkpoint as starting locations.
				 */
				gotUniqueStartpoint = true;
			}

			/*
			 * If two base backups are started at the same time (in WAL sender
			 * processes), we need to make sure that they use different
			 * checkpoints as starting locations, because we use the starting
			 * WAL location as a unique identifier for the base backup in the
			 * end-of-backup WAL record and when we write the backup history
			 * file. Perhaps it would be better generate a separate unique ID
			 * for each backup instead of forcing another checkpoint, but
			 * taking a checkpoint right after another is not that expensive
			 * either because only few buffers have been dirtied yet.
			 */
			WALInsertLockAcquireExclusive();
			if (XLogCtl->Insert.lastBackupStart < startpoint)
			{
				XLogCtl->Insert.lastBackupStart = startpoint;
				gotUniqueStartpoint = true;
			}
			WALInsertLockRelease();
		} while (!gotUniqueStartpoint);

		XLByteToSeg(startpoint, _logSegNo);
		XLogFileName(xlogfilename, ThisTimeLineID, _logSegNo);

		/*
		 * Construct backup label file
		 */
		initStringInfo(&labelfbuf);

		/* Use the log timezone here, not the session timezone */
		stamp_time = (pg_time_t) time(NULL);
		pg_strftime(strfbuf, sizeof(strfbuf),
					"%Y-%m-%d %H:%M:%S %Z",
					pg_localtime(&stamp_time, log_timezone));
		appendStringInfo(&labelfbuf, "START WAL LOCATION: %X/%X (file %s)\n",
			 (uint32) (startpoint >> 32), (uint32) startpoint, xlogfilename);
		appendStringInfo(&labelfbuf, "CHECKPOINT LOCATION: %X/%X\n",
					 (uint32) (checkpointloc >> 32), (uint32) checkpointloc);
		appendStringInfo(&labelfbuf, "BACKUP METHOD: %s\n",
						 exclusive ? "pg_start_backup" : "streamed");
		appendStringInfo(&labelfbuf, "BACKUP FROM: %s\n",
						 backup_started_in_recovery ? "standby" : "master");
		appendStringInfo(&labelfbuf, "START TIME: %s\n", strfbuf);
		appendStringInfo(&labelfbuf, "LABEL: %s\n", backupidstr);

		/*
		 * Okay, write the file, or return its contents to caller.
		 */
		if (exclusive)
		{
			/*
			 * Check for existing backup label --- implies a backup is already
			 * running.  (XXX given that we checked exclusiveBackup above,
			 * maybe it would be OK to just unlink any such label file?)
			 */
			if (stat(BACKUP_LABEL_FILE, &stat_buf) != 0)
			{
				if (errno != ENOENT)
					ereport(ERROR,
							(errcode_for_file_access(),
							 errmsg("could not stat file \"%s\": %m",
									BACKUP_LABEL_FILE)));
			}
			else
				ereport(ERROR,
						(errcode(ERRCODE_OBJECT_NOT_IN_PREREQUISITE_STATE),
						 errmsg("a backup is already in progress"),
						 errhint("If you're sure there is no backup in progress, remove file \"%s\" and try again.",
								 BACKUP_LABEL_FILE)));

			fp = AllocateFile(BACKUP_LABEL_FILE, "w");

			if (!fp)
				ereport(ERROR,
						(errcode_for_file_access(),
						 errmsg("could not create file \"%s\": %m",
								BACKUP_LABEL_FILE)));
			if (fwrite(labelfbuf.data, labelfbuf.len, 1, fp) != 1 ||
				fflush(fp) != 0 ||
				pg_fsync(fileno(fp)) != 0 ||
				ferror(fp) ||
				FreeFile(fp))
				ereport(ERROR,
						(errcode_for_file_access(),
						 errmsg("could not write file \"%s\": %m",
								BACKUP_LABEL_FILE)));
			pfree(labelfbuf.data);
		}
		else
			*labelfile = labelfbuf.data;
	}
	PG_END_ENSURE_ERROR_CLEANUP(pg_start_backup_callback, (Datum) BoolGetDatum(exclusive));

	/*
	 * We're done.  As a convenience, return the starting WAL location.
	 */
	if (starttli_p)
		*starttli_p = starttli;
	return startpoint;
}

/* Error cleanup callback for pg_start_backup */
static void
pg_start_backup_callback(int code, Datum arg)
{
	bool		exclusive = DatumGetBool(arg);

	/* Update backup counters and forcePageWrites on failure */
	WALInsertLockAcquireExclusive();
	if (exclusive)
	{
		Assert(XLogCtl->Insert.exclusiveBackup);
		XLogCtl->Insert.exclusiveBackup = false;
	}
	else
	{
		Assert(XLogCtl->Insert.nonExclusiveBackups > 0);
		XLogCtl->Insert.nonExclusiveBackups--;
	}

	if (!XLogCtl->Insert.exclusiveBackup &&
		XLogCtl->Insert.nonExclusiveBackups == 0)
	{
		XLogCtl->Insert.forcePageWrites = false;
	}
	WALInsertLockRelease();
}

/*
 * do_pg_stop_backup is the workhorse of the user-visible pg_stop_backup()
 * function.

 * If labelfile is NULL, this stops an exclusive backup. Otherwise this stops
 * the non-exclusive backup specified by 'labelfile'.
 *
 * Returns the last WAL position that must be present to restore from this
 * backup, and the corresponding timeline ID in *stoptli_p.
 *
 * It is the responsibility of the caller of this function to verify the
 * permissions of the calling user!
 */
XLogRecPtr
do_pg_stop_backup(char *labelfile, bool waitforarchive, TimeLineID *stoptli_p)
{
	bool		exclusive = (labelfile == NULL);
	bool		backup_started_in_recovery = false;
	XLogRecPtr	startpoint;
	XLogRecPtr	stoppoint;
	TimeLineID	stoptli;
	pg_time_t	stamp_time;
	char		strfbuf[128];
	char		histfilepath[MAXPGPATH];
	char		startxlogfilename[MAXFNAMELEN];
	char		stopxlogfilename[MAXFNAMELEN];
	char		lastxlogfilename[MAXFNAMELEN];
	char		histfilename[MAXFNAMELEN];
	char		backupfrom[20];
	XLogSegNo	_logSegNo;
	FILE	   *lfp;
	FILE	   *fp;
	char		ch;
	int			seconds_before_warning;
	int			waits = 0;
	bool		reported_waiting = false;
	char	   *remaining;
	char	   *ptr;
	uint32		hi,
				lo;

	backup_started_in_recovery = RecoveryInProgress();

	/*
	 * Currently only non-exclusive backup can be taken during recovery.
	 */
	if (backup_started_in_recovery && exclusive)
		ereport(ERROR,
				(errcode(ERRCODE_OBJECT_NOT_IN_PREREQUISITE_STATE),
				 errmsg("recovery is in progress"),
				 errhint("WAL control functions cannot be executed during recovery.")));

	/*
	 * During recovery, we don't need to check WAL level. Because, if WAL
	 * level is not sufficient, it's impossible to get here during recovery.
	 */
	if (!backup_started_in_recovery && !XLogIsNeeded())
		ereport(ERROR,
				(errcode(ERRCODE_OBJECT_NOT_IN_PREREQUISITE_STATE),
			  errmsg("WAL level not sufficient for making an online backup"),
				 errhint("wal_level must be set to \"archive\", \"hot_standby\", or \"logical\" at server start.")));

	/*
	 * OK to update backup counters and forcePageWrites
	 */
	WALInsertLockAcquireExclusive();
	if (exclusive)
		XLogCtl->Insert.exclusiveBackup = false;
	else
	{
		/*
		 * The user-visible pg_start/stop_backup() functions that operate on
		 * exclusive backups can be called at any time, but for non-exclusive
		 * backups, it is expected that each do_pg_start_backup() call is
		 * matched by exactly one do_pg_stop_backup() call.
		 */
		Assert(XLogCtl->Insert.nonExclusiveBackups > 0);
		XLogCtl->Insert.nonExclusiveBackups--;
	}

	if (!XLogCtl->Insert.exclusiveBackup &&
		XLogCtl->Insert.nonExclusiveBackups == 0)
	{
		XLogCtl->Insert.forcePageWrites = false;
	}
	WALInsertLockRelease();

	if (exclusive)
	{
		/*
		 * Read the existing label file into memory.
		 */
		struct stat statbuf;
		int			r;

		if (stat(BACKUP_LABEL_FILE, &statbuf))
		{
			if (errno != ENOENT)
				ereport(ERROR,
						(errcode_for_file_access(),
						 errmsg("could not stat file \"%s\": %m",
								BACKUP_LABEL_FILE)));
			ereport(ERROR,
					(errcode(ERRCODE_OBJECT_NOT_IN_PREREQUISITE_STATE),
					 errmsg("a backup is not in progress")));
		}

		lfp = AllocateFile(BACKUP_LABEL_FILE, "r");
		if (!lfp)
		{
			ereport(ERROR,
					(errcode_for_file_access(),
					 errmsg("could not read file \"%s\": %m",
							BACKUP_LABEL_FILE)));
		}
		labelfile = palloc(statbuf.st_size + 1);
		r = fread(labelfile, statbuf.st_size, 1, lfp);
		labelfile[statbuf.st_size] = '\0';

		/*
		 * Close and remove the backup label file
		 */
		if (r != 1 || ferror(lfp) || FreeFile(lfp))
			ereport(ERROR,
					(errcode_for_file_access(),
					 errmsg("could not read file \"%s\": %m",
							BACKUP_LABEL_FILE)));
		if (unlink(BACKUP_LABEL_FILE) != 0)
			ereport(ERROR,
					(errcode_for_file_access(),
					 errmsg("could not remove file \"%s\": %m",
							BACKUP_LABEL_FILE)));
	}

	/*
	 * Read and parse the START WAL LOCATION line (this code is pretty crude,
	 * but we are not expecting any variability in the file format).
	 */
	if (sscanf(labelfile, "START WAL LOCATION: %X/%X (file %24s)%c",
			   &hi, &lo, startxlogfilename,
			   &ch) != 4 || ch != '\n')
		ereport(ERROR,
				(errcode(ERRCODE_OBJECT_NOT_IN_PREREQUISITE_STATE),
				 errmsg("invalid data in file \"%s\"", BACKUP_LABEL_FILE)));
	startpoint = ((uint64) hi) << 32 | lo;
	remaining = strchr(labelfile, '\n') + 1;	/* %n is not portable enough */

	/*
	 * Parse the BACKUP FROM line. If we are taking an online backup from the
	 * standby, we confirm that the standby has not been promoted during the
	 * backup.
	 */
	ptr = strstr(remaining, "BACKUP FROM:");
	if (!ptr || sscanf(ptr, "BACKUP FROM: %19s\n", backupfrom) != 1)
		ereport(ERROR,
				(errcode(ERRCODE_OBJECT_NOT_IN_PREREQUISITE_STATE),
				 errmsg("invalid data in file \"%s\"", BACKUP_LABEL_FILE)));
	if (strcmp(backupfrom, "standby") == 0 && !backup_started_in_recovery)
		ereport(ERROR,
				(errcode(ERRCODE_OBJECT_NOT_IN_PREREQUISITE_STATE),
				 errmsg("the standby was promoted during online backup"),
				 errhint("This means that the backup being taken is corrupt "
						 "and should not be used. "
						 "Try taking another online backup.")));

	/*
	 * During recovery, we don't write an end-of-backup record. We assume that
	 * pg_control was backed up last and its minimum recovery point can be
	 * available as the backup end location. Since we don't have an
	 * end-of-backup record, we use the pg_control value to check whether
	 * we've reached the end of backup when starting recovery from this
	 * backup. We have no way of checking if pg_control wasn't backed up last
	 * however.
	 *
	 * We don't force a switch to new WAL file and wait for all the required
	 * files to be archived. This is okay if we use the backup to start the
	 * standby. But, if it's for an archive recovery, to ensure all the
	 * required files are available, a user should wait for them to be
	 * archived, or include them into the backup.
	 *
	 * We return the current minimum recovery point as the backup end
	 * location. Note that it can be greater than the exact backup end
	 * location if the minimum recovery point is updated after the backup of
	 * pg_control. This is harmless for current uses.
	 *
	 * XXX currently a backup history file is for informational and debug
	 * purposes only. It's not essential for an online backup. Furthermore,
	 * even if it's created, it will not be archived during recovery because
	 * an archiver is not invoked. So it doesn't seem worthwhile to write a
	 * backup history file during recovery.
	 */
	if (backup_started_in_recovery)
	{
		XLogRecPtr	recptr;

		/*
		 * Check to see if all WAL replayed during online backup contain
		 * full-page writes.
		 */
		SpinLockAcquire(&XLogCtl->info_lck);
		recptr = XLogCtl->lastFpwDisableRecPtr;
		SpinLockRelease(&XLogCtl->info_lck);

		if (startpoint <= recptr)
			ereport(ERROR,
					(errcode(ERRCODE_OBJECT_NOT_IN_PREREQUISITE_STATE),
			   errmsg("WAL generated with full_page_writes=off was replayed "
					  "during online backup"),
			 errhint("This means that the backup being taken on the standby "
					 "is corrupt and should not be used. "
				 "Enable full_page_writes and run CHECKPOINT on the master, "
					 "and then try an online backup again.")));


		LWLockAcquire(ControlFileLock, LW_SHARED);
		stoppoint = ControlFile->minRecoveryPoint;
		stoptli = ControlFile->minRecoveryPointTLI;
		LWLockRelease(ControlFileLock);

		if (stoptli_p)
			*stoptli_p = stoptli;
		return stoppoint;
	}

	/*
	 * Write the backup-end xlog record
	 */
	XLogBeginInsert();
	XLogRegisterData((char *) (&startpoint), sizeof(startpoint));
	stoppoint = XLogInsert(RM_XLOG_ID, XLOG_BACKUP_END);
	stoptli = ThisTimeLineID;

	/*
	 * Force a switch to a new xlog segment file, so that the backup is valid
	 * as soon as archiver moves out the current segment file.
	 */
	RequestXLogSwitch();

	XLByteToPrevSeg(stoppoint, _logSegNo);
	XLogFileName(stopxlogfilename, ThisTimeLineID, _logSegNo);

	/* Use the log timezone here, not the session timezone */
	stamp_time = (pg_time_t) time(NULL);
	pg_strftime(strfbuf, sizeof(strfbuf),
				"%Y-%m-%d %H:%M:%S %Z",
				pg_localtime(&stamp_time, log_timezone));

	/*
	 * Write the backup history file
	 */
	XLByteToSeg(startpoint, _logSegNo);
	BackupHistoryFilePath(histfilepath, ThisTimeLineID, _logSegNo,
						  (uint32) (startpoint % XLogSegSize));
	fp = AllocateFile(histfilepath, "w");
	if (!fp)
		ereport(ERROR,
				(errcode_for_file_access(),
				 errmsg("could not create file \"%s\": %m",
						histfilepath)));
	fprintf(fp, "START WAL LOCATION: %X/%X (file %s)\n",
		(uint32) (startpoint >> 32), (uint32) startpoint, startxlogfilename);
	fprintf(fp, "STOP WAL LOCATION: %X/%X (file %s)\n",
			(uint32) (stoppoint >> 32), (uint32) stoppoint, stopxlogfilename);
	/* transfer remaining lines from label to history file */
	fprintf(fp, "%s", remaining);
	fprintf(fp, "STOP TIME: %s\n", strfbuf);
	if (fflush(fp) || ferror(fp) || FreeFile(fp))
		ereport(ERROR,
				(errcode_for_file_access(),
				 errmsg("could not write file \"%s\": %m",
						histfilepath)));

	/*
	 * Clean out any no-longer-needed history files.  As a side effect, this
	 * will post a .ready file for the newly created history file, notifying
	 * the archiver that history file may be archived immediately.
	 */
	CleanupBackupHistory();

	/*
	 * If archiving is enabled, wait for all the required WAL files to be
	 * archived before returning. If archiving isn't enabled, the required WAL
	 * needs to be transported via streaming replication (hopefully with
	 * wal_keep_segments set high enough), or some more exotic mechanism like
	 * polling and copying files from pg_xlog with script. We have no
	 * knowledge of those mechanisms, so it's up to the user to ensure that he
	 * gets all the required WAL.
	 *
	 * We wait until both the last WAL file filled during backup and the
	 * history file have been archived, and assume that the alphabetic sorting
	 * property of the WAL files ensures any earlier WAL files are safely
	 * archived as well.
	 *
	 * We wait forever, since archive_command is supposed to work and we
	 * assume the admin wanted his backup to work completely. If you don't
	 * wish to wait, you can set statement_timeout.  Also, some notices are
	 * issued to clue in anyone who might be doing this interactively.
	 */
	if (waitforarchive && XLogArchivingActive())
	{
		XLByteToPrevSeg(stoppoint, _logSegNo);
		XLogFileName(lastxlogfilename, ThisTimeLineID, _logSegNo);

		XLByteToSeg(startpoint, _logSegNo);
		BackupHistoryFileName(histfilename, ThisTimeLineID, _logSegNo,
							  (uint32) (startpoint % XLogSegSize));

		seconds_before_warning = 60;
		waits = 0;

		while (XLogArchiveIsBusy(lastxlogfilename) ||
			   XLogArchiveIsBusy(histfilename))
		{
			CHECK_FOR_INTERRUPTS();

			if (!reported_waiting && waits > 5)
			{
				ereport(NOTICE,
						(errmsg("pg_stop_backup cleanup done, waiting for required WAL segments to be archived")));
				reported_waiting = true;
			}

			pg_usleep(1000000L);

			if (++waits >= seconds_before_warning)
			{
				seconds_before_warning *= 2;	/* This wraps in >10 years... */
				ereport(WARNING,
						(errmsg("pg_stop_backup still waiting for all required WAL segments to be archived (%d seconds elapsed)",
								waits),
						 errhint("Check that your archive_command is executing properly.  "
								 "pg_stop_backup can be canceled safely, "
								 "but the database backup will not be usable without all the WAL segments.")));
			}
		}

		ereport(NOTICE,
				(errmsg("pg_stop_backup complete, all required WAL segments have been archived")));
	}
	else if (waitforarchive)
		ereport(NOTICE,
				(errmsg("WAL archiving is not enabled; you must ensure that all required WAL segments are copied through other means to complete the backup")));

	/*
	 * We're done.  As a convenience, return the ending WAL location.
	 */
	if (stoptli_p)
		*stoptli_p = stoptli;
	return stoppoint;
}


/*
 * do_pg_abort_backup: abort a running backup
 *
 * This does just the most basic steps of do_pg_stop_backup(), by taking the
 * system out of backup mode, thus making it a lot more safe to call from
 * an error handler.
 *
 * NB: This is only for aborting a non-exclusive backup that doesn't write
 * backup_label. A backup started with pg_start_backup() needs to be finished
 * with pg_stop_backup().
 */
void
do_pg_abort_backup(void)
{
	WALInsertLockAcquireExclusive();
	Assert(XLogCtl->Insert.nonExclusiveBackups > 0);
	XLogCtl->Insert.nonExclusiveBackups--;

	if (!XLogCtl->Insert.exclusiveBackup &&
		XLogCtl->Insert.nonExclusiveBackups == 0)
	{
		XLogCtl->Insert.forcePageWrites = false;
	}
	WALInsertLockRelease();
}

/*
 * Get latest redo apply position.
 *
 * Exported to allow WALReceiver to read the pointer directly.
 */
XLogRecPtr
GetXLogReplayRecPtr(TimeLineID *replayTLI)
{
	XLogRecPtr	recptr;
	TimeLineID	tli;

	SpinLockAcquire(&XLogCtl->info_lck);
	recptr = XLogCtl->lastReplayedEndRecPtr;
	tli = XLogCtl->lastReplayedTLI;
	SpinLockRelease(&XLogCtl->info_lck);

	if (replayTLI)
		*replayTLI = tli;
	return recptr;
}

/*
 * Get latest WAL insert pointer
 */
XLogRecPtr
GetXLogInsertRecPtr(void)
{
	XLogCtlInsert *Insert = &XLogCtl->Insert;
	uint64		current_bytepos;

	SpinLockAcquire(&Insert->insertpos_lck);
	current_bytepos = Insert->CurrBytePos;
	SpinLockRelease(&Insert->insertpos_lck);

	return XLogBytePosToRecPtr(current_bytepos);
}

/*
 * Get latest WAL write pointer
 */
XLogRecPtr
GetXLogWriteRecPtr(void)
{
	SpinLockAcquire(&XLogCtl->info_lck);
	LogwrtResult = XLogCtl->LogwrtResult;
	SpinLockRelease(&XLogCtl->info_lck);

	return LogwrtResult.Write;
}

/*
 * Returns the redo pointer of the last checkpoint or restartpoint. This is
 * the oldest point in WAL that we still need, if we have to restart recovery.
 */
void
GetOldestRestartPoint(XLogRecPtr *oldrecptr, TimeLineID *oldtli)
{
	LWLockAcquire(ControlFileLock, LW_SHARED);
	*oldrecptr = ControlFile->checkPointCopy.redo;
	*oldtli = ControlFile->checkPointCopy.ThisTimeLineID;
	LWLockRelease(ControlFileLock);
}

/*
 * read_backup_label: check to see if a backup_label file is present
 *
 * If we see a backup_label during recovery, we assume that we are recovering
 * from a backup dump file, and we therefore roll forward from the checkpoint
 * identified by the label file, NOT what pg_control says.  This avoids the
 * problem that pg_control might have been archived one or more checkpoints
 * later than the start of the dump, and so if we rely on it as the start
 * point, we will fail to restore a consistent database state.
 *
 * Returns TRUE if a backup_label was found (and fills the checkpoint
 * location and its REDO location into *checkPointLoc and RedoStartLSN,
 * respectively); returns FALSE if not. If this backup_label came from a
 * streamed backup, *backupEndRequired is set to TRUE. If this backup_label
 * was created during recovery, *backupFromStandby is set to TRUE.
 */
static bool
read_backup_label(XLogRecPtr *checkPointLoc, bool *backupEndRequired,
				  bool *backupFromStandby)
{
	char		startxlogfilename[MAXFNAMELEN];
	TimeLineID	tli;
	FILE	   *lfp;
	char		ch;
	char		backuptype[20];
	char		backupfrom[20];
	uint32		hi,
				lo;

	*backupEndRequired = false;
	*backupFromStandby = false;

	/*
	 * See if label file is present
	 */
	lfp = AllocateFile(BACKUP_LABEL_FILE, "r");
	if (!lfp)
	{
		if (errno != ENOENT)
			ereport(FATAL,
					(errcode_for_file_access(),
					 errmsg("could not read file \"%s\": %m",
							BACKUP_LABEL_FILE)));
		return false;			/* it's not there, all is fine */
	}

	/*
	 * Read and parse the START WAL LOCATION and CHECKPOINT lines (this code
	 * is pretty crude, but we are not expecting any variability in the file
	 * format).
	 */
	if (fscanf(lfp, "START WAL LOCATION: %X/%X (file %08X%16s)%c",
			   &hi, &lo, &tli, startxlogfilename, &ch) != 5 || ch != '\n')
		ereport(FATAL,
				(errcode(ERRCODE_OBJECT_NOT_IN_PREREQUISITE_STATE),
				 errmsg("invalid data in file \"%s\"", BACKUP_LABEL_FILE)));
	RedoStartLSN = ((uint64) hi) << 32 | lo;
	if (fscanf(lfp, "CHECKPOINT LOCATION: %X/%X%c",
			   &hi, &lo, &ch) != 3 || ch != '\n')
		ereport(FATAL,
				(errcode(ERRCODE_OBJECT_NOT_IN_PREREQUISITE_STATE),
				 errmsg("invalid data in file \"%s\"", BACKUP_LABEL_FILE)));
	*checkPointLoc = ((uint64) hi) << 32 | lo;

	/*
	 * BACKUP METHOD and BACKUP FROM lines are new in 9.2. We can't restore
	 * from an older backup anyway, but since the information on it is not
	 * strictly required, don't error out if it's missing for some reason.
	 */
	if (fscanf(lfp, "BACKUP METHOD: %19s\n", backuptype) == 1)
	{
		if (strcmp(backuptype, "streamed") == 0)
			*backupEndRequired = true;
	}

	if (fscanf(lfp, "BACKUP FROM: %19s\n", backupfrom) == 1)
	{
		if (strcmp(backupfrom, "standby") == 0)
			*backupFromStandby = true;
	}

	if (ferror(lfp) || FreeFile(lfp))
		ereport(FATAL,
				(errcode_for_file_access(),
				 errmsg("could not read file \"%s\": %m",
						BACKUP_LABEL_FILE)));

	return true;
}

/*
 * Error context callback for errors occurring during rm_redo().
 */
static void
rm_redo_error_callback(void *arg)
{
	XLogReaderState *record = (XLogReaderState *) arg;
	StringInfoData buf;

	initStringInfo(&buf);
	xlog_outdesc(&buf, record);

	errcontext("xlog redo %s", buf.data);

	pfree(buf.data);
}

/*
 * BackupInProgress: check if online backup mode is active
 *
 * This is done by checking for existence of the "backup_label" file.
 */
bool
BackupInProgress(void)
{
	struct stat stat_buf;

	return (stat(BACKUP_LABEL_FILE, &stat_buf) == 0);
}

/*
 * CancelBackup: rename the "backup_label" file to cancel backup mode
 *
 * If the "backup_label" file exists, it will be renamed to "backup_label.old".
 * Note that this will render an online backup in progress useless.
 * To correctly finish an online backup, pg_stop_backup must be called.
 */
void
CancelBackup(void)
{
	struct stat stat_buf;

	/* if the file is not there, return */
	if (stat(BACKUP_LABEL_FILE, &stat_buf) < 0)
		return;

	/* remove leftover file from previously canceled backup if it exists */
	unlink(BACKUP_LABEL_OLD);

	if (rename(BACKUP_LABEL_FILE, BACKUP_LABEL_OLD) == 0)
	{
		ereport(LOG,
				(errmsg("online backup mode canceled"),
				 errdetail("\"%s\" was renamed to \"%s\".",
						   BACKUP_LABEL_FILE, BACKUP_LABEL_OLD)));
	}
	else
	{
		ereport(WARNING,
				(errcode_for_file_access(),
				 errmsg("online backup mode was not canceled"),
				 errdetail("Could not rename \"%s\" to \"%s\": %m.",
						   BACKUP_LABEL_FILE, BACKUP_LABEL_OLD)));
	}
}

/*
 * Read the XLOG page containing RecPtr into readBuf (if not read already).
 * Returns number of bytes read, if the page is read successfully, or -1
 * in case of errors.  When errors occur, they are ereport'ed, but only
 * if they have not been previously reported.
 *
 * This is responsible for restoring files from archive as needed, as well
 * as for waiting for the requested WAL record to arrive in standby mode.
 *
 * 'emode' specifies the log level used for reporting "file not found" or
 * "end of WAL" situations in archive recovery, or in standby mode when a
 * trigger file is found. If set to WARNING or below, XLogPageRead() returns
 * false in those situations, on higher log levels the ereport() won't
 * return.
 *
 * In standby mode, if after a successful return of XLogPageRead() the
 * caller finds the record it's interested in to be broken, it should
 * ereport the error with the level determined by
 * emode_for_corrupt_record(), and then set lastSourceFailed
 * and call XLogPageRead() again with the same arguments. This lets
 * XLogPageRead() to try fetching the record from another source, or to
 * sleep and retry.
 */
static int
XLogPageRead(XLogReaderState *xlogreader, XLogRecPtr targetPagePtr, int reqLen,
			 XLogRecPtr targetRecPtr, char *readBuf, TimeLineID *readTLI)
{
	XLogPageReadPrivate *private =
	(XLogPageReadPrivate *) xlogreader->private_data;
	int			emode = private->emode;
	uint32		targetPageOff;
	XLogSegNo targetSegNo PG_USED_FOR_ASSERTS_ONLY;

	XLByteToSeg(targetPagePtr, targetSegNo);
	targetPageOff = targetPagePtr % XLogSegSize;

	/*
	 * See if we need to switch to a new segment because the requested record
	 * is not in the currently open one.
	 */
	if (readFile >= 0 && !XLByteInSeg(targetPagePtr, readSegNo))
	{
		/*
		 * Request a restartpoint if we've replayed too much xlog since the
		 * last one.
		 */
		if (StandbyModeRequested && bgwriterLaunched)
		{
			if (XLogCheckpointNeeded(readSegNo))
			{
				(void) GetRedoRecPtr();
				if (XLogCheckpointNeeded(readSegNo))
					RequestCheckpoint(CHECKPOINT_CAUSE_XLOG);
			}
		}

		close(readFile);
		readFile = -1;
		readSource = 0;
	}

	XLByteToSeg(targetPagePtr, readSegNo);

retry:
	/* See if we need to retrieve more data */
	if (readFile < 0 ||
		(readSource == XLOG_FROM_STREAM &&
		 receivedUpto < targetPagePtr + reqLen))
	{
		if (!WaitForWALToBecomeAvailable(targetPagePtr + reqLen,
										 private->randAccess,
										 private->fetching_ckpt,
										 targetRecPtr))
		{
			if (readFile >= 0)
				close(readFile);
			readFile = -1;
			readLen = 0;
			readSource = 0;

			return -1;
		}
	}

	/*
	 * At this point, we have the right segment open and if we're streaming we
	 * know the requested record is in it.
	 */
	Assert(readFile != -1);

	/*
	 * If the current segment is being streamed from master, calculate how
	 * much of the current page we have received already. We know the
	 * requested record has been received, but this is for the benefit of
	 * future calls, to allow quick exit at the top of this function.
	 */
	if (readSource == XLOG_FROM_STREAM)
	{
		if (((targetPagePtr) / XLOG_BLCKSZ) != (receivedUpto / XLOG_BLCKSZ))
			readLen = XLOG_BLCKSZ;
		else
			readLen = receivedUpto % XLogSegSize - targetPageOff;
	}
	else
		readLen = XLOG_BLCKSZ;

	/* Read the requested page */
	readOff = targetPageOff;
	if (lseek(readFile, (off_t) readOff, SEEK_SET) < 0)
	{
		char		fname[MAXFNAMELEN];

		XLogFileName(fname, curFileTLI, readSegNo);
		ereport(emode_for_corrupt_record(emode, targetPagePtr + reqLen),
				(errcode_for_file_access(),
				 errmsg("could not seek in log segment %s to offset %u: %m",
						fname, readOff)));
		goto next_record_is_invalid;
	}

	if (read(readFile, readBuf, XLOG_BLCKSZ) != XLOG_BLCKSZ)
	{
		char		fname[MAXFNAMELEN];

		XLogFileName(fname, curFileTLI, readSegNo);
		ereport(emode_for_corrupt_record(emode, targetPagePtr + reqLen),
				(errcode_for_file_access(),
				 errmsg("could not read from log segment %s, offset %u: %m",
						fname, readOff)));
		goto next_record_is_invalid;
	}

	Assert(targetSegNo == readSegNo);
	Assert(targetPageOff == readOff);
	Assert(reqLen <= readLen);

	*readTLI = curFileTLI;
	return readLen;

next_record_is_invalid:
	lastSourceFailed = true;

	if (readFile >= 0)
		close(readFile);
	readFile = -1;
	readLen = 0;
	readSource = 0;

	/* In standby-mode, keep trying */
	if (StandbyMode)
		goto retry;
	else
		return -1;
}

/*
 * Open the WAL segment containing WAL position 'RecPtr'.
 *
 * The segment can be fetched via restore_command, or via walreceiver having
 * streamed the record, or it can already be present in pg_xlog. Checking
 * pg_xlog is mainly for crash recovery, but it will be polled in standby mode
 * too, in case someone copies a new segment directly to pg_xlog. That is not
 * documented or recommended, though.
 *
 * If 'fetching_ckpt' is true, we're fetching a checkpoint record, and should
 * prepare to read WAL starting from RedoStartLSN after this.
 *
 * 'RecPtr' might not point to the beginning of the record we're interested
 * in, it might also point to the page or segment header. In that case,
 * 'tliRecPtr' is the position of the WAL record we're interested in. It is
 * used to decide which timeline to stream the requested WAL from.
 *
 * If the record is not immediately available, the function returns false
 * if we're not in standby mode. In standby mode, waits for it to become
 * available.
 *
 * When the requested record becomes available, the function opens the file
 * containing it (if not open already), and returns true. When end of standby
 * mode is triggered by the user, and there is no more WAL available, returns
 * false.
 */
static bool
WaitForWALToBecomeAvailable(XLogRecPtr RecPtr, bool randAccess,
							bool fetching_ckpt, XLogRecPtr tliRecPtr)
{
	static TimestampTz	last_fail_time = 0;
	TimestampTz	now;

	/*-------
	 * Standby mode is implemented by a state machine:
	 *
	 * 1. Read from either archive or pg_xlog (XLOG_FROM_ARCHIVE), or just
	 *	  pg_xlog (XLOG_FROM_XLOG)
	 * 2. Check trigger file
	 * 3. Read from primary server via walreceiver (XLOG_FROM_STREAM)
	 * 4. Rescan timelines
	 * 5. Sleep wal_retrieve_retry_interval milliseconds, and loop back to 1.
	 *
	 * Failure to read from the current source advances the state machine to
	 * the next state.
	 *
	 * 'currentSource' indicates the current state. There are no currentSource
	 * values for "check trigger", "rescan timelines", and "sleep" states,
	 * those actions are taken when reading from the previous source fails, as
	 * part of advancing to the next state.
	 *-------
	 */
	if (!InArchiveRecovery)
		currentSource = XLOG_FROM_PG_XLOG;
	else if (currentSource == 0)
		currentSource = XLOG_FROM_ARCHIVE;

	for (;;)
	{
		int			oldSource = currentSource;

		/*
		 * First check if we failed to read from the current source, and
		 * advance the state machine if so. The failure to read might've
		 * happened outside this function, e.g when a CRC check fails on a
		 * record, or within this loop.
		 */
		if (lastSourceFailed)
		{
			switch (currentSource)
			{
				case XLOG_FROM_ARCHIVE:
				case XLOG_FROM_PG_XLOG:

					/*
					 * Check to see if the trigger file exists. Note that we
					 * do this only after failure, so when you create the
					 * trigger file, we still finish replaying as much as we
					 * can from archive and pg_xlog before failover.
					 */
					if (StandbyMode && CheckForStandbyTrigger())
					{
						ShutdownWalRcv();
						return false;
					}

					/*
					 * Not in standby mode, and we've now tried the archive
					 * and pg_xlog.
					 */
					if (!StandbyMode)
						return false;

					/*
					 * If primary_conninfo is set, launch walreceiver to try
					 * to stream the missing WAL.
					 *
					 * If fetching_ckpt is TRUE, RecPtr points to the initial
					 * checkpoint location. In that case, we use RedoStartLSN
					 * as the streaming start position instead of RecPtr, so
					 * that when we later jump backwards to start redo at
					 * RedoStartLSN, we will have the logs streamed already.
					 */
					if (PrimaryConnInfo)
					{
						XLogRecPtr	ptr;
						TimeLineID	tli;

						if (fetching_ckpt)
						{
							ptr = RedoStartLSN;
							tli = ControlFile->checkPointCopy.ThisTimeLineID;
						}
						else
						{
							ptr = tliRecPtr;
							tli = tliOfPointInHistory(tliRecPtr, expectedTLEs);

							if (curFileTLI > 0 && tli < curFileTLI)
								elog(ERROR, "according to history file, WAL location %X/%X belongs to timeline %u, but previous recovered WAL file came from timeline %u",
									 (uint32) (ptr >> 32), (uint32) ptr,
									 tli, curFileTLI);
						}
						curFileTLI = tli;
						RequestXLogStreaming(tli, ptr, PrimaryConnInfo,
											 PrimarySlotName);
						receivedUpto = 0;
					}

					/*
					 * Move to XLOG_FROM_STREAM state in either case. We'll
					 * get immediate failure if we didn't launch walreceiver,
					 * and move on to the next state.
					 */
					currentSource = XLOG_FROM_STREAM;
					break;

				case XLOG_FROM_STREAM:

					/*
					 * Failure while streaming. Most likely, we got here
					 * because streaming replication was terminated, or
					 * promotion was triggered. But we also get here if we
					 * find an invalid record in the WAL streamed from master,
					 * in which case something is seriously wrong. There's
					 * little chance that the problem will just go away, but
					 * PANIC is not good for availability either, especially
					 * in hot standby mode. So, we treat that the same as
					 * disconnection, and retry from archive/pg_xlog again.
					 * The WAL in the archive should be identical to what was
					 * streamed, so it's unlikely that it helps, but one can
					 * hope...
					 */

					/*
					 * Before we leave XLOG_FROM_STREAM state, make sure that
					 * walreceiver is not active, so that it won't overwrite
					 * WAL that we restore from archive.
					 */
					if (WalRcvStreaming())
						ShutdownWalRcv();

					/*
					 * Before we sleep, re-scan for possible new timelines if
					 * we were requested to recover to the latest timeline.
					 */
					if (recoveryTargetIsLatest)
					{
						if (rescanLatestTimeLine())
						{
							currentSource = XLOG_FROM_ARCHIVE;
							break;
						}
					}

					/*
					 * XLOG_FROM_STREAM is the last state in our state
					 * machine, so we've exhausted all the options for
					 * obtaining the requested WAL. We're going to loop back
					 * and retry from the archive, but if it hasn't been long
					 * since last attempt, sleep wal_retrieve_retry_interval
					 * milliseconds to avoid busy-waiting.
					 */
					now = GetCurrentTimestamp();
					if (!TimestampDifferenceExceeds(last_fail_time, now,
													wal_retrieve_retry_interval))
					{
						long		secs, wait_time;
						int			usecs;

						TimestampDifference(last_fail_time, now, &secs, &usecs);
						wait_time = wal_retrieve_retry_interval -
							(secs * 1000 + usecs / 1000);

						WaitLatch(&XLogCtl->recoveryWakeupLatch,
								  WL_LATCH_SET | WL_TIMEOUT | WL_POSTMASTER_DEATH,
								  wait_time);
						ResetLatch(&XLogCtl->recoveryWakeupLatch);
						now = GetCurrentTimestamp();
					}
					last_fail_time = now;
					currentSource = XLOG_FROM_ARCHIVE;
					break;

				default:
					elog(ERROR, "unexpected WAL source %d", currentSource);
			}
		}
		else if (currentSource == XLOG_FROM_PG_XLOG)
		{
			/*
			 * We just successfully read a file in pg_xlog. We prefer files in
			 * the archive over ones in pg_xlog, so try the next file again
			 * from the archive first.
			 */
			if (InArchiveRecovery)
				currentSource = XLOG_FROM_ARCHIVE;
		}

		if (currentSource != oldSource)
			elog(DEBUG2, "switched WAL source from %s to %s after %s",
				 xlogSourceNames[oldSource], xlogSourceNames[currentSource],
				 lastSourceFailed ? "failure" : "success");

		/*
		 * We've now handled possible failure. Try to read from the chosen
		 * source.
		 */
		lastSourceFailed = false;

		switch (currentSource)
		{
			case XLOG_FROM_ARCHIVE:
			case XLOG_FROM_PG_XLOG:
				/* Close any old file we might have open. */
				if (readFile >= 0)
				{
					close(readFile);
					readFile = -1;
				}
				/* Reset curFileTLI if random fetch. */
				if (randAccess)
					curFileTLI = 0;

				/*
				 * Try to restore the file from archive, or read an existing
				 * file from pg_xlog.
				 */
				readFile = XLogFileReadAnyTLI(readSegNo, DEBUG2,
						 currentSource == XLOG_FROM_ARCHIVE ? XLOG_FROM_ANY :
											  currentSource);
				if (readFile >= 0)
					return true;	/* success! */

				/*
				 * Nope, not found in archive or pg_xlog.
				 */
				lastSourceFailed = true;
				break;

			case XLOG_FROM_STREAM:
				{
					bool		havedata;

					/*
					 * Check if WAL receiver is still active.
					 */
					if (!WalRcvStreaming())
					{
						lastSourceFailed = true;
						break;
					}

					/*
					 * Walreceiver is active, so see if new data has arrived.
					 *
					 * We only advance XLogReceiptTime when we obtain fresh
					 * WAL from walreceiver and observe that we had already
					 * processed everything before the most recent "chunk"
					 * that it flushed to disk.  In steady state where we are
					 * keeping up with the incoming data, XLogReceiptTime will
					 * be updated on each cycle. When we are behind,
					 * XLogReceiptTime will not advance, so the grace time
					 * allotted to conflicting queries will decrease.
					 */
					if (RecPtr < receivedUpto)
						havedata = true;
					else
					{
						XLogRecPtr	latestChunkStart;

						receivedUpto = GetWalRcvWriteRecPtr(&latestChunkStart, &receiveTLI);
						if (RecPtr < receivedUpto && receiveTLI == curFileTLI)
						{
							havedata = true;
							if (latestChunkStart <= RecPtr)
							{
								XLogReceiptTime = GetCurrentTimestamp();
								SetCurrentChunkStartTime(XLogReceiptTime);
							}
						}
						else
							havedata = false;
					}
					if (havedata)
					{
						/*
						 * Great, streamed far enough.  Open the file if it's
						 * not open already.  Also read the timeline history
						 * file if we haven't initialized timeline history
						 * yet; it should be streamed over and present in
						 * pg_xlog by now.  Use XLOG_FROM_STREAM so that
						 * source info is set correctly and XLogReceiptTime
						 * isn't changed.
						 */
						if (readFile < 0)
						{
							if (!expectedTLEs)
								expectedTLEs = readTimeLineHistory(receiveTLI);
							readFile = XLogFileRead(readSegNo, PANIC,
													receiveTLI,
													XLOG_FROM_STREAM, false);
							Assert(readFile >= 0);
						}
						else
						{
							/* just make sure source info is correct... */
							readSource = XLOG_FROM_STREAM;
							XLogReceiptSource = XLOG_FROM_STREAM;
							return true;
						}
						break;
					}

					/*
					 * Data not here yet. Check for trigger, then wait for
					 * walreceiver to wake us up when new WAL arrives.
					 */
					if (CheckForStandbyTrigger())
					{
						/*
						 * Note that we don't "return false" immediately here.
						 * After being triggered, we still want to replay all
						 * the WAL that was already streamed. It's in pg_xlog
						 * now, so we just treat this as a failure, and the
						 * state machine will move on to replay the streamed
						 * WAL from pg_xlog, and then recheck the trigger and
						 * exit replay.
						 */
						lastSourceFailed = true;
						break;
					}

					/*
					 * Wait for more WAL to arrive. Time out after 5 seconds
					 * to react to a trigger file promptly.
					 */
					WaitLatch(&XLogCtl->recoveryWakeupLatch,
							  WL_LATCH_SET | WL_TIMEOUT | WL_POSTMASTER_DEATH,
							  5000L);
					ResetLatch(&XLogCtl->recoveryWakeupLatch);
					break;
				}

			default:
				elog(ERROR, "unexpected WAL source %d", currentSource);
		}

		/*
		 * This possibly-long loop needs to handle interrupts of startup
		 * process.
		 */
		HandleStartupProcInterrupts();
	}

	return false;				/* not reached */
}

/*
 * Determine what log level should be used to report a corrupt WAL record
 * in the current WAL page, previously read by XLogPageRead().
 *
 * 'emode' is the error mode that would be used to report a file-not-found
 * or legitimate end-of-WAL situation.   Generally, we use it as-is, but if
 * we're retrying the exact same record that we've tried previously, only
 * complain the first time to keep the noise down.  However, we only do when
 * reading from pg_xlog, because we don't expect any invalid records in archive
 * or in records streamed from master. Files in the archive should be complete,
 * and we should never hit the end of WAL because we stop and wait for more WAL
 * to arrive before replaying it.
 *
 * NOTE: This function remembers the RecPtr value it was last called with,
 * to suppress repeated messages about the same record. Only call this when
 * you are about to ereport(), or you might cause a later message to be
 * erroneously suppressed.
 */
static int
emode_for_corrupt_record(int emode, XLogRecPtr RecPtr)
{
	static XLogRecPtr lastComplaint = 0;

	if (readSource == XLOG_FROM_PG_XLOG && emode == LOG)
	{
		if (RecPtr == lastComplaint)
			emode = DEBUG1;
		else
			lastComplaint = RecPtr;
	}
	return emode;
}

/*
 * Check to see whether the user-specified trigger file exists and whether a
 * promote request has arrived.  If either condition holds, return true.
 */
static bool
CheckForStandbyTrigger(void)
{
	struct stat stat_buf;
	static bool triggered = false;

	if (triggered)
		return true;

	if (IsPromoteTriggered())
	{
		/*
		 * In 9.1 and 9.2 the postmaster unlinked the promote file inside the
		 * signal handler. It now leaves the file in place and lets the
		 * Startup process do the unlink. This allows Startup to know whether
		 * it should create a full checkpoint before starting up (fallback
		 * mode). Fast promotion takes precedence.
		 */
		if (stat(PROMOTE_SIGNAL_FILE, &stat_buf) == 0)
		{
			unlink(PROMOTE_SIGNAL_FILE);
			unlink(FALLBACK_PROMOTE_SIGNAL_FILE);
			fast_promote = true;
		}
		else if (stat(FALLBACK_PROMOTE_SIGNAL_FILE, &stat_buf) == 0)
		{
			unlink(FALLBACK_PROMOTE_SIGNAL_FILE);
			fast_promote = false;
		}

		ereport(LOG, (errmsg("received promote request")));

		ResetPromoteTriggered();
		triggered = true;
		return true;
	}

	if (TriggerFile == NULL)
		return false;

	if (stat(TriggerFile, &stat_buf) == 0)
	{
		ereport(LOG,
				(errmsg("trigger file found: %s", TriggerFile)));
		unlink(TriggerFile);
		triggered = true;
		fast_promote = true;
		return true;
	}
	else if (errno != ENOENT)
		ereport(ERROR,
				(errcode_for_file_access(),
				 errmsg("could not stat trigger file \"%s\": %m",
						TriggerFile)));

	return false;
}

/*
 * Check to see if a promote request has arrived. Should be
 * called by postmaster after receiving SIGUSR1.
 */
bool
CheckPromoteSignal(void)
{
	struct stat stat_buf;

	if (stat(PROMOTE_SIGNAL_FILE, &stat_buf) == 0 ||
		stat(FALLBACK_PROMOTE_SIGNAL_FILE, &stat_buf) == 0)
		return true;

	return false;
}

/*
 * Wake up startup process to replay newly arrived WAL, or to notice that
 * failover has been requested.
 */
void
WakeupRecovery(void)
{
	SetLatch(&XLogCtl->recoveryWakeupLatch);
}

/*
 * Update the WalWriterSleeping flag.
 */
void
SetWalWriterSleeping(bool sleeping)
{
	SpinLockAcquire(&XLogCtl->info_lck);
	XLogCtl->WalWriterSleeping = sleeping;
	SpinLockRelease(&XLogCtl->info_lck);
}<|MERGE_RESOLUTION|>--- conflicted
+++ resolved
@@ -5306,6 +5306,7 @@
 #ifdef PGXC
 	bool		stopsAtThisBarrier = false;
 	char		*recordBarrierId = NULL;
+	uint8		record_info;
 #endif
 	bool		stopsHere = false;
 	uint8		xact_info;
@@ -5327,26 +5328,19 @@
 	}
 #ifdef PGXC
 	/* Otherwise we only consider stopping before COMMIT, ABORT or BARRIER records. */
-	if ((record->xl_rmid != RM_XACT_ID) && (record->xl_rmid != RM_BARRIER_ID))
+	if ((XLogRecGetRmid(record) != RM_XACT_ID) && (XLogRecGetRmid(record) != RM_BARRIER_ID))
 #else		
 	/* Otherwise we only consider stopping before COMMIT or ABORT records. */
-<<<<<<< HEAD
-	if (record->xl_rmid != RM_XACT_ID)
-#endif	
+	if (XLogRecGetRmid(record) != RM_XACT_ID)
+#endif		
 		return false;
-	record_info = record->xl_info & ~XLR_INFO_MASK;
-
-#ifdef PGXC
-	if (record->xl_rmid == RM_XACT_ID)
+
+	xact_info = XLogRecGetInfo(record) & XLOG_XACT_OPMASK;
+
+#ifdef XCP
+	if (XLogRecGetRmid(record) == RM_XACT_ID)
 	{
 #endif
-	if (record_info == XLOG_XACT_COMMIT_COMPACT || record_info == XLOG_XACT_COMMIT)
-=======
-	if (XLogRecGetRmid(record) != RM_XACT_ID)
-		return false;
-
-	xact_info = XLogRecGetInfo(record) & XLOG_XACT_OPMASK;
-
 	if (xact_info == XLOG_XACT_COMMIT)
 	{
 		isCommit = true;
@@ -5357,7 +5351,6 @@
 		xl_xact_commit *xlrec = (xl_xact_commit *) XLogRecGetData(record);
 		xl_xact_parsed_commit parsed;
 
->>>>>>> 4cb7d671
 		isCommit = true;
 		ParseCommitRecord(XLogRecGetInfo(record),
 						  xlrec,
@@ -5383,9 +5376,10 @@
 	else
 		return false;
 #ifdef PGXC
-	} /* end if (record->xl_rmid == RM_XACT_ID) */
-	else if (record->xl_rmid == RM_BARRIER_ID)
-	{
+	} /* end if (XLogRecGetRmid(record) == RM_XACT_ID) */
+	else if (XLogRecGetRmid(record) == RM_BARRIER_ID)
+	{
+		record_info = XLogRecGetInfo(record);
 		if (record_info == XLOG_BARRIER_CREATE)
 		{
 			recordBarrierId = (char *) XLogRecGetData(record);
@@ -5413,7 +5407,7 @@
 	if (recoveryTarget == RECOVERY_TARGET_BARRIER)
 	{
 		stopsHere = false;
-		if ((record->xl_rmid == RM_BARRIER_ID) &&
+		if ((XLogRecGetRmid(record) == RM_BARRIER_ID) &&
 			(record_info == XLOG_BARRIER_CREATE))
 		{
 			ereport(DEBUG2,

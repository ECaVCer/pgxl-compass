#-------------------------------------------------------------------------
#
# Makefile--
#    Makefile for access/transam
#
# IDENTIFICATION
#    src/backend/access/transam/Makefile
#
#-------------------------------------------------------------------------

subdir = src/backend/access/transam
top_builddir = ../../../..
include $(top_builddir)/src/Makefile.global

<<<<<<< HEAD
OBJS = clog.o transam.o varsup.o xact.o rmgr.o slru.o subtrans.o multixact.o \
	timeline.o twophase.o twophase_rmgr.o xlog.o xlogarchive.o xlogfuncs.o \
	xlogreader.o xlogutils.o gtm.o
=======
OBJS = clog.o commit_ts.o multixact.o rmgr.o slru.o subtrans.o \
	timeline.o transam.o twophase.o twophase_rmgr.o varsup.o \
	xact.o xlog.o xlogarchive.o xlogfuncs.o \
	xloginsert.o xlogreader.o xlogutils.o
>>>>>>> 4cb7d671

include $(top_srcdir)/src/backend/common.mk

# ensure that version checks in xlog.c get recompiled when catversion.h changes
xlog.o: xlog.c $(top_srcdir)/src/include/catalog/catversion.h

libpg-fe.h:
	$(LN_S) $(top_builddir)/contrib/gtm/client/libpg-fe.h $(top_srcdir)/src/include/<|MERGE_RESOLUTION|>--- conflicted
+++ resolved
@@ -12,16 +12,10 @@
 top_builddir = ../../../..
 include $(top_builddir)/src/Makefile.global
 
-<<<<<<< HEAD
-OBJS = clog.o transam.o varsup.o xact.o rmgr.o slru.o subtrans.o multixact.o \
-	timeline.o twophase.o twophase_rmgr.o xlog.o xlogarchive.o xlogfuncs.o \
-	xlogreader.o xlogutils.o gtm.o
-=======
 OBJS = clog.o commit_ts.o multixact.o rmgr.o slru.o subtrans.o \
 	timeline.o transam.o twophase.o twophase_rmgr.o varsup.o \
 	xact.o xlog.o xlogarchive.o xlogfuncs.o \
-	xloginsert.o xlogreader.o xlogutils.o
->>>>>>> 4cb7d671
+	xloginsert.o xlogreader.o xlogutils.o gtm.o
 
 include $(top_srcdir)/src/backend/common.mk
 

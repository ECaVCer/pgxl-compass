#-------------------------------------------------------------------------
#
# Makefile--
#    Makefile for access/transam
#
# IDENTIFICATION
#    src/backend/access/transam/Makefile
#
#-------------------------------------------------------------------------

subdir = src/backend/access/transam
top_builddir = ../../../..
include $(top_builddir)/src/Makefile.global

OBJS = clog.o transam.o varsup.o xact.o rmgr.o slru.o subtrans.o multixact.o \
<<<<<<< HEAD
	twophase.o twophase_rmgr.o xlog.o xlogfuncs.o xlogutils.o gtm.o
=======
	timeline.o twophase.o twophase_rmgr.o xlog.o xlogarchive.o xlogfuncs.o \
	xlogreader.o xlogutils.o
>>>>>>> ab76208e

include $(top_srcdir)/src/backend/common.mk

# ensure that version checks in xlog.c get recompiled when catversion.h changes
xlog.o: xlog.c $(top_srcdir)/src/include/catalog/catversion.h

libpg-fe.h:
	$(LN_S) $(top_builddir)/contrib/gtm/client/libpg-fe.h $(top_srcdir)/src/include/<|MERGE_RESOLUTION|>--- conflicted
+++ resolved
@@ -13,12 +13,8 @@
 include $(top_builddir)/src/Makefile.global
 
 OBJS = clog.o transam.o varsup.o xact.o rmgr.o slru.o subtrans.o multixact.o \
-<<<<<<< HEAD
-	twophase.o twophase_rmgr.o xlog.o xlogfuncs.o xlogutils.o gtm.o
-=======
 	timeline.o twophase.o twophase_rmgr.o xlog.o xlogarchive.o xlogfuncs.o \
-	xlogreader.o xlogutils.o
->>>>>>> ab76208e
+	xlogreader.o xlogutils.o gtm.o
 
 include $(top_srcdir)/src/backend/common.mk
 

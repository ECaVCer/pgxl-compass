/*-------------------------------------------------------------------------
 *
 * copyfuncs.c
 *	  Copy functions for Postgres tree nodes.
 *
 * NOTE: we currently support copying all node types found in parse and
 * plan trees.	We do not support copying executor state trees; there
 * is no need for that, and no point in maintaining all the code that
 * would be needed.  We also do not support copying Path trees, mainly
 * because the circular linkages between RelOptInfo and Path nodes can't
 * be handled easily in a simple depth-first traversal.
 *
 *
 * Portions Copyright (c) 1996-2011, PostgreSQL Global Development Group
 * Portions Copyright (c) 1994, Regents of the University of California
 * Portions Copyright (c) 2010-2011 Nippon Telegraph and Telephone Corporation
 *
 * IDENTIFICATION
 *	  src/backend/nodes/copyfuncs.c
 *
 *-------------------------------------------------------------------------
 */

#include "postgres.h"

#include "miscadmin.h"
#include "foreign/fdwapi.h"
#include "nodes/plannodes.h"
#include "nodes/relation.h"
#ifdef PGXC
#include "pgxc/locator.h"
#include "pgxc/planner.h"
#endif
#include "utils/datum.h"


/*
 * Macros to simplify copying of different kinds of fields.  Use these
 * wherever possible to reduce the chance for silly typos.	Note that these
 * hard-wire the convention that the local variables in a Copy routine are
 * named 'newnode' and 'from'.
 */

/* Copy a simple scalar field (int, float, bool, enum, etc) */
#define COPY_SCALAR_FIELD(fldname) \
	(newnode->fldname = from->fldname)

/* Copy a field that is a pointer to some kind of Node or Node tree */
#define COPY_NODE_FIELD(fldname) \
	(newnode->fldname = copyObject(from->fldname))

/* Copy a field that is a pointer to a Bitmapset */
#define COPY_BITMAPSET_FIELD(fldname) \
	(newnode->fldname = bms_copy(from->fldname))

/* Copy a field that is a pointer to a C string, or perhaps NULL */
#define COPY_STRING_FIELD(fldname) \
	(newnode->fldname = from->fldname ? pstrdup(from->fldname) : (char *) NULL)

/* Copy a field that is a pointer to a simple palloc'd object of size sz */
#define COPY_POINTER_FIELD(fldname, sz) \
	do { \
		Size	_size = (sz); \
		newnode->fldname = palloc(_size); \
		memcpy(newnode->fldname, from->fldname, _size); \
	} while (0)

/* Copy a parse location field (for Copy, this is same as scalar case) */
#define COPY_LOCATION_FIELD(fldname) \
	(newnode->fldname = from->fldname)


/* ****************************************************************
 *					 plannodes.h copy functions
 * ****************************************************************
 */

/*
 * _copyPlannedStmt
 */
static PlannedStmt *
_copyPlannedStmt(PlannedStmt *from)
{
	PlannedStmt *newnode = makeNode(PlannedStmt);

	COPY_SCALAR_FIELD(commandType);
	COPY_SCALAR_FIELD(hasReturning);
	COPY_SCALAR_FIELD(hasModifyingCTE);
	COPY_SCALAR_FIELD(canSetTag);
	COPY_SCALAR_FIELD(transientPlan);
	COPY_NODE_FIELD(planTree);
	COPY_NODE_FIELD(rtable);
	COPY_NODE_FIELD(resultRelations);
	COPY_NODE_FIELD(utilityStmt);
	COPY_NODE_FIELD(intoClause);
	COPY_NODE_FIELD(subplans);
	COPY_BITMAPSET_FIELD(rewindPlanIDs);
	COPY_NODE_FIELD(rowMarks);
	COPY_NODE_FIELD(relationOids);
	COPY_NODE_FIELD(invalItems);
	COPY_SCALAR_FIELD(nParamExec);

	return newnode;
}

/*
 * CopyPlanFields
 *
 *		This function copies the fields of the Plan node.  It is used by
 *		all the copy functions for classes which inherit from Plan.
 */
static void
CopyPlanFields(Plan *from, Plan *newnode)
{
	COPY_SCALAR_FIELD(startup_cost);
	COPY_SCALAR_FIELD(total_cost);
	COPY_SCALAR_FIELD(plan_rows);
	COPY_SCALAR_FIELD(plan_width);
	COPY_NODE_FIELD(targetlist);
	COPY_NODE_FIELD(qual);
	COPY_NODE_FIELD(lefttree);
	COPY_NODE_FIELD(righttree);
	COPY_NODE_FIELD(initPlan);
	COPY_BITMAPSET_FIELD(extParam);
	COPY_BITMAPSET_FIELD(allParam);
}

/*
 * _copyPlan
 */
static Plan *
_copyPlan(Plan *from)
{
	Plan	   *newnode = makeNode(Plan);

	/*
	 * copy node superclass fields
	 */
	CopyPlanFields(from, newnode);

	return newnode;
}


/*
 * _copyResult
 */
static Result *
_copyResult(Result *from)
{
	Result	   *newnode = makeNode(Result);

	/*
	 * copy node superclass fields
	 */
	CopyPlanFields((Plan *) from, (Plan *) newnode);

	/*
	 * copy remainder of node
	 */
	COPY_NODE_FIELD(resconstantqual);

	return newnode;
}

/*
 * _copyModifyTable
 */
static ModifyTable *
_copyModifyTable(ModifyTable *from)
{
	ModifyTable *newnode = makeNode(ModifyTable);

	/*
	 * copy node superclass fields
	 */
	CopyPlanFields((Plan *) from, (Plan *) newnode);

	/*
	 * copy remainder of node
	 */
	COPY_SCALAR_FIELD(operation);
	COPY_SCALAR_FIELD(canSetTag);
	COPY_NODE_FIELD(resultRelations);
	COPY_SCALAR_FIELD(resultRelIndex);
	COPY_NODE_FIELD(plans);
	COPY_NODE_FIELD(returningLists);
	COPY_NODE_FIELD(rowMarks);
	COPY_SCALAR_FIELD(epqParam);

	return newnode;
}

/*
 * _copyAppend
 */
static Append *
_copyAppend(Append *from)
{
	Append	   *newnode = makeNode(Append);

	/*
	 * copy node superclass fields
	 */
	CopyPlanFields((Plan *) from, (Plan *) newnode);

	/*
	 * copy remainder of node
	 */
	COPY_NODE_FIELD(appendplans);

	return newnode;
}

/*
 * _copyMergeAppend
 */
static MergeAppend *
_copyMergeAppend(MergeAppend *from)
{
	MergeAppend *newnode = makeNode(MergeAppend);

	/*
	 * copy node superclass fields
	 */
	CopyPlanFields((Plan *) from, (Plan *) newnode);

	/*
	 * copy remainder of node
	 */
	COPY_NODE_FIELD(mergeplans);
	COPY_SCALAR_FIELD(numCols);
	COPY_POINTER_FIELD(sortColIdx, from->numCols * sizeof(AttrNumber));
	COPY_POINTER_FIELD(sortOperators, from->numCols * sizeof(Oid));
	COPY_POINTER_FIELD(collations, from->numCols * sizeof(Oid));
	COPY_POINTER_FIELD(nullsFirst, from->numCols * sizeof(bool));

	return newnode;
}

/*
 * _copyRecursiveUnion
 */
static RecursiveUnion *
_copyRecursiveUnion(RecursiveUnion *from)
{
	RecursiveUnion *newnode = makeNode(RecursiveUnion);

	/*
	 * copy node superclass fields
	 */
	CopyPlanFields((Plan *) from, (Plan *) newnode);

	/*
	 * copy remainder of node
	 */
	COPY_SCALAR_FIELD(wtParam);
	COPY_SCALAR_FIELD(numCols);
	if (from->numCols > 0)
	{
		COPY_POINTER_FIELD(dupColIdx, from->numCols * sizeof(AttrNumber));
		COPY_POINTER_FIELD(dupOperators, from->numCols * sizeof(Oid));
	}
	COPY_SCALAR_FIELD(numGroups);

	return newnode;
}

/*
 * _copyBitmapAnd
 */
static BitmapAnd *
_copyBitmapAnd(BitmapAnd *from)
{
	BitmapAnd  *newnode = makeNode(BitmapAnd);

	/*
	 * copy node superclass fields
	 */
	CopyPlanFields((Plan *) from, (Plan *) newnode);

	/*
	 * copy remainder of node
	 */
	COPY_NODE_FIELD(bitmapplans);

	return newnode;
}

/*
 * _copyBitmapOr
 */
static BitmapOr *
_copyBitmapOr(BitmapOr *from)
{
	BitmapOr   *newnode = makeNode(BitmapOr);

	/*
	 * copy node superclass fields
	 */
	CopyPlanFields((Plan *) from, (Plan *) newnode);

	/*
	 * copy remainder of node
	 */
	COPY_NODE_FIELD(bitmapplans);

	return newnode;
}


/*
 * CopyScanFields
 *
 *		This function copies the fields of the Scan node.  It is used by
 *		all the copy functions for classes which inherit from Scan.
 */
static void
CopyScanFields(Scan *from, Scan *newnode)
{
	CopyPlanFields((Plan *) from, (Plan *) newnode);

	COPY_SCALAR_FIELD(scanrelid);
}

/*
 * _copyScan
 */
static Scan *
_copyScan(Scan *from)
{
	Scan	   *newnode = makeNode(Scan);

	/*
	 * copy node superclass fields
	 */
	CopyScanFields((Scan *) from, (Scan *) newnode);

	return newnode;
}

/*
 * _copySeqScan
 */
static SeqScan *
_copySeqScan(SeqScan *from)
{
	SeqScan    *newnode = makeNode(SeqScan);

	/*
	 * copy node superclass fields
	 */
	CopyScanFields((Scan *) from, (Scan *) newnode);

	return newnode;
}

/*
 * _copyIndexScan
 */
static IndexScan *
_copyIndexScan(IndexScan *from)
{
	IndexScan  *newnode = makeNode(IndexScan);

	/*
	 * copy node superclass fields
	 */
	CopyScanFields((Scan *) from, (Scan *) newnode);

	/*
	 * copy remainder of node
	 */
	COPY_SCALAR_FIELD(indexid);
	COPY_NODE_FIELD(indexqual);
	COPY_NODE_FIELD(indexqualorig);
	COPY_NODE_FIELD(indexorderby);
	COPY_NODE_FIELD(indexorderbyorig);
	COPY_SCALAR_FIELD(indexorderdir);

	return newnode;
}

/*
 * _copyBitmapIndexScan
 */
static BitmapIndexScan *
_copyBitmapIndexScan(BitmapIndexScan *from)
{
	BitmapIndexScan *newnode = makeNode(BitmapIndexScan);

	/*
	 * copy node superclass fields
	 */
	CopyScanFields((Scan *) from, (Scan *) newnode);

	/*
	 * copy remainder of node
	 */
	COPY_SCALAR_FIELD(indexid);
	COPY_NODE_FIELD(indexqual);
	COPY_NODE_FIELD(indexqualorig);

	return newnode;
}

/*
 * _copyBitmapHeapScan
 */
static BitmapHeapScan *
_copyBitmapHeapScan(BitmapHeapScan *from)
{
	BitmapHeapScan *newnode = makeNode(BitmapHeapScan);

	/*
	 * copy node superclass fields
	 */
	CopyScanFields((Scan *) from, (Scan *) newnode);

	/*
	 * copy remainder of node
	 */
	COPY_NODE_FIELD(bitmapqualorig);

	return newnode;
}

/*
 * _copyTidScan
 */
static TidScan *
_copyTidScan(TidScan *from)
{
	TidScan    *newnode = makeNode(TidScan);

	/*
	 * copy node superclass fields
	 */
	CopyScanFields((Scan *) from, (Scan *) newnode);

	/*
	 * copy remainder of node
	 */
	COPY_NODE_FIELD(tidquals);

	return newnode;
}

/*
 * _copySubqueryScan
 */
static SubqueryScan *
_copySubqueryScan(SubqueryScan *from)
{
	SubqueryScan *newnode = makeNode(SubqueryScan);

	/*
	 * copy node superclass fields
	 */
	CopyScanFields((Scan *) from, (Scan *) newnode);

	/*
	 * copy remainder of node
	 */
	COPY_NODE_FIELD(subplan);
	COPY_NODE_FIELD(subrtable);
	COPY_NODE_FIELD(subrowmark);

	return newnode;
}

/*
 * _copyFunctionScan
 */
static FunctionScan *
_copyFunctionScan(FunctionScan *from)
{
	FunctionScan *newnode = makeNode(FunctionScan);

	/*
	 * copy node superclass fields
	 */
	CopyScanFields((Scan *) from, (Scan *) newnode);

	/*
	 * copy remainder of node
	 */
	COPY_NODE_FIELD(funcexpr);
	COPY_NODE_FIELD(funccolnames);
	COPY_NODE_FIELD(funccoltypes);
	COPY_NODE_FIELD(funccoltypmods);
	COPY_NODE_FIELD(funccolcollations);

	return newnode;
}

/*
 * _copyValuesScan
 */
static ValuesScan *
_copyValuesScan(ValuesScan *from)
{
	ValuesScan *newnode = makeNode(ValuesScan);

	/*
	 * copy node superclass fields
	 */
	CopyScanFields((Scan *) from, (Scan *) newnode);

	/*
	 * copy remainder of node
	 */
	COPY_NODE_FIELD(values_lists);

	return newnode;
}

/*
 * _copyCteScan
 */
static CteScan *
_copyCteScan(CteScan *from)
{
	CteScan    *newnode = makeNode(CteScan);

	/*
	 * copy node superclass fields
	 */
	CopyScanFields((Scan *) from, (Scan *) newnode);

	/*
	 * copy remainder of node
	 */
	COPY_SCALAR_FIELD(ctePlanId);
	COPY_SCALAR_FIELD(cteParam);

	return newnode;
}

/*
 * _copyWorkTableScan
 */
static WorkTableScan *
_copyWorkTableScan(WorkTableScan *from)
{
	WorkTableScan *newnode = makeNode(WorkTableScan);

	/*
	 * copy node superclass fields
	 */
	CopyScanFields((Scan *) from, (Scan *) newnode);

	/*
	 * copy remainder of node
	 */
	COPY_SCALAR_FIELD(wtParam);

	return newnode;
}

/*
 * _copyForeignScan
 */
static ForeignScan *
_copyForeignScan(ForeignScan *from)
{
	ForeignScan *newnode = makeNode(ForeignScan);

	/*
	 * copy node superclass fields
	 */
	CopyScanFields((Scan *) from, (Scan *) newnode);

	/*
	 * copy remainder of node
	 */
	COPY_SCALAR_FIELD(fsSystemCol);
	COPY_NODE_FIELD(fdwplan);

	return newnode;
}

/*
 * _copyFdwPlan
 */
static FdwPlan *
_copyFdwPlan(FdwPlan *from)
{
	FdwPlan    *newnode = makeNode(FdwPlan);

	COPY_SCALAR_FIELD(startup_cost);
	COPY_SCALAR_FIELD(total_cost);
	COPY_NODE_FIELD(fdw_private);

	return newnode;
}

/*
 * CopyJoinFields
 *
 *		This function copies the fields of the Join node.  It is used by
 *		all the copy functions for classes which inherit from Join.
 */
static void
CopyJoinFields(Join *from, Join *newnode)
{
	CopyPlanFields((Plan *) from, (Plan *) newnode);

	COPY_SCALAR_FIELD(jointype);
	COPY_NODE_FIELD(joinqual);
}


/*
 * _copyJoin
 */
static Join *
_copyJoin(Join *from)
{
	Join	   *newnode = makeNode(Join);

	/*
	 * copy node superclass fields
	 */
	CopyJoinFields(from, newnode);

	return newnode;
}


/*
 * _copyNestLoop
 */
static NestLoop *
_copyNestLoop(NestLoop *from)
{
	NestLoop   *newnode = makeNode(NestLoop);

	/*
	 * copy node superclass fields
	 */
	CopyJoinFields((Join *) from, (Join *) newnode);

	/*
	 * copy remainder of node
	 */
	COPY_NODE_FIELD(nestParams);

	return newnode;
}


/*
 * _copyMergeJoin
 */
static MergeJoin *
_copyMergeJoin(MergeJoin *from)
{
	MergeJoin  *newnode = makeNode(MergeJoin);
	int			numCols;

	/*
	 * copy node superclass fields
	 */
	CopyJoinFields((Join *) from, (Join *) newnode);

	/*
	 * copy remainder of node
	 */
	COPY_NODE_FIELD(mergeclauses);
	numCols = list_length(from->mergeclauses);
	COPY_POINTER_FIELD(mergeFamilies, numCols * sizeof(Oid));
	COPY_POINTER_FIELD(mergeCollations, numCols * sizeof(Oid));
	COPY_POINTER_FIELD(mergeStrategies, numCols * sizeof(int));
	COPY_POINTER_FIELD(mergeNullsFirst, numCols * sizeof(bool));

	return newnode;
}

/*
 * _copyHashJoin
 */
static HashJoin *
_copyHashJoin(HashJoin *from)
{
	HashJoin   *newnode = makeNode(HashJoin);

	/*
	 * copy node superclass fields
	 */
	CopyJoinFields((Join *) from, (Join *) newnode);

	/*
	 * copy remainder of node
	 */
	COPY_NODE_FIELD(hashclauses);

	return newnode;
}


/*
 * _copyMaterial
 */
static Material *
_copyMaterial(Material *from)
{
	Material   *newnode = makeNode(Material);

	/*
	 * copy node superclass fields
	 */
	CopyPlanFields((Plan *) from, (Plan *) newnode);

	return newnode;
}


/*
 * _copySort
 */
static Sort *
_copySort(Sort *from)
{
	Sort	   *newnode = makeNode(Sort);

	/*
	 * copy node superclass fields
	 */
	CopyPlanFields((Plan *) from, (Plan *) newnode);

	COPY_SCALAR_FIELD(numCols);
	COPY_POINTER_FIELD(sortColIdx, from->numCols * sizeof(AttrNumber));
	COPY_POINTER_FIELD(sortOperators, from->numCols * sizeof(Oid));
	COPY_POINTER_FIELD(collations, from->numCols * sizeof(Oid));
	COPY_POINTER_FIELD(nullsFirst, from->numCols * sizeof(bool));

	return newnode;
}


/*
 * _copyGroup
 */
static Group *
_copyGroup(Group *from)
{
	Group	   *newnode = makeNode(Group);

	CopyPlanFields((Plan *) from, (Plan *) newnode);

	COPY_SCALAR_FIELD(numCols);
	COPY_POINTER_FIELD(grpColIdx, from->numCols * sizeof(AttrNumber));
	COPY_POINTER_FIELD(grpOperators, from->numCols * sizeof(Oid));

	return newnode;
}

/*
 * _copyAgg
 */
static Agg *
_copyAgg(Agg *from)
{
	Agg		   *newnode = makeNode(Agg);

	CopyPlanFields((Plan *) from, (Plan *) newnode);

	COPY_SCALAR_FIELD(aggstrategy);
	COPY_SCALAR_FIELD(numCols);
	if (from->numCols > 0)
	{
		COPY_POINTER_FIELD(grpColIdx, from->numCols * sizeof(AttrNumber));
		COPY_POINTER_FIELD(grpOperators, from->numCols * sizeof(Oid));
	}
	COPY_SCALAR_FIELD(numGroups);

	return newnode;
}

/*
 * _copyWindowAgg
 */
static WindowAgg *
_copyWindowAgg(WindowAgg *from)
{
	WindowAgg  *newnode = makeNode(WindowAgg);

	CopyPlanFields((Plan *) from, (Plan *) newnode);

	COPY_SCALAR_FIELD(winref);
	COPY_SCALAR_FIELD(partNumCols);
	if (from->partNumCols > 0)
	{
		COPY_POINTER_FIELD(partColIdx, from->partNumCols * sizeof(AttrNumber));
		COPY_POINTER_FIELD(partOperators, from->partNumCols * sizeof(Oid));
	}
	COPY_SCALAR_FIELD(ordNumCols);
	if (from->ordNumCols > 0)
	{
		COPY_POINTER_FIELD(ordColIdx, from->ordNumCols * sizeof(AttrNumber));
		COPY_POINTER_FIELD(ordOperators, from->ordNumCols * sizeof(Oid));
	}
	COPY_SCALAR_FIELD(frameOptions);
	COPY_NODE_FIELD(startOffset);
	COPY_NODE_FIELD(endOffset);

	return newnode;
}

/*
 * _copyUnique
 */
static Unique *
_copyUnique(Unique *from)
{
	Unique	   *newnode = makeNode(Unique);

	/*
	 * copy node superclass fields
	 */
	CopyPlanFields((Plan *) from, (Plan *) newnode);

	/*
	 * copy remainder of node
	 */
	COPY_SCALAR_FIELD(numCols);
	COPY_POINTER_FIELD(uniqColIdx, from->numCols * sizeof(AttrNumber));
	COPY_POINTER_FIELD(uniqOperators, from->numCols * sizeof(Oid));

	return newnode;
}

/*
 * _copyHash
 */
static Hash *
_copyHash(Hash *from)
{
	Hash	   *newnode = makeNode(Hash);

	/*
	 * copy node superclass fields
	 */
	CopyPlanFields((Plan *) from, (Plan *) newnode);

	/*
	 * copy remainder of node
	 */
	COPY_SCALAR_FIELD(skewTable);
	COPY_SCALAR_FIELD(skewColumn);
	COPY_SCALAR_FIELD(skewInherit);
	COPY_SCALAR_FIELD(skewColType);
	COPY_SCALAR_FIELD(skewColTypmod);

	return newnode;
}

/*
 * _copySetOp
 */
static SetOp *
_copySetOp(SetOp *from)
{
	SetOp	   *newnode = makeNode(SetOp);

	/*
	 * copy node superclass fields
	 */
	CopyPlanFields((Plan *) from, (Plan *) newnode);

	/*
	 * copy remainder of node
	 */
	COPY_SCALAR_FIELD(cmd);
	COPY_SCALAR_FIELD(strategy);
	COPY_SCALAR_FIELD(numCols);
	COPY_POINTER_FIELD(dupColIdx, from->numCols * sizeof(AttrNumber));
	COPY_POINTER_FIELD(dupOperators, from->numCols * sizeof(Oid));
	COPY_SCALAR_FIELD(flagColIdx);
	COPY_SCALAR_FIELD(firstFlag);
	COPY_SCALAR_FIELD(numGroups);

	return newnode;
}

/*
 * _copyLockRows
 */
static LockRows *
_copyLockRows(LockRows *from)
{
	LockRows   *newnode = makeNode(LockRows);

	/*
	 * copy node superclass fields
	 */
	CopyPlanFields((Plan *) from, (Plan *) newnode);

	/*
	 * copy remainder of node
	 */
	COPY_NODE_FIELD(rowMarks);
	COPY_SCALAR_FIELD(epqParam);

	return newnode;
}

/*
 * _copyLimit
 */
static Limit *
_copyLimit(Limit *from)
{
	Limit	   *newnode = makeNode(Limit);

	/*
	 * copy node superclass fields
	 */
	CopyPlanFields((Plan *) from, (Plan *) newnode);

	/*
	 * copy remainder of node
	 */
	COPY_NODE_FIELD(limitOffset);
	COPY_NODE_FIELD(limitCount);

	return newnode;
}

/*
 * _copyNestLoopParam
 */
static NestLoopParam *
_copyNestLoopParam(NestLoopParam *from)
{
	NestLoopParam *newnode = makeNode(NestLoopParam);

	COPY_SCALAR_FIELD(paramno);
	COPY_NODE_FIELD(paramval);

	return newnode;
}

/*
 * _copyPlanRowMark
 */
static PlanRowMark *
_copyPlanRowMark(PlanRowMark *from)
{
	PlanRowMark *newnode = makeNode(PlanRowMark);

	COPY_SCALAR_FIELD(rti);
	COPY_SCALAR_FIELD(prti);
	COPY_SCALAR_FIELD(rowmarkId);
	COPY_SCALAR_FIELD(markType);
	COPY_SCALAR_FIELD(noWait);
	COPY_SCALAR_FIELD(isParent);

	return newnode;
}

/*
 * _copyPlanInvalItem
 */
static PlanInvalItem *
_copyPlanInvalItem(PlanInvalItem *from)
{
	PlanInvalItem *newnode = makeNode(PlanInvalItem);

	COPY_SCALAR_FIELD(cacheId);
	/* tupleId isn't really a "scalar", but this works anyway */
	COPY_SCALAR_FIELD(tupleId);

	return newnode;
}

#ifdef PGXC
/*
 * _copyRemoteQuery
 */
static RemoteQuery *
_copyRemoteQuery(RemoteQuery *from)
{
	RemoteQuery *newnode = makeNode(RemoteQuery);

	/*
	 * copy node superclass fields
	 */
	CopyScanFields((Scan *) from, (Scan *) newnode);

	/*
	 * copy remainder of node
	 */
	COPY_SCALAR_FIELD(is_single_step);
	COPY_STRING_FIELD(sql_statement);
	COPY_NODE_FIELD(exec_nodes);
	COPY_SCALAR_FIELD(combine_type);
	COPY_NODE_FIELD(sort);
	COPY_NODE_FIELD(distinct);
	COPY_SCALAR_FIELD(read_only);
	COPY_SCALAR_FIELD(force_autocommit);
	COPY_STRING_FIELD(statement);
	COPY_STRING_FIELD(cursor);
	COPY_SCALAR_FIELD(exec_type);
	COPY_SCALAR_FIELD(paramval_data);
	COPY_SCALAR_FIELD(paramval_len);

	COPY_STRING_FIELD(relname);
	COPY_SCALAR_FIELD(remotejoin);
	COPY_SCALAR_FIELD(reduce_level);
	COPY_NODE_FIELD(base_tlist);
	COPY_STRING_FIELD(outer_alias);
	COPY_STRING_FIELD(inner_alias);
	COPY_SCALAR_FIELD(outer_reduce_level);
	COPY_SCALAR_FIELD(inner_reduce_level);
	COPY_BITMAPSET_FIELD(outer_relids);
	COPY_BITMAPSET_FIELD(inner_relids);
	COPY_STRING_FIELD(inner_statement);
	COPY_STRING_FIELD(outer_statement);
	COPY_STRING_FIELD(join_condition);

	return newnode;
}

/*
 * _copyExecNodes
 */
static ExecNodes *
_copyExecNodes(ExecNodes *from)
{
	ExecNodes *newnode = makeNode(ExecNodes);

	COPY_NODE_FIELD(primarynodelist);
	COPY_NODE_FIELD(nodelist);
	COPY_SCALAR_FIELD(baselocatortype);
	COPY_SCALAR_FIELD(tableusagetype);
	COPY_NODE_FIELD(expr);
	COPY_SCALAR_FIELD(relid);
	COPY_SCALAR_FIELD(accesstype);

	return newnode;
}

/*
 * _copySimpleSort
 */
static SimpleSort *
_copySimpleSort(SimpleSort *from)
{
	SimpleSort *newnode = makeNode(SimpleSort);

	COPY_SCALAR_FIELD(numCols);
	if (from->numCols > 0)
	{
		COPY_POINTER_FIELD(sortColIdx, from->numCols * sizeof(AttrNumber));
		COPY_POINTER_FIELD(sortOperators, from->numCols * sizeof(Oid));
		COPY_POINTER_FIELD(nullsFirst, from->numCols * sizeof(bool));
	}

	return newnode;
}

/*
 * _copySimpleDistinct
 */
static SimpleDistinct *
_copySimpleDistinct(SimpleDistinct *from)
{
	SimpleDistinct *newnode = makeNode(SimpleDistinct);

	COPY_SCALAR_FIELD(numCols);
	if (from->numCols > 0)
	{
		COPY_POINTER_FIELD(uniqColIdx, from->numCols * sizeof(AttrNumber));
		COPY_POINTER_FIELD(eqOperators, from->numCols * sizeof(Oid));
	}

	return newnode;
}
#endif

/* ****************************************************************
 *					   primnodes.h copy functions
 * ****************************************************************
 */

/*
 * _copyAlias
 */
static Alias *
_copyAlias(Alias *from)
{
	Alias	   *newnode = makeNode(Alias);

	COPY_STRING_FIELD(aliasname);
	COPY_NODE_FIELD(colnames);

	return newnode;
}

/*
 * _copyRangeVar
 */
static RangeVar *
_copyRangeVar(RangeVar *from)
{
	RangeVar   *newnode = makeNode(RangeVar);

	COPY_STRING_FIELD(catalogname);
	COPY_STRING_FIELD(schemaname);
	COPY_STRING_FIELD(relname);
	COPY_SCALAR_FIELD(inhOpt);
	COPY_SCALAR_FIELD(relpersistence);
	COPY_NODE_FIELD(alias);
	COPY_LOCATION_FIELD(location);

	return newnode;
}

/*
 * _copyIntoClause
 */
static IntoClause *
_copyIntoClause(IntoClause *from)
{
	IntoClause *newnode = makeNode(IntoClause);

	COPY_NODE_FIELD(rel);
	COPY_NODE_FIELD(colNames);
	COPY_NODE_FIELD(options);
	COPY_SCALAR_FIELD(onCommit);
	COPY_STRING_FIELD(tableSpaceName);

	return newnode;
}

/*
 * We don't need a _copyExpr because Expr is an abstract supertype which
 * should never actually get instantiated.	Also, since it has no common
 * fields except NodeTag, there's no need for a helper routine to factor
 * out copying the common fields...
 */

/*
 * _copyVar
 */
static Var *
_copyVar(Var *from)
{
	Var		   *newnode = makeNode(Var);

	COPY_SCALAR_FIELD(varno);
	COPY_SCALAR_FIELD(varattno);
	COPY_SCALAR_FIELD(vartype);
	COPY_SCALAR_FIELD(vartypmod);
	COPY_SCALAR_FIELD(varcollid);
	COPY_SCALAR_FIELD(varlevelsup);
	COPY_SCALAR_FIELD(varnoold);
	COPY_SCALAR_FIELD(varoattno);
	COPY_LOCATION_FIELD(location);

	return newnode;
}

/*
 * _copyConst
 */
static Const *
_copyConst(Const *from)
{
	Const	   *newnode = makeNode(Const);

	COPY_SCALAR_FIELD(consttype);
	COPY_SCALAR_FIELD(consttypmod);
	COPY_SCALAR_FIELD(constcollid);
	COPY_SCALAR_FIELD(constlen);

	if (from->constbyval || from->constisnull)
	{
		/*
		 * passed by value so just copy the datum. Also, don't try to copy
		 * struct when value is null!
		 */
		newnode->constvalue = from->constvalue;
	}
	else
	{
		/*
		 * passed by reference.  We need a palloc'd copy.
		 */
		newnode->constvalue = datumCopy(from->constvalue,
										from->constbyval,
										from->constlen);
	}

	COPY_SCALAR_FIELD(constisnull);
	COPY_SCALAR_FIELD(constbyval);
	COPY_LOCATION_FIELD(location);

	return newnode;
}

/*
 * _copyParam
 */
static Param *
_copyParam(Param *from)
{
	Param	   *newnode = makeNode(Param);

	COPY_SCALAR_FIELD(paramkind);
	COPY_SCALAR_FIELD(paramid);
	COPY_SCALAR_FIELD(paramtype);
	COPY_SCALAR_FIELD(paramtypmod);
	COPY_SCALAR_FIELD(paramcollid);
	COPY_LOCATION_FIELD(location);

	return newnode;
}

/*
 * _copyAggref
 */
static Aggref *
_copyAggref(Aggref *from)
{
	Aggref	   *newnode = makeNode(Aggref);

	COPY_SCALAR_FIELD(aggfnoid);
	COPY_SCALAR_FIELD(aggtype);
<<<<<<< HEAD
#ifdef PGXC
	COPY_SCALAR_FIELD(aggtrantype);
	COPY_SCALAR_FIELD(agghas_collectfn);
#endif /* PGXC */
=======
	COPY_SCALAR_FIELD(aggcollid);
	COPY_SCALAR_FIELD(inputcollid);
>>>>>>> a4bebdd9
	COPY_NODE_FIELD(args);
	COPY_NODE_FIELD(aggorder);
	COPY_NODE_FIELD(aggdistinct);
	COPY_SCALAR_FIELD(aggstar);
	COPY_SCALAR_FIELD(agglevelsup);
	COPY_LOCATION_FIELD(location);

	return newnode;
}

/*
 * _copyWindowFunc
 */
static WindowFunc *
_copyWindowFunc(WindowFunc *from)
{
	WindowFunc *newnode = makeNode(WindowFunc);

	COPY_SCALAR_FIELD(winfnoid);
	COPY_SCALAR_FIELD(wintype);
	COPY_SCALAR_FIELD(wincollid);
	COPY_SCALAR_FIELD(inputcollid);
	COPY_NODE_FIELD(args);
	COPY_SCALAR_FIELD(winref);
	COPY_SCALAR_FIELD(winstar);
	COPY_SCALAR_FIELD(winagg);
	COPY_LOCATION_FIELD(location);

	return newnode;
}

/*
 * _copyArrayRef
 */
static ArrayRef *
_copyArrayRef(ArrayRef *from)
{
	ArrayRef   *newnode = makeNode(ArrayRef);

	COPY_SCALAR_FIELD(refarraytype);
	COPY_SCALAR_FIELD(refelemtype);
	COPY_SCALAR_FIELD(reftypmod);
	COPY_SCALAR_FIELD(refcollid);
	COPY_NODE_FIELD(refupperindexpr);
	COPY_NODE_FIELD(reflowerindexpr);
	COPY_NODE_FIELD(refexpr);
	COPY_NODE_FIELD(refassgnexpr);

	return newnode;
}

/*
 * _copyFuncExpr
 */
static FuncExpr *
_copyFuncExpr(FuncExpr *from)
{
	FuncExpr   *newnode = makeNode(FuncExpr);

	COPY_SCALAR_FIELD(funcid);
	COPY_SCALAR_FIELD(funcresulttype);
	COPY_SCALAR_FIELD(funcretset);
	COPY_SCALAR_FIELD(funcformat);
	COPY_SCALAR_FIELD(funccollid);
	COPY_SCALAR_FIELD(inputcollid);
	COPY_NODE_FIELD(args);
	COPY_LOCATION_FIELD(location);

	return newnode;
}

/*
 * _copyNamedArgExpr *
 */
static NamedArgExpr *
_copyNamedArgExpr(NamedArgExpr *from)
{
	NamedArgExpr *newnode = makeNode(NamedArgExpr);

	COPY_NODE_FIELD(arg);
	COPY_STRING_FIELD(name);
	COPY_SCALAR_FIELD(argnumber);
	COPY_LOCATION_FIELD(location);

	return newnode;
}

/*
 * _copyOpExpr
 */
static OpExpr *
_copyOpExpr(OpExpr *from)
{
	OpExpr	   *newnode = makeNode(OpExpr);

	COPY_SCALAR_FIELD(opno);
	COPY_SCALAR_FIELD(opfuncid);
	COPY_SCALAR_FIELD(opresulttype);
	COPY_SCALAR_FIELD(opretset);
	COPY_SCALAR_FIELD(opcollid);
	COPY_SCALAR_FIELD(inputcollid);
	COPY_NODE_FIELD(args);
	COPY_LOCATION_FIELD(location);

	return newnode;
}

/*
 * _copyDistinctExpr (same as OpExpr)
 */
static DistinctExpr *
_copyDistinctExpr(DistinctExpr *from)
{
	DistinctExpr *newnode = makeNode(DistinctExpr);

	COPY_SCALAR_FIELD(opno);
	COPY_SCALAR_FIELD(opfuncid);
	COPY_SCALAR_FIELD(opresulttype);
	COPY_SCALAR_FIELD(opretset);
	COPY_SCALAR_FIELD(opcollid);
	COPY_SCALAR_FIELD(inputcollid);
	COPY_NODE_FIELD(args);
	COPY_LOCATION_FIELD(location);

	return newnode;
}

/*
 * _copyNullIfExpr (same as OpExpr)
 */
static NullIfExpr *
_copyNullIfExpr(NullIfExpr *from)
{
	NullIfExpr *newnode = makeNode(NullIfExpr);

	COPY_SCALAR_FIELD(opno);
	COPY_SCALAR_FIELD(opfuncid);
	COPY_SCALAR_FIELD(opresulttype);
	COPY_SCALAR_FIELD(opretset);
	COPY_SCALAR_FIELD(opcollid);
	COPY_SCALAR_FIELD(inputcollid);
	COPY_NODE_FIELD(args);
	COPY_LOCATION_FIELD(location);

	return newnode;
}

/*
 * _copyScalarArrayOpExpr
 */
static ScalarArrayOpExpr *
_copyScalarArrayOpExpr(ScalarArrayOpExpr *from)
{
	ScalarArrayOpExpr *newnode = makeNode(ScalarArrayOpExpr);

	COPY_SCALAR_FIELD(opno);
	COPY_SCALAR_FIELD(opfuncid);
	COPY_SCALAR_FIELD(useOr);
	COPY_SCALAR_FIELD(inputcollid);
	COPY_NODE_FIELD(args);
	COPY_LOCATION_FIELD(location);

	return newnode;
}

/*
 * _copyBoolExpr
 */
static BoolExpr *
_copyBoolExpr(BoolExpr *from)
{
	BoolExpr   *newnode = makeNode(BoolExpr);

	COPY_SCALAR_FIELD(boolop);
	COPY_NODE_FIELD(args);
	COPY_LOCATION_FIELD(location);

	return newnode;
}

/*
 * _copySubLink
 */
static SubLink *
_copySubLink(SubLink *from)
{
	SubLink    *newnode = makeNode(SubLink);

	COPY_SCALAR_FIELD(subLinkType);
	COPY_NODE_FIELD(testexpr);
	COPY_NODE_FIELD(operName);
	COPY_NODE_FIELD(subselect);
	COPY_LOCATION_FIELD(location);

	return newnode;
}

/*
 * _copySubPlan
 */
static SubPlan *
_copySubPlan(SubPlan *from)
{
	SubPlan    *newnode = makeNode(SubPlan);

	COPY_SCALAR_FIELD(subLinkType);
	COPY_NODE_FIELD(testexpr);
	COPY_NODE_FIELD(paramIds);
	COPY_SCALAR_FIELD(plan_id);
	COPY_STRING_FIELD(plan_name);
	COPY_SCALAR_FIELD(firstColType);
	COPY_SCALAR_FIELD(firstColTypmod);
	COPY_SCALAR_FIELD(firstColCollation);
	COPY_SCALAR_FIELD(useHashTable);
	COPY_SCALAR_FIELD(unknownEqFalse);
	COPY_NODE_FIELD(setParam);
	COPY_NODE_FIELD(parParam);
	COPY_NODE_FIELD(args);
	COPY_SCALAR_FIELD(startup_cost);
	COPY_SCALAR_FIELD(per_call_cost);

	return newnode;
}

/*
 * _copyAlternativeSubPlan
 */
static AlternativeSubPlan *
_copyAlternativeSubPlan(AlternativeSubPlan *from)
{
	AlternativeSubPlan *newnode = makeNode(AlternativeSubPlan);

	COPY_NODE_FIELD(subplans);

	return newnode;
}

/*
 * _copyFieldSelect
 */
static FieldSelect *
_copyFieldSelect(FieldSelect *from)
{
	FieldSelect *newnode = makeNode(FieldSelect);

	COPY_NODE_FIELD(arg);
	COPY_SCALAR_FIELD(fieldnum);
	COPY_SCALAR_FIELD(resulttype);
	COPY_SCALAR_FIELD(resulttypmod);
	COPY_SCALAR_FIELD(resultcollid);

	return newnode;
}

/*
 * _copyFieldStore
 */
static FieldStore *
_copyFieldStore(FieldStore *from)
{
	FieldStore *newnode = makeNode(FieldStore);

	COPY_NODE_FIELD(arg);
	COPY_NODE_FIELD(newvals);
	COPY_NODE_FIELD(fieldnums);
	COPY_SCALAR_FIELD(resulttype);

	return newnode;
}

/*
 * _copyRelabelType
 */
static RelabelType *
_copyRelabelType(RelabelType *from)
{
	RelabelType *newnode = makeNode(RelabelType);

	COPY_NODE_FIELD(arg);
	COPY_SCALAR_FIELD(resulttype);
	COPY_SCALAR_FIELD(resulttypmod);
	COPY_SCALAR_FIELD(resultcollid);
	COPY_SCALAR_FIELD(relabelformat);
	COPY_LOCATION_FIELD(location);

	return newnode;
}

/*
 * _copyCoerceViaIO
 */
static CoerceViaIO *
_copyCoerceViaIO(CoerceViaIO *from)
{
	CoerceViaIO *newnode = makeNode(CoerceViaIO);

	COPY_NODE_FIELD(arg);
	COPY_SCALAR_FIELD(resulttype);
	COPY_SCALAR_FIELD(resultcollid);
	COPY_SCALAR_FIELD(coerceformat);
	COPY_LOCATION_FIELD(location);

	return newnode;
}

/*
 * _copyArrayCoerceExpr
 */
static ArrayCoerceExpr *
_copyArrayCoerceExpr(ArrayCoerceExpr *from)
{
	ArrayCoerceExpr *newnode = makeNode(ArrayCoerceExpr);

	COPY_NODE_FIELD(arg);
	COPY_SCALAR_FIELD(elemfuncid);
	COPY_SCALAR_FIELD(resulttype);
	COPY_SCALAR_FIELD(resulttypmod);
	COPY_SCALAR_FIELD(resultcollid);
	COPY_SCALAR_FIELD(isExplicit);
	COPY_SCALAR_FIELD(coerceformat);
	COPY_LOCATION_FIELD(location);

	return newnode;
}

/*
 * _copyConvertRowtypeExpr
 */
static ConvertRowtypeExpr *
_copyConvertRowtypeExpr(ConvertRowtypeExpr *from)
{
	ConvertRowtypeExpr *newnode = makeNode(ConvertRowtypeExpr);

	COPY_NODE_FIELD(arg);
	COPY_SCALAR_FIELD(resulttype);
	COPY_SCALAR_FIELD(convertformat);
	COPY_LOCATION_FIELD(location);

	return newnode;
}

/*
 * _copyCollateExpr
 */
static CollateExpr *
_copyCollateExpr(CollateExpr *from)
{
	CollateExpr *newnode = makeNode(CollateExpr);

	COPY_NODE_FIELD(arg);
	COPY_SCALAR_FIELD(collOid);
	COPY_LOCATION_FIELD(location);

	return newnode;
}

/*
 * _copyCaseExpr
 */
static CaseExpr *
_copyCaseExpr(CaseExpr *from)
{
	CaseExpr   *newnode = makeNode(CaseExpr);

	COPY_SCALAR_FIELD(casetype);
	COPY_SCALAR_FIELD(casecollid);
	COPY_NODE_FIELD(arg);
	COPY_NODE_FIELD(args);
	COPY_NODE_FIELD(defresult);
	COPY_LOCATION_FIELD(location);

	return newnode;
}

/*
 * _copyCaseWhen
 */
static CaseWhen *
_copyCaseWhen(CaseWhen *from)
{
	CaseWhen   *newnode = makeNode(CaseWhen);

	COPY_NODE_FIELD(expr);
	COPY_NODE_FIELD(result);
	COPY_LOCATION_FIELD(location);

	return newnode;
}

/*
 * _copyCaseTestExpr
 */
static CaseTestExpr *
_copyCaseTestExpr(CaseTestExpr *from)
{
	CaseTestExpr *newnode = makeNode(CaseTestExpr);

	COPY_SCALAR_FIELD(typeId);
	COPY_SCALAR_FIELD(typeMod);
	COPY_SCALAR_FIELD(collation);

	return newnode;
}

/*
 * _copyArrayExpr
 */
static ArrayExpr *
_copyArrayExpr(ArrayExpr *from)
{
	ArrayExpr  *newnode = makeNode(ArrayExpr);

	COPY_SCALAR_FIELD(array_typeid);
	COPY_SCALAR_FIELD(array_collid);
	COPY_SCALAR_FIELD(element_typeid);
	COPY_NODE_FIELD(elements);
	COPY_SCALAR_FIELD(multidims);
	COPY_LOCATION_FIELD(location);

	return newnode;
}

/*
 * _copyRowExpr
 */
static RowExpr *
_copyRowExpr(RowExpr *from)
{
	RowExpr    *newnode = makeNode(RowExpr);

	COPY_NODE_FIELD(args);
	COPY_SCALAR_FIELD(row_typeid);
	COPY_SCALAR_FIELD(row_format);
	COPY_NODE_FIELD(colnames);
	COPY_LOCATION_FIELD(location);

	return newnode;
}

/*
 * _copyRowCompareExpr
 */
static RowCompareExpr *
_copyRowCompareExpr(RowCompareExpr *from)
{
	RowCompareExpr *newnode = makeNode(RowCompareExpr);

	COPY_SCALAR_FIELD(rctype);
	COPY_NODE_FIELD(opnos);
	COPY_NODE_FIELD(opfamilies);
	COPY_NODE_FIELD(inputcollids);
	COPY_NODE_FIELD(largs);
	COPY_NODE_FIELD(rargs);

	return newnode;
}

/*
 * _copyCoalesceExpr
 */
static CoalesceExpr *
_copyCoalesceExpr(CoalesceExpr *from)
{
	CoalesceExpr *newnode = makeNode(CoalesceExpr);

	COPY_SCALAR_FIELD(coalescetype);
	COPY_SCALAR_FIELD(coalescecollid);
	COPY_NODE_FIELD(args);
	COPY_LOCATION_FIELD(location);

	return newnode;
}

/*
 * _copyMinMaxExpr
 */
static MinMaxExpr *
_copyMinMaxExpr(MinMaxExpr *from)
{
	MinMaxExpr *newnode = makeNode(MinMaxExpr);

	COPY_SCALAR_FIELD(minmaxtype);
	COPY_SCALAR_FIELD(minmaxcollid);
	COPY_SCALAR_FIELD(inputcollid);
	COPY_SCALAR_FIELD(op);
	COPY_NODE_FIELD(args);
	COPY_LOCATION_FIELD(location);

	return newnode;
}

/*
 * _copyXmlExpr
 */
static XmlExpr *
_copyXmlExpr(XmlExpr *from)
{
	XmlExpr    *newnode = makeNode(XmlExpr);

	COPY_SCALAR_FIELD(op);
	COPY_STRING_FIELD(name);
	COPY_NODE_FIELD(named_args);
	COPY_NODE_FIELD(arg_names);
	COPY_NODE_FIELD(args);
	COPY_SCALAR_FIELD(xmloption);
	COPY_SCALAR_FIELD(type);
	COPY_SCALAR_FIELD(typmod);
	COPY_LOCATION_FIELD(location);

	return newnode;
}

/*
 * _copyNullTest
 */
static NullTest *
_copyNullTest(NullTest *from)
{
	NullTest   *newnode = makeNode(NullTest);

	COPY_NODE_FIELD(arg);
	COPY_SCALAR_FIELD(nulltesttype);
	COPY_SCALAR_FIELD(argisrow);

	return newnode;
}

/*
 * _copyBooleanTest
 */
static BooleanTest *
_copyBooleanTest(BooleanTest *from)
{
	BooleanTest *newnode = makeNode(BooleanTest);

	COPY_NODE_FIELD(arg);
	COPY_SCALAR_FIELD(booltesttype);

	return newnode;
}

/*
 * _copyCoerceToDomain
 */
static CoerceToDomain *
_copyCoerceToDomain(CoerceToDomain *from)
{
	CoerceToDomain *newnode = makeNode(CoerceToDomain);

	COPY_NODE_FIELD(arg);
	COPY_SCALAR_FIELD(resulttype);
	COPY_SCALAR_FIELD(resulttypmod);
	COPY_SCALAR_FIELD(resultcollid);
	COPY_SCALAR_FIELD(coercionformat);
	COPY_LOCATION_FIELD(location);

	return newnode;
}

/*
 * _copyCoerceToDomainValue
 */
static CoerceToDomainValue *
_copyCoerceToDomainValue(CoerceToDomainValue *from)
{
	CoerceToDomainValue *newnode = makeNode(CoerceToDomainValue);

	COPY_SCALAR_FIELD(typeId);
	COPY_SCALAR_FIELD(typeMod);
	COPY_SCALAR_FIELD(collation);
	COPY_LOCATION_FIELD(location);

	return newnode;
}

/*
 * _copySetToDefault
 */
static SetToDefault *
_copySetToDefault(SetToDefault *from)
{
	SetToDefault *newnode = makeNode(SetToDefault);

	COPY_SCALAR_FIELD(typeId);
	COPY_SCALAR_FIELD(typeMod);
	COPY_SCALAR_FIELD(collation);
	COPY_LOCATION_FIELD(location);

	return newnode;
}

/*
 * _copyCurrentOfExpr
 */
static CurrentOfExpr *
_copyCurrentOfExpr(CurrentOfExpr *from)
{
	CurrentOfExpr *newnode = makeNode(CurrentOfExpr);

	COPY_SCALAR_FIELD(cvarno);
	COPY_STRING_FIELD(cursor_name);
	COPY_SCALAR_FIELD(cursor_param);

	return newnode;
}

/*
 * _copyTargetEntry
 */
static TargetEntry *
_copyTargetEntry(TargetEntry *from)
{
	TargetEntry *newnode = makeNode(TargetEntry);

	COPY_NODE_FIELD(expr);
	COPY_SCALAR_FIELD(resno);
	COPY_STRING_FIELD(resname);
	COPY_SCALAR_FIELD(ressortgroupref);
	COPY_SCALAR_FIELD(resorigtbl);
	COPY_SCALAR_FIELD(resorigcol);
	COPY_SCALAR_FIELD(resjunk);

	return newnode;
}

/*
 * _copyRangeTblRef
 */
static RangeTblRef *
_copyRangeTblRef(RangeTblRef *from)
{
	RangeTblRef *newnode = makeNode(RangeTblRef);

	COPY_SCALAR_FIELD(rtindex);

	return newnode;
}

/*
 * _copyJoinExpr
 */
static JoinExpr *
_copyJoinExpr(JoinExpr *from)
{
	JoinExpr   *newnode = makeNode(JoinExpr);

	COPY_SCALAR_FIELD(jointype);
	COPY_SCALAR_FIELD(isNatural);
	COPY_NODE_FIELD(larg);
	COPY_NODE_FIELD(rarg);
	COPY_NODE_FIELD(usingClause);
	COPY_NODE_FIELD(quals);
	COPY_NODE_FIELD(alias);
	COPY_SCALAR_FIELD(rtindex);

	return newnode;
}

/*
 * _copyFromExpr
 */
static FromExpr *
_copyFromExpr(FromExpr *from)
{
	FromExpr   *newnode = makeNode(FromExpr);

	COPY_NODE_FIELD(fromlist);
	COPY_NODE_FIELD(quals);

	return newnode;
}

/* ****************************************************************
 *						relation.h copy functions
 *
 * We don't support copying RelOptInfo, IndexOptInfo, or Path nodes.
 * There are some subsidiary structs that are useful to copy, though.
 * ****************************************************************
 */

/*
 * _copyPathKey
 */
static PathKey *
_copyPathKey(PathKey *from)
{
	PathKey    *newnode = makeNode(PathKey);

	/* EquivalenceClasses are never moved, so just shallow-copy the pointer */
	COPY_SCALAR_FIELD(pk_eclass);
	COPY_SCALAR_FIELD(pk_opfamily);
	COPY_SCALAR_FIELD(pk_strategy);
	COPY_SCALAR_FIELD(pk_nulls_first);

	return newnode;
}

/*
 * _copyRestrictInfo
 */
static RestrictInfo *
_copyRestrictInfo(RestrictInfo *from)
{
	RestrictInfo *newnode = makeNode(RestrictInfo);

	COPY_NODE_FIELD(clause);
	COPY_SCALAR_FIELD(is_pushed_down);
	COPY_SCALAR_FIELD(outerjoin_delayed);
	COPY_SCALAR_FIELD(can_join);
	COPY_SCALAR_FIELD(pseudoconstant);
	COPY_BITMAPSET_FIELD(clause_relids);
	COPY_BITMAPSET_FIELD(required_relids);
	COPY_BITMAPSET_FIELD(nullable_relids);
	COPY_BITMAPSET_FIELD(left_relids);
	COPY_BITMAPSET_FIELD(right_relids);
	COPY_NODE_FIELD(orclause);
	/* EquivalenceClasses are never copied, so shallow-copy the pointers */
	COPY_SCALAR_FIELD(parent_ec);
	COPY_SCALAR_FIELD(eval_cost);
	COPY_SCALAR_FIELD(norm_selec);
	COPY_SCALAR_FIELD(outer_selec);
	COPY_NODE_FIELD(mergeopfamilies);
	/* EquivalenceClasses are never copied, so shallow-copy the pointers */
	COPY_SCALAR_FIELD(left_ec);
	COPY_SCALAR_FIELD(right_ec);
	COPY_SCALAR_FIELD(left_em);
	COPY_SCALAR_FIELD(right_em);
	/* MergeScanSelCache isn't a Node, so hard to copy; just reset cache */
	newnode->scansel_cache = NIL;
	COPY_SCALAR_FIELD(outer_is_left);
	COPY_SCALAR_FIELD(hashjoinoperator);
	COPY_SCALAR_FIELD(left_bucketsize);
	COPY_SCALAR_FIELD(right_bucketsize);

	return newnode;
}

/*
 * _copyPlaceHolderVar
 */
static PlaceHolderVar *
_copyPlaceHolderVar(PlaceHolderVar *from)
{
	PlaceHolderVar *newnode = makeNode(PlaceHolderVar);

	COPY_NODE_FIELD(phexpr);
	COPY_BITMAPSET_FIELD(phrels);
	COPY_SCALAR_FIELD(phid);
	COPY_SCALAR_FIELD(phlevelsup);

	return newnode;
}

/*
 * _copySpecialJoinInfo
 */
static SpecialJoinInfo *
_copySpecialJoinInfo(SpecialJoinInfo *from)
{
	SpecialJoinInfo *newnode = makeNode(SpecialJoinInfo);

	COPY_BITMAPSET_FIELD(min_lefthand);
	COPY_BITMAPSET_FIELD(min_righthand);
	COPY_BITMAPSET_FIELD(syn_lefthand);
	COPY_BITMAPSET_FIELD(syn_righthand);
	COPY_SCALAR_FIELD(jointype);
	COPY_SCALAR_FIELD(lhs_strict);
	COPY_SCALAR_FIELD(delay_upper_joins);
	COPY_NODE_FIELD(join_quals);

	return newnode;
}

/*
 * _copyAppendRelInfo
 */
static AppendRelInfo *
_copyAppendRelInfo(AppendRelInfo *from)
{
	AppendRelInfo *newnode = makeNode(AppendRelInfo);

	COPY_SCALAR_FIELD(parent_relid);
	COPY_SCALAR_FIELD(child_relid);
	COPY_SCALAR_FIELD(parent_reltype);
	COPY_SCALAR_FIELD(child_reltype);
	COPY_NODE_FIELD(translated_vars);
	COPY_SCALAR_FIELD(parent_reloid);

	return newnode;
}

/*
 * _copyPlaceHolderInfo
 */
static PlaceHolderInfo *
_copyPlaceHolderInfo(PlaceHolderInfo *from)
{
	PlaceHolderInfo *newnode = makeNode(PlaceHolderInfo);

	COPY_SCALAR_FIELD(phid);
	COPY_NODE_FIELD(ph_var);
	COPY_BITMAPSET_FIELD(ph_eval_at);
	COPY_BITMAPSET_FIELD(ph_needed);
	COPY_BITMAPSET_FIELD(ph_may_need);
	COPY_SCALAR_FIELD(ph_width);

	return newnode;
}

/* ****************************************************************
 *					parsenodes.h copy functions
 * ****************************************************************
 */

static RangeTblEntry *
_copyRangeTblEntry(RangeTblEntry *from)
{
	RangeTblEntry *newnode = makeNode(RangeTblEntry);

	COPY_SCALAR_FIELD(rtekind);

#ifdef PGXC
	COPY_STRING_FIELD(relname);
	if (from->reltupdesc)
		newnode->reltupdesc = CreateTupleDescCopy(from->reltupdesc);
#endif

	COPY_SCALAR_FIELD(relid);
	COPY_SCALAR_FIELD(relkind);
	COPY_NODE_FIELD(subquery);
	COPY_SCALAR_FIELD(jointype);
	COPY_NODE_FIELD(joinaliasvars);
	COPY_NODE_FIELD(funcexpr);
	COPY_NODE_FIELD(funccoltypes);
	COPY_NODE_FIELD(funccoltypmods);
	COPY_NODE_FIELD(funccolcollations);
	COPY_NODE_FIELD(values_lists);
	COPY_NODE_FIELD(values_collations);
	COPY_STRING_FIELD(ctename);
	COPY_SCALAR_FIELD(ctelevelsup);
	COPY_SCALAR_FIELD(self_reference);
	COPY_NODE_FIELD(ctecoltypes);
	COPY_NODE_FIELD(ctecoltypmods);
	COPY_NODE_FIELD(ctecolcollations);
	COPY_NODE_FIELD(alias);
	COPY_NODE_FIELD(eref);
	COPY_SCALAR_FIELD(inh);
	COPY_SCALAR_FIELD(inFromCl);
	COPY_SCALAR_FIELD(requiredPerms);
	COPY_SCALAR_FIELD(checkAsUser);
	COPY_BITMAPSET_FIELD(selectedCols);
	COPY_BITMAPSET_FIELD(modifiedCols);

	return newnode;
}

static SortGroupClause *
_copySortGroupClause(SortGroupClause *from)
{
	SortGroupClause *newnode = makeNode(SortGroupClause);

	COPY_SCALAR_FIELD(tleSortGroupRef);
	COPY_SCALAR_FIELD(eqop);
	COPY_SCALAR_FIELD(sortop);
	COPY_SCALAR_FIELD(nulls_first);
	COPY_SCALAR_FIELD(hashable);

	return newnode;
}

static WindowClause *
_copyWindowClause(WindowClause *from)
{
	WindowClause *newnode = makeNode(WindowClause);

	COPY_STRING_FIELD(name);
	COPY_STRING_FIELD(refname);
	COPY_NODE_FIELD(partitionClause);
	COPY_NODE_FIELD(orderClause);
	COPY_SCALAR_FIELD(frameOptions);
	COPY_NODE_FIELD(startOffset);
	COPY_NODE_FIELD(endOffset);
	COPY_SCALAR_FIELD(winref);
	COPY_SCALAR_FIELD(copiedOrder);

	return newnode;
}

static RowMarkClause *
_copyRowMarkClause(RowMarkClause *from)
{
	RowMarkClause *newnode = makeNode(RowMarkClause);

	COPY_SCALAR_FIELD(rti);
	COPY_SCALAR_FIELD(forUpdate);
	COPY_SCALAR_FIELD(noWait);
	COPY_SCALAR_FIELD(pushedDown);

	return newnode;
}

static WithClause *
_copyWithClause(WithClause *from)
{
	WithClause *newnode = makeNode(WithClause);

	COPY_NODE_FIELD(ctes);
	COPY_SCALAR_FIELD(recursive);
	COPY_LOCATION_FIELD(location);

	return newnode;
}

static CommonTableExpr *
_copyCommonTableExpr(CommonTableExpr *from)
{
	CommonTableExpr *newnode = makeNode(CommonTableExpr);

	COPY_STRING_FIELD(ctename);
	COPY_NODE_FIELD(aliascolnames);
	COPY_NODE_FIELD(ctequery);
	COPY_LOCATION_FIELD(location);
	COPY_SCALAR_FIELD(cterecursive);
	COPY_SCALAR_FIELD(cterefcount);
	COPY_NODE_FIELD(ctecolnames);
	COPY_NODE_FIELD(ctecoltypes);
	COPY_NODE_FIELD(ctecoltypmods);
	COPY_NODE_FIELD(ctecolcollations);

	return newnode;
}

static A_Expr *
_copyAExpr(A_Expr *from)
{
	A_Expr	   *newnode = makeNode(A_Expr);

	COPY_SCALAR_FIELD(kind);
	COPY_NODE_FIELD(name);
	COPY_NODE_FIELD(lexpr);
	COPY_NODE_FIELD(rexpr);
	COPY_LOCATION_FIELD(location);

	return newnode;
}

static ColumnRef *
_copyColumnRef(ColumnRef *from)
{
	ColumnRef  *newnode = makeNode(ColumnRef);

	COPY_NODE_FIELD(fields);
	COPY_LOCATION_FIELD(location);

	return newnode;
}

static ParamRef *
_copyParamRef(ParamRef *from)
{
	ParamRef   *newnode = makeNode(ParamRef);

	COPY_SCALAR_FIELD(number);
	COPY_LOCATION_FIELD(location);

	return newnode;
}

static A_Const *
_copyAConst(A_Const *from)
{
	A_Const    *newnode = makeNode(A_Const);

	/* This part must duplicate _copyValue */
	COPY_SCALAR_FIELD(val.type);
	switch (from->val.type)
	{
		case T_Integer:
			COPY_SCALAR_FIELD(val.val.ival);
			break;
		case T_Float:
		case T_String:
		case T_BitString:
			COPY_STRING_FIELD(val.val.str);
			break;
		case T_Null:
			/* nothing to do */
			break;
		default:
			elog(ERROR, "unrecognized node type: %d",
				 (int) from->val.type);
			break;
	}

	COPY_LOCATION_FIELD(location);

	return newnode;
}

static FuncCall *
_copyFuncCall(FuncCall *from)
{
	FuncCall   *newnode = makeNode(FuncCall);

	COPY_NODE_FIELD(funcname);
	COPY_NODE_FIELD(args);
	COPY_NODE_FIELD(agg_order);
	COPY_SCALAR_FIELD(agg_star);
	COPY_SCALAR_FIELD(agg_distinct);
	COPY_SCALAR_FIELD(func_variadic);
	COPY_NODE_FIELD(over);
	COPY_LOCATION_FIELD(location);

	return newnode;
}

static A_Star *
_copyAStar(A_Star *from)
{
	A_Star	   *newnode = makeNode(A_Star);

	return newnode;
}

static A_Indices *
_copyAIndices(A_Indices *from)
{
	A_Indices  *newnode = makeNode(A_Indices);

	COPY_NODE_FIELD(lidx);
	COPY_NODE_FIELD(uidx);

	return newnode;
}

static A_Indirection *
_copyA_Indirection(A_Indirection *from)
{
	A_Indirection *newnode = makeNode(A_Indirection);

	COPY_NODE_FIELD(arg);
	COPY_NODE_FIELD(indirection);

	return newnode;
}

static A_ArrayExpr *
_copyA_ArrayExpr(A_ArrayExpr *from)
{
	A_ArrayExpr *newnode = makeNode(A_ArrayExpr);

	COPY_NODE_FIELD(elements);
	COPY_LOCATION_FIELD(location);

	return newnode;
}

static ResTarget *
_copyResTarget(ResTarget *from)
{
	ResTarget  *newnode = makeNode(ResTarget);

	COPY_STRING_FIELD(name);
	COPY_NODE_FIELD(indirection);
	COPY_NODE_FIELD(val);
	COPY_LOCATION_FIELD(location);

	return newnode;
}

static TypeName *
_copyTypeName(TypeName *from)
{
	TypeName   *newnode = makeNode(TypeName);

	COPY_NODE_FIELD(names);
	COPY_SCALAR_FIELD(typeOid);
	COPY_SCALAR_FIELD(setof);
	COPY_SCALAR_FIELD(pct_type);
	COPY_NODE_FIELD(typmods);
	COPY_SCALAR_FIELD(typemod);
	COPY_NODE_FIELD(arrayBounds);
	COPY_LOCATION_FIELD(location);

	return newnode;
}

static SortBy *
_copySortBy(SortBy *from)
{
	SortBy	   *newnode = makeNode(SortBy);

	COPY_NODE_FIELD(node);
	COPY_SCALAR_FIELD(sortby_dir);
	COPY_SCALAR_FIELD(sortby_nulls);
	COPY_NODE_FIELD(useOp);
	COPY_LOCATION_FIELD(location);

	return newnode;
}

static WindowDef *
_copyWindowDef(WindowDef *from)
{
	WindowDef  *newnode = makeNode(WindowDef);

	COPY_STRING_FIELD(name);
	COPY_STRING_FIELD(refname);
	COPY_NODE_FIELD(partitionClause);
	COPY_NODE_FIELD(orderClause);
	COPY_SCALAR_FIELD(frameOptions);
	COPY_NODE_FIELD(startOffset);
	COPY_NODE_FIELD(endOffset);
	COPY_LOCATION_FIELD(location);

	return newnode;
}

static RangeSubselect *
_copyRangeSubselect(RangeSubselect *from)
{
	RangeSubselect *newnode = makeNode(RangeSubselect);

	COPY_NODE_FIELD(subquery);
	COPY_NODE_FIELD(alias);

	return newnode;
}

static RangeFunction *
_copyRangeFunction(RangeFunction *from)
{
	RangeFunction *newnode = makeNode(RangeFunction);

	COPY_NODE_FIELD(funccallnode);
	COPY_NODE_FIELD(alias);
	COPY_NODE_FIELD(coldeflist);

	return newnode;
}

static TypeCast *
_copyTypeCast(TypeCast *from)
{
	TypeCast   *newnode = makeNode(TypeCast);

	COPY_NODE_FIELD(arg);
	COPY_NODE_FIELD(typeName);
	COPY_LOCATION_FIELD(location);

	return newnode;
}

static CollateClause *
_copyCollateClause(CollateClause *from)
{
	CollateClause *newnode = makeNode(CollateClause);

	COPY_NODE_FIELD(arg);
	COPY_NODE_FIELD(collname);
	COPY_LOCATION_FIELD(location);

	return newnode;
}

static IndexElem *
_copyIndexElem(IndexElem *from)
{
	IndexElem  *newnode = makeNode(IndexElem);

	COPY_STRING_FIELD(name);
	COPY_NODE_FIELD(expr);
	COPY_STRING_FIELD(indexcolname);
	COPY_NODE_FIELD(collation);
	COPY_NODE_FIELD(opclass);
	COPY_SCALAR_FIELD(ordering);
	COPY_SCALAR_FIELD(nulls_ordering);

	return newnode;
}

static ColumnDef *
_copyColumnDef(ColumnDef *from)
{
	ColumnDef  *newnode = makeNode(ColumnDef);

	COPY_STRING_FIELD(colname);
	COPY_NODE_FIELD(typeName);
	COPY_SCALAR_FIELD(inhcount);
	COPY_SCALAR_FIELD(is_local);
	COPY_SCALAR_FIELD(is_not_null);
	COPY_SCALAR_FIELD(is_from_type);
	COPY_SCALAR_FIELD(storage);
	COPY_NODE_FIELD(raw_default);
	COPY_NODE_FIELD(cooked_default);
	COPY_NODE_FIELD(collClause);
	COPY_SCALAR_FIELD(collOid);
	COPY_NODE_FIELD(constraints);

	return newnode;
}

static Constraint *
_copyConstraint(Constraint *from)
{
	Constraint *newnode = makeNode(Constraint);

	COPY_SCALAR_FIELD(contype);
	COPY_STRING_FIELD(conname);
	COPY_SCALAR_FIELD(deferrable);
	COPY_SCALAR_FIELD(initdeferred);
	COPY_LOCATION_FIELD(location);
	COPY_NODE_FIELD(raw_expr);
	COPY_STRING_FIELD(cooked_expr);
	COPY_NODE_FIELD(keys);
	COPY_NODE_FIELD(exclusions);
	COPY_NODE_FIELD(options);
	COPY_STRING_FIELD(indexname);
	COPY_STRING_FIELD(indexspace);
	COPY_STRING_FIELD(access_method);
	COPY_NODE_FIELD(where_clause);
	COPY_NODE_FIELD(pktable);
	COPY_NODE_FIELD(fk_attrs);
	COPY_NODE_FIELD(pk_attrs);
	COPY_SCALAR_FIELD(fk_matchtype);
	COPY_SCALAR_FIELD(fk_upd_action);
	COPY_SCALAR_FIELD(fk_del_action);
	COPY_SCALAR_FIELD(skip_validation);
	COPY_SCALAR_FIELD(initially_valid);

	return newnode;
}

static DefElem *
_copyDefElem(DefElem *from)
{
	DefElem    *newnode = makeNode(DefElem);

	COPY_STRING_FIELD(defnamespace);
	COPY_STRING_FIELD(defname);
	COPY_NODE_FIELD(arg);
	COPY_SCALAR_FIELD(defaction);

	return newnode;
}

static LockingClause *
_copyLockingClause(LockingClause *from)
{
	LockingClause *newnode = makeNode(LockingClause);

	COPY_NODE_FIELD(lockedRels);
	COPY_SCALAR_FIELD(forUpdate);
	COPY_SCALAR_FIELD(noWait);

	return newnode;
}

static XmlSerialize *
_copyXmlSerialize(XmlSerialize *from)
{
	XmlSerialize *newnode = makeNode(XmlSerialize);

	COPY_SCALAR_FIELD(xmloption);
	COPY_NODE_FIELD(expr);
	COPY_NODE_FIELD(typeName);
	COPY_LOCATION_FIELD(location);

	return newnode;
}

static Query *
_copyQuery(Query *from)
{
	Query	   *newnode = makeNode(Query);

	COPY_SCALAR_FIELD(commandType);
	COPY_SCALAR_FIELD(querySource);
	COPY_SCALAR_FIELD(canSetTag);
	COPY_NODE_FIELD(utilityStmt);
	COPY_SCALAR_FIELD(resultRelation);
	COPY_NODE_FIELD(intoClause);
	COPY_SCALAR_FIELD(hasAggs);
	COPY_SCALAR_FIELD(hasWindowFuncs);
	COPY_SCALAR_FIELD(hasSubLinks);
	COPY_SCALAR_FIELD(hasDistinctOn);
	COPY_SCALAR_FIELD(hasRecursive);
	COPY_SCALAR_FIELD(hasModifyingCTE);
	COPY_SCALAR_FIELD(hasForUpdate);
	COPY_NODE_FIELD(cteList);
	COPY_NODE_FIELD(rtable);
	COPY_NODE_FIELD(jointree);
	COPY_NODE_FIELD(targetList);
	COPY_NODE_FIELD(returningList);
	COPY_NODE_FIELD(groupClause);
	COPY_NODE_FIELD(havingQual);
	COPY_NODE_FIELD(windowClause);
	COPY_NODE_FIELD(distinctClause);
	COPY_NODE_FIELD(sortClause);
	COPY_NODE_FIELD(limitOffset);
	COPY_NODE_FIELD(limitCount);
	COPY_NODE_FIELD(rowMarks);
	COPY_NODE_FIELD(setOperations);
<<<<<<< HEAD
#ifdef PGXC
	COPY_STRING_FIELD(sql_statement);
#endif
=======
	COPY_NODE_FIELD(constraintDeps);

>>>>>>> a4bebdd9
	return newnode;
}

static InsertStmt *
_copyInsertStmt(InsertStmt *from)
{
	InsertStmt *newnode = makeNode(InsertStmt);

	COPY_NODE_FIELD(relation);
	COPY_NODE_FIELD(cols);
	COPY_NODE_FIELD(selectStmt);
	COPY_NODE_FIELD(returningList);
	COPY_NODE_FIELD(withClause);

	return newnode;
}

static DeleteStmt *
_copyDeleteStmt(DeleteStmt *from)
{
	DeleteStmt *newnode = makeNode(DeleteStmt);

	COPY_NODE_FIELD(relation);
	COPY_NODE_FIELD(usingClause);
	COPY_NODE_FIELD(whereClause);
	COPY_NODE_FIELD(returningList);
	COPY_NODE_FIELD(withClause);

	return newnode;
}

static UpdateStmt *
_copyUpdateStmt(UpdateStmt *from)
{
	UpdateStmt *newnode = makeNode(UpdateStmt);

	COPY_NODE_FIELD(relation);
	COPY_NODE_FIELD(targetList);
	COPY_NODE_FIELD(whereClause);
	COPY_NODE_FIELD(fromClause);
	COPY_NODE_FIELD(returningList);
	COPY_NODE_FIELD(withClause);

	return newnode;
}

static SelectStmt *
_copySelectStmt(SelectStmt *from)
{
	SelectStmt *newnode = makeNode(SelectStmt);

	COPY_NODE_FIELD(distinctClause);
	COPY_NODE_FIELD(intoClause);
	COPY_NODE_FIELD(targetList);
	COPY_NODE_FIELD(fromClause);
	COPY_NODE_FIELD(whereClause);
	COPY_NODE_FIELD(groupClause);
	COPY_NODE_FIELD(havingClause);
	COPY_NODE_FIELD(windowClause);
	COPY_NODE_FIELD(withClause);
	COPY_NODE_FIELD(valuesLists);
	COPY_NODE_FIELD(sortClause);
	COPY_NODE_FIELD(limitOffset);
	COPY_NODE_FIELD(limitCount);
	COPY_NODE_FIELD(lockingClause);
	COPY_SCALAR_FIELD(op);
	COPY_SCALAR_FIELD(all);
	COPY_NODE_FIELD(larg);
	COPY_NODE_FIELD(rarg);

	return newnode;
}

static SetOperationStmt *
_copySetOperationStmt(SetOperationStmt *from)
{
	SetOperationStmt *newnode = makeNode(SetOperationStmt);

	COPY_SCALAR_FIELD(op);
	COPY_SCALAR_FIELD(all);
	COPY_NODE_FIELD(larg);
	COPY_NODE_FIELD(rarg);
	COPY_NODE_FIELD(colTypes);
	COPY_NODE_FIELD(colTypmods);
	COPY_NODE_FIELD(colCollations);
	COPY_NODE_FIELD(groupClauses);

	return newnode;
}

static AlterTableStmt *
_copyAlterTableStmt(AlterTableStmt *from)
{
	AlterTableStmt *newnode = makeNode(AlterTableStmt);

	COPY_NODE_FIELD(relation);
	COPY_NODE_FIELD(cmds);
	COPY_SCALAR_FIELD(relkind);

	return newnode;
}

static AlterTableCmd *
_copyAlterTableCmd(AlterTableCmd *from)
{
	AlterTableCmd *newnode = makeNode(AlterTableCmd);

	COPY_SCALAR_FIELD(subtype);
	COPY_STRING_FIELD(name);
	COPY_NODE_FIELD(def);
	COPY_SCALAR_FIELD(behavior);
	COPY_SCALAR_FIELD(missing_ok);

	return newnode;
}

static AlterDomainStmt *
_copyAlterDomainStmt(AlterDomainStmt *from)
{
	AlterDomainStmt *newnode = makeNode(AlterDomainStmt);

	COPY_SCALAR_FIELD(subtype);
	COPY_NODE_FIELD(typeName);
	COPY_STRING_FIELD(name);
	COPY_NODE_FIELD(def);
	COPY_SCALAR_FIELD(behavior);

	return newnode;
}

static GrantStmt *
_copyGrantStmt(GrantStmt *from)
{
	GrantStmt  *newnode = makeNode(GrantStmt);

	COPY_SCALAR_FIELD(is_grant);
	COPY_SCALAR_FIELD(targtype);
	COPY_SCALAR_FIELD(objtype);
	COPY_NODE_FIELD(objects);
	COPY_NODE_FIELD(privileges);
	COPY_NODE_FIELD(grantees);
	COPY_SCALAR_FIELD(grant_option);
	COPY_SCALAR_FIELD(behavior);

	return newnode;
}

static PrivGrantee *
_copyPrivGrantee(PrivGrantee *from)
{
	PrivGrantee *newnode = makeNode(PrivGrantee);

	COPY_STRING_FIELD(rolname);

	return newnode;
}

static FuncWithArgs *
_copyFuncWithArgs(FuncWithArgs *from)
{
	FuncWithArgs *newnode = makeNode(FuncWithArgs);

	COPY_NODE_FIELD(funcname);
	COPY_NODE_FIELD(funcargs);

	return newnode;
}

static AccessPriv *
_copyAccessPriv(AccessPriv *from)
{
	AccessPriv *newnode = makeNode(AccessPriv);

	COPY_STRING_FIELD(priv_name);
	COPY_NODE_FIELD(cols);

	return newnode;
}

static GrantRoleStmt *
_copyGrantRoleStmt(GrantRoleStmt *from)
{
	GrantRoleStmt *newnode = makeNode(GrantRoleStmt);

	COPY_NODE_FIELD(granted_roles);
	COPY_NODE_FIELD(grantee_roles);
	COPY_SCALAR_FIELD(is_grant);
	COPY_SCALAR_FIELD(admin_opt);
	COPY_STRING_FIELD(grantor);
	COPY_SCALAR_FIELD(behavior);

	return newnode;
}

static AlterDefaultPrivilegesStmt *
_copyAlterDefaultPrivilegesStmt(AlterDefaultPrivilegesStmt *from)
{
	AlterDefaultPrivilegesStmt *newnode = makeNode(AlterDefaultPrivilegesStmt);

	COPY_NODE_FIELD(options);
	COPY_NODE_FIELD(action);

	return newnode;
}

static DeclareCursorStmt *
_copyDeclareCursorStmt(DeclareCursorStmt *from)
{
	DeclareCursorStmt *newnode = makeNode(DeclareCursorStmt);

	COPY_STRING_FIELD(portalname);
	COPY_SCALAR_FIELD(options);
	COPY_NODE_FIELD(query);

	return newnode;
}

static ClosePortalStmt *
_copyClosePortalStmt(ClosePortalStmt *from)
{
	ClosePortalStmt *newnode = makeNode(ClosePortalStmt);

	COPY_STRING_FIELD(portalname);

	return newnode;
}

static ClusterStmt *
_copyClusterStmt(ClusterStmt *from)
{
	ClusterStmt *newnode = makeNode(ClusterStmt);

	COPY_NODE_FIELD(relation);
	COPY_STRING_FIELD(indexname);
	COPY_SCALAR_FIELD(verbose);

	return newnode;
}

static CopyStmt *
_copyCopyStmt(CopyStmt *from)
{
	CopyStmt   *newnode = makeNode(CopyStmt);

	COPY_NODE_FIELD(relation);
	COPY_NODE_FIELD(query);
	COPY_NODE_FIELD(attlist);
	COPY_SCALAR_FIELD(is_from);
	COPY_STRING_FIELD(filename);
	COPY_NODE_FIELD(options);

	return newnode;
}

<<<<<<< HEAD
#ifdef PGXC
static DistributeBy *
_copyDistributeBy(DistributeBy *from)
{
	DistributeBy *newnode = makeNode(DistributeBy);

	COPY_SCALAR_FIELD(disttype);
	COPY_STRING_FIELD(colname);

	return newnode;
}
#endif

static CreateStmt *
_copyCreateStmt(CreateStmt *from)
=======
/*
 * CopyCreateStmtFields
 *
 *		This function copies the fields of the CreateStmt node.  It is used by
 *		copy functions for classes which inherit from CreateStmt.
 */
static void
CopyCreateStmtFields(CreateStmt *from, CreateStmt *newnode)
>>>>>>> a4bebdd9
{
	COPY_NODE_FIELD(relation);
	COPY_NODE_FIELD(tableElts);
	COPY_NODE_FIELD(inhRelations);
	COPY_NODE_FIELD(ofTypename);
	COPY_NODE_FIELD(constraints);
	COPY_NODE_FIELD(options);
	COPY_SCALAR_FIELD(oncommit);
	COPY_STRING_FIELD(tablespacename);
<<<<<<< HEAD
#ifdef PGXC
	COPY_NODE_FIELD(distributeby);
#endif
=======
	COPY_SCALAR_FIELD(if_not_exists);
}

static CreateStmt *
_copyCreateStmt(CreateStmt *from)
{
	CreateStmt *newnode = makeNode(CreateStmt);

	CopyCreateStmtFields(from, newnode);
>>>>>>> a4bebdd9

	return newnode;
}

static InhRelation *
_copyInhRelation(InhRelation *from)
{
	InhRelation *newnode = makeNode(InhRelation);

	COPY_NODE_FIELD(relation);
	COPY_SCALAR_FIELD(options);

	return newnode;
}

static DefineStmt *
_copyDefineStmt(DefineStmt *from)
{
	DefineStmt *newnode = makeNode(DefineStmt);

	COPY_SCALAR_FIELD(kind);
	COPY_SCALAR_FIELD(oldstyle);
	COPY_NODE_FIELD(defnames);
	COPY_NODE_FIELD(args);
	COPY_NODE_FIELD(definition);

	return newnode;
}

static DropStmt *
_copyDropStmt(DropStmt *from)
{
	DropStmt   *newnode = makeNode(DropStmt);

	COPY_NODE_FIELD(objects);
	COPY_SCALAR_FIELD(removeType);
	COPY_SCALAR_FIELD(behavior);
	COPY_SCALAR_FIELD(missing_ok);

	return newnode;
}

static TruncateStmt *
_copyTruncateStmt(TruncateStmt *from)
{
	TruncateStmt *newnode = makeNode(TruncateStmt);

	COPY_NODE_FIELD(relations);
	COPY_SCALAR_FIELD(restart_seqs);
	COPY_SCALAR_FIELD(behavior);

	return newnode;
}

static CommentStmt *
_copyCommentStmt(CommentStmt *from)
{
	CommentStmt *newnode = makeNode(CommentStmt);

	COPY_SCALAR_FIELD(objtype);
	COPY_NODE_FIELD(objname);
	COPY_NODE_FIELD(objargs);
	COPY_STRING_FIELD(comment);

	return newnode;
}

static SecLabelStmt *
_copySecLabelStmt(SecLabelStmt *from)
{
	SecLabelStmt *newnode = makeNode(SecLabelStmt);

	COPY_SCALAR_FIELD(objtype);
	COPY_NODE_FIELD(objname);
	COPY_NODE_FIELD(objargs);
	COPY_STRING_FIELD(provider);
	COPY_STRING_FIELD(label);

	return newnode;
}

static FetchStmt *
_copyFetchStmt(FetchStmt *from)
{
	FetchStmt  *newnode = makeNode(FetchStmt);

	COPY_SCALAR_FIELD(direction);
	COPY_SCALAR_FIELD(howMany);
	COPY_STRING_FIELD(portalname);
	COPY_SCALAR_FIELD(ismove);

	return newnode;
}

static IndexStmt *
_copyIndexStmt(IndexStmt *from)
{
	IndexStmt  *newnode = makeNode(IndexStmt);

	COPY_STRING_FIELD(idxname);
	COPY_NODE_FIELD(relation);
	COPY_STRING_FIELD(accessMethod);
	COPY_STRING_FIELD(tableSpace);
	COPY_NODE_FIELD(indexParams);
	COPY_NODE_FIELD(options);
	COPY_NODE_FIELD(whereClause);
	COPY_NODE_FIELD(excludeOpNames);
	COPY_SCALAR_FIELD(indexOid);
	COPY_SCALAR_FIELD(unique);
	COPY_SCALAR_FIELD(primary);
	COPY_SCALAR_FIELD(isconstraint);
	COPY_SCALAR_FIELD(deferrable);
	COPY_SCALAR_FIELD(initdeferred);
	COPY_SCALAR_FIELD(concurrent);

	return newnode;
}

static CreateFunctionStmt *
_copyCreateFunctionStmt(CreateFunctionStmt *from)
{
	CreateFunctionStmt *newnode = makeNode(CreateFunctionStmt);

	COPY_SCALAR_FIELD(replace);
	COPY_NODE_FIELD(funcname);
	COPY_NODE_FIELD(parameters);
	COPY_NODE_FIELD(returnType);
	COPY_NODE_FIELD(options);
	COPY_NODE_FIELD(withClause);

	return newnode;
}

static FunctionParameter *
_copyFunctionParameter(FunctionParameter *from)
{
	FunctionParameter *newnode = makeNode(FunctionParameter);

	COPY_STRING_FIELD(name);
	COPY_NODE_FIELD(argType);
	COPY_SCALAR_FIELD(mode);
	COPY_NODE_FIELD(defexpr);

	return newnode;
}

static AlterFunctionStmt *
_copyAlterFunctionStmt(AlterFunctionStmt *from)
{
	AlterFunctionStmt *newnode = makeNode(AlterFunctionStmt);

	COPY_NODE_FIELD(func);
	COPY_NODE_FIELD(actions);

	return newnode;
}

static RemoveFuncStmt *
_copyRemoveFuncStmt(RemoveFuncStmt *from)
{
	RemoveFuncStmt *newnode = makeNode(RemoveFuncStmt);

	COPY_SCALAR_FIELD(kind);
	COPY_NODE_FIELD(name);
	COPY_NODE_FIELD(args);
	COPY_SCALAR_FIELD(behavior);
	COPY_SCALAR_FIELD(missing_ok);

	return newnode;
}

static DoStmt *
_copyDoStmt(DoStmt *from)
{
	DoStmt	   *newnode = makeNode(DoStmt);

	COPY_NODE_FIELD(args);

	return newnode;
}

static RemoveOpClassStmt *
_copyRemoveOpClassStmt(RemoveOpClassStmt *from)
{
	RemoveOpClassStmt *newnode = makeNode(RemoveOpClassStmt);

	COPY_NODE_FIELD(opclassname);
	COPY_STRING_FIELD(amname);
	COPY_SCALAR_FIELD(behavior);
	COPY_SCALAR_FIELD(missing_ok);

	return newnode;
}

static RemoveOpFamilyStmt *
_copyRemoveOpFamilyStmt(RemoveOpFamilyStmt *from)
{
	RemoveOpFamilyStmt *newnode = makeNode(RemoveOpFamilyStmt);

	COPY_NODE_FIELD(opfamilyname);
	COPY_STRING_FIELD(amname);
	COPY_SCALAR_FIELD(behavior);
	COPY_SCALAR_FIELD(missing_ok);

	return newnode;
}

static RenameStmt *
_copyRenameStmt(RenameStmt *from)
{
	RenameStmt *newnode = makeNode(RenameStmt);

	COPY_SCALAR_FIELD(renameType);
	COPY_NODE_FIELD(relation);
	COPY_NODE_FIELD(object);
	COPY_NODE_FIELD(objarg);
	COPY_STRING_FIELD(subname);
	COPY_STRING_FIELD(newname);
	COPY_SCALAR_FIELD(behavior);

	return newnode;
}

static AlterObjectSchemaStmt *
_copyAlterObjectSchemaStmt(AlterObjectSchemaStmt *from)
{
	AlterObjectSchemaStmt *newnode = makeNode(AlterObjectSchemaStmt);

	COPY_SCALAR_FIELD(objectType);
	COPY_NODE_FIELD(relation);
	COPY_NODE_FIELD(object);
	COPY_NODE_FIELD(objarg);
	COPY_STRING_FIELD(addname);
	COPY_STRING_FIELD(newschema);

	return newnode;
}

static AlterOwnerStmt *
_copyAlterOwnerStmt(AlterOwnerStmt *from)
{
	AlterOwnerStmt *newnode = makeNode(AlterOwnerStmt);

	COPY_SCALAR_FIELD(objectType);
	COPY_NODE_FIELD(relation);
	COPY_NODE_FIELD(object);
	COPY_NODE_FIELD(objarg);
	COPY_STRING_FIELD(addname);
	COPY_STRING_FIELD(newowner);

	return newnode;
}

static RuleStmt *
_copyRuleStmt(RuleStmt *from)
{
	RuleStmt   *newnode = makeNode(RuleStmt);

	COPY_NODE_FIELD(relation);
	COPY_STRING_FIELD(rulename);
	COPY_NODE_FIELD(whereClause);
	COPY_SCALAR_FIELD(event);
	COPY_SCALAR_FIELD(instead);
	COPY_NODE_FIELD(actions);
	COPY_SCALAR_FIELD(replace);

	return newnode;
}

static NotifyStmt *
_copyNotifyStmt(NotifyStmt *from)
{
	NotifyStmt *newnode = makeNode(NotifyStmt);

	COPY_STRING_FIELD(conditionname);
	COPY_STRING_FIELD(payload);

	return newnode;
}

static ListenStmt *
_copyListenStmt(ListenStmt *from)
{
	ListenStmt *newnode = makeNode(ListenStmt);

	COPY_STRING_FIELD(conditionname);

	return newnode;
}

static UnlistenStmt *
_copyUnlistenStmt(UnlistenStmt *from)
{
	UnlistenStmt *newnode = makeNode(UnlistenStmt);

	COPY_STRING_FIELD(conditionname);

	return newnode;
}

static TransactionStmt *
_copyTransactionStmt(TransactionStmt *from)
{
	TransactionStmt *newnode = makeNode(TransactionStmt);

	COPY_SCALAR_FIELD(kind);
	COPY_NODE_FIELD(options);
	COPY_STRING_FIELD(gid);

	return newnode;
}

static CompositeTypeStmt *
_copyCompositeTypeStmt(CompositeTypeStmt *from)
{
	CompositeTypeStmt *newnode = makeNode(CompositeTypeStmt);

	COPY_NODE_FIELD(typevar);
	COPY_NODE_FIELD(coldeflist);

	return newnode;
}

static CreateEnumStmt *
_copyCreateEnumStmt(CreateEnumStmt *from)
{
	CreateEnumStmt *newnode = makeNode(CreateEnumStmt);

	COPY_NODE_FIELD(typeName);
	COPY_NODE_FIELD(vals);

	return newnode;
}

static AlterEnumStmt *
_copyAlterEnumStmt(AlterEnumStmt *from)
{
	AlterEnumStmt *newnode = makeNode(AlterEnumStmt);

	COPY_NODE_FIELD(typeName);
	COPY_STRING_FIELD(newVal);
	COPY_STRING_FIELD(newValNeighbor);
	COPY_SCALAR_FIELD(newValIsAfter);

	return newnode;
}

static ViewStmt *
_copyViewStmt(ViewStmt *from)
{
	ViewStmt   *newnode = makeNode(ViewStmt);

	COPY_NODE_FIELD(view);
	COPY_NODE_FIELD(aliases);
	COPY_NODE_FIELD(query);
	COPY_SCALAR_FIELD(replace);

	return newnode;
}

static LoadStmt *
_copyLoadStmt(LoadStmt *from)
{
	LoadStmt   *newnode = makeNode(LoadStmt);

	COPY_STRING_FIELD(filename);

	return newnode;
}

static CreateDomainStmt *
_copyCreateDomainStmt(CreateDomainStmt *from)
{
	CreateDomainStmt *newnode = makeNode(CreateDomainStmt);

	COPY_NODE_FIELD(domainname);
	COPY_NODE_FIELD(typeName);
	COPY_NODE_FIELD(collClause);
	COPY_NODE_FIELD(constraints);

	return newnode;
}

static CreateOpClassStmt *
_copyCreateOpClassStmt(CreateOpClassStmt *from)
{
	CreateOpClassStmt *newnode = makeNode(CreateOpClassStmt);

	COPY_NODE_FIELD(opclassname);
	COPY_NODE_FIELD(opfamilyname);
	COPY_STRING_FIELD(amname);
	COPY_NODE_FIELD(datatype);
	COPY_NODE_FIELD(items);
	COPY_SCALAR_FIELD(isDefault);

	return newnode;
}

static CreateOpClassItem *
_copyCreateOpClassItem(CreateOpClassItem *from)
{
	CreateOpClassItem *newnode = makeNode(CreateOpClassItem);

	COPY_SCALAR_FIELD(itemtype);
	COPY_NODE_FIELD(name);
	COPY_NODE_FIELD(args);
	COPY_SCALAR_FIELD(number);
	COPY_NODE_FIELD(order_family);
	COPY_NODE_FIELD(class_args);
	COPY_NODE_FIELD(storedtype);

	return newnode;
}

static CreateOpFamilyStmt *
_copyCreateOpFamilyStmt(CreateOpFamilyStmt *from)
{
	CreateOpFamilyStmt *newnode = makeNode(CreateOpFamilyStmt);

	COPY_NODE_FIELD(opfamilyname);
	COPY_STRING_FIELD(amname);

	return newnode;
}

static AlterOpFamilyStmt *
_copyAlterOpFamilyStmt(AlterOpFamilyStmt *from)
{
	AlterOpFamilyStmt *newnode = makeNode(AlterOpFamilyStmt);

	COPY_NODE_FIELD(opfamilyname);
	COPY_STRING_FIELD(amname);
	COPY_SCALAR_FIELD(isDrop);
	COPY_NODE_FIELD(items);

	return newnode;
}

static CreatedbStmt *
_copyCreatedbStmt(CreatedbStmt *from)
{
	CreatedbStmt *newnode = makeNode(CreatedbStmt);

	COPY_STRING_FIELD(dbname);
	COPY_NODE_FIELD(options);

	return newnode;
}

static AlterDatabaseStmt *
_copyAlterDatabaseStmt(AlterDatabaseStmt *from)
{
	AlterDatabaseStmt *newnode = makeNode(AlterDatabaseStmt);

	COPY_STRING_FIELD(dbname);
	COPY_NODE_FIELD(options);

	return newnode;
}

static AlterDatabaseSetStmt *
_copyAlterDatabaseSetStmt(AlterDatabaseSetStmt *from)
{
	AlterDatabaseSetStmt *newnode = makeNode(AlterDatabaseSetStmt);

	COPY_STRING_FIELD(dbname);
	COPY_NODE_FIELD(setstmt);

	return newnode;
}

static DropdbStmt *
_copyDropdbStmt(DropdbStmt *from)
{
	DropdbStmt *newnode = makeNode(DropdbStmt);

	COPY_STRING_FIELD(dbname);
	COPY_SCALAR_FIELD(missing_ok);

	return newnode;
}

static VacuumStmt *
_copyVacuumStmt(VacuumStmt *from)
{
	VacuumStmt *newnode = makeNode(VacuumStmt);

	COPY_SCALAR_FIELD(options);
	COPY_SCALAR_FIELD(freeze_min_age);
	COPY_SCALAR_FIELD(freeze_table_age);
	COPY_NODE_FIELD(relation);
	COPY_NODE_FIELD(va_cols);

	return newnode;
}

static ExplainStmt *
_copyExplainStmt(ExplainStmt *from)
{
	ExplainStmt *newnode = makeNode(ExplainStmt);

	COPY_NODE_FIELD(query);
	COPY_NODE_FIELD(options);

	return newnode;
}

static CreateSeqStmt *
_copyCreateSeqStmt(CreateSeqStmt *from)
{
	CreateSeqStmt *newnode = makeNode(CreateSeqStmt);

	COPY_NODE_FIELD(sequence);
	COPY_NODE_FIELD(options);
	COPY_SCALAR_FIELD(ownerId);

	return newnode;
}

static AlterSeqStmt *
_copyAlterSeqStmt(AlterSeqStmt *from)
{
	AlterSeqStmt *newnode = makeNode(AlterSeqStmt);

	COPY_NODE_FIELD(sequence);
	COPY_NODE_FIELD(options);

	return newnode;
}

static VariableSetStmt *
_copyVariableSetStmt(VariableSetStmt *from)
{
	VariableSetStmt *newnode = makeNode(VariableSetStmt);

	COPY_SCALAR_FIELD(kind);
	COPY_STRING_FIELD(name);
	COPY_NODE_FIELD(args);
	COPY_SCALAR_FIELD(is_local);

	return newnode;
}

static VariableShowStmt *
_copyVariableShowStmt(VariableShowStmt *from)
{
	VariableShowStmt *newnode = makeNode(VariableShowStmt);

	COPY_STRING_FIELD(name);

	return newnode;
}

static DiscardStmt *
_copyDiscardStmt(DiscardStmt *from)
{
	DiscardStmt *newnode = makeNode(DiscardStmt);

	COPY_SCALAR_FIELD(target);

	return newnode;
}

static CreateTableSpaceStmt *
_copyCreateTableSpaceStmt(CreateTableSpaceStmt *from)
{
	CreateTableSpaceStmt *newnode = makeNode(CreateTableSpaceStmt);

	COPY_STRING_FIELD(tablespacename);
	COPY_STRING_FIELD(owner);
	COPY_STRING_FIELD(location);

	return newnode;
}

static DropTableSpaceStmt *
_copyDropTableSpaceStmt(DropTableSpaceStmt *from)
{
	DropTableSpaceStmt *newnode = makeNode(DropTableSpaceStmt);

	COPY_STRING_FIELD(tablespacename);
	COPY_SCALAR_FIELD(missing_ok);

	return newnode;
}

static AlterTableSpaceOptionsStmt *
_copyAlterTableSpaceOptionsStmt(AlterTableSpaceOptionsStmt *from)
{
	AlterTableSpaceOptionsStmt *newnode = makeNode(AlterTableSpaceOptionsStmt);

	COPY_STRING_FIELD(tablespacename);
	COPY_NODE_FIELD(options);
	COPY_SCALAR_FIELD(isReset);

	return newnode;
}

static CreateExtensionStmt *
_copyCreateExtensionStmt(CreateExtensionStmt *from)
{
	CreateExtensionStmt *newnode = makeNode(CreateExtensionStmt);

	COPY_STRING_FIELD(extname);
	COPY_SCALAR_FIELD(if_not_exists);
	COPY_NODE_FIELD(options);

	return newnode;
}

static AlterExtensionStmt *
_copyAlterExtensionStmt(AlterExtensionStmt *from)
{
	AlterExtensionStmt *newnode = makeNode(AlterExtensionStmt);

	COPY_STRING_FIELD(extname);
	COPY_NODE_FIELD(options);

	return newnode;
}

static AlterExtensionContentsStmt *
_copyAlterExtensionContentsStmt(AlterExtensionContentsStmt *from)
{
	AlterExtensionContentsStmt *newnode = makeNode(AlterExtensionContentsStmt);

	COPY_STRING_FIELD(extname);
	COPY_SCALAR_FIELD(action);
	COPY_SCALAR_FIELD(objtype);
	COPY_NODE_FIELD(objname);
	COPY_NODE_FIELD(objargs);

	return newnode;
}

static CreateFdwStmt *
_copyCreateFdwStmt(CreateFdwStmt *from)
{
	CreateFdwStmt *newnode = makeNode(CreateFdwStmt);

	COPY_STRING_FIELD(fdwname);
	COPY_NODE_FIELD(func_options);
	COPY_NODE_FIELD(options);

	return newnode;
}

static AlterFdwStmt *
_copyAlterFdwStmt(AlterFdwStmt *from)
{
	AlterFdwStmt *newnode = makeNode(AlterFdwStmt);

	COPY_STRING_FIELD(fdwname);
	COPY_NODE_FIELD(func_options);
	COPY_NODE_FIELD(options);

	return newnode;
}

static DropFdwStmt *
_copyDropFdwStmt(DropFdwStmt *from)
{
	DropFdwStmt *newnode = makeNode(DropFdwStmt);

	COPY_STRING_FIELD(fdwname);
	COPY_SCALAR_FIELD(missing_ok);
	COPY_SCALAR_FIELD(behavior);

	return newnode;
}

static CreateForeignServerStmt *
_copyCreateForeignServerStmt(CreateForeignServerStmt *from)
{
	CreateForeignServerStmt *newnode = makeNode(CreateForeignServerStmt);

	COPY_STRING_FIELD(servername);
	COPY_STRING_FIELD(servertype);
	COPY_STRING_FIELD(version);
	COPY_STRING_FIELD(fdwname);
	COPY_NODE_FIELD(options);

	return newnode;
}

static AlterForeignServerStmt *
_copyAlterForeignServerStmt(AlterForeignServerStmt *from)
{
	AlterForeignServerStmt *newnode = makeNode(AlterForeignServerStmt);

	COPY_STRING_FIELD(servername);
	COPY_STRING_FIELD(version);
	COPY_NODE_FIELD(options);
	COPY_SCALAR_FIELD(has_version);

	return newnode;
}

static DropForeignServerStmt *
_copyDropForeignServerStmt(DropForeignServerStmt *from)
{
	DropForeignServerStmt *newnode = makeNode(DropForeignServerStmt);

	COPY_STRING_FIELD(servername);
	COPY_SCALAR_FIELD(missing_ok);
	COPY_SCALAR_FIELD(behavior);

	return newnode;
}

static CreateUserMappingStmt *
_copyCreateUserMappingStmt(CreateUserMappingStmt *from)
{
	CreateUserMappingStmt *newnode = makeNode(CreateUserMappingStmt);

	COPY_STRING_FIELD(username);
	COPY_STRING_FIELD(servername);
	COPY_NODE_FIELD(options);

	return newnode;
}

static AlterUserMappingStmt *
_copyAlterUserMappingStmt(AlterUserMappingStmt *from)
{
	AlterUserMappingStmt *newnode = makeNode(AlterUserMappingStmt);

	COPY_STRING_FIELD(username);
	COPY_STRING_FIELD(servername);
	COPY_NODE_FIELD(options);

	return newnode;
}

static DropUserMappingStmt *
_copyDropUserMappingStmt(DropUserMappingStmt *from)
{
	DropUserMappingStmt *newnode = makeNode(DropUserMappingStmt);

	COPY_STRING_FIELD(username);
	COPY_STRING_FIELD(servername);
	COPY_SCALAR_FIELD(missing_ok);

	return newnode;
}

static CreateForeignTableStmt *
_copyCreateForeignTableStmt(CreateForeignTableStmt *from)
{
	CreateForeignTableStmt *newnode = makeNode(CreateForeignTableStmt);

	CopyCreateStmtFields((CreateStmt *) from, (CreateStmt *) newnode);

	COPY_STRING_FIELD(servername);
	COPY_NODE_FIELD(options);

	return newnode;
}

static CreateTrigStmt *
_copyCreateTrigStmt(CreateTrigStmt *from)
{
	CreateTrigStmt *newnode = makeNode(CreateTrigStmt);

	COPY_STRING_FIELD(trigname);
	COPY_NODE_FIELD(relation);
	COPY_NODE_FIELD(funcname);
	COPY_NODE_FIELD(args);
	COPY_SCALAR_FIELD(row);
	COPY_SCALAR_FIELD(timing);
	COPY_SCALAR_FIELD(events);
	COPY_NODE_FIELD(columns);
	COPY_NODE_FIELD(whenClause);
	COPY_SCALAR_FIELD(isconstraint);
	COPY_SCALAR_FIELD(deferrable);
	COPY_SCALAR_FIELD(initdeferred);
	COPY_NODE_FIELD(constrrel);

	return newnode;
}

static DropPropertyStmt *
_copyDropPropertyStmt(DropPropertyStmt *from)
{
	DropPropertyStmt *newnode = makeNode(DropPropertyStmt);

	COPY_NODE_FIELD(relation);
	COPY_STRING_FIELD(property);
	COPY_SCALAR_FIELD(removeType);
	COPY_SCALAR_FIELD(behavior);
	COPY_SCALAR_FIELD(missing_ok);

	return newnode;
}

static CreatePLangStmt *
_copyCreatePLangStmt(CreatePLangStmt *from)
{
	CreatePLangStmt *newnode = makeNode(CreatePLangStmt);

	COPY_SCALAR_FIELD(replace);
	COPY_STRING_FIELD(plname);
	COPY_NODE_FIELD(plhandler);
	COPY_NODE_FIELD(plinline);
	COPY_NODE_FIELD(plvalidator);
	COPY_SCALAR_FIELD(pltrusted);

	return newnode;
}

static DropPLangStmt *
_copyDropPLangStmt(DropPLangStmt *from)
{
	DropPLangStmt *newnode = makeNode(DropPLangStmt);

	COPY_STRING_FIELD(plname);
	COPY_SCALAR_FIELD(behavior);
	COPY_SCALAR_FIELD(missing_ok);

	return newnode;
}

static CreateRoleStmt *
_copyCreateRoleStmt(CreateRoleStmt *from)
{
	CreateRoleStmt *newnode = makeNode(CreateRoleStmt);

	COPY_SCALAR_FIELD(stmt_type);
	COPY_STRING_FIELD(role);
	COPY_NODE_FIELD(options);

	return newnode;
}

static AlterRoleStmt *
_copyAlterRoleStmt(AlterRoleStmt *from)
{
	AlterRoleStmt *newnode = makeNode(AlterRoleStmt);

	COPY_STRING_FIELD(role);
	COPY_NODE_FIELD(options);
	COPY_SCALAR_FIELD(action);

	return newnode;
}

static AlterRoleSetStmt *
_copyAlterRoleSetStmt(AlterRoleSetStmt *from)
{
	AlterRoleSetStmt *newnode = makeNode(AlterRoleSetStmt);

	COPY_STRING_FIELD(role);
	COPY_STRING_FIELD(database);
	COPY_NODE_FIELD(setstmt);

	return newnode;
}

static DropRoleStmt *
_copyDropRoleStmt(DropRoleStmt *from)
{
	DropRoleStmt *newnode = makeNode(DropRoleStmt);

	COPY_NODE_FIELD(roles);
	COPY_SCALAR_FIELD(missing_ok);

	return newnode;
}

static LockStmt *
_copyLockStmt(LockStmt *from)
{
	LockStmt   *newnode = makeNode(LockStmt);

	COPY_NODE_FIELD(relations);
	COPY_SCALAR_FIELD(mode);
	COPY_SCALAR_FIELD(nowait);

	return newnode;
}

static ConstraintsSetStmt *
_copyConstraintsSetStmt(ConstraintsSetStmt *from)
{
	ConstraintsSetStmt *newnode = makeNode(ConstraintsSetStmt);

	COPY_NODE_FIELD(constraints);
	COPY_SCALAR_FIELD(deferred);

	return newnode;
}

static ReindexStmt *
_copyReindexStmt(ReindexStmt *from)
{
	ReindexStmt *newnode = makeNode(ReindexStmt);

	COPY_SCALAR_FIELD(kind);
	COPY_NODE_FIELD(relation);
	COPY_STRING_FIELD(name);
	COPY_SCALAR_FIELD(do_system);
	COPY_SCALAR_FIELD(do_user);

	return newnode;
}

static CreateSchemaStmt *
_copyCreateSchemaStmt(CreateSchemaStmt *from)
{
	CreateSchemaStmt *newnode = makeNode(CreateSchemaStmt);

	COPY_STRING_FIELD(schemaname);
	COPY_STRING_FIELD(authid);
	COPY_NODE_FIELD(schemaElts);

	return newnode;
}

static CreateConversionStmt *
_copyCreateConversionStmt(CreateConversionStmt *from)
{
	CreateConversionStmt *newnode = makeNode(CreateConversionStmt);

	COPY_NODE_FIELD(conversion_name);
	COPY_STRING_FIELD(for_encoding_name);
	COPY_STRING_FIELD(to_encoding_name);
	COPY_NODE_FIELD(func_name);
	COPY_SCALAR_FIELD(def);

	return newnode;
}

static CreateCastStmt *
_copyCreateCastStmt(CreateCastStmt *from)
{
	CreateCastStmt *newnode = makeNode(CreateCastStmt);

	COPY_NODE_FIELD(sourcetype);
	COPY_NODE_FIELD(targettype);
	COPY_NODE_FIELD(func);
	COPY_SCALAR_FIELD(context);
	COPY_SCALAR_FIELD(inout);

	return newnode;
}

static DropCastStmt *
_copyDropCastStmt(DropCastStmt *from)
{
	DropCastStmt *newnode = makeNode(DropCastStmt);

	COPY_NODE_FIELD(sourcetype);
	COPY_NODE_FIELD(targettype);
	COPY_SCALAR_FIELD(behavior);
	COPY_SCALAR_FIELD(missing_ok);

	return newnode;
}

static PrepareStmt *
_copyPrepareStmt(PrepareStmt *from)
{
	PrepareStmt *newnode = makeNode(PrepareStmt);

	COPY_STRING_FIELD(name);
	COPY_NODE_FIELD(argtypes);
	COPY_NODE_FIELD(query);

	return newnode;
}

static ExecuteStmt *
_copyExecuteStmt(ExecuteStmt *from)
{
	ExecuteStmt *newnode = makeNode(ExecuteStmt);

	COPY_STRING_FIELD(name);
	COPY_NODE_FIELD(into);
	COPY_NODE_FIELD(params);

	return newnode;
}

static DeallocateStmt *
_copyDeallocateStmt(DeallocateStmt *from)
{
	DeallocateStmt *newnode = makeNode(DeallocateStmt);

	COPY_STRING_FIELD(name);

	return newnode;
}

static DropOwnedStmt *
_copyDropOwnedStmt(DropOwnedStmt *from)
{
	DropOwnedStmt *newnode = makeNode(DropOwnedStmt);

	COPY_NODE_FIELD(roles);
	COPY_SCALAR_FIELD(behavior);

	return newnode;
}

static ReassignOwnedStmt *
_copyReassignOwnedStmt(ReassignOwnedStmt *from)
{
	ReassignOwnedStmt *newnode = makeNode(ReassignOwnedStmt);

	COPY_NODE_FIELD(roles);
	COPY_SCALAR_FIELD(newrole);

	return newnode;
}

static AlterTSDictionaryStmt *
_copyAlterTSDictionaryStmt(AlterTSDictionaryStmt *from)
{
	AlterTSDictionaryStmt *newnode = makeNode(AlterTSDictionaryStmt);

	COPY_NODE_FIELD(dictname);
	COPY_NODE_FIELD(options);

	return newnode;
}

static AlterTSConfigurationStmt *
_copyAlterTSConfigurationStmt(AlterTSConfigurationStmt *from)
{
	AlterTSConfigurationStmt *newnode = makeNode(AlterTSConfigurationStmt);

	COPY_NODE_FIELD(cfgname);
	COPY_NODE_FIELD(tokentype);
	COPY_NODE_FIELD(dicts);
	COPY_SCALAR_FIELD(override);
	COPY_SCALAR_FIELD(replace);
	COPY_SCALAR_FIELD(missing_ok);

	return newnode;
}

/* ****************************************************************
 *					pg_list.h copy functions
 * ****************************************************************
 */

/*
 * Perform a deep copy of the specified list, using copyObject(). The
 * list MUST be of type T_List; T_IntList and T_OidList nodes don't
 * need deep copies, so they should be copied via list_copy()
 */
#define COPY_NODE_CELL(new, old)					\
	(new) = (ListCell *) palloc(sizeof(ListCell));	\
	lfirst(new) = copyObject(lfirst(old));

static List *
_copyList(List *from)
{
	List	   *new;
	ListCell   *curr_old;
	ListCell   *prev_new;

	Assert(list_length(from) >= 1);

	new = makeNode(List);
	new->length = from->length;

	COPY_NODE_CELL(new->head, from->head);
	prev_new = new->head;
	curr_old = lnext(from->head);

	while (curr_old)
	{
		COPY_NODE_CELL(prev_new->next, curr_old);
		prev_new = prev_new->next;
		curr_old = curr_old->next;
	}
	prev_new->next = NULL;
	new->tail = prev_new;

	return new;
}

/* ****************************************************************
 *					value.h copy functions
 * ****************************************************************
 */
static Value *
_copyValue(Value *from)
{
	Value	   *newnode = makeNode(Value);

	/* See also _copyAConst when changing this code! */

	COPY_SCALAR_FIELD(type);
	switch (from->type)
	{
		case T_Integer:
			COPY_SCALAR_FIELD(val.ival);
			break;
		case T_Float:
		case T_String:
		case T_BitString:
			COPY_STRING_FIELD(val.str);
			break;
		case T_Null:
			/* nothing to do */
			break;
		default:
			elog(ERROR, "unrecognized node type: %d",
				 (int) from->type);
			break;
	}
	return newnode;
}

#ifdef PGXC
static BarrierStmt *
_copyBarrierStmt(BarrierStmt *from)
{
	BarrierStmt *newnode = makeNode(BarrierStmt);

	COPY_STRING_FIELD(id);

	return newnode;
}
#endif

/*
 * copyObject
 *
 * Create a copy of a Node tree or list.  This is a "deep" copy: all
 * substructure is copied too, recursively.
 */
void *
copyObject(void *from)
{
	void	   *retval;

	if (from == NULL)
		return NULL;

	/* Guard against stack overflow due to overly complex expressions */
	check_stack_depth();

	switch (nodeTag(from))
	{
			/*
			 * PLAN NODES
			 */
		case T_PlannedStmt:
			retval = _copyPlannedStmt(from);
			break;
		case T_Plan:
			retval = _copyPlan(from);
			break;
		case T_Result:
			retval = _copyResult(from);
			break;
		case T_ModifyTable:
			retval = _copyModifyTable(from);
			break;
		case T_Append:
			retval = _copyAppend(from);
			break;
		case T_MergeAppend:
			retval = _copyMergeAppend(from);
			break;
		case T_RecursiveUnion:
			retval = _copyRecursiveUnion(from);
			break;
		case T_BitmapAnd:
			retval = _copyBitmapAnd(from);
			break;
		case T_BitmapOr:
			retval = _copyBitmapOr(from);
			break;
		case T_Scan:
			retval = _copyScan(from);
			break;
		case T_SeqScan:
			retval = _copySeqScan(from);
			break;
		case T_IndexScan:
			retval = _copyIndexScan(from);
			break;
		case T_BitmapIndexScan:
			retval = _copyBitmapIndexScan(from);
			break;
		case T_BitmapHeapScan:
			retval = _copyBitmapHeapScan(from);
			break;
		case T_TidScan:
			retval = _copyTidScan(from);
			break;
		case T_SubqueryScan:
			retval = _copySubqueryScan(from);
			break;
		case T_FunctionScan:
			retval = _copyFunctionScan(from);
			break;
		case T_ValuesScan:
			retval = _copyValuesScan(from);
			break;
		case T_CteScan:
			retval = _copyCteScan(from);
			break;
		case T_WorkTableScan:
			retval = _copyWorkTableScan(from);
			break;
		case T_ForeignScan:
			retval = _copyForeignScan(from);
			break;
		case T_FdwPlan:
			retval = _copyFdwPlan(from);
			break;
		case T_Join:
			retval = _copyJoin(from);
			break;
		case T_NestLoop:
			retval = _copyNestLoop(from);
			break;
		case T_MergeJoin:
			retval = _copyMergeJoin(from);
			break;
		case T_HashJoin:
			retval = _copyHashJoin(from);
			break;
		case T_Material:
			retval = _copyMaterial(from);
			break;
		case T_Sort:
			retval = _copySort(from);
			break;
		case T_Group:
			retval = _copyGroup(from);
			break;
		case T_Agg:
			retval = _copyAgg(from);
			break;
		case T_WindowAgg:
			retval = _copyWindowAgg(from);
			break;
		case T_Unique:
			retval = _copyUnique(from);
			break;
		case T_Hash:
			retval = _copyHash(from);
			break;
		case T_SetOp:
			retval = _copySetOp(from);
			break;
		case T_LockRows:
			retval = _copyLockRows(from);
			break;
		case T_Limit:
			retval = _copyLimit(from);
			break;
		case T_NestLoopParam:
			retval = _copyNestLoopParam(from);
			break;
		case T_PlanRowMark:
			retval = _copyPlanRowMark(from);
			break;
		case T_PlanInvalItem:
			retval = _copyPlanInvalItem(from);
			break;
#ifdef PGXC
			/*
			 * PGXC SPECIFIC NODES
			 */
		case T_RemoteQuery:
			retval = _copyRemoteQuery(from);
			break;
		case T_ExecNodes:
			retval = _copyExecNodes(from);
			break;
		case T_SimpleSort:
			retval = _copySimpleSort(from);
			break;
		case T_SimpleDistinct:
			retval = _copySimpleDistinct(from);
			break;
#endif
			/*
			 * PRIMITIVE NODES
			 */
		case T_Alias:
			retval = _copyAlias(from);
			break;
		case T_RangeVar:
			retval = _copyRangeVar(from);
			break;
		case T_IntoClause:
			retval = _copyIntoClause(from);
			break;
		case T_Var:
			retval = _copyVar(from);
			break;
		case T_Const:
			retval = _copyConst(from);
			break;
		case T_Param:
			retval = _copyParam(from);
			break;
		case T_Aggref:
			retval = _copyAggref(from);
			break;
		case T_WindowFunc:
			retval = _copyWindowFunc(from);
			break;
		case T_ArrayRef:
			retval = _copyArrayRef(from);
			break;
		case T_FuncExpr:
			retval = _copyFuncExpr(from);
			break;
		case T_NamedArgExpr:
			retval = _copyNamedArgExpr(from);
			break;
		case T_OpExpr:
			retval = _copyOpExpr(from);
			break;
		case T_DistinctExpr:
			retval = _copyDistinctExpr(from);
			break;
		case T_NullIfExpr:
			retval = _copyNullIfExpr(from);
			break;
		case T_ScalarArrayOpExpr:
			retval = _copyScalarArrayOpExpr(from);
			break;
		case T_BoolExpr:
			retval = _copyBoolExpr(from);
			break;
		case T_SubLink:
			retval = _copySubLink(from);
			break;
		case T_SubPlan:
			retval = _copySubPlan(from);
			break;
		case T_AlternativeSubPlan:
			retval = _copyAlternativeSubPlan(from);
			break;
		case T_FieldSelect:
			retval = _copyFieldSelect(from);
			break;
		case T_FieldStore:
			retval = _copyFieldStore(from);
			break;
		case T_RelabelType:
			retval = _copyRelabelType(from);
			break;
		case T_CoerceViaIO:
			retval = _copyCoerceViaIO(from);
			break;
		case T_ArrayCoerceExpr:
			retval = _copyArrayCoerceExpr(from);
			break;
		case T_ConvertRowtypeExpr:
			retval = _copyConvertRowtypeExpr(from);
			break;
		case T_CollateExpr:
			retval = _copyCollateExpr(from);
			break;
		case T_CaseExpr:
			retval = _copyCaseExpr(from);
			break;
		case T_CaseWhen:
			retval = _copyCaseWhen(from);
			break;
		case T_CaseTestExpr:
			retval = _copyCaseTestExpr(from);
			break;
		case T_ArrayExpr:
			retval = _copyArrayExpr(from);
			break;
		case T_RowExpr:
			retval = _copyRowExpr(from);
			break;
		case T_RowCompareExpr:
			retval = _copyRowCompareExpr(from);
			break;
		case T_CoalesceExpr:
			retval = _copyCoalesceExpr(from);
			break;
		case T_MinMaxExpr:
			retval = _copyMinMaxExpr(from);
			break;
		case T_XmlExpr:
			retval = _copyXmlExpr(from);
			break;
		case T_NullTest:
			retval = _copyNullTest(from);
			break;
		case T_BooleanTest:
			retval = _copyBooleanTest(from);
			break;
		case T_CoerceToDomain:
			retval = _copyCoerceToDomain(from);
			break;
		case T_CoerceToDomainValue:
			retval = _copyCoerceToDomainValue(from);
			break;
		case T_SetToDefault:
			retval = _copySetToDefault(from);
			break;
		case T_CurrentOfExpr:
			retval = _copyCurrentOfExpr(from);
			break;
		case T_TargetEntry:
			retval = _copyTargetEntry(from);
			break;
		case T_RangeTblRef:
			retval = _copyRangeTblRef(from);
			break;
		case T_JoinExpr:
			retval = _copyJoinExpr(from);
			break;
		case T_FromExpr:
			retval = _copyFromExpr(from);
			break;

			/*
			 * RELATION NODES
			 */
		case T_PathKey:
			retval = _copyPathKey(from);
			break;
		case T_RestrictInfo:
			retval = _copyRestrictInfo(from);
			break;
		case T_PlaceHolderVar:
			retval = _copyPlaceHolderVar(from);
			break;
		case T_SpecialJoinInfo:
			retval = _copySpecialJoinInfo(from);
			break;
		case T_AppendRelInfo:
			retval = _copyAppendRelInfo(from);
			break;
		case T_PlaceHolderInfo:
			retval = _copyPlaceHolderInfo(from);
			break;

			/*
			 * VALUE NODES
			 */
		case T_Integer:
		case T_Float:
		case T_String:
		case T_BitString:
		case T_Null:
			retval = _copyValue(from);
			break;

			/*
			 * LIST NODES
			 */
		case T_List:
			retval = _copyList(from);
			break;

			/*
			 * Lists of integers and OIDs don't need to be deep-copied, so we
			 * perform a shallow copy via list_copy()
			 */
		case T_IntList:
		case T_OidList:
			retval = list_copy(from);
			break;

			/*
			 * PARSE NODES
			 */
		case T_Query:
			retval = _copyQuery(from);
			break;
		case T_InsertStmt:
			retval = _copyInsertStmt(from);
			break;
		case T_DeleteStmt:
			retval = _copyDeleteStmt(from);
			break;
		case T_UpdateStmt:
			retval = _copyUpdateStmt(from);
			break;
		case T_SelectStmt:
			retval = _copySelectStmt(from);
			break;
		case T_SetOperationStmt:
			retval = _copySetOperationStmt(from);
			break;
		case T_AlterTableStmt:
			retval = _copyAlterTableStmt(from);
			break;
		case T_AlterTableCmd:
			retval = _copyAlterTableCmd(from);
			break;
		case T_AlterDomainStmt:
			retval = _copyAlterDomainStmt(from);
			break;
		case T_GrantStmt:
			retval = _copyGrantStmt(from);
			break;
		case T_GrantRoleStmt:
			retval = _copyGrantRoleStmt(from);
			break;
		case T_AlterDefaultPrivilegesStmt:
			retval = _copyAlterDefaultPrivilegesStmt(from);
			break;
		case T_DeclareCursorStmt:
			retval = _copyDeclareCursorStmt(from);
			break;
		case T_ClosePortalStmt:
			retval = _copyClosePortalStmt(from);
			break;
		case T_ClusterStmt:
			retval = _copyClusterStmt(from);
			break;
		case T_CopyStmt:
			retval = _copyCopyStmt(from);
			break;
		case T_CreateStmt:
			retval = _copyCreateStmt(from);
			break;
		case T_InhRelation:
			retval = _copyInhRelation(from);
			break;
		case T_DefineStmt:
			retval = _copyDefineStmt(from);
			break;
		case T_DropStmt:
			retval = _copyDropStmt(from);
			break;
		case T_TruncateStmt:
			retval = _copyTruncateStmt(from);
			break;
		case T_CommentStmt:
			retval = _copyCommentStmt(from);
			break;
		case T_SecLabelStmt:
			retval = _copySecLabelStmt(from);
			break;
		case T_FetchStmt:
			retval = _copyFetchStmt(from);
			break;
		case T_IndexStmt:
			retval = _copyIndexStmt(from);
			break;
		case T_CreateFunctionStmt:
			retval = _copyCreateFunctionStmt(from);
			break;
		case T_FunctionParameter:
			retval = _copyFunctionParameter(from);
			break;
		case T_AlterFunctionStmt:
			retval = _copyAlterFunctionStmt(from);
			break;
		case T_RemoveFuncStmt:
			retval = _copyRemoveFuncStmt(from);
			break;
		case T_DoStmt:
			retval = _copyDoStmt(from);
			break;
		case T_RemoveOpClassStmt:
			retval = _copyRemoveOpClassStmt(from);
			break;
		case T_RemoveOpFamilyStmt:
			retval = _copyRemoveOpFamilyStmt(from);
			break;
		case T_RenameStmt:
			retval = _copyRenameStmt(from);
			break;
		case T_AlterObjectSchemaStmt:
			retval = _copyAlterObjectSchemaStmt(from);
			break;
		case T_AlterOwnerStmt:
			retval = _copyAlterOwnerStmt(from);
			break;
		case T_RuleStmt:
			retval = _copyRuleStmt(from);
			break;
		case T_NotifyStmt:
			retval = _copyNotifyStmt(from);
			break;
		case T_ListenStmt:
			retval = _copyListenStmt(from);
			break;
		case T_UnlistenStmt:
			retval = _copyUnlistenStmt(from);
			break;
		case T_TransactionStmt:
			retval = _copyTransactionStmt(from);
			break;
		case T_CompositeTypeStmt:
			retval = _copyCompositeTypeStmt(from);
			break;
		case T_CreateEnumStmt:
			retval = _copyCreateEnumStmt(from);
			break;
		case T_AlterEnumStmt:
			retval = _copyAlterEnumStmt(from);
			break;
		case T_ViewStmt:
			retval = _copyViewStmt(from);
			break;
		case T_LoadStmt:
			retval = _copyLoadStmt(from);
			break;
		case T_CreateDomainStmt:
			retval = _copyCreateDomainStmt(from);
			break;
		case T_CreateOpClassStmt:
			retval = _copyCreateOpClassStmt(from);
			break;
		case T_CreateOpClassItem:
			retval = _copyCreateOpClassItem(from);
			break;
		case T_CreateOpFamilyStmt:
			retval = _copyCreateOpFamilyStmt(from);
			break;
		case T_AlterOpFamilyStmt:
			retval = _copyAlterOpFamilyStmt(from);
			break;
		case T_CreatedbStmt:
			retval = _copyCreatedbStmt(from);
			break;
		case T_AlterDatabaseStmt:
			retval = _copyAlterDatabaseStmt(from);
			break;
		case T_AlterDatabaseSetStmt:
			retval = _copyAlterDatabaseSetStmt(from);
			break;
		case T_DropdbStmt:
			retval = _copyDropdbStmt(from);
			break;
		case T_VacuumStmt:
			retval = _copyVacuumStmt(from);
			break;
		case T_ExplainStmt:
			retval = _copyExplainStmt(from);
			break;
		case T_CreateSeqStmt:
			retval = _copyCreateSeqStmt(from);
			break;
		case T_AlterSeqStmt:
			retval = _copyAlterSeqStmt(from);
			break;
		case T_VariableSetStmt:
			retval = _copyVariableSetStmt(from);
			break;
		case T_VariableShowStmt:
			retval = _copyVariableShowStmt(from);
			break;
		case T_DiscardStmt:
			retval = _copyDiscardStmt(from);
			break;
		case T_CreateTableSpaceStmt:
			retval = _copyCreateTableSpaceStmt(from);
			break;
		case T_DropTableSpaceStmt:
			retval = _copyDropTableSpaceStmt(from);
			break;
		case T_AlterTableSpaceOptionsStmt:
			retval = _copyAlterTableSpaceOptionsStmt(from);
			break;
		case T_CreateExtensionStmt:
			retval = _copyCreateExtensionStmt(from);
			break;
		case T_AlterExtensionStmt:
			retval = _copyAlterExtensionStmt(from);
			break;
		case T_AlterExtensionContentsStmt:
			retval = _copyAlterExtensionContentsStmt(from);
			break;
		case T_CreateFdwStmt:
			retval = _copyCreateFdwStmt(from);
			break;
		case T_AlterFdwStmt:
			retval = _copyAlterFdwStmt(from);
			break;
		case T_DropFdwStmt:
			retval = _copyDropFdwStmt(from);
			break;
		case T_CreateForeignServerStmt:
			retval = _copyCreateForeignServerStmt(from);
			break;
		case T_AlterForeignServerStmt:
			retval = _copyAlterForeignServerStmt(from);
			break;
		case T_DropForeignServerStmt:
			retval = _copyDropForeignServerStmt(from);
			break;
		case T_CreateUserMappingStmt:
			retval = _copyCreateUserMappingStmt(from);
			break;
		case T_AlterUserMappingStmt:
			retval = _copyAlterUserMappingStmt(from);
			break;
		case T_DropUserMappingStmt:
			retval = _copyDropUserMappingStmt(from);
			break;
		case T_CreateForeignTableStmt:
			retval = _copyCreateForeignTableStmt(from);
			break;
		case T_CreateTrigStmt:
			retval = _copyCreateTrigStmt(from);
			break;
		case T_DropPropertyStmt:
			retval = _copyDropPropertyStmt(from);
			break;
		case T_CreatePLangStmt:
			retval = _copyCreatePLangStmt(from);
			break;
		case T_DropPLangStmt:
			retval = _copyDropPLangStmt(from);
			break;
		case T_CreateRoleStmt:
			retval = _copyCreateRoleStmt(from);
			break;
		case T_AlterRoleStmt:
			retval = _copyAlterRoleStmt(from);
			break;
		case T_AlterRoleSetStmt:
			retval = _copyAlterRoleSetStmt(from);
			break;
		case T_DropRoleStmt:
			retval = _copyDropRoleStmt(from);
			break;
		case T_LockStmt:
			retval = _copyLockStmt(from);
			break;
		case T_ConstraintsSetStmt:
			retval = _copyConstraintsSetStmt(from);
			break;
		case T_ReindexStmt:
			retval = _copyReindexStmt(from);
			break;
		case T_CheckPointStmt:
			retval = (void *) makeNode(CheckPointStmt);
			break;
#ifdef PGXC
		case T_BarrierStmt:
			retval = _copyBarrierStmt(from);
			break;
#endif
		case T_CreateSchemaStmt:
			retval = _copyCreateSchemaStmt(from);
			break;
		case T_CreateConversionStmt:
			retval = _copyCreateConversionStmt(from);
			break;
		case T_CreateCastStmt:
			retval = _copyCreateCastStmt(from);
			break;
		case T_DropCastStmt:
			retval = _copyDropCastStmt(from);
			break;
		case T_PrepareStmt:
			retval = _copyPrepareStmt(from);
			break;
		case T_ExecuteStmt:
			retval = _copyExecuteStmt(from);
			break;
		case T_DeallocateStmt:
			retval = _copyDeallocateStmt(from);
			break;
		case T_DropOwnedStmt:
			retval = _copyDropOwnedStmt(from);
			break;
		case T_ReassignOwnedStmt:
			retval = _copyReassignOwnedStmt(from);
			break;
		case T_AlterTSDictionaryStmt:
			retval = _copyAlterTSDictionaryStmt(from);
			break;
		case T_AlterTSConfigurationStmt:
			retval = _copyAlterTSConfigurationStmt(from);
			break;

		case T_A_Expr:
			retval = _copyAExpr(from);
			break;
		case T_ColumnRef:
			retval = _copyColumnRef(from);
			break;
		case T_ParamRef:
			retval = _copyParamRef(from);
			break;
		case T_A_Const:
			retval = _copyAConst(from);
			break;
		case T_FuncCall:
			retval = _copyFuncCall(from);
			break;
		case T_A_Star:
			retval = _copyAStar(from);
			break;
		case T_A_Indices:
			retval = _copyAIndices(from);
			break;
		case T_A_Indirection:
			retval = _copyA_Indirection(from);
			break;
		case T_A_ArrayExpr:
			retval = _copyA_ArrayExpr(from);
			break;
		case T_ResTarget:
			retval = _copyResTarget(from);
			break;
		case T_TypeCast:
			retval = _copyTypeCast(from);
			break;
		case T_CollateClause:
			retval = _copyCollateClause(from);
			break;
		case T_SortBy:
			retval = _copySortBy(from);
			break;
		case T_WindowDef:
			retval = _copyWindowDef(from);
			break;
		case T_RangeSubselect:
			retval = _copyRangeSubselect(from);
			break;
		case T_RangeFunction:
			retval = _copyRangeFunction(from);
			break;
		case T_TypeName:
			retval = _copyTypeName(from);
			break;
		case T_IndexElem:
			retval = _copyIndexElem(from);
			break;
		case T_ColumnDef:
			retval = _copyColumnDef(from);
			break;
		case T_Constraint:
			retval = _copyConstraint(from);
			break;
		case T_DefElem:
			retval = _copyDefElem(from);
			break;
		case T_LockingClause:
			retval = _copyLockingClause(from);
			break;
		case T_RangeTblEntry:
			retval = _copyRangeTblEntry(from);
			break;
		case T_SortGroupClause:
			retval = _copySortGroupClause(from);
			break;
		case T_WindowClause:
			retval = _copyWindowClause(from);
			break;
		case T_RowMarkClause:
			retval = _copyRowMarkClause(from);
			break;
		case T_WithClause:
			retval = _copyWithClause(from);
			break;
		case T_CommonTableExpr:
			retval = _copyCommonTableExpr(from);
			break;
		case T_PrivGrantee:
			retval = _copyPrivGrantee(from);
			break;
		case T_FuncWithArgs:
			retval = _copyFuncWithArgs(from);
			break;
		case T_AccessPriv:
			retval = _copyAccessPriv(from);
			break;
		case T_XmlSerialize:
			retval = _copyXmlSerialize(from);
			break;
#ifdef PGXC
		case T_DistributeBy:
			retval = _copyDistributeBy(from);
			break;
#endif
		default:
			elog(ERROR, "unrecognized node type: %d", (int) nodeTag(from));
			retval = from;		/* keep compiler quiet */
			break;
	}

	return retval;
}<|MERGE_RESOLUTION|>--- conflicted
+++ resolved
@@ -1229,15 +1229,12 @@
 
 	COPY_SCALAR_FIELD(aggfnoid);
 	COPY_SCALAR_FIELD(aggtype);
-<<<<<<< HEAD
 #ifdef PGXC
 	COPY_SCALAR_FIELD(aggtrantype);
 	COPY_SCALAR_FIELD(agghas_collectfn);
 #endif /* PGXC */
-=======
 	COPY_SCALAR_FIELD(aggcollid);
 	COPY_SCALAR_FIELD(inputcollid);
->>>>>>> a4bebdd9
 	COPY_NODE_FIELD(args);
 	COPY_NODE_FIELD(aggorder);
 	COPY_NODE_FIELD(aggdistinct);
@@ -2541,14 +2538,11 @@
 	COPY_NODE_FIELD(limitCount);
 	COPY_NODE_FIELD(rowMarks);
 	COPY_NODE_FIELD(setOperations);
-<<<<<<< HEAD
+	COPY_NODE_FIELD(constraintDeps);
 #ifdef PGXC
 	COPY_STRING_FIELD(sql_statement);
 #endif
-=======
-	COPY_NODE_FIELD(constraintDeps);
-
->>>>>>> a4bebdd9
+
 	return newnode;
 }
 
@@ -2803,7 +2797,6 @@
 	return newnode;
 }
 
-<<<<<<< HEAD
 #ifdef PGXC
 static DistributeBy *
 _copyDistributeBy(DistributeBy *from)
@@ -2817,9 +2810,6 @@
 }
 #endif
 
-static CreateStmt *
-_copyCreateStmt(CreateStmt *from)
-=======
 /*
  * CopyCreateStmtFields
  *
@@ -2828,7 +2818,6 @@
  */
 static void
 CopyCreateStmtFields(CreateStmt *from, CreateStmt *newnode)
->>>>>>> a4bebdd9
 {
 	COPY_NODE_FIELD(relation);
 	COPY_NODE_FIELD(tableElts);
@@ -2838,12 +2827,10 @@
 	COPY_NODE_FIELD(options);
 	COPY_SCALAR_FIELD(oncommit);
 	COPY_STRING_FIELD(tablespacename);
-<<<<<<< HEAD
+	COPY_SCALAR_FIELD(if_not_exists);
 #ifdef PGXC
 	COPY_NODE_FIELD(distributeby);
 #endif
-=======
-	COPY_SCALAR_FIELD(if_not_exists);
 }
 
 static CreateStmt *
@@ -2852,7 +2839,6 @@
 	CreateStmt *newnode = makeNode(CreateStmt);
 
 	CopyCreateStmtFields(from, newnode);
->>>>>>> a4bebdd9
 
 	return newnode;
 }

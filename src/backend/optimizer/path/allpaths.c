--- conflicted
+++ resolved
@@ -3,16 +3,12 @@
  * allpaths.c
  *	  Routines to find possible search paths for processing a query
  *
-<<<<<<< HEAD
  * This Source Code Form is subject to the terms of the Mozilla Public
  * License, v. 2.0. If a copy of the MPL was not distributed with this
  * file, You can obtain one at http://mozilla.org/MPL/2.0/.
  *
  * Portions Copyright (c) 2012-2014, TransLattice, Inc.
- * Portions Copyright (c) 1996-2014, PostgreSQL Global Development Group
-=======
  * Portions Copyright (c) 1996-2015, PostgreSQL Global Development Group
->>>>>>> 4cb7d671
  * Portions Copyright (c) 1994, Regents of the University of California
  *
  *
@@ -26,11 +22,8 @@
 
 #include <math.h>
 
-<<<<<<< HEAD
 #include "catalog/pg_namespace.h"
-=======
 #include "access/sysattr.h"
->>>>>>> 4cb7d671
 #include "catalog/pg_class.h"
 #include "catalog/pg_operator.h"
 #include "foreign/fdwapi.h"
@@ -456,17 +449,12 @@
 
 	/* Consider TID scans */
 	create_tidscan_paths(root, rel);
-<<<<<<< HEAD
 #ifdef PGXC
 #ifndef XCP
 	}
 #endif /* XCP */
 #endif /* PGXC */
 
-	/* Now find the cheapest of the paths for this rel */
-	set_cheapest(rel);
-=======
->>>>>>> 4cb7d671
 }
 
 /*
@@ -1382,13 +1370,8 @@
 		elog(ERROR, "Postgres-XL does not currently support ORDER BY in subqueries");
 #else
 	add_path(rel, create_subqueryscan_path(root, rel, pathkeys, required_outer));
-<<<<<<< HEAD
 #endif
 
-	/* Select cheapest path (pretty easy in this case...) */
-	set_cheapest(rel);
-=======
->>>>>>> 4cb7d671
 }
 
 /*

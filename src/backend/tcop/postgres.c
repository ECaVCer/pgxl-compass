/*-------------------------------------------------------------------------
 *
 * postgres.c
 *	  POSTGRES C Backend Interface
 *
 * Portions Copyright (c) 1996-2012, PostgreSQL Global Development Group
 * Portions Copyright (c) 1994, Regents of the University of California
 * Portions Copyright (c) 2010-2012 Postgres-XC Development Group
 *
 *
 * IDENTIFICATION
 *	  src/backend/tcop/postgres.c
 *
 * NOTES
 *	  this is the "main" module of the postgres backend and
 *	  hence the main module of the "traffic cop".
 *
 *-------------------------------------------------------------------------
 */

#include "postgres.h"

#include <fcntl.h>
#include <limits.h>
#include <signal.h>
#include <time.h>
#include <unistd.h>
#include <sys/socket.h>
#ifdef HAVE_SYS_SELECT_H
#include <sys/select.h>
#endif
#ifdef HAVE_SYS_RESOURCE_H
#include <sys/time.h>
#include <sys/resource.h>
#endif
#ifdef HAVE_GETOPT_H
#include <getopt.h>
#endif

#ifndef HAVE_GETRUSAGE
#include "rusagestub.h"
#endif

#include "access/printtup.h"
#include "access/xact.h"
#include "catalog/pg_type.h"
#include "commands/async.h"
#include "commands/prepare.h"
#ifdef PGXC
#include "commands/trigger.h"
#endif
#include "libpq/libpq.h"
#include "libpq/pqformat.h"
#include "libpq/pqsignal.h"
#include "miscadmin.h"
#include "nodes/print.h"
#include "optimizer/planner.h"
#include "pgstat.h"
#include "pg_trace.h"
#include "parser/analyze.h"
#include "parser/parser.h"
#ifdef PGXC
#include "parser/parse_type.h"
#endif /* PGXC */
#include "postmaster/autovacuum.h"
#include "postmaster/postmaster.h"
#include "replication/walsender.h"
#include "rewrite/rewriteHandler.h"
#include "storage/bufmgr.h"
#include "storage/ipc.h"
#include "storage/proc.h"
#include "storage/procsignal.h"
#include "storage/sinval.h"
#include "tcop/fastpath.h"
#include "tcop/pquery.h"
#include "tcop/tcopprot.h"
#include "tcop/utility.h"
#include "utils/lsyscache.h"
#include "utils/memutils.h"
#include "utils/ps_status.h"
#include "utils/snapmgr.h"
#include "utils/timestamp.h"
#include "mb/pg_wchar.h"

#ifdef PGXC
#include "storage/procarray.h"
#include "pgxc/pgxc.h"
#include "access/gtm.h"
/* PGXC_COORD */
#include "pgxc/execRemote.h"
#include "pgxc/barrier.h"
#include "pgxc/planner.h"
#include "nodes/nodes.h"
#include "pgxc/poolmgr.h"
#include "pgxc/pgxcnode.h"
#include "commands/copy.h"
/* PGXC_DATANODE */
#include "access/transam.h"
#endif
extern int	optind;

extern char *optarg;
extern int	optind;

#ifdef HAVE_INT_OPTRESET
extern int	optreset;			/* might not be declared by system headers */
#endif


/* ----------------
 *		global variables
 * ----------------
 */
const char *debug_query_string; /* client-supplied query string */

/* Note: whereToSendOutput is initialized for the bootstrap/standalone case */
CommandDest whereToSendOutput = DestDebug;

/* flag for logging end of session */
bool		Log_disconnections = false;

int			log_statement = LOGSTMT_NONE;

/* GUC variable for maximum stack depth (measured in kilobytes) */
int			max_stack_depth = 100;

/* wait N seconds to allow attach from a debugger */
int			PostAuthDelay = 0;

/* ----------------
 *		private variables
 * ----------------
 */

/* max_stack_depth converted to bytes for speed of checking */
static long max_stack_depth_bytes = 100 * 1024L;

/*
 * Stack base pointer -- initialized by PostmasterMain and inherited by
 * subprocesses. This is not static because old versions of PL/Java modify
 * it directly. Newer versions use set_stack_base(), but we want to stay
 * binary-compatible for the time being.
 */
char	   *stack_base_ptr = NULL;

/*
 * On IA64 we also have to remember the register stack base.
 */
#if defined(__ia64__) || defined(__ia64)
char	   *register_stack_base_ptr = NULL;
#endif

/*
 * Flag to mark SIGHUP. Whenever the main loop comes around it
 * will reread the configuration file. (Better than doing the
 * reading in the signal handler, ey?)
 */
static volatile sig_atomic_t got_SIGHUP = false;

/*
 * Flag to keep track of whether we have started a transaction.
 * For extended query protocol this has to be remembered across messages.
 */
static bool xact_started = false;

/*
 * Flag to indicate that we are doing the outer loop's read-from-client,
 * as opposed to any random read from client that might happen within
 * commands like COPY FROM STDIN.
 */
static bool DoingCommandRead = false;

/*
 * Flags to implement skip-till-Sync-after-error behavior for messages of
 * the extended query protocol.
 */
static bool doing_extended_query_message = false;
static bool ignore_till_sync = false;

/*
 * If an unnamed prepared statement exists, it's stored here.
 * We keep it separate from the hashtable kept by commands/prepare.c
 * in order to reduce overhead for short-lived queries.
 */
static CachedPlanSource *unnamed_stmt_psrc = NULL;

/* assorted command-line switches */
static const char *userDoption = NULL;	/* -D switch */

static bool EchoQuery = false;	/* -E switch */

/*
 * people who want to use EOF should #define DONTUSENEWLINE in
 * tcop/tcopdebug.h
 */
#ifndef TCOP_DONTUSENEWLINE
static int	UseNewLine = 1;		/* Use newlines query delimiters (the default) */
#else
static int	UseNewLine = 0;		/* Use EOF as query delimiters */
#endif   /* TCOP_DONTUSENEWLINE */

/* whether or not, and why, we were canceled by conflict with recovery */
static bool RecoveryConflictPending = false;
static bool RecoveryConflictRetryable = true;
static ProcSignalReason RecoveryConflictReason;

/* ----------------------------------------------------------------
 *		decls for routines only used in this file
 * ----------------------------------------------------------------
 */
static int	InteractiveBackend(StringInfo inBuf);
static int	interactive_getc(void);
static int	SocketBackend(StringInfo inBuf);
static int	ReadCommand(StringInfo inBuf);
static List *pg_rewrite_query(Query *query);
static bool check_log_statement(List *stmt_list);
static int	errdetail_execute(List *raw_parsetree_list);
static int	errdetail_params(ParamListInfo params);
static int	errdetail_abort(void);
static int	errdetail_recovery_conflict(void);
static void start_xact_command(void);
static void finish_xact_command(void);
static bool IsTransactionExitStmt(Node *parsetree);
static bool IsTransactionExitStmtList(List *parseTrees);
static bool IsTransactionStmtList(List *parseTrees);
static void drop_unnamed_stmt(void);
static void SigHupHandler(SIGNAL_ARGS);
static void log_disconnections(int code, Datum arg);


#ifdef PGXC /* PGXC_DATANODE */
/* ----------------------------------------------------------------
 *		PG-XC routines
 * ----------------------------------------------------------------
 */

/*
 * Called when the backend is ending.
 */
static void
DataNodeShutdown (int code, Datum arg)
{
	/* Close connection with GTM, if active */
	CloseGTM();
}
#endif

/* ----------------------------------------------------------------
 *		routines to obtain user input
 * ----------------------------------------------------------------
 */

/* ----------------
 *	InteractiveBackend() is called for user interactive connections
 *
 *	the string entered by the user is placed in its parameter inBuf,
 *	and we act like a Q message was received.
 *
 *	EOF is returned if end-of-file input is seen; time to shut down.
 * ----------------
 */

static int
InteractiveBackend(StringInfo inBuf)
{
	int			c;				/* character read from getc() */
	bool		end = false;	/* end-of-input flag */
	bool		backslashSeen = false;	/* have we seen a \ ? */

	/*
	 * display a prompt and obtain input from the user
	 */
	printf("backend> ");
	fflush(stdout);

	resetStringInfo(inBuf);

	if (UseNewLine)
	{
		/*
		 * if we are using \n as a delimiter, then read characters until the
		 * \n.
		 */
		while ((c = interactive_getc()) != EOF)
		{
			if (c == '\n')
			{
				if (backslashSeen)
				{
					/* discard backslash from inBuf */
					inBuf->data[--inBuf->len] = '\0';
					backslashSeen = false;
					continue;
				}
				else
				{
					/* keep the newline character */
					appendStringInfoChar(inBuf, '\n');
					break;
				}
			}
			else if (c == '\\')
				backslashSeen = true;
			else
				backslashSeen = false;

			appendStringInfoChar(inBuf, (char) c);
		}

		if (c == EOF)
			end = true;
	}
	else
	{
		/*
		 * otherwise read characters until EOF.
		 */
		while ((c = interactive_getc()) != EOF)
			appendStringInfoChar(inBuf, (char) c);

		/* No input before EOF signal means time to quit. */
		if (inBuf->len == 0)
			end = true;
	}

	if (end)
		return EOF;

	/*
	 * otherwise we have a user query so process it.
	 */

	/* Add '\0' to make it look the same as message case. */
	appendStringInfoChar(inBuf, (char) '\0');

	/*
	 * if the query echo flag was given, print the query..
	 */
	if (EchoQuery)
		printf("statement: %s\n", inBuf->data);
	fflush(stdout);

	return 'Q';
}

/*
 * interactive_getc -- collect one character from stdin
 *
 * Even though we are not reading from a "client" process, we still want to
 * respond to signals, particularly SIGTERM/SIGQUIT.  Hence we must use
 * prepare_for_client_read and client_read_ended.
 */
static int
interactive_getc(void)
{
	int			c;

	prepare_for_client_read();
	c = getc(stdin);
	client_read_ended();
	return c;
}

/* ----------------
 *	SocketBackend()		Is called for frontend-backend connections
 *
 *	Returns the message type code, and loads message body data into inBuf.
 *
 *	EOF is returned if the connection is lost.
 * ----------------
 */
static int
SocketBackend(StringInfo inBuf)
{
	int			qtype;

	/*
	 * Get message type code from the frontend.
	 */
	qtype = pq_getbyte();

	if (qtype == EOF)			/* frontend disconnected */
	{
		if (IsTransactionState())
			ereport(COMMERROR,
					(errcode(ERRCODE_CONNECTION_FAILURE),
					 errmsg("unexpected EOF on client connection with an open transaction")));
		else
		{
			/*
			 * Can't send DEBUG log messages to client at this point. Since
			 * we're disconnecting right away, we don't need to restore
			 * whereToSendOutput.
			 */
			whereToSendOutput = DestNone;
			ereport(DEBUG1,
					(errcode(ERRCODE_CONNECTION_DOES_NOT_EXIST),
					 errmsg("unexpected EOF on client connection")));
		}
		return qtype;
	}

	/*
	 * Validate message type code before trying to read body; if we have lost
	 * sync, better to say "command unknown" than to run out of memory because
	 * we used garbage as a length word.
	 *
	 * This also gives us a place to set the doing_extended_query_message flag
	 * as soon as possible.
	 */
	switch (qtype)
	{
		case 'Q':				/* simple query */
			doing_extended_query_message = false;
			if (PG_PROTOCOL_MAJOR(FrontendProtocol) < 3)
			{
				/* old style without length word; convert */
				if (pq_getstring(inBuf))
				{
					if (IsTransactionState())
						ereport(COMMERROR,
								(errcode(ERRCODE_CONNECTION_FAILURE),
								 errmsg("unexpected EOF on client connection with an open transaction")));
					else
					{
						/*
						 * Can't send DEBUG log messages to client at this
						 * point.Since we're disconnecting right away, we
						 * don't need to restore whereToSendOutput.
						 */
						whereToSendOutput = DestNone;
						ereport(DEBUG1,
								(errcode(ERRCODE_CONNECTION_DOES_NOT_EXIST),
							 errmsg("unexpected EOF on client connection")));
					}
					return EOF;
				}
			}
			break;

		case 'F':				/* fastpath function call */
			/* we let fastpath.c cope with old-style input of this */
			doing_extended_query_message = false;
			break;

		case 'X':				/* terminate */
			doing_extended_query_message = false;
			ignore_till_sync = false;
			break;

		case 'B':				/* bind */
		case 'C':				/* close */
		case 'D':				/* describe */
		case 'E':				/* execute */
		case 'H':				/* flush */
		case 'P':				/* parse */
			doing_extended_query_message = true;
			/* these are only legal in protocol 3 */
			if (PG_PROTOCOL_MAJOR(FrontendProtocol) < 3)
				ereport(FATAL,
						(errcode(ERRCODE_PROTOCOL_VIOLATION),
						 errmsg("invalid frontend message type %d", qtype)));
			break;

		case 'S':				/* sync */
			/* stop any active skip-till-Sync */
			ignore_till_sync = false;
			/* mark not-extended, so that a new error doesn't begin skip */
			doing_extended_query_message = false;
			/* only legal in protocol 3 */
			if (PG_PROTOCOL_MAJOR(FrontendProtocol) < 3)
				ereport(FATAL,
						(errcode(ERRCODE_PROTOCOL_VIOLATION),
						 errmsg("invalid frontend message type %d", qtype)));
			break;

		case 'd':				/* copy data */
		case 'c':				/* copy done */
		case 'f':				/* copy fail */
			doing_extended_query_message = false;
			/* these are only legal in protocol 3 */
			if (PG_PROTOCOL_MAJOR(FrontendProtocol) < 3)
				ereport(FATAL,
						(errcode(ERRCODE_PROTOCOL_VIOLATION),
						 errmsg("invalid frontend message type %d", qtype)));
			break;
#ifdef PGXC /* PGXC_DATANODE */
		case 'M':				/* Command ID */
		case 'g':				/* GXID */
		case 's':				/* Snapshot */
		case 't':				/* Timestamp */
		case 'b':				/* Barrier */
			break;
#endif

		default:

			/*
			 * Otherwise we got garbage from the frontend.	We treat this as
			 * fatal because we have probably lost message boundary sync, and
			 * there's no good way to recover.
			 */
			ereport(FATAL,
					(errcode(ERRCODE_PROTOCOL_VIOLATION),
					 errmsg("invalid frontend message type %d", qtype)));
			break;
	}

	/*
	 * In protocol version 3, all frontend messages have a length word next
	 * after the type code; we can read the message contents independently of
	 * the type.
	 */
	if (PG_PROTOCOL_MAJOR(FrontendProtocol) >= 3)
	{
		if (pq_getmessage(inBuf, 0))
			return EOF;			/* suitable message already logged */
	}

	return qtype;
}

/* ----------------
 *		ReadCommand reads a command from either the frontend or
 *		standard input, places it in inBuf, and returns the
 *		message type code (first byte of the message).
 *		EOF is returned if end of file.
 * ----------------
 */
static int
ReadCommand(StringInfo inBuf)
{
	int			result;

	if (whereToSendOutput == DestRemote)
		result = SocketBackend(inBuf);
	else
		result = InteractiveBackend(inBuf);

	return result;
}

/*
 * prepare_for_client_read -- set up to possibly block on client input
 *
 * This must be called immediately before any low-level read from the
 * client connection.  It is necessary to do it at a sufficiently low level
 * that there won't be any other operations except the read kernel call
 * itself between this call and the subsequent client_read_ended() call.
 * In particular there mustn't be use of malloc() or other potentially
 * non-reentrant libc functions.  This restriction makes it safe for us
 * to allow interrupt service routines to execute nontrivial code while
 * we are waiting for input.
 */
void
prepare_for_client_read(void)
{
	if (DoingCommandRead)
	{
		/* Enable immediate processing of asynchronous signals */
		EnableNotifyInterrupt();
		EnableCatchupInterrupt();

		/* Allow cancel/die interrupts to be processed while waiting */
		ImmediateInterruptOK = true;

		/* And don't forget to detect one that already arrived */
		CHECK_FOR_INTERRUPTS();
	}
}

/*
 * client_read_ended -- get out of the client-input state
 */
void
client_read_ended(void)
{
	if (DoingCommandRead)
	{
		ImmediateInterruptOK = false;

		DisableNotifyInterrupt();
		DisableCatchupInterrupt();
	}
}


/*
 * Do raw parsing (only).
 *
 * A list of parsetrees is returned, since there might be multiple
 * commands in the given string.
 *
 * NOTE: for interactive queries, it is important to keep this routine
 * separate from the analysis & rewrite stages.  Analysis and rewriting
 * cannot be done in an aborted transaction, since they require access to
 * database tables.  So, we rely on the raw parser to determine whether
 * we've seen a COMMIT or ABORT command; when we are in abort state, other
 * commands are not processed any further than the raw parse stage.
 */
List *
pg_parse_query(const char *query_string)
{
	List	   *raw_parsetree_list;

	TRACE_POSTGRESQL_QUERY_PARSE_START(query_string);

	if (log_parser_stats)
		ResetUsage();

	raw_parsetree_list = raw_parser(query_string);

	if (log_parser_stats)
		ShowUsage("PARSER STATISTICS");

#ifdef COPY_PARSE_PLAN_TREES
	/* Optional debugging check: pass raw parsetrees through copyObject() */
	{
		List	   *new_list = (List *) copyObject(raw_parsetree_list);

		/* This checks both copyObject() and the equal() routines... */
		if (!equal(new_list, raw_parsetree_list))
			elog(WARNING, "copyObject() failed to produce an equal raw parse tree");
		else
			raw_parsetree_list = new_list;
	}
#endif

	TRACE_POSTGRESQL_QUERY_PARSE_DONE(query_string);

	return raw_parsetree_list;
}

/*
 * Given a raw parsetree (gram.y output), and optionally information about
 * types of parameter symbols ($n), perform parse analysis and rule rewriting.
 *
 * A list of Query nodes is returned, since either the analyzer or the
 * rewriter might expand one query to several.
 *
 * NOTE: for reasons mentioned above, this must be separate from raw parsing.
 */
List *
pg_analyze_and_rewrite(Node *parsetree, const char *query_string,
					   Oid *paramTypes, int numParams)
{
	Query	   *query;
	List	   *querytree_list;

	TRACE_POSTGRESQL_QUERY_REWRITE_START(query_string);

	/*
	 * (1) Perform parse analysis.
	 */
	if (log_parser_stats)
		ResetUsage();

	query = parse_analyze(parsetree, query_string, paramTypes, numParams);

	if (log_parser_stats)
		ShowUsage("PARSE ANALYSIS STATISTICS");

	/*
	 * (2) Rewrite the queries, as necessary
	 */
	querytree_list = pg_rewrite_query(query);

#ifdef PGXC
	if (IS_PGXC_COORDINATOR && !IsConnFromCoord())
	{
		ListCell   *lc;

		foreach(lc, querytree_list)
		{
			Query *query = (Query *) lfirst(lc);

			if (query->sql_statement == NULL)
				query->sql_statement = pstrdup(query_string);
		}
	}
#endif

	TRACE_POSTGRESQL_QUERY_REWRITE_DONE(query_string);

	return querytree_list;
}

/*
 * Do parse analysis and rewriting.  This is the same as pg_analyze_and_rewrite
 * except that external-parameter resolution is determined by parser callback
 * hooks instead of a fixed list of parameter datatypes.
 */
List *
pg_analyze_and_rewrite_params(Node *parsetree,
							  const char *query_string,
							  ParserSetupHook parserSetup,
							  void *parserSetupArg)
{
	ParseState *pstate;
	Query	   *query;
	List	   *querytree_list;

	Assert(query_string != NULL);		/* required as of 8.4 */

	TRACE_POSTGRESQL_QUERY_REWRITE_START(query_string);

	/*
	 * (1) Perform parse analysis.
	 */
	if (log_parser_stats)
		ResetUsage();

	pstate = make_parsestate(NULL);
	pstate->p_sourcetext = query_string;
	(*parserSetup) (pstate, parserSetupArg);

	query = transformTopLevelStmt(pstate, parsetree);

	if (post_parse_analyze_hook)
		(*post_parse_analyze_hook) (pstate, query);

	free_parsestate(pstate);

	if (log_parser_stats)
		ShowUsage("PARSE ANALYSIS STATISTICS");

	/*
	 * (2) Rewrite the queries, as necessary
	 */
	querytree_list = pg_rewrite_query(query);

	TRACE_POSTGRESQL_QUERY_REWRITE_DONE(query_string);

	return querytree_list;
}

/*
 * Perform rewriting of a query produced by parse analysis.
 *
 * Note: query must just have come from the parser, because we do not do
 * AcquireRewriteLocks() on it.
 */
static List *
pg_rewrite_query(Query *query)
{
	List	   *querytree_list;

	if (Debug_print_parse)
		elog_node_display(LOG, "parse tree", query,
						  Debug_pretty_print);

	if (log_parser_stats)
		ResetUsage();

	if (query->commandType == CMD_UTILITY)
	{
		/* don't rewrite utilities, just dump 'em into result list */
		querytree_list = list_make1(query);
	}
#ifdef PGXC
	else if ((query->commandType == CMD_SELECT) && (query->intoClause != NULL))
	{
		/*
		 * CREATE TABLE AS SELECT and SELECT INTO are rewritten so that the
		 * target table is created first. The SELECT query is then transformed
		 * into an INSERT INTO statement
		 */
		querytree_list = QueryRewriteCTAS(query);
	}
#endif
	else
	{
		/* rewrite regular queries */
		querytree_list = QueryRewrite(query);
	}

	if (log_parser_stats)
		ShowUsage("REWRITER STATISTICS");

#ifdef COPY_PARSE_PLAN_TREES
	/* Optional debugging check: pass querytree output through copyObject() */
	{
		List	   *new_list;

		new_list = (List *) copyObject(querytree_list);
		/* This checks both copyObject() and the equal() routines... */
		if (!equal(new_list, querytree_list))
			elog(WARNING, "copyObject() failed to produce equal parse tree");
		else
			querytree_list = new_list;
	}
#endif

	if (Debug_print_rewritten)
		elog_node_display(LOG, "rewritten parse tree", querytree_list,
						  Debug_pretty_print);

	return querytree_list;
}


/*
 * Generate a plan for a single already-rewritten query.
 * This is a thin wrapper around planner() and takes the same parameters.
 */
PlannedStmt *
pg_plan_query(Query *querytree, int cursorOptions, ParamListInfo boundParams)
{
	PlannedStmt *plan;

	/* Utility commands have no plans. */
	if (querytree->commandType == CMD_UTILITY)
		return NULL;

	/* Planner must have a snapshot in case it calls user-defined functions. */
	Assert(ActiveSnapshotSet());

	TRACE_POSTGRESQL_QUERY_PLAN_START();

	if (log_planner_stats)
		ResetUsage();

	/* call the optimizer */
	plan = planner(querytree, cursorOptions, boundParams);

	if (log_planner_stats)
		ShowUsage("PLANNER STATISTICS");

#ifdef COPY_PARSE_PLAN_TREES
	/* Optional debugging check: pass plan output through copyObject() */
	{
		PlannedStmt *new_plan = (PlannedStmt *) copyObject(plan);

		/*
		 * equal() currently does not have routines to compare Plan nodes, so
		 * don't try to test equality here.  Perhaps fix someday?
		 */
#ifdef NOT_USED
		/* This checks both copyObject() and the equal() routines... */
		if (!equal(new_plan, plan))
			elog(WARNING, "copyObject() failed to produce an equal plan tree");
		else
#endif
			plan = new_plan;
	}
#endif

	/*
	 * Print plan if debugging.
	 */
	if (Debug_print_plan)
		elog_node_display(LOG, "plan", plan, Debug_pretty_print);

	TRACE_POSTGRESQL_QUERY_PLAN_DONE();

	return plan;
}

/*
 * Generate plans for a list of already-rewritten queries.
 *
 * Normal optimizable statements generate PlannedStmt entries in the result
 * list.  Utility statements are simply represented by their statement nodes.
 */
List *
pg_plan_queries(List *querytrees, int cursorOptions, ParamListInfo boundParams)
{
	List	   *stmt_list = NIL;
	ListCell   *query_list;

	foreach(query_list, querytrees)
	{
		Query	   *query = (Query *) lfirst(query_list);
		Node	   *stmt;

		if (query->commandType == CMD_UTILITY)
		{
			/* Utility commands have no plans. */
			stmt = query->utilityStmt;
		}
		else
		{
			stmt = (Node *) pg_plan_query(query, cursorOptions, boundParams);
		}

		stmt_list = lappend(stmt_list, stmt);
	}

	return stmt_list;
}


/*
 * exec_simple_query
 *
 * Execute a "simple Query" protocol message.
 */
static void
exec_simple_query(const char *query_string)
{
	CommandDest dest = whereToSendOutput;
	MemoryContext oldcontext;
	List	   *parsetree_list;
	ListCell   *parsetree_item;
	bool		save_log_statement_stats = log_statement_stats;
	bool		was_logged = false;
	bool		isTopLevel;
	char		msec_str[32];

	/*
	 * Report query to various monitoring facilities.
	 */
	debug_query_string = query_string;

	pgstat_report_activity(STATE_RUNNING, query_string);

	TRACE_POSTGRESQL_QUERY_START(query_string);

	/*
	 * We use save_log_statement_stats so ShowUsage doesn't report incorrect
	 * results because ResetUsage wasn't called.
	 */
	if (save_log_statement_stats)
		ResetUsage();

	/*
	 * Start up a transaction command.	All queries generated by the
	 * query_string will be in this same command block, *unless* we find a
	 * BEGIN/COMMIT/ABORT statement; we have to force a new xact command after
	 * one of those, else bad things will happen in xact.c. (Note that this
	 * will normally change current memory context.)
	 */
	start_xact_command();

	/*
	 * Zap any pre-existing unnamed statement.	(While not strictly necessary,
	 * it seems best to define simple-Query mode as if it used the unnamed
	 * statement and portal; this ensures we recover any storage used by prior
	 * unnamed operations.)
	 */
	drop_unnamed_stmt();

	/*
	 * Switch to appropriate context for constructing parsetrees.
	 */
	oldcontext = MemoryContextSwitchTo(MessageContext);

	/*
	 * Do basic parsing of the query or queries (this should be safe even if
	 * we are in aborted transaction state!)
	 */
	parsetree_list = pg_parse_query(query_string);

	/* Log immediately if dictated by log_statement */
	if (check_log_statement(parsetree_list))
	{
		ereport(LOG,
				(errmsg("statement: %s", query_string),
				 errhidestmt(true),
				 errdetail_execute(parsetree_list)));
		was_logged = true;
	}

	/*
	 * Switch back to transaction context to enter the loop.
	 */
	MemoryContextSwitchTo(oldcontext);

	/*
	 * We'll tell PortalRun it's a top-level command iff there's exactly one
	 * raw parsetree.  If more than one, it's effectively a transaction block
	 * and we want PreventTransactionChain to reject unsafe commands. (Note:
	 * we're assuming that query rewrite cannot add commands that are
	 * significant to PreventTransactionChain.)
	 */
	isTopLevel = (list_length(parsetree_list) == 1);

	/*
	 * Run through the raw parsetree(s) and process each one.
	 */
	foreach(parsetree_item, parsetree_list)
	{
		Node	   *parsetree = (Node *) lfirst(parsetree_item);
		bool		snapshot_set = false;
		const char *commandTag;
		char		completionTag[COMPLETION_TAG_BUFSIZE];
		List	   *querytree_list,
				   *plantree_list;
		Portal		portal;
		DestReceiver *receiver;
		int16		format;
#ifdef PGXC

		/*
		 * By default we do not want Datanodes or client Coordinators to contact GTM directly,
		 * it should get this information passed down to it.
		 */
		if (IS_PGXC_DATANODE || IsConnFromCoord())
			SetForceXidFromGTM(false);
#endif

		/*
		 * Get the command name for use in status display (it also becomes the
		 * default completion tag, down inside PortalRun).	Set ps_status and
		 * do any special start-of-SQL-command processing needed by the
		 * destination.
		 */
		commandTag = CreateCommandTag(parsetree);

		set_ps_display(commandTag, false);

		BeginCommand(commandTag, dest);

		/*
		 * If we are in an aborted transaction, reject all commands except
		 * COMMIT/ABORT.  It is important that this test occur before we try
		 * to do parse analysis, rewrite, or planning, since all those phases
		 * try to do database accesses, which may fail in abort state. (It
		 * might be safe to allow some additional utility commands in this
		 * state, but not many...)
		 */
		if (IsAbortedTransactionBlockState() &&
			!IsTransactionExitStmt(parsetree))
			ereport(ERROR,
					(errcode(ERRCODE_IN_FAILED_SQL_TRANSACTION),
					 errmsg("current transaction is aborted, "
						  "commands ignored until end of transaction block"),
					 errdetail_abort()));

		/* Make sure we are in a transaction command */
		start_xact_command();

		/* If we got a cancel signal in parsing or prior command, quit */
		CHECK_FOR_INTERRUPTS();

		/*
		 * Set up a snapshot if parse analysis/planning will need one.
		 */
		if (analyze_requires_snapshot(parsetree))
		{
			PushActiveSnapshot(GetTransactionSnapshot());
			snapshot_set = true;
		}

		/*
		 * OK to analyze, rewrite, and plan this query.
		 *
		 * Switch to appropriate context for constructing querytrees (again,
		 * these must outlive the execution context).
		 */
		oldcontext = MemoryContextSwitchTo(MessageContext);

		querytree_list = pg_analyze_and_rewrite(parsetree, query_string,
												NULL, 0);

		plantree_list = pg_plan_queries(querytree_list, 0, NULL);

		/* If we got a cancel signal in analysis or planning, quit */
		CHECK_FOR_INTERRUPTS();

#ifdef PGXC
		/* PGXC_DATANODE */
		/* Force getting Xid from GTM if not autovacuum, but a vacuum */
		if (IS_PGXC_DATANODE && IsA(parsetree, VacuumStmt) && IsPostmasterEnvironment)
			SetForceXidFromGTM(true);
#endif

		/*
		 * Create unnamed portal to run the query or queries in. If there
		 * already is one, silently drop it.
		 */
		portal = CreatePortal("", true, true);
		/* Don't display the portal in pg_cursors */
		portal->visible = false;

		/*
		 * We don't have to copy anything into the portal, because everything
		 * we are passing here is in MessageContext, which will outlive the
		 * portal anyway.
		 */
		PortalDefineQuery(portal,
						  NULL,
						  query_string,
						  commandTag,
						  plantree_list,
						  NULL);

		/*
		 * Start the portal.
		 *
		 * If we took a snapshot for parsing/planning, the portal may be able
		 * to reuse it for the execution phase.  Currently, this will only
		 * happen in PORTAL_ONE_SELECT mode.  But even if PortalStart doesn't
		 * end up being able to do this, keeping the parse/plan snapshot
		 * around until after we start the portal doesn't cost much.
		 */
		PortalStart(portal, NULL, 0, snapshot_set);

		/* Done with the snapshot used for parsing/planning */
		if (snapshot_set)
			PopActiveSnapshot();

		/*
		 * Select the appropriate output format: text unless we are doing a
		 * FETCH from a binary cursor.	(Pretty grotty to have to do this here
		 * --- but it avoids grottiness in other places.  Ah, the joys of
		 * backward compatibility...)
		 */
		format = 0;				/* TEXT is default */
		if (IsA(parsetree, FetchStmt))
		{
			FetchStmt  *stmt = (FetchStmt *) parsetree;

			if (!stmt->ismove)
			{
				Portal		fportal = GetPortalByName(stmt->portalname);

				if (PortalIsValid(fportal) &&
					(fportal->cursorOptions & CURSOR_OPT_BINARY))
					format = 1; /* BINARY */
			}
		}
		PortalSetResultFormat(portal, 1, &format);

		/*
		 * Now we can create the destination receiver object.
		 */
		receiver = CreateDestReceiver(dest);
		if (dest == DestRemote)
			SetRemoteDestReceiverParams(receiver, portal);

		/*
		 * Switch back to transaction context for execution.
		 */
		MemoryContextSwitchTo(oldcontext);

		/*
		 * Run the portal to completion, and then drop it (and the receiver).
		 */
		(void) PortalRun(portal,
						 FETCH_ALL,
						 isTopLevel,
						 receiver,
						 receiver,
						 completionTag);

		(*receiver->rDestroy) (receiver);

		PortalDrop(portal, false);

		if (IsA(parsetree, TransactionStmt))
		{
			/*
			 * If this was a transaction control statement, commit it. We will
			 * start a new xact command for the next command (if any).
			 */
			finish_xact_command();
		}
		else if (lnext(parsetree_item) == NULL)
		{
			/*
			 * If this is the last parsetree of the query string, close down
			 * transaction statement before reporting command-complete.  This
			 * is so that any end-of-transaction errors are reported before
			 * the command-complete message is issued, to avoid confusing
			 * clients who will expect either a command-complete message or an
			 * error, not one and then the other.  But for compatibility with
			 * historical Postgres behavior, we do not force a transaction
			 * boundary between queries appearing in a single query string.
			 */
			finish_xact_command();
		}
		else
		{
			/*
			 * We need a CommandCounterIncrement after every query, except
			 * those that start or end a transaction block.
			 */
			CommandCounterIncrement();
		}

		/*
		 * Tell client that we're done with this query.  Note we emit exactly
		 * one EndCommand report for each raw parsetree, thus one for each SQL
		 * command the client sent, regardless of rewriting. (But a command
		 * aborted by error will not send an EndCommand report at all.)
		 */
		EndCommand(completionTag, dest);
	}							/* end loop over parsetrees */

	/*
	 * Close down transaction statement, if one is open.
	 */
	finish_xact_command();

	/*
	 * If there were no parsetrees, return EmptyQueryResponse message.
	 */
	if (!parsetree_list)
		NullCommand(dest);

	/*
	 * Emit duration logging if appropriate.
	 */
	switch (check_log_duration(msec_str, was_logged))
	{
		case 1:
			ereport(LOG,
					(errmsg("duration: %s ms", msec_str),
					 errhidestmt(true)));
			break;
		case 2:
			ereport(LOG,
					(errmsg("duration: %s ms  statement: %s",
							msec_str, query_string),
					 errhidestmt(true),
					 errdetail_execute(parsetree_list)));
			break;
	}

	if (save_log_statement_stats)
		ShowUsage("QUERY STATISTICS");

	TRACE_POSTGRESQL_QUERY_DONE(query_string);

	debug_query_string = NULL;
}

/*
 * exec_parse_message
 *
 * Execute a "Parse" protocol message.
 * If paramTypeNames is specified, paraTypes is filled with corresponding OIDs.
 * The caller is expected to allocate space for the paramTypes.
 */
static void
exec_parse_message(const char *query_string,	/* string to execute */
				   const char *stmt_name,		/* name for prepared stmt */
				   Oid *paramTypes,		/* parameter types */
				   char **paramTypeNames,	/* parameter type names */
				   int numParams)		/* number of parameters */
{
	MemoryContext unnamed_stmt_context = NULL;
	MemoryContext oldcontext;
	List	   *parsetree_list;
	Node	   *raw_parse_tree;
	const char *commandTag;
	List	   *querytree_list;
	CachedPlanSource *psrc;
	bool		is_named;
	bool		save_log_statement_stats = log_statement_stats;
	char		msec_str[32];

	/*
	 * Report query to various monitoring facilities.
	 */
	debug_query_string = query_string;

	pgstat_report_activity(STATE_RUNNING, query_string);

	set_ps_display("PARSE", false);

	if (save_log_statement_stats)
		ResetUsage();

	ereport(DEBUG2,
			(errmsg("parse %s: %s",
					*stmt_name ? stmt_name : "<unnamed>",
					query_string)));

	/*
	 * Start up a transaction command so we can run parse analysis etc. (Note
	 * that this will normally change current memory context.) Nothing happens
	 * if we are already in one.
	 */
	start_xact_command();

	/*
	 * Switch to appropriate context for constructing parsetrees.
	 *
	 * We have two strategies depending on whether the prepared statement is
	 * named or not.  For a named prepared statement, we do parsing in
	 * MessageContext and copy the finished trees into the prepared
	 * statement's plancache entry; then the reset of MessageContext releases
	 * temporary space used by parsing and rewriting. For an unnamed prepared
	 * statement, we assume the statement isn't going to hang around long, so
	 * getting rid of temp space quickly is probably not worth the costs of
	 * copying parse trees.  So in this case, we create the plancache entry's
	 * query_context here, and do all the parsing work therein.
	 */
	is_named = (stmt_name[0] != '\0');
	if (is_named)
	{
		/* Named prepared statement --- parse in MessageContext */
		oldcontext = MemoryContextSwitchTo(MessageContext);
	}
	else
	{
		/* Unnamed prepared statement --- release any prior unnamed stmt */
		drop_unnamed_stmt();
		/* Create context for parsing */
		unnamed_stmt_context =
			AllocSetContextCreate(MessageContext,
								  "unnamed prepared statement",
								  ALLOCSET_DEFAULT_MINSIZE,
								  ALLOCSET_DEFAULT_INITSIZE,
								  ALLOCSET_DEFAULT_MAXSIZE);
		oldcontext = MemoryContextSwitchTo(unnamed_stmt_context);
	}

#ifdef PGXC
	/*
	 * if we have the parameter types passed, which happens only in case of
	 * connection from Coordinators, fill paramTypes with their OIDs for
	 * subsequent use. We have to do name to OID conversion, in a transaction
	 * context.
	 */
	if (IsConnFromCoord() && paramTypeNames)
	{
		int cnt_param;
		/* we don't expect type mod */
		for (cnt_param = 0; cnt_param < numParams; cnt_param++)
			parseTypeString(paramTypeNames[cnt_param], &paramTypes[cnt_param],
								NULL);

	}
#endif /* PGXC */

	/*
	 * Do basic parsing of the query or queries (this should be safe even if
	 * we are in aborted transaction state!)
	 */
	parsetree_list = pg_parse_query(query_string);

	/*
	 * We only allow a single user statement in a prepared statement. This is
	 * mainly to keep the protocol simple --- otherwise we'd need to worry
	 * about multiple result tupdescs and things like that.
	 */
	if (list_length(parsetree_list) > 1)
		ereport(ERROR,
				(errcode(ERRCODE_SYNTAX_ERROR),
		errmsg("cannot insert multiple commands into a prepared statement")));

	if (parsetree_list != NIL)
	{
		Query	   *query;
		bool		snapshot_set = false;
		int			i;

		raw_parse_tree = (Node *) linitial(parsetree_list);

		/*
		 * Get the command name for possible use in status display.
		 */
		commandTag = CreateCommandTag(raw_parse_tree);

		/*
		 * If we are in an aborted transaction, reject all commands except
		 * COMMIT/ROLLBACK.  It is important that this test occur before we
		 * try to do parse analysis, rewrite, or planning, since all those
		 * phases try to do database accesses, which may fail in abort state.
		 * (It might be safe to allow some additional utility commands in this
		 * state, but not many...)
		 */
		if (IsAbortedTransactionBlockState() &&
			!IsTransactionExitStmt(raw_parse_tree))
			ereport(ERROR,
					(errcode(ERRCODE_IN_FAILED_SQL_TRANSACTION),
					 errmsg("current transaction is aborted, "
						  "commands ignored until end of transaction block"),
					 errdetail_abort()));

		/*
		 * Create the CachedPlanSource before we do parse analysis, since it
		 * needs to see the unmodified raw parse tree.
		 */
		psrc = CreateCachedPlan(raw_parse_tree, query_string, commandTag);

		/*
		 * Set up a snapshot if parse analysis will need one.
		 */
		if (analyze_requires_snapshot(raw_parse_tree))
		{
			PushActiveSnapshot(GetTransactionSnapshot());
			snapshot_set = true;
		}

		/*
		 * Analyze and rewrite the query.  Note that the originally specified
		 * parameter set is not required to be complete, so we have to use
		 * parse_analyze_varparams().
		 */
		if (log_parser_stats)
			ResetUsage();

		query = parse_analyze_varparams(raw_parse_tree,
										query_string,
										&paramTypes,
										&numParams);

		/*
		 * Check all parameter types got determined.
		 */
		for (i = 0; i < numParams; i++)
		{
			Oid			ptype = paramTypes[i];

			if (ptype == InvalidOid || ptype == UNKNOWNOID)
				ereport(ERROR,
						(errcode(ERRCODE_INDETERMINATE_DATATYPE),
					 errmsg("could not determine data type of parameter $%d",
							i + 1)));
		}

		if (log_parser_stats)
			ShowUsage("PARSE ANALYSIS STATISTICS");

		querytree_list = pg_rewrite_query(query);
#ifdef PGXC
		if (IS_PGXC_COORDINATOR && !IsConnFromCoord())
		{
			ListCell   *lc;

			foreach(lc, querytree_list)
			{
				Query *query = (Query *) lfirst(lc);

				if (query->sql_statement == NULL)
					query->sql_statement = pstrdup(query_string);
			}
		}
#endif

		/* Done with the snapshot used for parsing */
		if (snapshot_set)
			PopActiveSnapshot();
	}
	else
	{
		/* Empty input string.	This is legal. */
		raw_parse_tree = NULL;
		commandTag = NULL;
		psrc = CreateCachedPlan(raw_parse_tree, query_string, commandTag);
		querytree_list = NIL;
	}

	/*
	 * CachedPlanSource must be a direct child of MessageContext before we
	 * reparent unnamed_stmt_context under it, else we have a disconnected
	 * circular subgraph.  Klugy, but less so than flipping contexts even more
	 * above.
	 */
	if (unnamed_stmt_context)
		MemoryContextSetParent(psrc->context, MessageContext);

	/* Finish filling in the CachedPlanSource */
	CompleteCachedPlan(psrc,
					   querytree_list,
					   unnamed_stmt_context,
					   paramTypes,
					   numParams,
					   NULL,
					   NULL,
					   0,		/* default cursor options */
					   true);	/* fixed result */

	/* If we got a cancel signal during analysis, quit */
	CHECK_FOR_INTERRUPTS();

	if (is_named)
	{
		/*
		 * Store the query as a prepared statement.
		 */
		StorePreparedStatement(stmt_name, psrc, false);
	}
	else
	{
		/*
		 * We just save the CachedPlanSource into unnamed_stmt_psrc.
		 */
		SaveCachedPlan(psrc);
		unnamed_stmt_psrc = psrc;
	}

	MemoryContextSwitchTo(oldcontext);

	/*
	 * We do NOT close the open transaction command here; that only happens
	 * when the client sends Sync.	Instead, do CommandCounterIncrement just
	 * in case something happened during parse/plan.
	 */
	CommandCounterIncrement();

	/*
	 * Send ParseComplete.
	 */
	if (whereToSendOutput == DestRemote)
		pq_putemptymessage('1');

	/*
	 * Emit duration logging if appropriate.
	 */
	switch (check_log_duration(msec_str, false))
	{
		case 1:
			ereport(LOG,
					(errmsg("duration: %s ms", msec_str),
					 errhidestmt(true)));
			break;
		case 2:
			ereport(LOG,
					(errmsg("duration: %s ms  parse %s: %s",
							msec_str,
							*stmt_name ? stmt_name : "<unnamed>",
							query_string),
					 errhidestmt(true)));
			break;
	}

	if (save_log_statement_stats)
		ShowUsage("PARSE MESSAGE STATISTICS");

	debug_query_string = NULL;
}

/*
 * exec_bind_message
 *
 * Process a "Bind" message to create a portal from a prepared statement
 */
static void
exec_bind_message(StringInfo input_message)
{
	const char *portal_name;
	const char *stmt_name;
	int			numPFormats;
	int16	   *pformats = NULL;
	int			numParams;
	int			numRFormats;
	int16	   *rformats = NULL;
	CachedPlanSource *psrc;
	CachedPlan *cplan;
	Portal		portal;
	char	   *query_string;
	char	   *saved_stmt_name;
	ParamListInfo params;
	MemoryContext oldContext;
	bool		save_log_statement_stats = log_statement_stats;
	bool		snapshot_set = false;
	char		msec_str[32];

	/* Get the fixed part of the message */
	portal_name = pq_getmsgstring(input_message);
	stmt_name = pq_getmsgstring(input_message);

	ereport(DEBUG2,
			(errmsg("bind %s to %s",
					*portal_name ? portal_name : "<unnamed>",
					*stmt_name ? stmt_name : "<unnamed>")));

	/* Find prepared statement */
	if (stmt_name[0] != '\0')
	{
		PreparedStatement *pstmt;

		pstmt = FetchPreparedStatement(stmt_name, true);
		psrc = pstmt->plansource;
	}
	else
	{
		/* special-case the unnamed statement */
		psrc = unnamed_stmt_psrc;
		if (!psrc)
			ereport(ERROR,
					(errcode(ERRCODE_UNDEFINED_PSTATEMENT),
					 errmsg("unnamed prepared statement does not exist")));
	}

	/*
	 * Report query to various monitoring facilities.
	 */
	debug_query_string = psrc->query_string;

	pgstat_report_activity(STATE_RUNNING, psrc->query_string);

	set_ps_display("BIND", false);

	if (save_log_statement_stats)
		ResetUsage();

	/*
	 * Start up a transaction command so we can call functions etc. (Note that
	 * this will normally change current memory context.) Nothing happens if
	 * we are already in one.
	 */
	start_xact_command();

	/* Switch back to message context */
	MemoryContextSwitchTo(MessageContext);

	/* Get the parameter format codes */
	numPFormats = pq_getmsgint(input_message, 2);
	if (numPFormats > 0)
	{
		int			i;

		pformats = (int16 *) palloc(numPFormats * sizeof(int16));
		for (i = 0; i < numPFormats; i++)
			pformats[i] = pq_getmsgint(input_message, 2);
	}

	/* Get the parameter value count */
	numParams = pq_getmsgint(input_message, 2);

	if (numPFormats > 1 && numPFormats != numParams)
		ereport(ERROR,
				(errcode(ERRCODE_PROTOCOL_VIOLATION),
			errmsg("bind message has %d parameter formats but %d parameters",
				   numPFormats, numParams)));

	if (numParams != psrc->num_params)
		ereport(ERROR,
				(errcode(ERRCODE_PROTOCOL_VIOLATION),
				 errmsg("bind message supplies %d parameters, but prepared statement \"%s\" requires %d",
						numParams, stmt_name, psrc->num_params)));

	/*
	 * If we are in aborted transaction state, the only portals we can
	 * actually run are those containing COMMIT or ROLLBACK commands. We
	 * disallow binding anything else to avoid problems with infrastructure
	 * that expects to run inside a valid transaction.	We also disallow
	 * binding any parameters, since we can't risk calling user-defined I/O
	 * functions.
	 */
	if (IsAbortedTransactionBlockState() &&
		(!IsTransactionExitStmt(psrc->raw_parse_tree) ||
		 numParams != 0))
		ereport(ERROR,
				(errcode(ERRCODE_IN_FAILED_SQL_TRANSACTION),
				 errmsg("current transaction is aborted, "
						"commands ignored until end of transaction block"),
				 errdetail_abort()));

	/*
	 * Create the portal.  Allow silent replacement of an existing portal only
	 * if the unnamed portal is specified.
	 */
	if (portal_name[0] == '\0')
		portal = CreatePortal(portal_name, true, true);
	else
		portal = CreatePortal(portal_name, false, false);

	/*
	 * Prepare to copy stuff into the portal's memory context.  We do all this
	 * copying first, because it could possibly fail (out-of-memory) and we
	 * don't want a failure to occur between GetCachedPlan and
	 * PortalDefineQuery; that would result in leaking our plancache refcount.
	 */
	oldContext = MemoryContextSwitchTo(PortalGetHeapMemory(portal));

	/* Copy the plan's query string into the portal */
	query_string = pstrdup(psrc->query_string);

	/* Likewise make a copy of the statement name, unless it's unnamed */
	if (stmt_name[0])
		saved_stmt_name = pstrdup(stmt_name);
	else
		saved_stmt_name = NULL;

	/*
	 * Set a snapshot if we have parameters to fetch (since the input
	 * functions might need it) or the query isn't a utility command (and
	 * hence could require redoing parse analysis and planning).  We keep the
	 * snapshot active till we're done, so that plancache.c doesn't have to
	 * take new ones.
	 */
	if (numParams > 0 || analyze_requires_snapshot(psrc->raw_parse_tree))
	{
		PushActiveSnapshot(GetTransactionSnapshot());
		snapshot_set = true;
	}

	/*
	 * Fetch parameters, if any, and store in the portal's memory context.
	 */
	if (numParams > 0)
	{
		int			paramno;

		/* sizeof(ParamListInfoData) includes the first array element */
		params = (ParamListInfo) palloc(sizeof(ParamListInfoData) +
								  (numParams - 1) * sizeof(ParamExternData));
		/* we have static list of params, so no hooks needed */
		params->paramFetch = NULL;
		params->paramFetchArg = NULL;
		params->parserSetup = NULL;
		params->parserSetupArg = NULL;
		params->numParams = numParams;

		for (paramno = 0; paramno < numParams; paramno++)
		{
			Oid			ptype = psrc->param_types[paramno];
			int32		plength;
			Datum		pval;
			bool		isNull;
			StringInfoData pbuf;
			char		csave;
			int16		pformat;

			plength = pq_getmsgint(input_message, 4);
			isNull = (plength == -1);

			if (!isNull)
			{
				const char *pvalue = pq_getmsgbytes(input_message, plength);

				/*
				 * Rather than copying data around, we just set up a phony
				 * StringInfo pointing to the correct portion of the message
				 * buffer.	We assume we can scribble on the message buffer so
				 * as to maintain the convention that StringInfos have a
				 * trailing null.  This is grotty but is a big win when
				 * dealing with very large parameter strings.
				 */
				pbuf.data = (char *) pvalue;
				pbuf.maxlen = plength + 1;
				pbuf.len = plength;
				pbuf.cursor = 0;

				csave = pbuf.data[plength];
				pbuf.data[plength] = '\0';
			}
			else
			{
				pbuf.data = NULL;		/* keep compiler quiet */
				csave = 0;
			}

			if (numPFormats > 1)
				pformat = pformats[paramno];
			else if (numPFormats > 0)
				pformat = pformats[0];
			else
				pformat = 0;	/* default = text */

			if (pformat == 0)	/* text mode */
			{
				Oid			typinput;
				Oid			typioparam;
				char	   *pstring;

				getTypeInputInfo(ptype, &typinput, &typioparam);

				/*
				 * We have to do encoding conversion before calling the
				 * typinput routine.
				 */
				if (isNull)
					pstring = NULL;
				else
					pstring = pg_client_to_server(pbuf.data, plength);

				pval = OidInputFunctionCall(typinput, pstring, typioparam, -1);

				/* Free result of encoding conversion, if any */
				if (pstring && pstring != pbuf.data)
					pfree(pstring);
			}
			else if (pformat == 1)		/* binary mode */
			{
				Oid			typreceive;
				Oid			typioparam;
				StringInfo	bufptr;

				/*
				 * Call the parameter type's binary input converter
				 */
				getTypeBinaryInputInfo(ptype, &typreceive, &typioparam);

				if (isNull)
					bufptr = NULL;
				else
					bufptr = &pbuf;

				pval = OidReceiveFunctionCall(typreceive, bufptr, typioparam, -1);

				/* Trouble if it didn't eat the whole buffer */
				if (!isNull && pbuf.cursor != pbuf.len)
					ereport(ERROR,
							(errcode(ERRCODE_INVALID_BINARY_REPRESENTATION),
							 errmsg("incorrect binary data format in bind parameter %d",
									paramno + 1)));
			}
			else
			{
				ereport(ERROR,
						(errcode(ERRCODE_INVALID_PARAMETER_VALUE),
						 errmsg("unsupported format code: %d",
								pformat)));
				pval = 0;		/* keep compiler quiet */
			}

			/* Restore message buffer contents */
			if (!isNull)
				pbuf.data[plength] = csave;

			params->params[paramno].value = pval;
			params->params[paramno].isnull = isNull;

			/*
			 * We mark the params as CONST.  This ensures that any custom plan
			 * makes full use of the parameter values.
			 */
			params->params[paramno].pflags = PARAM_FLAG_CONST;
			params->params[paramno].ptype = ptype;
		}
	}
	else
		params = NULL;

	/* Done storing stuff in portal's context */
	MemoryContextSwitchTo(oldContext);

	/* Get the result format codes */
	numRFormats = pq_getmsgint(input_message, 2);
	if (numRFormats > 0)
	{
		int			i;

		rformats = (int16 *) palloc(numRFormats * sizeof(int16));
		for (i = 0; i < numRFormats; i++)
			rformats[i] = pq_getmsgint(input_message, 2);
	}

	pq_getmsgend(input_message);

	/*
	 * Obtain a plan from the CachedPlanSource.  Any cruft from (re)planning
	 * will be generated in MessageContext.  The plan refcount will be
	 * assigned to the Portal, so it will be released at portal destruction.
	 */
	cplan = GetCachedPlan(psrc, params, false);

	/*
	 * Now we can define the portal.
	 *
	 * DO NOT put any code that could possibly throw an error between the
	 * above GetCachedPlan call and here.
	 */
	PortalDefineQuery(portal,
					  saved_stmt_name,
					  query_string,
					  psrc->commandTag,
					  cplan->stmt_list,
					  cplan);

	/*
	 * And we're ready to start portal execution.
	 *
	 * If we took a snapshot for parsing/planning, we'll try to reuse it for
	 * query execution (currently, reuse will only occur if PORTAL_ONE_SELECT
	 * mode is chosen).
	 */
	PortalStart(portal, params, 0, snapshot_set);

	/* Done with the snapshot used for parameter I/O and parsing/planning */
	if (snapshot_set)
		PopActiveSnapshot();

	/*
	 * Apply the result format requests to the portal.
	 */
	PortalSetResultFormat(portal, numRFormats, rformats);

	/*
	 * Send BindComplete.
	 */
	if (whereToSendOutput == DestRemote)
		pq_putemptymessage('2');

	/*
	 * Emit duration logging if appropriate.
	 */
	switch (check_log_duration(msec_str, false))
	{
		case 1:
			ereport(LOG,
					(errmsg("duration: %s ms", msec_str),
					 errhidestmt(true)));
			break;
		case 2:
			ereport(LOG,
					(errmsg("duration: %s ms  bind %s%s%s: %s",
							msec_str,
							*stmt_name ? stmt_name : "<unnamed>",
							*portal_name ? "/" : "",
							*portal_name ? portal_name : "",
							psrc->query_string),
					 errhidestmt(true),
					 errdetail_params(params)));
			break;
	}

	if (save_log_statement_stats)
		ShowUsage("BIND MESSAGE STATISTICS");

	debug_query_string = NULL;
}

/*
 * exec_execute_message
 *
 * Process an "Execute" message for a portal
 */
static void
exec_execute_message(const char *portal_name, long max_rows)
{
	CommandDest dest;
	DestReceiver *receiver;
	Portal		portal;
	bool		completed;
	char		completionTag[COMPLETION_TAG_BUFSIZE];
	const char *sourceText;
	const char *prepStmtName;
	ParamListInfo portalParams;
	bool		save_log_statement_stats = log_statement_stats;
	bool		is_xact_command;
	bool		execute_is_fetch;
	bool		was_logged = false;
	char		msec_str[32];

	/* Adjust destination to tell printtup.c what to do */
	dest = whereToSendOutput;
	if (dest == DestRemote)
		dest = DestRemoteExecute;

	portal = GetPortalByName(portal_name);
	if (!PortalIsValid(portal))
		ereport(ERROR,
				(errcode(ERRCODE_UNDEFINED_CURSOR),
				 errmsg("portal \"%s\" does not exist", portal_name)));

	/*
	 * If the original query was a null string, just return
	 * EmptyQueryResponse.
	 */
	if (portal->commandTag == NULL)
	{
		Assert(portal->stmts == NIL);
		NullCommand(dest);
		return;
	}

	/* Does the portal contain a transaction command? */
	is_xact_command = IsTransactionStmtList(portal->stmts);

	/*
	 * We must copy the sourceText and prepStmtName into MessageContext in
	 * case the portal is destroyed during finish_xact_command. Can avoid the
	 * copy if it's not an xact command, though.
	 */
	if (is_xact_command)
	{
		sourceText = pstrdup(portal->sourceText);
		if (portal->prepStmtName)
			prepStmtName = pstrdup(portal->prepStmtName);
		else
			prepStmtName = "<unnamed>";

		/*
		 * An xact command shouldn't have any parameters, which is a good
		 * thing because they wouldn't be around after finish_xact_command.
		 */
		portalParams = NULL;
	}
	else
	{
		sourceText = portal->sourceText;
		if (portal->prepStmtName)
			prepStmtName = portal->prepStmtName;
		else
			prepStmtName = "<unnamed>";
		portalParams = portal->portalParams;
	}

	/*
	 * Report query to various monitoring facilities.
	 */
	debug_query_string = sourceText;

	pgstat_report_activity(STATE_RUNNING, sourceText);

	set_ps_display(portal->commandTag, false);

	if (save_log_statement_stats)
		ResetUsage();

	BeginCommand(portal->commandTag, dest);

	/*
	 * Create dest receiver in MessageContext (we don't want it in transaction
	 * context, because that may get deleted if portal contains VACUUM).
	 */
	receiver = CreateDestReceiver(dest);
	if (dest == DestRemoteExecute)
		SetRemoteDestReceiverParams(receiver, portal);

	/*
	 * Ensure we are in a transaction command (this should normally be the
	 * case already due to prior BIND).
	 */
	start_xact_command();

	/*
	 * If we re-issue an Execute protocol request against an existing portal,
	 * then we are only fetching more rows rather than completely re-executing
	 * the query from the start. atStart is never reset for a v3 portal, so we
	 * are safe to use this check.
	 */
	execute_is_fetch = !portal->atStart;

	/* Log immediately if dictated by log_statement */
	if (check_log_statement(portal->stmts))
	{
		ereport(LOG,
				(errmsg("%s %s%s%s: %s",
						execute_is_fetch ?
						_("execute fetch from") :
						_("execute"),
						prepStmtName,
						*portal_name ? "/" : "",
						*portal_name ? portal_name : "",
						sourceText),
				 errhidestmt(true),
				 errdetail_params(portalParams)));
		was_logged = true;
	}

	/*
	 * If we are in aborted transaction state, the only portals we can
	 * actually run are those containing COMMIT or ROLLBACK commands.
	 */
	if (IsAbortedTransactionBlockState() &&
		!IsTransactionExitStmtList(portal->stmts))
		ereport(ERROR,
				(errcode(ERRCODE_IN_FAILED_SQL_TRANSACTION),
				 errmsg("current transaction is aborted, "
						"commands ignored until end of transaction block"),
				 errdetail_abort()));

	/* Check for cancel signal before we start execution */
	CHECK_FOR_INTERRUPTS();

	/*
	 * Okay to run the portal.
	 */
	if (max_rows <= 0)
		max_rows = FETCH_ALL;

	completed = PortalRun(portal,
						  max_rows,
						  true, /* always top level */
						  receiver,
						  receiver,
						  completionTag);

	(*receiver->rDestroy) (receiver);

	if (completed)
	{
		if (is_xact_command)
		{
			/*
			 * If this was a transaction control statement, commit it.	We
			 * will start a new xact command for the next command (if any).
			 */
			finish_xact_command();
		}
		else
		{
			/*
			 * We need a CommandCounterIncrement after every query, except
			 * those that start or end a transaction block.
			 */
			CommandCounterIncrement();
		}

		/* Send appropriate CommandComplete to client */
		EndCommand(completionTag, dest);
	}
	else
	{
		/* Portal run not complete, so send PortalSuspended */
		if (whereToSendOutput == DestRemote)
			pq_putemptymessage('s');
	}

	/*
	 * Emit duration logging if appropriate.
	 */
	switch (check_log_duration(msec_str, was_logged))
	{
		case 1:
			ereport(LOG,
					(errmsg("duration: %s ms", msec_str),
					 errhidestmt(true)));
			break;
		case 2:
			ereport(LOG,
					(errmsg("duration: %s ms  %s %s%s%s: %s",
							msec_str,
							execute_is_fetch ?
							_("execute fetch from") :
							_("execute"),
							prepStmtName,
							*portal_name ? "/" : "",
							*portal_name ? portal_name : "",
							sourceText),
					 errhidestmt(true),
					 errdetail_params(portalParams)));
			break;
	}

	if (save_log_statement_stats)
		ShowUsage("EXECUTE MESSAGE STATISTICS");

	debug_query_string = NULL;
}

/*
 * check_log_statement
 *		Determine whether command should be logged because of log_statement
 *
 * parsetree_list can be either raw grammar output or a list of planned
 * statements
 */
static bool
check_log_statement(List *stmt_list)
{
	ListCell   *stmt_item;

	if (log_statement == LOGSTMT_NONE)
		return false;
	if (log_statement == LOGSTMT_ALL)
		return true;

	/* Else we have to inspect the statement(s) to see whether to log */
	foreach(stmt_item, stmt_list)
	{
		Node	   *stmt = (Node *) lfirst(stmt_item);

		if (GetCommandLogLevel(stmt) <= log_statement)
			return true;
	}

	return false;
}

/*
 * check_log_duration
 *		Determine whether current command's duration should be logged
 *
 * Returns:
 *		0 if no logging is needed
 *		1 if just the duration should be logged
 *		2 if duration and query details should be logged
 *
 * If logging is needed, the duration in msec is formatted into msec_str[],
 * which must be a 32-byte buffer.
 *
 * was_logged should be TRUE if caller already logged query details (this
 * essentially prevents 2 from being returned).
 */
int
check_log_duration(char *msec_str, bool was_logged)
{
	if (log_duration || log_min_duration_statement >= 0)
	{
		long		secs;
		int			usecs;
		int			msecs;
		bool		exceeded;

		TimestampDifference(GetCurrentStatementStartTimestamp(),
							GetCurrentTimestamp(),
							&secs, &usecs);
		msecs = usecs / 1000;

		/*
		 * This odd-looking test for log_min_duration_statement being exceeded
		 * is designed to avoid integer overflow with very long durations:
		 * don't compute secs * 1000 until we've verified it will fit in int.
		 */
		exceeded = (log_min_duration_statement == 0 ||
					(log_min_duration_statement > 0 &&
					 (secs > log_min_duration_statement / 1000 ||
					  secs * 1000 + msecs >= log_min_duration_statement)));

		if (exceeded || log_duration)
		{
			snprintf(msec_str, 32, "%ld.%03d",
					 secs * 1000 + msecs, usecs % 1000);
			if (exceeded && !was_logged)
				return 2;
			else
				return 1;
		}
	}

	return 0;
}

/*
 * errdetail_execute
 *
 * Add an errdetail() line showing the query referenced by an EXECUTE, if any.
 * The argument is the raw parsetree list.
 */
static int
errdetail_execute(List *raw_parsetree_list)
{
	ListCell   *parsetree_item;

	foreach(parsetree_item, raw_parsetree_list)
	{
		Node	   *parsetree = (Node *) lfirst(parsetree_item);

		if (IsA(parsetree, ExecuteStmt))
		{
			ExecuteStmt *stmt = (ExecuteStmt *) parsetree;
			PreparedStatement *pstmt;

			pstmt = FetchPreparedStatement(stmt->name, false);
			if (pstmt)
			{
				errdetail("prepare: %s", pstmt->plansource->query_string);
				return 0;
			}
		}
	}

	return 0;
}

/*
 * errdetail_params
 *
 * Add an errdetail() line showing bind-parameter data, if available.
 */
static int
errdetail_params(ParamListInfo params)
{
	/* We mustn't call user-defined I/O functions when in an aborted xact */
	if (params && params->numParams > 0 && !IsAbortedTransactionBlockState())
	{
		StringInfoData param_str;
		MemoryContext oldcontext;
		int			paramno;

		/* Make sure any trash is generated in MessageContext */
		oldcontext = MemoryContextSwitchTo(MessageContext);

		initStringInfo(&param_str);

		for (paramno = 0; paramno < params->numParams; paramno++)
		{
			ParamExternData *prm = &params->params[paramno];
			Oid			typoutput;
			bool		typisvarlena;
			char	   *pstring;
			char	   *p;

			appendStringInfo(&param_str, "%s$%d = ",
							 paramno > 0 ? ", " : "",
							 paramno + 1);

			if (prm->isnull || !OidIsValid(prm->ptype))
			{
				appendStringInfoString(&param_str, "NULL");
				continue;
			}

			getTypeOutputInfo(prm->ptype, &typoutput, &typisvarlena);

			pstring = OidOutputFunctionCall(typoutput, prm->value);

			appendStringInfoCharMacro(&param_str, '\'');
			for (p = pstring; *p; p++)
			{
				if (*p == '\'') /* double single quotes */
					appendStringInfoCharMacro(&param_str, *p);
				appendStringInfoCharMacro(&param_str, *p);
			}
			appendStringInfoCharMacro(&param_str, '\'');

			pfree(pstring);
		}

		errdetail("parameters: %s", param_str.data);

		pfree(param_str.data);

		MemoryContextSwitchTo(oldcontext);
	}

	return 0;
}

/*
 * errdetail_abort
 *
 * Add an errdetail() line showing abort reason, if any.
 */
static int
errdetail_abort(void)
{
	if (MyProc->recoveryConflictPending)
		errdetail("abort reason: recovery conflict");

	return 0;
}

/*
 * errdetail_recovery_conflict
 *
 * Add an errdetail() line showing conflict source.
 */
static int
errdetail_recovery_conflict(void)
{
	switch (RecoveryConflictReason)
	{
		case PROCSIG_RECOVERY_CONFLICT_BUFFERPIN:
			errdetail("User was holding shared buffer pin for too long.");
			break;
		case PROCSIG_RECOVERY_CONFLICT_LOCK:
			errdetail("User was holding a relation lock for too long.");
			break;
		case PROCSIG_RECOVERY_CONFLICT_TABLESPACE:
			errdetail("User was or might have been using tablespace that must be dropped.");
			break;
		case PROCSIG_RECOVERY_CONFLICT_SNAPSHOT:
			errdetail("User query might have needed to see row versions that must be removed.");
			break;
		case PROCSIG_RECOVERY_CONFLICT_STARTUP_DEADLOCK:
			errdetail("User transaction caused buffer deadlock with recovery.");
			break;
		case PROCSIG_RECOVERY_CONFLICT_DATABASE:
			errdetail("User was connected to a database that must be dropped.");
			break;
		default:
			break;
			/* no errdetail */
	}

	return 0;
}

/*
 * exec_describe_statement_message
 *
 * Process a "Describe" message for a prepared statement
 */
static void
exec_describe_statement_message(const char *stmt_name)
{
	CachedPlanSource *psrc;
	StringInfoData buf;
	int			i;

	/*
	 * Start up a transaction command. (Note that this will normally change
	 * current memory context.) Nothing happens if we are already in one.
	 */
	start_xact_command();

	/* Switch back to message context */
	MemoryContextSwitchTo(MessageContext);

	/* Find prepared statement */
	if (stmt_name[0] != '\0')
	{
		PreparedStatement *pstmt;

		pstmt = FetchPreparedStatement(stmt_name, true);
		psrc = pstmt->plansource;
	}
	else
	{
		/* special-case the unnamed statement */
		psrc = unnamed_stmt_psrc;
		if (!psrc)
			ereport(ERROR,
					(errcode(ERRCODE_UNDEFINED_PSTATEMENT),
					 errmsg("unnamed prepared statement does not exist")));
	}

	/* Prepared statements shouldn't have changeable result descs */
	Assert(psrc->fixed_result);

	/*
	 * If we are in aborted transaction state, we can't run
	 * SendRowDescriptionMessage(), because that needs catalog accesses.
	 * Hence, refuse to Describe statements that return data.  (We shouldn't
	 * just refuse all Describes, since that might break the ability of some
	 * clients to issue COMMIT or ROLLBACK commands, if they use code that
	 * blindly Describes whatever it does.)  We can Describe parameters
	 * without doing anything dangerous, so we don't restrict that.
	 */
	if (IsAbortedTransactionBlockState() &&
		psrc->resultDesc)
		ereport(ERROR,
				(errcode(ERRCODE_IN_FAILED_SQL_TRANSACTION),
				 errmsg("current transaction is aborted, "
						"commands ignored until end of transaction block"),
				 errdetail_abort()));

	if (whereToSendOutput != DestRemote)
		return;					/* can't actually do anything... */

	/*
	 * First describe the parameters...
	 */
	pq_beginmessage(&buf, 't'); /* parameter description message type */
	pq_sendint(&buf, psrc->num_params, 2);

	for (i = 0; i < psrc->num_params; i++)
	{
		Oid			ptype = psrc->param_types[i];

		pq_sendint(&buf, (int) ptype, 4);
	}
	pq_endmessage(&buf);

	/*
	 * Next send RowDescription or NoData to describe the result...
	 */
	if (psrc->resultDesc)
	{
		List	   *tlist;

		/* Get the plan's primary targetlist */
		tlist = CachedPlanGetTargetList(psrc);

		SendRowDescriptionMessage(psrc->resultDesc, tlist, NULL);
	}
	else
		pq_putemptymessage('n');	/* NoData */

}

/*
 * exec_describe_portal_message
 *
 * Process a "Describe" message for a portal
 */
static void
exec_describe_portal_message(const char *portal_name)
{
	Portal		portal;

	/*
	 * Start up a transaction command. (Note that this will normally change
	 * current memory context.) Nothing happens if we are already in one.
	 */
	start_xact_command();

	/* Switch back to message context */
	MemoryContextSwitchTo(MessageContext);

	portal = GetPortalByName(portal_name);
	if (!PortalIsValid(portal))
		ereport(ERROR,
				(errcode(ERRCODE_UNDEFINED_CURSOR),
				 errmsg("portal \"%s\" does not exist", portal_name)));

	/*
	 * If we are in aborted transaction state, we can't run
	 * SendRowDescriptionMessage(), because that needs catalog accesses.
	 * Hence, refuse to Describe portals that return data.	(We shouldn't just
	 * refuse all Describes, since that might break the ability of some
	 * clients to issue COMMIT or ROLLBACK commands, if they use code that
	 * blindly Describes whatever it does.)
	 */
	if (IsAbortedTransactionBlockState() &&
		portal->tupDesc)
		ereport(ERROR,
				(errcode(ERRCODE_IN_FAILED_SQL_TRANSACTION),
				 errmsg("current transaction is aborted, "
						"commands ignored until end of transaction block"),
				 errdetail_abort()));

	if (whereToSendOutput != DestRemote)
		return;					/* can't actually do anything... */

	if (portal->tupDesc)
		SendRowDescriptionMessage(portal->tupDesc,
								  FetchPortalTargetList(portal),
								  portal->formats);
	else
		pq_putemptymessage('n');	/* NoData */
}


/*
 * Convenience routines for starting/committing a single command.
 */
static void
start_xact_command(void)
{
	if (!xact_started)
	{
		ereport(DEBUG3,
				(errmsg_internal("StartTransactionCommand")));
		StartTransactionCommand();

		/* Set statement timeout running, if any */
		/* NB: this mustn't be enabled until we are within an xact */
		if (StatementTimeout > 0)
			enable_sig_alarm(StatementTimeout, true);
		else
			cancel_from_timeout = false;

		xact_started = true;
	}
}

static void
finish_xact_command(void)
{
	if (xact_started)
	{
		/* Cancel any active statement timeout before committing */
		disable_sig_alarm(true);

		/* Now commit the command */
		ereport(DEBUG3,
				(errmsg_internal("CommitTransactionCommand")));

		CommitTransactionCommand();

#ifdef MEMORY_CONTEXT_CHECKING
		/* Check all memory contexts that weren't freed during commit */
		/* (those that were, were checked before being deleted) */
		MemoryContextCheck(TopMemoryContext);
#endif

#ifdef SHOW_MEMORY_STATS
		/* Print mem stats after each commit for leak tracking */
		MemoryContextStats(TopMemoryContext);
#endif

		xact_started = false;
	}
}


/*
 * Convenience routines for checking whether a statement is one of the
 * ones that we allow in transaction-aborted state.
 */

/* Test a bare parsetree */
static bool
IsTransactionExitStmt(Node *parsetree)
{
	if (parsetree && IsA(parsetree, TransactionStmt))
	{
		TransactionStmt *stmt = (TransactionStmt *) parsetree;

		if (stmt->kind == TRANS_STMT_COMMIT ||
			stmt->kind == TRANS_STMT_PREPARE ||
			stmt->kind == TRANS_STMT_ROLLBACK ||
			stmt->kind == TRANS_STMT_ROLLBACK_TO)
			return true;
	}
	return false;
}

/* Test a list that might contain Query nodes or bare parsetrees */
static bool
IsTransactionExitStmtList(List *parseTrees)
{
	if (list_length(parseTrees) == 1)
	{
		Node	   *stmt = (Node *) linitial(parseTrees);

		if (IsA(stmt, Query))
		{
			Query	   *query = (Query *) stmt;

			if (query->commandType == CMD_UTILITY &&
				IsTransactionExitStmt(query->utilityStmt))
				return true;
		}
		else if (IsTransactionExitStmt(stmt))
			return true;
	}
	return false;
}

/* Test a list that might contain Query nodes or bare parsetrees */
static bool
IsTransactionStmtList(List *parseTrees)
{
	if (list_length(parseTrees) == 1)
	{
		Node	   *stmt = (Node *) linitial(parseTrees);

		if (IsA(stmt, Query))
		{
			Query	   *query = (Query *) stmt;

			if (query->commandType == CMD_UTILITY &&
				IsA(query->utilityStmt, TransactionStmt))
				return true;
		}
		else if (IsA(stmt, TransactionStmt))
			return true;
	}
	return false;
}

/* Release any existing unnamed prepared statement */
static void
drop_unnamed_stmt(void)
{
	/* paranoia to avoid a dangling pointer in case of error */
	if (unnamed_stmt_psrc)
	{
		CachedPlanSource *psrc = unnamed_stmt_psrc;

		unnamed_stmt_psrc = NULL;
		DropCachedPlan(psrc);
	}
}


/* --------------------------------
 *		signal handler routines used in PostgresMain()
 * --------------------------------
 */

/*
 * quickdie() occurs when signalled SIGQUIT by the postmaster.
 *
 * Some backend has bought the farm,
 * so we need to stop what we're doing and exit.
 */
void
quickdie(SIGNAL_ARGS)
{
	sigaddset(&BlockSig, SIGQUIT);		/* prevent nested calls */
	PG_SETMASK(&BlockSig);

	/*
	 * If we're aborting out of client auth, don't risk trying to send
	 * anything to the client; we will likely violate the protocol, not to
	 * mention that we may have interrupted the guts of OpenSSL or some
	 * authentication library.
	 */
	if (ClientAuthInProgress && whereToSendOutput == DestRemote)
		whereToSendOutput = DestNone;

	/*
	 * Ideally this should be ereport(FATAL), but then we'd not get control
	 * back...
	 */
	ereport(WARNING,
			(errcode(ERRCODE_CRASH_SHUTDOWN),
			 errmsg("terminating connection because of crash of another server process"),
	errdetail("The postmaster has commanded this server process to roll back"
			  " the current transaction and exit, because another"
			  " server process exited abnormally and possibly corrupted"
			  " shared memory."),
			 errhint("In a moment you should be able to reconnect to the"
					 " database and repeat your command.")));

	/*
	 * We DO NOT want to run proc_exit() callbacks -- we're here because
	 * shared memory may be corrupted, so we don't want to try to clean up our
	 * transaction.  Just nail the windows shut and get out of town.  Now that
	 * there's an atexit callback to prevent third-party code from breaking
	 * things by calling exit() directly, we have to reset the callbacks
	 * explicitly to make this work as intended.
	 */
	on_exit_reset();

	/*
	 * Note we do exit(2) not exit(0).	This is to force the postmaster into a
	 * system reset cycle if some idiot DBA sends a manual SIGQUIT to a random
	 * backend.  This is necessary precisely because we don't clean up our
	 * shared memory state.  (The "dead man switch" mechanism in pmsignal.c
	 * should ensure the postmaster sees this as a crash, too, but no harm in
	 * being doubly sure.)
	 */
	exit(2);
}

/*
 * Shutdown signal from postmaster: abort transaction and exit
 * at soonest convenient time
 */
void
die(SIGNAL_ARGS)
{
	int			save_errno = errno;

	/* Don't joggle the elbow of proc_exit */
	if (!proc_exit_inprogress)
	{
		InterruptPending = true;
		ProcDiePending = true;

		/*
		 * If it's safe to interrupt, and we're waiting for input or a lock,
		 * service the interrupt immediately
		 */
		if (ImmediateInterruptOK && InterruptHoldoffCount == 0 &&
			CritSectionCount == 0)
		{
			/* bump holdoff count to make ProcessInterrupts() a no-op */
			/* until we are done getting ready for it */
			InterruptHoldoffCount++;
			LockErrorCleanup(); /* prevent CheckDeadLock from running */
			DisableNotifyInterrupt();
			DisableCatchupInterrupt();
			InterruptHoldoffCount--;
			ProcessInterrupts();
		}
	}

	/* If we're still here, waken anything waiting on the process latch */
	if (MyProc)
		SetLatch(&MyProc->procLatch);

	errno = save_errno;
}


/*
 * Query-cancel signal from postmaster: abort current transaction
 * at soonest convenient time
 */
void
StatementCancelHandler(SIGNAL_ARGS)
{
	int			save_errno = errno;

	/*
	 * Don't joggle the elbow of proc_exit
	 */
	if (!proc_exit_inprogress)
	{
		InterruptPending = true;
		QueryCancelPending = true;

		/*
		 * If it's safe to interrupt, and we're waiting for input or a lock,
		 * service the interrupt immediately
		 */
		if (ImmediateInterruptOK && InterruptHoldoffCount == 0 &&
			CritSectionCount == 0)
		{
			/* bump holdoff count to make ProcessInterrupts() a no-op */
			/* until we are done getting ready for it */
			InterruptHoldoffCount++;
			LockErrorCleanup(); /* prevent CheckDeadLock from running */
			DisableNotifyInterrupt();
			DisableCatchupInterrupt();
			InterruptHoldoffCount--;
			ProcessInterrupts();
		}
	}

	/* If we're still here, waken anything waiting on the process latch */
	if (MyProc)
		SetLatch(&MyProc->procLatch);

	errno = save_errno;
}

/* signal handler for floating point exception */
void
FloatExceptionHandler(SIGNAL_ARGS)
{
	/* We're not returning, so no need to save errno */
	ereport(ERROR,
			(errcode(ERRCODE_FLOATING_POINT_EXCEPTION),
			 errmsg("floating-point exception"),
			 errdetail("An invalid floating-point operation was signaled. "
					   "This probably means an out-of-range result or an "
					   "invalid operation, such as division by zero.")));
}

/* SIGHUP: set flag to re-read config file at next convenient time */
static void
SigHupHandler(SIGNAL_ARGS)
{
	int			save_errno = errno;

	got_SIGHUP = true;
	if (MyProc)
		SetLatch(&MyProc->procLatch);

	errno = save_errno;
}

/*
 * RecoveryConflictInterrupt: out-of-line portion of recovery conflict
 * handling following receipt of SIGUSR1. Designed to be similar to die()
 * and StatementCancelHandler(). Called only by a normal user backend
 * that begins a transaction during recovery.
 */
void
RecoveryConflictInterrupt(ProcSignalReason reason)
{
	int			save_errno = errno;

	/*
	 * Don't joggle the elbow of proc_exit
	 */
	if (!proc_exit_inprogress)
	{
		RecoveryConflictReason = reason;
		switch (reason)
		{
			case PROCSIG_RECOVERY_CONFLICT_STARTUP_DEADLOCK:

				/*
				 * If we aren't waiting for a lock we can never deadlock.
				 */
				if (!IsWaitingForLock())
					return;

				/* Intentional drop through to check wait for pin */

			case PROCSIG_RECOVERY_CONFLICT_BUFFERPIN:

				/*
				 * If we aren't blocking the Startup process there is nothing
				 * more to do.
				 */
				if (!HoldingBufferPinThatDelaysRecovery())
					return;

				MyProc->recoveryConflictPending = true;

				/* Intentional drop through to error handling */

			case PROCSIG_RECOVERY_CONFLICT_LOCK:
			case PROCSIG_RECOVERY_CONFLICT_TABLESPACE:
			case PROCSIG_RECOVERY_CONFLICT_SNAPSHOT:

				/*
				 * If we aren't in a transaction any longer then ignore.
				 */
				if (!IsTransactionOrTransactionBlock())
					return;

				/*
				 * If we can abort just the current subtransaction then we are
				 * OK to throw an ERROR to resolve the conflict. Otherwise
				 * drop through to the FATAL case.
				 *
				 * XXX other times that we can throw just an ERROR *may* be
				 * PROCSIG_RECOVERY_CONFLICT_LOCK if no locks are held in
				 * parent transactions
				 *
				 * PROCSIG_RECOVERY_CONFLICT_SNAPSHOT if no snapshots are held
				 * by parent transactions and the transaction is not
				 * transaction-snapshot mode
				 *
				 * PROCSIG_RECOVERY_CONFLICT_TABLESPACE if no temp files or
				 * cursors open in parent transactions
				 */
				if (!IsSubTransaction())
				{
					/*
					 * If we already aborted then we no longer need to cancel.
					 * We do this here since we do not wish to ignore aborted
					 * subtransactions, which must cause FATAL, currently.
					 */
					if (IsAbortedTransactionBlockState())
						return;

					RecoveryConflictPending = true;
					QueryCancelPending = true;
					InterruptPending = true;
					break;
				}

				/* Intentional drop through to session cancel */

			case PROCSIG_RECOVERY_CONFLICT_DATABASE:
				RecoveryConflictPending = true;
				ProcDiePending = true;
				InterruptPending = true;
				break;

			default:
				elog(FATAL, "unrecognized conflict mode: %d",
					 (int) reason);
		}

		Assert(RecoveryConflictPending && (QueryCancelPending || ProcDiePending));

		/*
		 * All conflicts apart from database cause dynamic errors where the
		 * command or transaction can be retried at a later point with some
		 * potential for success. No need to reset this, since non-retryable
		 * conflict errors are currently FATAL.
		 */
		if (reason == PROCSIG_RECOVERY_CONFLICT_DATABASE)
			RecoveryConflictRetryable = false;

		/*
		 * If it's safe to interrupt, and we're waiting for input or a lock,
		 * service the interrupt immediately
		 */
		if (ImmediateInterruptOK && InterruptHoldoffCount == 0 &&
			CritSectionCount == 0)
		{
			/* bump holdoff count to make ProcessInterrupts() a no-op */
			/* until we are done getting ready for it */
			InterruptHoldoffCount++;
			LockErrorCleanup(); /* prevent CheckDeadLock from running */
			DisableNotifyInterrupt();
			DisableCatchupInterrupt();
			InterruptHoldoffCount--;
			ProcessInterrupts();
		}
	}

	errno = save_errno;
}

/*
 * ProcessInterrupts: out-of-line portion of CHECK_FOR_INTERRUPTS() macro
 *
 * If an interrupt condition is pending, and it's safe to service it,
 * then clear the flag and accept the interrupt.  Called only when
 * InterruptPending is true.
 */
void
ProcessInterrupts(void)
{
	/* OK to accept interrupt now? */
	if (InterruptHoldoffCount != 0 || CritSectionCount != 0)
		return;
	InterruptPending = false;
	if (ProcDiePending)
	{
		ProcDiePending = false;
		QueryCancelPending = false;		/* ProcDie trumps QueryCancel */
		ImmediateInterruptOK = false;	/* not idle anymore */
		DisableNotifyInterrupt();
		DisableCatchupInterrupt();
		/* As in quickdie, don't risk sending to client during auth */
		if (ClientAuthInProgress && whereToSendOutput == DestRemote)
			whereToSendOutput = DestNone;
		if (IsAutoVacuumWorkerProcess())
			ereport(FATAL,
					(errcode(ERRCODE_ADMIN_SHUTDOWN),
					 errmsg("terminating autovacuum process due to administrator command")));
		else if (RecoveryConflictPending && RecoveryConflictRetryable)
		{
			pgstat_report_recovery_conflict(RecoveryConflictReason);
			ereport(FATAL,
					(errcode(ERRCODE_T_R_SERIALIZATION_FAILURE),
			  errmsg("terminating connection due to conflict with recovery"),
					 errdetail_recovery_conflict()));
		}
		else if (RecoveryConflictPending)
		{
			/* Currently there is only one non-retryable recovery conflict */
			Assert(RecoveryConflictReason == PROCSIG_RECOVERY_CONFLICT_DATABASE);
			pgstat_report_recovery_conflict(RecoveryConflictReason);
			ereport(FATAL,
					(errcode(ERRCODE_DATABASE_DROPPED),
			  errmsg("terminating connection due to conflict with recovery"),
					 errdetail_recovery_conflict()));
		}
		else
			ereport(FATAL,
					(errcode(ERRCODE_ADMIN_SHUTDOWN),
			 errmsg("terminating connection due to administrator command")));
	}
	if (ClientConnectionLost)
	{
		QueryCancelPending = false;		/* lost connection trumps QueryCancel */
		ImmediateInterruptOK = false;	/* not idle anymore */
		DisableNotifyInterrupt();
		DisableCatchupInterrupt();
		/* don't send to client, we already know the connection to be dead. */
		whereToSendOutput = DestNone;
		ereport(FATAL,
				(errcode(ERRCODE_CONNECTION_FAILURE),
				 errmsg("connection to client lost")));
	}
	if (QueryCancelPending)
	{
		QueryCancelPending = false;
		if (ClientAuthInProgress)
		{
			ImmediateInterruptOK = false;		/* not idle anymore */
			DisableNotifyInterrupt();
			DisableCatchupInterrupt();
			/* As in quickdie, don't risk sending to client during auth */
			if (whereToSendOutput == DestRemote)
				whereToSendOutput = DestNone;
			ereport(ERROR,
					(errcode(ERRCODE_QUERY_CANCELED),
					 errmsg("canceling authentication due to timeout")));
		}
		if (cancel_from_timeout)
		{
			ImmediateInterruptOK = false;		/* not idle anymore */
			DisableNotifyInterrupt();
			DisableCatchupInterrupt();
			ereport(ERROR,
					(errcode(ERRCODE_QUERY_CANCELED),
					 errmsg("canceling statement due to statement timeout")));
		}
		if (IsAutoVacuumWorkerProcess())
		{
			ImmediateInterruptOK = false;		/* not idle anymore */
			DisableNotifyInterrupt();
			DisableCatchupInterrupt();
			ereport(ERROR,
					(errcode(ERRCODE_QUERY_CANCELED),
					 errmsg("canceling autovacuum task")));
		}
		if (RecoveryConflictPending)
		{
			ImmediateInterruptOK = false;		/* not idle anymore */
			RecoveryConflictPending = false;
			DisableNotifyInterrupt();
			DisableCatchupInterrupt();
			pgstat_report_recovery_conflict(RecoveryConflictReason);
			if (DoingCommandRead)
				ereport(FATAL,
						(errcode(ERRCODE_T_R_SERIALIZATION_FAILURE),
						 errmsg("terminating connection due to conflict with recovery"),
						 errdetail_recovery_conflict(),
				 errhint("In a moment you should be able to reconnect to the"
						 " database and repeat your command.")));
			else
				ereport(ERROR,
						(errcode(ERRCODE_T_R_SERIALIZATION_FAILURE),
				 errmsg("canceling statement due to conflict with recovery"),
						 errdetail_recovery_conflict()));
		}

		/*
		 * If we are reading a command from the client, just ignore the cancel
		 * request --- sending an extra error message won't accomplish
		 * anything.  Otherwise, go ahead and throw the error.
		 */
		if (!DoingCommandRead)
		{
			ImmediateInterruptOK = false;		/* not idle anymore */
			DisableNotifyInterrupt();
			DisableCatchupInterrupt();
			ereport(ERROR,
					(errcode(ERRCODE_QUERY_CANCELED),
					 errmsg("canceling statement due to user request")));
		}
	}
	/* If we get here, do nothing (probably, QueryCancelPending was reset) */
}


/*
 * IA64-specific code to fetch the AR.BSP register for stack depth checks.
 *
 * We currently support gcc, icc, and HP-UX inline assembly here.
 */
#if defined(__ia64__) || defined(__ia64)

#if defined(__hpux) && !defined(__GNUC__) && !defined __INTEL_COMPILER
#include <ia64/sys/inline.h>
#define ia64_get_bsp() ((char *) (_Asm_mov_from_ar(_AREG_BSP, _NO_FENCE)))
#else

#ifdef __INTEL_COMPILER
#include <asm/ia64regs.h>
#endif

static __inline__ char *
ia64_get_bsp(void)
{
	char	   *ret;

#ifndef __INTEL_COMPILER
	/* the ;; is a "stop", seems to be required before fetching BSP */
	__asm__		__volatile__(
										 ";;\n"
										 "	mov	%0=ar.bsp	\n"
							 :			 "=r"(ret));
#else
	ret = (char *) __getReg(_IA64_REG_AR_BSP);
#endif
	return ret;
}
#endif
#endif   /* IA64 */


/*
 * set_stack_base: set up reference point for stack depth checking
 *
 * Returns the old reference point, if any.
 */
pg_stack_base_t
set_stack_base(void)
{
	char		stack_base;
	pg_stack_base_t old;

#if defined(__ia64__) || defined(__ia64)
	old.stack_base_ptr = stack_base_ptr;
	old.register_stack_base_ptr = register_stack_base_ptr;
#else
	old = stack_base_ptr;
#endif

	/* Set up reference point for stack depth checking */
	stack_base_ptr = &stack_base;
#if defined(__ia64__) || defined(__ia64)
	register_stack_base_ptr = ia64_get_bsp();
#endif

	return old;
}

/*
 * restore_stack_base: restore reference point for stack depth checking
 *
 * This can be used after set_stack_base() to restore the old value. This
 * is currently only used in PL/Java. When PL/Java calls a backend function
 * from different thread, the thread's stack is at a different location than
 * the main thread's stack, so it sets the base pointer before the call, and
 * restores it afterwards.
 */
void
restore_stack_base(pg_stack_base_t base)
{
#if defined(__ia64__) || defined(__ia64)
	stack_base_ptr = base.stack_base_ptr;
	register_stack_base_ptr = base.register_stack_base_ptr;
#else
	stack_base_ptr = base;
#endif
}

/*
 * check_stack_depth: check for excessively deep recursion
 *
 * This should be called someplace in any recursive routine that might possibly
 * recurse deep enough to overflow the stack.  Most Unixen treat stack
 * overflow as an unrecoverable SIGSEGV, so we want to error out ourselves
 * before hitting the hardware limit.
 */
void
check_stack_depth(void)
{
	char		stack_top_loc;
	long		stack_depth;

	/*
	 * Compute distance from reference point to my local variables
	 */
	stack_depth = (long) (stack_base_ptr - &stack_top_loc);

	/*
	 * Take abs value, since stacks grow up on some machines, down on others
	 */
	if (stack_depth < 0)
		stack_depth = -stack_depth;

	/*
	 * Trouble?
	 *
	 * The test on stack_base_ptr prevents us from erroring out if called
	 * during process setup or in a non-backend process.  Logically it should
	 * be done first, but putting it here avoids wasting cycles during normal
	 * cases.
	 */
	if (stack_depth > max_stack_depth_bytes &&
		stack_base_ptr != NULL)
	{
		ereport(ERROR,
				(errcode(ERRCODE_STATEMENT_TOO_COMPLEX),
				 errmsg("stack depth limit exceeded"),
				 errhint("Increase the configuration parameter \"max_stack_depth\" (currently %dkB), "
			  "after ensuring the platform's stack depth limit is adequate.",
						 max_stack_depth)));
	}

	/*
	 * On IA64 there is a separate "register" stack that requires its own
	 * independent check.  For this, we have to measure the change in the
	 * "BSP" pointer from PostgresMain to here.  Logic is just as above,
	 * except that we know IA64's register stack grows up.
	 *
	 * Note we assume that the same max_stack_depth applies to both stacks.
	 */
#if defined(__ia64__) || defined(__ia64)
	stack_depth = (long) (ia64_get_bsp() - register_stack_base_ptr);

	if (stack_depth > max_stack_depth_bytes &&
		register_stack_base_ptr != NULL)
	{
		ereport(ERROR,
				(errcode(ERRCODE_STATEMENT_TOO_COMPLEX),
				 errmsg("stack depth limit exceeded"),
				 errhint("Increase the configuration parameter \"max_stack_depth\" (currently %dkB), "
			  "after ensuring the platform's stack depth limit is adequate.",
						 max_stack_depth)));
	}
#endif   /* IA64 */
}

/* GUC check hook for max_stack_depth */
bool
check_max_stack_depth(int *newval, void **extra, GucSource source)
{
	long		newval_bytes = *newval * 1024L;
	long		stack_rlimit = get_stack_depth_rlimit();

	if (stack_rlimit > 0 && newval_bytes > stack_rlimit - STACK_DEPTH_SLOP)
	{
		GUC_check_errdetail("\"max_stack_depth\" must not exceed %ldkB.",
							(stack_rlimit - STACK_DEPTH_SLOP) / 1024L);
		GUC_check_errhint("Increase the platform's stack depth limit via \"ulimit -s\" or local equivalent.");
		return false;
	}
	return true;
}

/* GUC assign hook for max_stack_depth */
void
assign_max_stack_depth(int newval, void *extra)
{
	long		newval_bytes = newval * 1024L;

	max_stack_depth_bytes = newval_bytes;
}


/*
 * set_debug_options --- apply "-d N" command line option
 *
 * -d is not quite the same as setting log_min_messages because it enables
 * other output options.
 */
void
set_debug_options(int debug_flag, GucContext context, GucSource source)
{
	if (debug_flag > 0)
	{
		char		debugstr[64];

		sprintf(debugstr, "debug%d", debug_flag);
		SetConfigOption("log_min_messages", debugstr, context, source);
	}
	else
		SetConfigOption("log_min_messages", "notice", context, source);

	if (debug_flag >= 1 && context == PGC_POSTMASTER)
	{
		SetConfigOption("log_connections", "true", context, source);
		SetConfigOption("log_disconnections", "true", context, source);
	}
	if (debug_flag >= 2)
		SetConfigOption("log_statement", "all", context, source);
	if (debug_flag >= 3)
		SetConfigOption("debug_print_parse", "true", context, source);
	if (debug_flag >= 4)
		SetConfigOption("debug_print_plan", "true", context, source);
	if (debug_flag >= 5)
		SetConfigOption("debug_print_rewritten", "true", context, source);
}


bool
set_plan_disabling_options(const char *arg, GucContext context, GucSource source)
{
	const char *tmp = NULL;

	switch (arg[0])
	{
		case 's':				/* seqscan */
			tmp = "enable_seqscan";
			break;
		case 'i':				/* indexscan */
			tmp = "enable_indexscan";
			break;
		case 'o':				/* indexonlyscan */
			tmp = "enable_indexonlyscan";
			break;
		case 'b':				/* bitmapscan */
			tmp = "enable_bitmapscan";
			break;
		case 't':				/* tidscan */
			tmp = "enable_tidscan";
			break;
		case 'n':				/* nestloop */
			tmp = "enable_nestloop";
			break;
		case 'm':				/* mergejoin */
			tmp = "enable_mergejoin";
			break;
		case 'h':				/* hashjoin */
			tmp = "enable_hashjoin";
			break;
	}
	if (tmp)
	{
		SetConfigOption(tmp, "false", context, source);
		return true;
	}
	else
		return false;
}


const char *
get_stats_option_name(const char *arg)
{
	switch (arg[0])
	{
		case 'p':
			if (optarg[1] == 'a')		/* "parser" */
				return "log_parser_stats";
			else if (optarg[1] == 'l')	/* "planner" */
				return "log_planner_stats";
			break;

		case 'e':				/* "executor" */
			return "log_executor_stats";
			break;
	}

	return NULL;
}


/* ----------------------------------------------------------------
 * process_postgres_switches
 *	   Parse command line arguments for PostgresMain
 *
 * This is called twice, once for the "secure" options coming from the
 * postmaster or command line, and once for the "insecure" options coming
 * from the client's startup packet.  The latter have the same syntax but
 * may be restricted in what they can do.
 *
 * argv[0] is ignored in either case (it's assumed to be the program name).
 *
 * ctx is PGC_POSTMASTER for secure options, PGC_BACKEND for insecure options
 * coming from the client, or PGC_SUSET for insecure options coming from
 * a superuser client.
 *
 * Returns the database name extracted from the command line, if any.
 * ----------------------------------------------------------------
 */
const char *
process_postgres_switches(int argc, char *argv[], GucContext ctx)
{
	const char *dbname;
	bool		secure = (ctx == PGC_POSTMASTER);
	int			errs = 0;
	GucSource	gucsource;
	int			flag;


	if (secure)
	{
		gucsource = PGC_S_ARGV; /* switches came from command line */

		/* Ignore the initial --single argument, if present */
		if (argc > 1 && strcmp(argv[1], "--single") == 0)
		{
			argv++;
			argc--;
		}
	}
	else
	{
		gucsource = PGC_S_CLIENT;		/* switches came from client */
	}

#ifdef HAVE_INT_OPTERR

	/*
	 * Turn this off because it's either printed to stderr and not the log
	 * where we'd want it, or argv[0] is now "--single", which would make for
	 * a weird error message.  We print our own error message below.
	 */
	opterr = 0;
#endif

	/*
	 * Parse command-line options.	CAUTION: keep this in sync with
	 * postmaster/postmaster.c (the option sets should not conflict) and with
	 * the common help() function in main/main.c.
	 */
<<<<<<< HEAD
#ifdef PGXC
	while ((flag = getopt(argc, argv, "A:B:bCc:D:d:EeFf:h:ijk:lN:nOo:Pp:r:S:sTt:v:W:Xz:-:")) != -1)
#else
	while ((flag = getopt(argc, argv, "A:B:bc:D:d:EeFf:h:ijk:lN:nOo:Pp:r:S:sTt:v:W:-:")) != -1)
#endif
=======
	while ((flag = getopt(argc, argv, "A:B:bc:C:D:d:EeFf:h:ijk:lN:nOo:Pp:r:S:sTt:v:W:-:")) != -1)
>>>>>>> 80edfd76
	{
		switch (flag)
		{
			case 'A':
				SetConfigOption("debug_assertions", optarg, ctx, gucsource);
				break;

			case 'B':
				SetConfigOption("shared_buffers", optarg, ctx, gucsource);
				break;

			case 'b':
				/* Undocumented flag used for binary upgrades */
				IsBinaryUpgrade = true;
				break;
<<<<<<< HEAD
#ifdef PGXC
			case 'C':
				isPGXCCoordinator = true;
				break;
#endif
=======

			case 'C':
				/* ignored for consistency with the postmaster */
				break;

>>>>>>> 80edfd76
			case 'D':
				if (secure)
					userDoption = strdup(optarg);
				break;

			case 'd':
				set_debug_options(atoi(optarg), ctx, gucsource);
				break;

			case 'E':
				EchoQuery = true;
				break;

			case 'e':
				SetConfigOption("datestyle", "euro", ctx, gucsource);
				break;

			case 'F':
				SetConfigOption("fsync", "false", ctx, gucsource);
				break;

			case 'f':
				if (!set_plan_disabling_options(optarg, ctx, gucsource))
					errs++;
				break;

			case 'h':
				SetConfigOption("listen_addresses", optarg, ctx, gucsource);
				break;

			case 'i':
				SetConfigOption("listen_addresses", "*", ctx, gucsource);
				break;

			case 'j':
				UseNewLine = 0;
				break;

			case 'k':
				SetConfigOption("unix_socket_directory", optarg, ctx, gucsource);
				break;

			case 'l':
				SetConfigOption("ssl", "true", ctx, gucsource);
				break;

			case 'N':
				SetConfigOption("max_connections", optarg, ctx, gucsource);
				break;

			case 'n':
				/* ignored for consistency with postmaster */
				break;

			case 'O':
				SetConfigOption("allow_system_table_mods", "true", ctx, gucsource);
				break;

			case 'o':
				errs++;
				break;

			case 'P':
				SetConfigOption("ignore_system_indexes", "true", ctx, gucsource);
				break;

			case 'p':
				SetConfigOption("port", optarg, ctx, gucsource);
				break;

			case 'r':
				/* send output (stdout and stderr) to the given file */
				if (secure)
					strlcpy(OutputFileName, optarg, MAXPGPATH);
				break;

			case 'S':
				SetConfigOption("work_mem", optarg, ctx, gucsource);
				break;

			case 's':
				SetConfigOption("log_statement_stats", "true", ctx, gucsource);
				break;

			case 'T':
				/* ignored for consistency with the postmaster */
				break;

			case 't':
				{
					const char *tmp = get_stats_option_name(optarg);

					if (tmp)
						SetConfigOption(tmp, "true", ctx, gucsource);
					else
						errs++;
					break;
				}

			case 'v':

				/*
				 * -v is no longer used in normal operation, since
				 * FrontendProtocol is already set before we get here. We keep
				 * the switch only for possible use in standalone operation,
				 * in case we ever support using normal FE/BE protocol with a
				 * standalone backend.
				 */
				if (secure)
					FrontendProtocol = (ProtocolVersion) atoi(optarg);
				break;

			case 'W':
				SetConfigOption("post_auth_delay", optarg, ctx, gucsource);
				break;

#ifdef PGXC
			case 'X':
				isPGXCDataNode = true;
				break;
#endif
			case 'c':
			case '-':
				{
					char	   *name,
							   *value;

					ParseLongOption(optarg, &name, &value);
					if (!value)
					{
						if (flag == '-')
							ereport(ERROR,
									(errcode(ERRCODE_SYNTAX_ERROR),
									 errmsg("--%s requires a value",
											optarg)));
						else
							ereport(ERROR,
									(errcode(ERRCODE_SYNTAX_ERROR),
									 errmsg("-c %s requires a value",
											optarg)));
					}
					SetConfigOption(name, value, ctx, gucsource);
					free(name);
					if (value)
						free(value);
					break;
				}

			default:
				errs++;
				break;
		}

		if (errs)
			break;
	}

#ifdef PGXC
	/*
	 * Make sure we specified the mode if Coordinator or Datanode.
	 * Allow for the exception of initdb by checking config option
	 */
	if (!IS_PGXC_COORDINATOR && !IS_PGXC_DATANODE && IsUnderPostmaster)
	{
		ereport(FATAL,
				(errcode(ERRCODE_SYNTAX_ERROR),
			 errmsg("PG-XC: must start as either a Coordinator (-C) or Datanode (-X)\n")));
	}
	if (!IsPostmasterEnvironment)
	{
		/* Treat it as a Datanode for initdb to work properly */
		isPGXCDataNode = true;
	}
#endif

	/*
	 * Should be no more arguments except an optional database name, and
	 * that's only in the secure case.
	 */
	if (!errs && secure && argc - optind >= 1)
		dbname = strdup(argv[optind++]);
	else
		dbname = NULL;

	if (errs || argc != optind)
	{
		if (errs)
			optind--;			/* complain about the previous argument */

		/* spell the error message a bit differently depending on context */
		if (IsUnderPostmaster)
			ereport(FATAL,
					(errcode(ERRCODE_SYNTAX_ERROR),
					 errmsg("invalid command-line argument for server process: %s", argv[optind]),
			  errhint("Try \"%s --help\" for more information.", progname)));
		else
			ereport(FATAL,
					(errcode(ERRCODE_SYNTAX_ERROR),
					 errmsg("%s: invalid command-line argument: %s",
							progname, argv[optind]),
			  errhint("Try \"%s --help\" for more information.", progname)));
	}

	/*
	 * Reset getopt(3) library so that it will work correctly in subprocesses
	 * or when this function is called a second time with another array.
	 */
	optind = 1;
#ifdef HAVE_INT_OPTRESET
	optreset = 1;				/* some systems need this too */
#endif

	return dbname;
}


/* ----------------------------------------------------------------
 * PostgresMain
 *	   postgres main loop -- all backends, interactive or otherwise start here
 *
 * argc/argv are the command line arguments to be used.  (When being forked
 * by the postmaster, these are not the original argv array of the process.)
 * username is the (possibly authenticated) PostgreSQL user name to be used
 * for the session.
 * ----------------------------------------------------------------
 */
int
PostgresMain(int argc, char *argv[], const char *username)
{
	const char *dbname;
	int			firstchar;
	StringInfoData input_message;
	sigjmp_buf	local_sigjmp_buf;
	volatile bool send_ready_for_query = true;

#ifdef PGXC /* PGXC_DATANODE */
	/* Snapshot info */
	int 			xmin;
	int 			xmax;
	int			xcnt;
	int 			*xip;
	/* Timestamp info */
	TimestampTz		timestamp;
	PoolHandle		*pool_handle;

	remoteConnType = REMOTE_CONN_APP;
#endif

	/*
	 * Initialize globals (already done if under postmaster, but not if
	 * standalone).
	 */
	if (!IsUnderPostmaster)
	{
		MyProcPid = getpid();

		MyStartTime = time(NULL);
	}

	/*
	 * Fire up essential subsystems: error and memory management
	 *
	 * If we are running under the postmaster, this is done already.
	 */
	if (!IsUnderPostmaster)
		MemoryContextInit();

	SetProcessingMode(InitProcessing);

	/* Compute paths, if we didn't inherit them from postmaster */
	if (my_exec_path[0] == '\0')
	{
		if (find_my_exec(argv[0], my_exec_path) < 0)
			elog(FATAL, "%s: could not locate my own executable path",
				 argv[0]);
	}

	if (pkglib_path[0] == '\0')
		get_pkglib_path(my_exec_path, pkglib_path);

	/*
	 * Set default values for command-line options.
	 */
	if (!IsUnderPostmaster)
		InitializeGUCOptions();

	/*
	 * Parse command-line options.
	 */
	dbname = process_postgres_switches(argc, argv, PGC_POSTMASTER);

	/* Must have gotten a database name, or have a default (the username) */
	if (dbname == NULL)
	{
		dbname = username;
		if (dbname == NULL)
			ereport(FATAL,
					(errcode(ERRCODE_INVALID_PARAMETER_VALUE),
					 errmsg("%s: no database nor user name specified",
							progname)));
	}

	/* Acquire configuration parameters, unless inherited from postmaster */
	if (!IsUnderPostmaster)
	{
		if (!SelectConfigFiles(userDoption, progname))
			proc_exit(1);
	}

	/*
	 * You might expect to see a setsid() call here, but it's not needed,
	 * because if we are under a postmaster then BackendInitialize() did it.
	 */

	/*
	 * Set up signal handlers and masks.
	 *
	 * Note that postmaster blocked all signals before forking child process,
	 * so there is no race condition whereby we might receive a signal before
	 * we have set up the handler.
	 *
	 * Also note: it's best not to use any signals that are SIG_IGNored in the
	 * postmaster.	If such a signal arrives before we are able to change the
	 * handler to non-SIG_IGN, it'll get dropped.  Instead, make a dummy
	 * handler in the postmaster to reserve the signal. (Of course, this isn't
	 * an issue for signals that are locally generated, such as SIGALRM and
	 * SIGPIPE.)
	 */
	if (am_walsender)
		WalSndSignals();
	else
	{
		pqsignal(SIGHUP, SigHupHandler);		/* set flag to read config
												 * file */
		pqsignal(SIGINT, StatementCancelHandler);		/* cancel current query */
		pqsignal(SIGTERM, die); /* cancel current query and exit */

		/*
		 * In a standalone backend, SIGQUIT can be generated from the keyboard
		 * easily, while SIGTERM cannot, so we make both signals do die()
		 * rather than quickdie().
		 */
		if (IsUnderPostmaster)
			pqsignal(SIGQUIT, quickdie);		/* hard crash time */
		else
			pqsignal(SIGQUIT, die);		/* cancel current query and exit */
		pqsignal(SIGALRM, handle_sig_alarm);	/* timeout conditions */

		/*
		 * Ignore failure to write to frontend. Note: if frontend closes
		 * connection, we will notice it and exit cleanly when control next
		 * returns to outer loop.  This seems safer than forcing exit in the
		 * midst of output during who-knows-what operation...
		 */
		pqsignal(SIGPIPE, SIG_IGN);
		pqsignal(SIGUSR1, procsignal_sigusr1_handler);
		pqsignal(SIGUSR2, SIG_IGN);
		pqsignal(SIGFPE, FloatExceptionHandler);

		/*
		 * Reset some signals that are accepted by postmaster but not by
		 * backend
		 */
		pqsignal(SIGCHLD, SIG_DFL);		/* system() requires this on some
										 * platforms */
	}

	pqinitmask();

	if (IsUnderPostmaster)
	{
		/* We allow SIGQUIT (quickdie) at all times */
		sigdelset(&BlockSig, SIGQUIT);
	}

	PG_SETMASK(&BlockSig);		/* block everything except SIGQUIT */

	if (!IsUnderPostmaster)
	{
		/*
		 * Validate we have been given a reasonable-looking DataDir (if under
		 * postmaster, assume postmaster did this already).
		 */
		Assert(DataDir);
		ValidatePgVersion(DataDir);

		/* Change into DataDir (if under postmaster, was done already) */
		ChangeToDataDir();

		/*
		 * Create lockfile for data directory.
		 */
		CreateDataDirLockFile(false);
	}

	/* Early initialization */
	BaseInit();

	/*
	 * Create a per-backend PGPROC struct in shared memory, except in the
	 * EXEC_BACKEND case where this was done in SubPostmasterMain. We must do
	 * this before we can use LWLocks (and in the EXEC_BACKEND case we already
	 * had to do some stuff with LWLocks).
	 */
#ifdef EXEC_BACKEND
	if (!IsUnderPostmaster)
		InitProcess();
#else
	InitProcess();
#endif

	/* We need to allow SIGINT, etc during the initial transaction */
	PG_SETMASK(&UnBlockSig);

	/*
	 * General initialization.
	 *
	 * NOTE: if you are tempted to add code in this vicinity, consider putting
	 * it inside InitPostgres() instead.  In particular, anything that
	 * involves database access should be there, not here.
	 */
	InitPostgres(dbname, InvalidOid, username, NULL);

	/*
	 * If the PostmasterContext is still around, recycle the space; we don't
	 * need it anymore after InitPostgres completes.  Note this does not trash
	 * *MyProcPort, because ConnCreate() allocated that space with malloc()
	 * ... else we'd need to copy the Port data first.  Also, subsidiary data
	 * such as the username isn't lost either; see ProcessStartupPacket().
	 */
	if (PostmasterContext)
	{
		MemoryContextDelete(PostmasterContext);
		PostmasterContext = NULL;
	}

	SetProcessingMode(NormalProcessing);

	/*
	 * Now all GUC states are fully set up.  Report them to client if
	 * appropriate.
	 */
	BeginReportingGUCOptions();

	/*
	 * Also set up handler to log session end; we have to wait till now to be
	 * sure Log_disconnections has its final value.
	 */
	if (IsUnderPostmaster && Log_disconnections)
		on_proc_exit(log_disconnections, 0);

	/* If this is a WAL sender process, we're done with initialization. */
	if (am_walsender)
		proc_exit(WalSenderMain());

	/*
	 * process any libraries that should be preloaded at backend start (this
	 * likewise can't be done until GUC settings are complete)
	 */
	process_local_preload_libraries();

	/*
	 * Send this backend's cancellation info to the frontend.
	 */
	if (whereToSendOutput == DestRemote &&
		PG_PROTOCOL_MAJOR(FrontendProtocol) >= 2)
	{
		StringInfoData buf;

		pq_beginmessage(&buf, 'K');
		pq_sendint(&buf, (int32) MyProcPid, sizeof(int32));
		pq_sendint(&buf, (int32) MyCancelKey, sizeof(int32));
		pq_endmessage(&buf);
		/* Need not flush since ReadyForQuery will do it. */
	}

	/* Welcome banner for standalone case */
	if (whereToSendOutput == DestDebug)
		printf("\nPostgreSQL stand-alone backend %s\n", PG_VERSION);

	/*
	 * Create the memory context we will use in the main loop.
	 *
	 * MessageContext is reset once per iteration of the main loop, ie, upon
	 * completion of processing of each command message from the client.
	 */
	MessageContext = AllocSetContextCreate(TopMemoryContext,
										   "MessageContext",
										   ALLOCSET_DEFAULT_MINSIZE,
										   ALLOCSET_DEFAULT_INITSIZE,
										   ALLOCSET_DEFAULT_MAXSIZE);

	/*
	 * Remember stand-alone backend startup time
	 */
	if (!IsUnderPostmaster)
		PgStartTime = GetCurrentTimestamp();

#ifdef PGXC /* PGXC_COORD */
	/* If this postmaster is launched from another Coord, do not initialize handles. skip it */
	if (IS_PGXC_COORDINATOR && !IsPoolHandle())
	{
		CurrentResourceOwner = ResourceOwnerCreate(NULL, "ForPGXCNodes");

		InitMultinodeExecutor(false);

		pool_handle = GetPoolManagerHandle();
		if (pool_handle == NULL)
		{
			ereport(ERROR,
				(errcode(ERRCODE_IO_ERROR),
				 errmsg("Can not connect to pool manager")));
			return STATUS_ERROR;
		}
		/* Pooler initialization has to be made before ressource is released */
		PoolManagerConnect(pool_handle, dbname, username, session_options());

		ResourceOwnerRelease(CurrentResourceOwner, RESOURCE_RELEASE_BEFORE_LOCKS, true, true);
		ResourceOwnerRelease(CurrentResourceOwner, RESOURCE_RELEASE_LOCKS, true, true);
		ResourceOwnerRelease(CurrentResourceOwner, RESOURCE_RELEASE_AFTER_LOCKS, true, true);
		CurrentResourceOwner = NULL;

		/* If we exit, first try and clean connections and send to pool */
		on_proc_exit (PGXCNodeCleanAndRelease, 0);
	}
	if (IS_PGXC_DATANODE)
	{
		/* If we exit, first try and clean connection to GTM */
		on_proc_exit (DataNodeShutdown, 0);
	}
#endif

	/*
	 * POSTGRES main processing loop begins here
	 *
	 * If an exception is encountered, processing resumes here so we abort the
	 * current transaction and start a new one.
	 *
	 * You might wonder why this isn't coded as an infinite loop around a
	 * PG_TRY construct.  The reason is that this is the bottom of the
	 * exception stack, and so with PG_TRY there would be no exception handler
	 * in force at all during the CATCH part.  By leaving the outermost setjmp
	 * always active, we have at least some chance of recovering from an error
	 * during error recovery.  (If we get into an infinite loop thereby, it
	 * will soon be stopped by overflow of elog.c's internal state stack.)
	 */

	if (sigsetjmp(local_sigjmp_buf, 1) != 0)
	{
		/*
		 * NOTE: if you are tempted to add more code in this if-block,
		 * consider the high probability that it should be in
		 * AbortTransaction() instead.	The only stuff done directly here
		 * should be stuff that is guaranteed to apply *only* for outer-level
		 * error recovery, such as adjusting the FE/BE protocol status.
		 */

		/* Since not using PG_TRY, must reset error stack by hand */
		error_context_stack = NULL;

		/* Prevent interrupts while cleaning up */
		HOLD_INTERRUPTS();

		/*
		 * Forget any pending QueryCancel request, since we're returning to
		 * the idle loop anyway, and cancel the statement timer if running.
		 */
		QueryCancelPending = false;
		disable_sig_alarm(true);
		QueryCancelPending = false;		/* again in case timeout occurred */

		/*
		 * Turn off these interrupts too.  This is only needed here and not in
		 * other exception-catching places since these interrupts are only
		 * enabled while we wait for client input.
		 */
		DoingCommandRead = false;
		DisableNotifyInterrupt();
		DisableCatchupInterrupt();

		/* Make sure libpq is in a good state */
		pq_comm_reset();

		/* Report the error to the client and/or server log */
		EmitErrorReport();

		/*
		 * Make sure debug_query_string gets reset before we possibly clobber
		 * the storage it points at.
		 */
		debug_query_string = NULL;

		/*
		 * Abort the current transaction in order to recover.
		 */
		AbortCurrentTransaction();

		/*
		 * Now return to normal top-level context and clear ErrorContext for
		 * next time.
		 */
		MemoryContextSwitchTo(TopMemoryContext);
		FlushErrorState();

		/*
		 * If we were handling an extended-query-protocol message, initiate
		 * skip till next Sync.  This also causes us not to issue
		 * ReadyForQuery (until we get Sync).
		 */
		if (doing_extended_query_message)
			ignore_till_sync = true;

		/* We don't have a transaction command open anymore */
		xact_started = false;

		/* Now we can allow interrupts again */
		RESUME_INTERRUPTS();
	}

	/* We can now handle ereport(ERROR) */
	PG_exception_stack = &local_sigjmp_buf;

	if (!ignore_till_sync)
		send_ready_for_query = true;	/* initially, or after error */

	/*
	 * Non-error queries loop here.
	 */
	for (;;)
	{
		/*
		 * At top of loop, reset extended-query-message flag, so that any
		 * errors encountered in "idle" state don't provoke skip.
		 */
		doing_extended_query_message = false;

		/*
		 * Release storage left over from prior query cycle, and create a new
		 * query input buffer in the cleared MessageContext.
		 */
		MemoryContextSwitchTo(MessageContext);
		MemoryContextResetAndDeleteChildren(MessageContext);

		initStringInfo(&input_message);

		/*
		 * (1) If we've reached idle state, tell the frontend we're ready for
		 * a new query.
		 *
		 * Note: this includes fflush()'ing the last of the prior output.
		 *
		 * This is also a good time to send collected statistics to the
		 * collector, and to update the PS stats display.  We avoid doing
		 * those every time through the message loop because it'd slow down
		 * processing of batched messages, and because we don't want to report
		 * uncommitted updates (that confuses autovacuum).	The notification
		 * processor wants a call too, if we are not in a transaction block.
		 */
		if (send_ready_for_query)
		{
			if (IsAbortedTransactionBlockState())
			{
				set_ps_display("idle in transaction (aborted)", false);
				pgstat_report_activity(STATE_IDLEINTRANSACTION_ABORTED, NULL);
			}
			else if (IsTransactionOrTransactionBlock())
			{
				set_ps_display("idle in transaction", false);
				pgstat_report_activity(STATE_IDLEINTRANSACTION, NULL);
			}
			else
			{
				ProcessCompletedNotifies();
				pgstat_report_stat(false);

				set_ps_display("idle", false);
				pgstat_report_activity(STATE_IDLE, NULL);
			}

			ReadyForQuery(whereToSendOutput);
#ifdef PGXC
			/*
			 * Helps us catch any problems where we did not send down a snapshot
			 * when it was expected. However if any deferred trigger is supposed
			 * to be fired at commit time we need to preserve the snapshot sent previously
			 */
			if ((IS_PGXC_DATANODE || IsConnFromCoord()) && !IsAnyAfterTriggerDeferred())
				UnsetGlobalSnapshotData();
#endif

			send_ready_for_query = false;
		}

		/*
		 * (2) Allow asynchronous signals to be executed immediately if they
		 * come in while we are waiting for client input. (This must be
		 * conditional since we don't want, say, reads on behalf of COPY FROM
		 * STDIN doing the same thing.)
		 */
		DoingCommandRead = true;

		/*
		 * (3) read a command (loop blocks here)
		 */
		firstchar = ReadCommand(&input_message);

		/*
		 * (4) disable async signal conditions again.
		 */
		DoingCommandRead = false;

		/*
		 * (5) check for any other interesting events that happened while we
		 * slept.
		 */
		if (got_SIGHUP)
		{
			got_SIGHUP = false;
			ProcessConfigFile(PGC_SIGHUP);
		}

		/*
		 * (6) process the command.  But ignore it if we're skipping till
		 * Sync.
		 */
		if (ignore_till_sync && firstchar != EOF)
			continue;

		switch (firstchar)
		{
			case 'Q':			/* simple query */
				{
					const char *query_string;

					/* Set statement_timestamp() */
					SetCurrentStatementStartTimestamp();

					query_string = pq_getmsgstring(&input_message);
					pq_getmsgend(&input_message);

					exec_simple_query(query_string);

					send_ready_for_query = true;
				}
				break;

			case 'P':			/* parse */
				{
					const char *stmt_name;
					const char *query_string;
					int			numParams;
					Oid		   *paramTypes = NULL;
					char 	  **paramTypeNames = NULL;

					/* Set statement_timestamp() */
					SetCurrentStatementStartTimestamp();

					stmt_name = pq_getmsgstring(&input_message);
					query_string = pq_getmsgstring(&input_message);
					numParams = pq_getmsgint(&input_message, 2);
					paramTypes = (Oid *) palloc(numParams * sizeof(Oid));
					if (numParams > 0)
					{
						int			i;
#ifdef PGXC
						if (IsConnFromCoord())
						{
							paramTypeNames = (char **)palloc(numParams * sizeof(char *));
							for (i = 0; i < numParams; i++)
								paramTypeNames[i] = (char *)pq_getmsgstring(&input_message);
						}
						else
#endif /* PGXC */
						{
							for (i = 0; i < numParams; i++)
								paramTypes[i] = pq_getmsgint(&input_message, 4);
						}
					}
					pq_getmsgend(&input_message);

					exec_parse_message(query_string, stmt_name,
									   paramTypes, paramTypeNames, numParams);
				}
				break;

			case 'B':			/* bind */
				/* Set statement_timestamp() */
				SetCurrentStatementStartTimestamp();

				/*
				 * this message is complex enough that it seems best to put
				 * the field extraction out-of-line
				 */
				exec_bind_message(&input_message);
				break;

			case 'E':			/* execute */
				{
					const char *portal_name;
					int			max_rows;

					/* Set statement_timestamp() */
					SetCurrentStatementStartTimestamp();

					portal_name = pq_getmsgstring(&input_message);
					max_rows = pq_getmsgint(&input_message, 4);
					pq_getmsgend(&input_message);

					exec_execute_message(portal_name, max_rows);
				}
				break;

			case 'F':			/* fastpath function call */
				/* Set statement_timestamp() */
				SetCurrentStatementStartTimestamp();

				/* Report query to various monitoring facilities. */
				pgstat_report_activity(STATE_FASTPATH, NULL);
				set_ps_display("<FASTPATH>", false);

				/* start an xact for this function invocation */
				start_xact_command();

				/*
				 * Note: we may at this point be inside an aborted
				 * transaction.  We can't throw error for that until we've
				 * finished reading the function-call message, so
				 * HandleFunctionRequest() must check for it after doing so.
				 * Be careful not to do anything that assumes we're inside a
				 * valid transaction here.
				 */

				/* switch back to message context */
				MemoryContextSwitchTo(MessageContext);

				if (HandleFunctionRequest(&input_message) == EOF)
				{
					/* lost frontend connection during F message input */

					/*
					 * Reset whereToSendOutput to prevent ereport from
					 * attempting to send any more messages to client.
					 */
					if (whereToSendOutput == DestRemote)
						whereToSendOutput = DestNone;

					proc_exit(0);
				}

				/* commit the function-invocation transaction */
				finish_xact_command();

				send_ready_for_query = true;
				break;

			case 'C':			/* close */
				{
					int			close_type;
					const char *close_target;

					close_type = pq_getmsgbyte(&input_message);
					close_target = pq_getmsgstring(&input_message);
					pq_getmsgend(&input_message);

					switch (close_type)
					{
						case 'S':
							if (close_target[0] != '\0')
								DropPreparedStatement(close_target, false);
							else
							{
								/* special-case the unnamed statement */
								drop_unnamed_stmt();
							}
							break;
						case 'P':
							{
								Portal		portal;

								portal = GetPortalByName(close_target);
								if (PortalIsValid(portal))
									PortalDrop(portal, false);
							}
							break;
						default:
							ereport(ERROR,
									(errcode(ERRCODE_PROTOCOL_VIOLATION),
								   errmsg("invalid CLOSE message subtype %d",
										  close_type)));
							break;
					}

					if (whereToSendOutput == DestRemote)
						pq_putemptymessage('3');		/* CloseComplete */
				}
				break;

			case 'D':			/* describe */
				{
					int			describe_type;
					const char *describe_target;

					/* Set statement_timestamp() (needed for xact) */
					SetCurrentStatementStartTimestamp();

					describe_type = pq_getmsgbyte(&input_message);
					describe_target = pq_getmsgstring(&input_message);
					pq_getmsgend(&input_message);

					switch (describe_type)
					{
						case 'S':
							exec_describe_statement_message(describe_target);
							break;
						case 'P':
							exec_describe_portal_message(describe_target);
							break;
						default:
							ereport(ERROR,
									(errcode(ERRCODE_PROTOCOL_VIOLATION),
								errmsg("invalid DESCRIBE message subtype %d",
									   describe_type)));
							break;
					}
				}
				break;

			case 'H':			/* flush */
				pq_getmsgend(&input_message);
				if (whereToSendOutput == DestRemote)
					pq_flush();
				break;

			case 'S':			/* sync */
				pq_getmsgend(&input_message);
				finish_xact_command();
				send_ready_for_query = true;
				break;

				/*
				 * 'X' means that the frontend is closing down the socket. EOF
				 * means unexpected loss of frontend connection. Either way,
				 * perform normal shutdown.
				 */
			case 'X':
			case EOF:

				/*
				 * Reset whereToSendOutput to prevent ereport from attempting
				 * to send any more messages to client.
				 */
				if (whereToSendOutput == DestRemote)
					whereToSendOutput = DestNone;

				/*
				 * NOTE: if you are tempted to add more code here, DON'T!
				 * Whatever you had in mind to do should be set up as an
				 * on_proc_exit or on_shmem_exit callback, instead. Otherwise
				 * it will fail to be called during other backend-shutdown
				 * scenarios.
				 */
				proc_exit(0);

			case 'd':			/* copy data */
			case 'c':			/* copy done */
			case 'f':			/* copy fail */

				/*
				 * Accept but ignore these messages, per protocol spec; we
				 * probably got here because a COPY failed, and the frontend
				 * is still sending data.
				 */
				break;
#ifdef PGXC
			case 'M':			/* Command ID */
				{
					CommandId cid = (CommandId) pq_getmsgint(&input_message, 4);
					elog(DEBUG1, "Received cmd id %u", cid);
					SaveReceivedCommandId(cid);
				}
				break;

			case 'g':			/* gxid */
				{
					/* Set the GXID we were passed down */
					TransactionId gxid = (TransactionId) pq_getmsgint(&input_message, 4);
					elog(DEBUG1, "Received new gxid %u", gxid);
					SetNextTransactionId(gxid);
					pq_getmsgend(&input_message);
				}
				break;

			case 's':			/* snapshot */
				/* Set the snapshot we were passed down */
				xmin = pq_getmsgint(&input_message, 4);
				xmax = pq_getmsgint(&input_message, 4);
				RecentGlobalXmin = pq_getmsgint(&input_message, 4);
				xcnt = pq_getmsgint(&input_message, 4);
				if (xcnt > 0)
				{
					int i;
					xip = malloc(xcnt * 4);
					if (xip == NULL)
					{
						ereport(ERROR,
								(errcode(ERRCODE_OUT_OF_MEMORY),
								 errmsg("out of memory")));
					}
					for (i = 0; i < xcnt; i++)
					       xip[i] = pq_getmsgint(&input_message, 4);
				}
				else
					xip = NULL;
				pq_getmsgend(&input_message);
				SetGlobalSnapshotData(xmin, xmax, xcnt, xip);
				break;

			case 't':			/* timestamp */
				timestamp = (TimestampTz) pq_getmsgint64(&input_message);
				pq_getmsgend(&input_message);

				/*
				 * Set in xact.x the static Timestamp difference value with GTM
				 * and the timestampreceivedvalues for Datanode reference
				 */
				SetCurrentGTMDeltaTimestamp(timestamp);
				break;

			case 'b':			/* barrier */
				{
					int command;
					char *id;

					command = pq_getmsgbyte(&input_message);
					id = (char *) pq_getmsgstring(&input_message);
					pq_getmsgend(&input_message);

					switch (command)
					{
						case CREATE_BARRIER_PREPARE:
							ProcessCreateBarrierPrepare(id);
							break;

						case CREATE_BARRIER_END:
							ProcessCreateBarrierEnd(id);
							break;

						case CREATE_BARRIER_EXECUTE:
							ProcessCreateBarrierExecute(id);
							break;

						default:
							ereport(ERROR,
									(errcode(ERRCODE_INTERNAL_ERROR),
									 errmsg("Invalid command received")));
					}
				}
				break;
#endif /* PGXC */

			default:
				ereport(FATAL,
						(errcode(ERRCODE_PROTOCOL_VIOLATION),
						 errmsg("invalid frontend message type %d",
								firstchar)));
		}
	}							/* end of input-reading loop */

	/* can't get here because the above loop never exits */
	Assert(false);

	return 1;					/* keep compiler quiet */
}


/*
 * Obtain platform stack depth limit (in bytes)
 *
 * Return -1 if unknown
 */
long
get_stack_depth_rlimit(void)
{
#if defined(HAVE_GETRLIMIT) && defined(RLIMIT_STACK)
	static long val = 0;

	/* This won't change after process launch, so check just once */
	if (val == 0)
	{
		struct rlimit rlim;

		if (getrlimit(RLIMIT_STACK, &rlim) < 0)
			val = -1;
		else if (rlim.rlim_cur == RLIM_INFINITY)
			val = LONG_MAX;
		/* rlim_cur is probably of an unsigned type, so check for overflow */
		else if (rlim.rlim_cur >= LONG_MAX)
			val = LONG_MAX;
		else
			val = rlim.rlim_cur;
	}
	return val;
#else							/* no getrlimit */
#if defined(WIN32) || defined(__CYGWIN__)
	/* On Windows we set the backend stack size in src/backend/Makefile */
	return WIN32_STACK_RLIMIT;
#else							/* not windows ... give up */
	return -1;
#endif
#endif
}


static struct rusage Save_r;
static struct timeval Save_t;

void
ResetUsage(void)
{
	getrusage(RUSAGE_SELF, &Save_r);
	gettimeofday(&Save_t, NULL);
}

void
ShowUsage(const char *title)
{
	StringInfoData str;
	struct timeval user,
				sys;
	struct timeval elapse_t;
	struct rusage r;

	getrusage(RUSAGE_SELF, &r);
	gettimeofday(&elapse_t, NULL);
	memcpy((char *) &user, (char *) &r.ru_utime, sizeof(user));
	memcpy((char *) &sys, (char *) &r.ru_stime, sizeof(sys));
	if (elapse_t.tv_usec < Save_t.tv_usec)
	{
		elapse_t.tv_sec--;
		elapse_t.tv_usec += 1000000;
	}
	if (r.ru_utime.tv_usec < Save_r.ru_utime.tv_usec)
	{
		r.ru_utime.tv_sec--;
		r.ru_utime.tv_usec += 1000000;
	}
	if (r.ru_stime.tv_usec < Save_r.ru_stime.tv_usec)
	{
		r.ru_stime.tv_sec--;
		r.ru_stime.tv_usec += 1000000;
	}

	/*
	 * the only stats we don't show here are for memory usage -- i can't
	 * figure out how to interpret the relevant fields in the rusage struct,
	 * and they change names across o/s platforms, anyway. if you can figure
	 * out what the entries mean, you can somehow extract resident set size,
	 * shared text size, and unshared data and stack sizes.
	 */
	initStringInfo(&str);

	appendStringInfo(&str, "! system usage stats:\n");
	appendStringInfo(&str,
				"!\t%ld.%06ld elapsed %ld.%06ld user %ld.%06ld system sec\n",
					 (long) (elapse_t.tv_sec - Save_t.tv_sec),
					 (long) (elapse_t.tv_usec - Save_t.tv_usec),
					 (long) (r.ru_utime.tv_sec - Save_r.ru_utime.tv_sec),
					 (long) (r.ru_utime.tv_usec - Save_r.ru_utime.tv_usec),
					 (long) (r.ru_stime.tv_sec - Save_r.ru_stime.tv_sec),
					 (long) (r.ru_stime.tv_usec - Save_r.ru_stime.tv_usec));
	appendStringInfo(&str,
					 "!\t[%ld.%06ld user %ld.%06ld sys total]\n",
					 (long) user.tv_sec,
					 (long) user.tv_usec,
					 (long) sys.tv_sec,
					 (long) sys.tv_usec);
#if defined(HAVE_GETRUSAGE)
	appendStringInfo(&str,
					 "!\t%ld/%ld [%ld/%ld] filesystem blocks in/out\n",
					 r.ru_inblock - Save_r.ru_inblock,
	/* they only drink coffee at dec */
					 r.ru_oublock - Save_r.ru_oublock,
					 r.ru_inblock, r.ru_oublock);
	appendStringInfo(&str,
			  "!\t%ld/%ld [%ld/%ld] page faults/reclaims, %ld [%ld] swaps\n",
					 r.ru_majflt - Save_r.ru_majflt,
					 r.ru_minflt - Save_r.ru_minflt,
					 r.ru_majflt, r.ru_minflt,
					 r.ru_nswap - Save_r.ru_nswap,
					 r.ru_nswap);
	appendStringInfo(&str,
		 "!\t%ld [%ld] signals rcvd, %ld/%ld [%ld/%ld] messages rcvd/sent\n",
					 r.ru_nsignals - Save_r.ru_nsignals,
					 r.ru_nsignals,
					 r.ru_msgrcv - Save_r.ru_msgrcv,
					 r.ru_msgsnd - Save_r.ru_msgsnd,
					 r.ru_msgrcv, r.ru_msgsnd);
	appendStringInfo(&str,
			 "!\t%ld/%ld [%ld/%ld] voluntary/involuntary context switches\n",
					 r.ru_nvcsw - Save_r.ru_nvcsw,
					 r.ru_nivcsw - Save_r.ru_nivcsw,
					 r.ru_nvcsw, r.ru_nivcsw);
#endif   /* HAVE_GETRUSAGE */

	/* remove trailing newline */
	if (str.data[str.len - 1] == '\n')
		str.data[--str.len] = '\0';

	ereport(LOG,
			(errmsg_internal("%s", title),
			 errdetail_internal("%s", str.data)));

	pfree(str.data);
}

/*
 * on_proc_exit handler to log end of session
 */
static void
log_disconnections(int code, Datum arg)
{
	Port	   *port = MyProcPort;
	long		secs;
	int			usecs;
	int			msecs;
	int			hours,
				minutes,
				seconds;

	TimestampDifference(port->SessionStartTime,
						GetCurrentTimestamp(),
						&secs, &usecs);
	msecs = usecs / 1000;

	hours = secs / SECS_PER_HOUR;
	secs %= SECS_PER_HOUR;
	minutes = secs / SECS_PER_MINUTE;
	seconds = secs % SECS_PER_MINUTE;

	ereport(LOG,
			(errmsg("disconnection: session time: %d:%02d:%02d.%03d "
					"user=%s database=%s host=%s%s%s",
					hours, minutes, seconds, msecs,
					port->user_name, port->database_name, port->remote_host,
				  port->remote_port[0] ? " port=" : "", port->remote_port)));
}<|MERGE_RESOLUTION|>--- conflicted
+++ resolved
@@ -3408,15 +3408,11 @@
 	 * postmaster/postmaster.c (the option sets should not conflict) and with
 	 * the common help() function in main/main.c.
 	 */
-<<<<<<< HEAD
 #ifdef PGXC
-	while ((flag = getopt(argc, argv, "A:B:bCc:D:d:EeFf:h:ijk:lN:nOo:Pp:r:S:sTt:v:W:Xz:-:")) != -1)
+	while ((flag = getopt(argc, argv, "A:B:bc:C:D:d:EeFf:h:ijk:lN:nOo:Pp:r:S:sTt:v:W:XY-:")) != -1)
 #else
-	while ((flag = getopt(argc, argv, "A:B:bc:D:d:EeFf:h:ijk:lN:nOo:Pp:r:S:sTt:v:W:-:")) != -1)
+	while ((flag = getopt(argc, argv, "A:B:bc:C:D:d:EeFf:h:ijk:lN:nOo:Pp:r:S:sTt:v:W:-:")) != -1)
 #endif
-=======
-	while ((flag = getopt(argc, argv, "A:B:bc:C:D:d:EeFf:h:ijk:lN:nOo:Pp:r:S:sTt:v:W:-:")) != -1)
->>>>>>> 80edfd76
 	{
 		switch (flag)
 		{
@@ -3432,19 +3428,11 @@
 				/* Undocumented flag used for binary upgrades */
 				IsBinaryUpgrade = true;
 				break;
-<<<<<<< HEAD
-#ifdef PGXC
-			case 'C':
-				isPGXCCoordinator = true;
-				break;
-#endif
-=======
 
 			case 'C':
 				/* ignored for consistency with the postmaster */
 				break;
 
->>>>>>> 80edfd76
 			case 'D':
 				if (secure)
 					userDoption = strdup(optarg);
@@ -3564,6 +3552,10 @@
 #ifdef PGXC
 			case 'X':
 				isPGXCDataNode = true;
+				break;
+
+			case 'Y':
+				isPGXCCoordinator = true;
 				break;
 #endif
 			case 'c':

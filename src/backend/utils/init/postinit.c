--- conflicted
+++ resolved
@@ -571,7 +571,6 @@
 	 */
 	on_shmem_exit(ShutdownPostgres, 0);
 
-<<<<<<< HEAD
 #ifdef PGXC
 	/*
 	 * The transaction below consumes a xid, and we should let GTM know about
@@ -583,11 +582,9 @@
 	if (!bootstrap && IS_PGXC_DATANODE && PostmasterPid)
 		SetForceXidFromGTM(true);
 #endif
-=======
 	/* The autovacuum launcher is done here */
 	if (IsAutoVacuumLauncherProcess())
 		return;
->>>>>>> 1084f317
 
 	/*
 	 * Start a new transaction here before first access to db, and get a
@@ -911,7 +908,6 @@
 	/* close the transaction we started above */
 	if (!bootstrap)
 		CommitTransactionCommand();
-<<<<<<< HEAD
 
 #ifdef PGXC
 	/*
@@ -920,10 +916,6 @@
 	if (!bootstrap && IS_PGXC_DATANODE && PostmasterPid)
 		SetForceXidFromGTM(false);
 #endif
-
-	return am_superuser;
-=======
->>>>>>> 1084f317
 }
 
 /*

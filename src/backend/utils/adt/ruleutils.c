/*-------------------------------------------------------------------------
 *
 * ruleutils.c
 *	  Functions to convert stored expressions/querytrees back to
 *	  source text
 *
 * This Source Code Form is subject to the terms of the Mozilla Public
 * License, v. 2.0. If a copy of the MPL was not distributed with this
 * file, You can obtain one at http://mozilla.org/MPL/2.0/.
 *
 * Portions Copyright (c) 2012-2014, TransLattice, Inc.
 * Portions Copyright (c) 1996-2015, PostgreSQL Global Development Group
 * Portions Copyright (c) 1994, Regents of the University of California
 *
 *
 * IDENTIFICATION
 *	  src/backend/utils/adt/ruleutils.c
 *
 *-------------------------------------------------------------------------
 */
#include "postgres.h"

#include <ctype.h>
#include <unistd.h>
#include <fcntl.h>

#ifdef PGXC
#include "access/reloptions.h"
#endif /* PGXC */
#include "access/htup_details.h"
#include "access/sysattr.h"
#include "catalog/dependency.h"
#include "catalog/indexing.h"
#include "catalog/pg_aggregate.h"
#include "catalog/pg_authid.h"
#ifdef PGXC
#include "catalog/pg_aggregate.h"
#endif /* PGXC */
#include "catalog/pg_collation.h"
#include "catalog/pg_constraint.h"
#include "catalog/pg_depend.h"
#include "catalog/pg_language.h"
#include "catalog/pg_opclass.h"
#include "catalog/pg_operator.h"
#include "catalog/pg_proc.h"
#include "catalog/pg_tablesample_method.h"
#include "catalog/pg_trigger.h"
#include "catalog/pg_type.h"
#include "commands/defrem.h"
#include "commands/tablespace.h"
#include "executor/spi.h"
#include "funcapi.h"
#ifdef PGXC
#include "nodes/execnodes.h"
#endif
#include "miscadmin.h"
#include "nodes/makefuncs.h"
#include "nodes/nodeFuncs.h"
#include "optimizer/tlist.h"
#include "parser/keywords.h"
#include "parser/parse_node.h"
#include "parser/parse_agg.h"
#include "parser/parse_func.h"
#include "parser/parse_oper.h"
#include "parser/parse_type.h"
#include "parser/parser.h"
#include "parser/parsetree.h"
#ifdef PGXC
#include "pgxc/pgxc.h"
#include "pgxc/planner.h"
#endif
#include "rewrite/rewriteHandler.h"
#include "rewrite/rewriteManip.h"
#include "rewrite/rewriteSupport.h"
#include "utils/array.h"
#include "utils/builtins.h"
#include "utils/fmgroids.h"
#include "utils/lsyscache.h"
#include "utils/rel.h"
#include "utils/ruleutils.h"
#include "utils/snapmgr.h"
#include "utils/syscache.h"
#include "utils/tqual.h"
#include "utils/typcache.h"
#include "utils/xml.h"


/* ----------
 * Pretty formatting constants
 * ----------
 */

/* Indent counts */
#define PRETTYINDENT_STD		8
#define PRETTYINDENT_JOIN		4
#define PRETTYINDENT_VAR		4

#define PRETTYINDENT_LIMIT		40		/* wrap limit */

/* Pretty flags */
#define PRETTYFLAG_PAREN		1
#define PRETTYFLAG_INDENT		2

/* Default line length for pretty-print wrapping: 0 means wrap always */
#define WRAP_COLUMN_DEFAULT		0

/* macro to test if pretty action needed */
#define PRETTY_PAREN(context)	((context)->prettyFlags & PRETTYFLAG_PAREN)
#define PRETTY_INDENT(context)	((context)->prettyFlags & PRETTYFLAG_INDENT)


/* ----------
 * Local data types
 * ----------
 */

/* Context info needed for invoking a recursive querytree display routine */
typedef struct
{
	StringInfo	buf;			/* output buffer to append to */
	List	   *namespaces;		/* List of deparse_namespace nodes */
	List	   *windowClause;	/* Current query level's WINDOW clause */
	List	   *windowTList;	/* targetlist for resolving WINDOW clause */
	int			prettyFlags;	/* enabling of pretty-print functions */
	int			wrapColumn;		/* max line length, or -1 for no limit */
	int			indentLevel;	/* current indent level for prettyprint */
	bool		varprefix;		/* TRUE to print prefixes on Vars */
<<<<<<< HEAD
#ifdef PGXC
#ifndef XCP
	bool		finalise_aggs;	/* should Datanode finalise the aggregates? */
#endif /* XCP */
#endif /* PGXC */
=======
	ParseExprKind special_exprkind;		/* set only for exprkinds needing
										 * special handling */
>>>>>>> 38d500ac
} deparse_context;

/*
 * Each level of query context around a subtree needs a level of Var namespace.
 * A Var having varlevelsup=N refers to the N'th item (counting from 0) in
 * the current context's namespaces list.
 *
 * The rangetable is the list of actual RTEs from the query tree, and the
 * cte list is the list of actual CTEs.
 *
 * rtable_names holds the alias name to be used for each RTE (either a C
 * string, or NULL for nameless RTEs such as unnamed joins).
 * rtable_columns holds the column alias names to be used for each RTE.
 *
 * In some cases we need to make names of merged JOIN USING columns unique
 * across the whole query, not only per-RTE.  If so, unique_using is TRUE
 * and using_names is a list of C strings representing names already assigned
 * to USING columns.
 *
 * When deparsing plan trees, there is always just a single item in the
 * deparse_namespace list (since a plan tree never contains Vars with
 * varlevelsup > 0).  We store the PlanState node that is the immediate
 * parent of the expression to be deparsed, as well as a list of that
 * PlanState's ancestors.  In addition, we store its outer and inner subplan
 * state nodes, as well as their plan nodes' targetlists, and the index tlist
 * if the current plan node might contain INDEX_VAR Vars.  (These fields could
 * be derived on-the-fly from the current PlanState, but it seems notationally
 * clearer to set them up as separate fields.)
 */
typedef struct
{
	List	   *rtable;			/* List of RangeTblEntry nodes */
	List	   *rtable_names;	/* Parallel list of names for RTEs */
	List	   *rtable_columns; /* Parallel list of deparse_columns structs */
	List	   *ctes;			/* List of CommonTableExpr nodes */
	/* Workspace for column alias assignment: */
	bool		unique_using;	/* Are we making USING names globally unique */
	List	   *using_names;	/* List of assigned names for USING columns */
	/* Remaining fields are used only when deparsing a Plan tree: */
	PlanState  *planstate;		/* immediate parent of current expression */
	List	   *ancestors;		/* ancestors of planstate */
	PlanState  *outer_planstate;	/* outer subplan state, or NULL if none */
	PlanState  *inner_planstate;	/* inner subplan state, or NULL if none */
	List	   *outer_tlist;	/* referent for OUTER_VAR Vars */
	List	   *inner_tlist;	/* referent for INNER_VAR Vars */
	List	   *index_tlist;	/* referent for INDEX_VAR Vars */
#ifdef PGXC
	bool		remotequery;	/* deparse context for remote query */
#endif
} deparse_namespace;

/*
 * Per-relation data about column alias names.
 *
 * Selecting aliases is unreasonably complicated because of the need to dump
 * rules/views whose underlying tables may have had columns added, deleted, or
 * renamed since the query was parsed.  We must nonetheless print the rule/view
 * in a form that can be reloaded and will produce the same results as before.
 *
 * For each RTE used in the query, we must assign column aliases that are
 * unique within that RTE.  SQL does not require this of the original query,
 * but due to factors such as *-expansion we need to be able to uniquely
 * reference every column in a decompiled query.  As long as we qualify all
 * column references, per-RTE uniqueness is sufficient for that.
 *
 * However, we can't ensure per-column name uniqueness for unnamed join RTEs,
 * since they just inherit column names from their input RTEs, and we can't
 * rename the columns at the join level.  Most of the time this isn't an issue
 * because we don't need to reference the join's output columns as such; we
 * can reference the input columns instead.  That approach can fail for merged
 * JOIN USING columns, however, so when we have one of those in an unnamed
 * join, we have to make that column's alias globally unique across the whole
 * query to ensure it can be referenced unambiguously.
 *
 * Another problem is that a JOIN USING clause requires the columns to be
 * merged to have the same aliases in both input RTEs, and that no other
 * columns in those RTEs or their children conflict with the USING names.
 * To handle that, we do USING-column alias assignment in a recursive
 * traversal of the query's jointree.  When descending through a JOIN with
 * USING, we preassign the USING column names to the child columns, overriding
 * other rules for column alias assignment.  We also mark each RTE with a list
 * of all USING column names selected for joins containing that RTE, so that
 * when we assign other columns' aliases later, we can avoid conflicts.
 *
 * Another problem is that if a JOIN's input tables have had columns added or
 * deleted since the query was parsed, we must generate a column alias list
 * for the join that matches the current set of input columns --- otherwise, a
 * change in the number of columns in the left input would throw off matching
 * of aliases to columns of the right input.  Thus, positions in the printable
 * column alias list are not necessarily one-for-one with varattnos of the
 * JOIN, so we need a separate new_colnames[] array for printing purposes.
 */
typedef struct
{
	/*
	 * colnames is an array containing column aliases to use for columns that
	 * existed when the query was parsed.  Dropped columns have NULL entries.
	 * This array can be directly indexed by varattno to get a Var's name.
	 *
	 * Non-NULL entries are guaranteed unique within the RTE, *except* when
	 * this is for an unnamed JOIN RTE.  In that case we merely copy up names
	 * from the two input RTEs.
	 *
	 * During the recursive descent in set_using_names(), forcible assignment
	 * of a child RTE's column name is represented by pre-setting that element
	 * of the child's colnames array.  So at that stage, NULL entries in this
	 * array just mean that no name has been preassigned, not necessarily that
	 * the column is dropped.
	 */
	int			num_cols;		/* length of colnames[] array */
	char	  **colnames;		/* array of C strings and NULLs */

	/*
	 * new_colnames is an array containing column aliases to use for columns
	 * that would exist if the query was re-parsed against the current
	 * definitions of its base tables.  This is what to print as the column
	 * alias list for the RTE.  This array does not include dropped columns,
	 * but it will include columns added since original parsing.  Indexes in
	 * it therefore have little to do with current varattno values.  As above,
	 * entries are unique unless this is for an unnamed JOIN RTE.  (In such an
	 * RTE, we never actually print this array, but we must compute it anyway
	 * for possible use in computing column names of upper joins.) The
	 * parallel array is_new_col marks which of these columns are new since
	 * original parsing.  Entries with is_new_col false must match the
	 * non-NULL colnames entries one-for-one.
	 */
	int			num_new_cols;	/* length of new_colnames[] array */
	char	  **new_colnames;	/* array of C strings */
	bool	   *is_new_col;		/* array of bool flags */

	/* This flag tells whether we should actually print a column alias list */
	bool		printaliases;

	/* This list has all names used as USING names in joins above this RTE */
	List	   *parentUsing;	/* names assigned to parent merged columns */

	/*
	 * If this struct is for a JOIN RTE, we fill these fields during the
	 * set_using_names() pass to describe its relationship to its child RTEs.
	 *
	 * leftattnos and rightattnos are arrays with one entry per existing
	 * output column of the join (hence, indexable by join varattno).  For a
	 * simple reference to a column of the left child, leftattnos[i] is the
	 * child RTE's attno and rightattnos[i] is zero; and conversely for a
	 * column of the right child.  But for merged columns produced by JOIN
	 * USING/NATURAL JOIN, both leftattnos[i] and rightattnos[i] are nonzero.
	 * Also, if the column has been dropped, both are zero.
	 *
	 * If it's a JOIN USING, usingNames holds the alias names selected for the
	 * merged columns (these might be different from the original USING list,
	 * if we had to modify names to achieve uniqueness).
	 */
	int			leftrti;		/* rangetable index of left child */
	int			rightrti;		/* rangetable index of right child */
	int		   *leftattnos;		/* left-child varattnos of join cols, or 0 */
	int		   *rightattnos;	/* right-child varattnos of join cols, or 0 */
	List	   *usingNames;		/* names assigned to merged columns */
} deparse_columns;

/* This macro is analogous to rt_fetch(), but for deparse_columns structs */
#define deparse_columns_fetch(rangetable_index, dpns) \
	((deparse_columns *) list_nth((dpns)->rtable_columns, (rangetable_index)-1))


/* ----------
 * Global data
 * ----------
 */
static SPIPlanPtr plan_getrulebyoid = NULL;
static const char *query_getrulebyoid = "SELECT * FROM pg_catalog.pg_rewrite WHERE oid = $1";
static SPIPlanPtr plan_getviewrule = NULL;
static const char *query_getviewrule = "SELECT * FROM pg_catalog.pg_rewrite WHERE ev_class = $1 AND rulename = $2";

/* GUC parameters */
bool		quote_all_identifiers = false;


/* ----------
 * Local functions
 *
 * Most of these functions used to use fixed-size buffers to build their
 * results.  Now, they take an (already initialized) StringInfo object
 * as a parameter, and append their text output to its contents.
 * ----------
 */
static char *deparse_expression_pretty(Node *expr, List *dpcontext,
						  bool forceprefix, bool showimplicit,
						  int prettyFlags, int startIndent);
static char *pg_get_viewdef_worker(Oid viewoid,
					  int prettyFlags, int wrapColumn);
static char *pg_get_triggerdef_worker(Oid trigid, bool pretty);
static void decompile_column_index_array(Datum column_index_array, Oid relId,
							 StringInfo buf);
static char *pg_get_ruledef_worker(Oid ruleoid, int prettyFlags);
static char *pg_get_indexdef_worker(Oid indexrelid, int colno,
					   const Oid *excludeOps,
					   bool attrsOnly, bool showTblSpc,
					   int prettyFlags);
static char *pg_get_constraintdef_worker(Oid constraintId, bool fullCommand,
							int prettyFlags);
static text *pg_get_expr_worker(text *expr, Oid relid, const char *relname,
				   int prettyFlags);
static int print_function_arguments(StringInfo buf, HeapTuple proctup,
						 bool print_table_args, bool print_defaults);
static void print_function_rettype(StringInfo buf, HeapTuple proctup);
static void print_function_trftypes(StringInfo buf, HeapTuple proctup);
static void set_rtable_names(deparse_namespace *dpns, List *parent_namespaces,
				 Bitmapset *rels_used);
static bool refname_is_unique(char *refname, deparse_namespace *dpns,
				  List *parent_namespaces);
static void set_deparse_for_query(deparse_namespace *dpns, Query *query,
					  List *parent_namespaces);
static void set_simple_column_names(deparse_namespace *dpns);
static bool has_dangerous_join_using(deparse_namespace *dpns, Node *jtnode);
static void set_using_names(deparse_namespace *dpns, Node *jtnode,
				List *parentUsing);
static void set_relation_column_names(deparse_namespace *dpns,
						  RangeTblEntry *rte,
						  deparse_columns *colinfo);
static void set_join_column_names(deparse_namespace *dpns, RangeTblEntry *rte,
					  deparse_columns *colinfo);
static bool colname_is_unique(char *colname, deparse_namespace *dpns,
				  deparse_columns *colinfo);
static char *make_colname_unique(char *colname, deparse_namespace *dpns,
					deparse_columns *colinfo);
static void expand_colnames_array_to(deparse_columns *colinfo, int n);
static void identify_join_columns(JoinExpr *j, RangeTblEntry *jrte,
					  deparse_columns *colinfo);
static void flatten_join_using_qual(Node *qual,
						List **leftvars, List **rightvars);
static char *get_rtable_name(int rtindex, deparse_context *context);
static void set_deparse_planstate(deparse_namespace *dpns, PlanState *ps);
#ifdef PGXC
static void set_deparse_plan(deparse_namespace *dpns, Plan *plan);
#endif
static void push_child_plan(deparse_namespace *dpns, PlanState *ps,
				deparse_namespace *save_dpns);
static void pop_child_plan(deparse_namespace *dpns,
			   deparse_namespace *save_dpns);
static void push_ancestor_plan(deparse_namespace *dpns, ListCell *ancestor_cell,
				   deparse_namespace *save_dpns);
static void pop_ancestor_plan(deparse_namespace *dpns,
				  deparse_namespace *save_dpns);
static void make_ruledef(StringInfo buf, HeapTuple ruletup, TupleDesc rulettc,
			 int prettyFlags);
static void make_viewdef(StringInfo buf, HeapTuple ruletup, TupleDesc rulettc,
			 int prettyFlags, int wrapColumn);
static void get_tablesample_def(TableSampleClause *tablesample,
					deparse_context *context);
static void get_query_def(Query *query, StringInfo buf, List *parentnamespace,
			  TupleDesc resultDesc,
			  int prettyFlags, int wrapColumn, int startIndent);
static void get_values_def(List *values_lists, deparse_context *context);
static void get_with_clause(Query *query, deparse_context *context);
static void get_select_query_def(Query *query, deparse_context *context,
					 TupleDesc resultDesc);
static void get_insert_query_def(Query *query, deparse_context *context);
static void get_update_query_def(Query *query, deparse_context *context);
static void get_update_query_targetlist_def(Query *query, List *targetList,
								deparse_context *context,
								RangeTblEntry *rte);
static void get_delete_query_def(Query *query, deparse_context *context);
static void get_utility_query_def(Query *query, deparse_context *context);
static void get_basic_select_query(Query *query, deparse_context *context,
					   TupleDesc resultDesc);
static void get_target_list(List *targetList, deparse_context *context,
				TupleDesc resultDesc);
static void get_setop_query(Node *setOp, Query *query,
				deparse_context *context,
				TupleDesc resultDesc);
static Node *get_rule_sortgroupclause(Index ref, List *tlist,
						 bool force_colno,
						 deparse_context *context);
static void get_rule_groupingset(GroupingSet *gset, List *targetlist,
					 bool omit_parens, deparse_context *context);
static void get_rule_orderby(List *orderList, List *targetList,
				 bool force_colno, deparse_context *context);
static void get_rule_windowclause(Query *query, deparse_context *context);
static void get_rule_windowspec(WindowClause *wc, List *targetList,
					deparse_context *context);
static char *get_variable(Var *var, int levelsup, bool istoplevel,
			 deparse_context *context);
static Node *find_param_referent(Param *param, deparse_context *context,
					deparse_namespace **dpns_p, ListCell **ancestor_cell_p);
static void get_parameter(Param *param, deparse_context *context);
static const char *get_simple_binary_op_name(OpExpr *expr);
static bool isSimpleNode(Node *node, Node *parentNode, int prettyFlags);
static void appendContextKeyword(deparse_context *context, const char *str,
					 int indentBefore, int indentAfter, int indentPlus);
static void removeStringInfoSpaces(StringInfo str);
static void get_rule_expr(Node *node, deparse_context *context,
			  bool showimplicit);
static void get_oper_expr(OpExpr *expr, deparse_context *context);
static void get_func_expr(FuncExpr *expr, deparse_context *context,
			  bool showimplicit);
static void get_agg_expr(Aggref *aggref, deparse_context *context);
static void get_windowfunc_expr(WindowFunc *wfunc, deparse_context *context);
static void get_coercion_expr(Node *arg, deparse_context *context,
				  Oid resulttype, int32 resulttypmod,
				  Node *parentNode);
static void get_const_expr(Const *constval, deparse_context *context,
			   int showtype);
static void get_const_collation(Const *constval, deparse_context *context);
static void simple_quote_literal(StringInfo buf, const char *val);
static void get_sublink_expr(SubLink *sublink, deparse_context *context);
static void get_from_clause(Query *query, const char *prefix,
				deparse_context *context);
static void get_from_clause_item(Node *jtnode, Query *query,
					 deparse_context *context);
static void get_column_alias_list(deparse_columns *colinfo,
					  deparse_context *context);
static void get_from_clause_coldeflist(RangeTblFunction *rtfunc,
						   deparse_columns *colinfo,
						   deparse_context *context);
static void get_opclass_name(Oid opclass, Oid actual_datatype,
				 StringInfo buf);
static Node *processIndirection(Node *node, deparse_context *context,
				   bool printit);
static void printSubscripts(ArrayRef *aref, deparse_context *context);
static char *get_relation_name(Oid relid);
static char *generate_relation_name(Oid relid, List *namespaces);
static char *generate_function_name(Oid funcid, int nargs,
					   List *argnames, Oid *argtypes,
					   bool has_variadic, bool *use_variadic_p,
					   ParseExprKind special_exprkind);
static char *generate_operator_name(Oid operid, Oid arg1, Oid arg2);
static text *string_to_text(char *str);
static char *flatten_reloptions(Oid relid);

#define only_marker(rte)  ((rte)->inh ? "" : "ONLY ")


/* ----------
 * get_ruledef			- Do it all and return a text
 *				  that could be used as a statement
 *				  to recreate the rule
 * ----------
 */
Datum
pg_get_ruledef(PG_FUNCTION_ARGS)
{
	Oid			ruleoid = PG_GETARG_OID(0);
	int			prettyFlags;

	prettyFlags = PRETTYFLAG_INDENT;
	PG_RETURN_TEXT_P(string_to_text(pg_get_ruledef_worker(ruleoid, prettyFlags)));
}


Datum
pg_get_ruledef_ext(PG_FUNCTION_ARGS)
{
	Oid			ruleoid = PG_GETARG_OID(0);
	bool		pretty = PG_GETARG_BOOL(1);
	int			prettyFlags;

	prettyFlags = pretty ? PRETTYFLAG_PAREN | PRETTYFLAG_INDENT : PRETTYFLAG_INDENT;
	PG_RETURN_TEXT_P(string_to_text(pg_get_ruledef_worker(ruleoid, prettyFlags)));
}


static char *
pg_get_ruledef_worker(Oid ruleoid, int prettyFlags)
{
	Datum		args[1];
	char		nulls[1];
	int			spirc;
	HeapTuple	ruletup;
	TupleDesc	rulettc;
	StringInfoData buf;

	/*
	 * Do this first so that string is alloc'd in outer context not SPI's.
	 */
	initStringInfo(&buf);

	/*
	 * Connect to SPI manager
	 */
	if (SPI_connect() != SPI_OK_CONNECT)
		elog(ERROR, "SPI_connect failed");

	/*
	 * On the first call prepare the plan to lookup pg_rewrite. We read
	 * pg_rewrite over the SPI manager instead of using the syscache to be
	 * checked for read access on pg_rewrite.
	 */
	if (plan_getrulebyoid == NULL)
	{
		Oid			argtypes[1];
		SPIPlanPtr	plan;

		argtypes[0] = OIDOID;
		plan = SPI_prepare(query_getrulebyoid, 1, argtypes);
		if (plan == NULL)
			elog(ERROR, "SPI_prepare failed for \"%s\"", query_getrulebyoid);
		SPI_keepplan(plan);
		plan_getrulebyoid = plan;
	}

	/*
	 * Get the pg_rewrite tuple for this rule
	 */
	args[0] = ObjectIdGetDatum(ruleoid);
	nulls[0] = ' ';
	spirc = SPI_execute_plan(plan_getrulebyoid, args, nulls, true, 0);
	if (spirc != SPI_OK_SELECT)
		elog(ERROR, "failed to get pg_rewrite tuple for rule %u", ruleoid);
	if (SPI_processed != 1)
		appendStringInfoChar(&buf, '-');
	else
	{
		/*
		 * Get the rule's definition and put it into executor's memory
		 */
		ruletup = SPI_tuptable->vals[0];
		rulettc = SPI_tuptable->tupdesc;
		make_ruledef(&buf, ruletup, rulettc, prettyFlags);
	}

	/*
	 * Disconnect from SPI manager
	 */
	if (SPI_finish() != SPI_OK_FINISH)
		elog(ERROR, "SPI_finish failed");

	return buf.data;
}


/* ----------
 * get_viewdef			- Mainly the same thing, but we
 *				  only return the SELECT part of a view
 * ----------
 */
Datum
pg_get_viewdef(PG_FUNCTION_ARGS)
{
	/* By OID */
	Oid			viewoid = PG_GETARG_OID(0);
	int			prettyFlags;

	prettyFlags = PRETTYFLAG_INDENT;
	PG_RETURN_TEXT_P(string_to_text(pg_get_viewdef_worker(viewoid, prettyFlags, WRAP_COLUMN_DEFAULT)));
}


Datum
pg_get_viewdef_ext(PG_FUNCTION_ARGS)
{
	/* By OID */
	Oid			viewoid = PG_GETARG_OID(0);
	bool		pretty = PG_GETARG_BOOL(1);
	int			prettyFlags;

	prettyFlags = pretty ? PRETTYFLAG_PAREN | PRETTYFLAG_INDENT : PRETTYFLAG_INDENT;
	PG_RETURN_TEXT_P(string_to_text(pg_get_viewdef_worker(viewoid, prettyFlags, WRAP_COLUMN_DEFAULT)));
}

Datum
pg_get_viewdef_wrap(PG_FUNCTION_ARGS)
{
	/* By OID */
	Oid			viewoid = PG_GETARG_OID(0);
	int			wrap = PG_GETARG_INT32(1);
	int			prettyFlags;

	/* calling this implies we want pretty printing */
	prettyFlags = PRETTYFLAG_PAREN | PRETTYFLAG_INDENT;
	PG_RETURN_TEXT_P(string_to_text(pg_get_viewdef_worker(viewoid, prettyFlags, wrap)));
}

Datum
pg_get_viewdef_name(PG_FUNCTION_ARGS)
{
	/* By qualified name */
	text	   *viewname = PG_GETARG_TEXT_P(0);
	int			prettyFlags;
	RangeVar   *viewrel;
	Oid			viewoid;

	prettyFlags = PRETTYFLAG_INDENT;

	/* Look up view name.  Can't lock it - we might not have privileges. */
	viewrel = makeRangeVarFromNameList(textToQualifiedNameList(viewname));
	viewoid = RangeVarGetRelid(viewrel, NoLock, false);

	PG_RETURN_TEXT_P(string_to_text(pg_get_viewdef_worker(viewoid, prettyFlags, WRAP_COLUMN_DEFAULT)));
}


Datum
pg_get_viewdef_name_ext(PG_FUNCTION_ARGS)
{
	/* By qualified name */
	text	   *viewname = PG_GETARG_TEXT_P(0);
	bool		pretty = PG_GETARG_BOOL(1);
	int			prettyFlags;
	RangeVar   *viewrel;
	Oid			viewoid;

	prettyFlags = pretty ? PRETTYFLAG_PAREN | PRETTYFLAG_INDENT : PRETTYFLAG_INDENT;

	/* Look up view name.  Can't lock it - we might not have privileges. */
	viewrel = makeRangeVarFromNameList(textToQualifiedNameList(viewname));
	viewoid = RangeVarGetRelid(viewrel, NoLock, false);

	PG_RETURN_TEXT_P(string_to_text(pg_get_viewdef_worker(viewoid, prettyFlags, WRAP_COLUMN_DEFAULT)));
}

/*
 * Common code for by-OID and by-name variants of pg_get_viewdef
 */
static char *
pg_get_viewdef_worker(Oid viewoid, int prettyFlags, int wrapColumn)
{
	Datum		args[2];
	char		nulls[2];
	int			spirc;
	HeapTuple	ruletup;
	TupleDesc	rulettc;
	StringInfoData buf;

	/*
	 * Do this first so that string is alloc'd in outer context not SPI's.
	 */
	initStringInfo(&buf);

	/*
	 * Connect to SPI manager
	 */
	if (SPI_connect() != SPI_OK_CONNECT)
		elog(ERROR, "SPI_connect failed");

	/*
	 * On the first call prepare the plan to lookup pg_rewrite. We read
	 * pg_rewrite over the SPI manager instead of using the syscache to be
	 * checked for read access on pg_rewrite.
	 */
	if (plan_getviewrule == NULL)
	{
		Oid			argtypes[2];
		SPIPlanPtr	plan;

		argtypes[0] = OIDOID;
		argtypes[1] = NAMEOID;
		plan = SPI_prepare(query_getviewrule, 2, argtypes);
		if (plan == NULL)
			elog(ERROR, "SPI_prepare failed for \"%s\"", query_getviewrule);
		SPI_keepplan(plan);
		plan_getviewrule = plan;
	}

	/*
	 * Get the pg_rewrite tuple for the view's SELECT rule
	 */
	args[0] = ObjectIdGetDatum(viewoid);
	args[1] = DirectFunctionCall1(namein, CStringGetDatum(ViewSelectRuleName));
	nulls[0] = ' ';
	nulls[1] = ' ';
	spirc = SPI_execute_plan(plan_getviewrule, args, nulls, true, 0);
	if (spirc != SPI_OK_SELECT)
		elog(ERROR, "failed to get pg_rewrite tuple for view %u", viewoid);
	if (SPI_processed != 1)
		appendStringInfoString(&buf, "Not a view");
	else
	{
		/*
		 * Get the rule's definition and put it into executor's memory
		 */
		ruletup = SPI_tuptable->vals[0];
		rulettc = SPI_tuptable->tupdesc;
		make_viewdef(&buf, ruletup, rulettc, prettyFlags, wrapColumn);
	}

	/*
	 * Disconnect from SPI manager
	 */
	if (SPI_finish() != SPI_OK_FINISH)
		elog(ERROR, "SPI_finish failed");

	return buf.data;
}

/* ----------
 * get_triggerdef			- Get the definition of a trigger
 * ----------
 */
Datum
pg_get_triggerdef(PG_FUNCTION_ARGS)
{
	Oid			trigid = PG_GETARG_OID(0);

	PG_RETURN_TEXT_P(string_to_text(pg_get_triggerdef_worker(trigid, false)));
}

Datum
pg_get_triggerdef_ext(PG_FUNCTION_ARGS)
{
	Oid			trigid = PG_GETARG_OID(0);
	bool		pretty = PG_GETARG_BOOL(1);

	PG_RETURN_TEXT_P(string_to_text(pg_get_triggerdef_worker(trigid, pretty)));
}

static char *
pg_get_triggerdef_worker(Oid trigid, bool pretty)
{
	HeapTuple	ht_trig;
	Form_pg_trigger trigrec;
	StringInfoData buf;
	Relation	tgrel;
	ScanKeyData skey[1];
	SysScanDesc tgscan;
	int			findx = 0;
	char	   *tgname;
	Datum		value;
	bool		isnull;

	/*
	 * Fetch the pg_trigger tuple by the Oid of the trigger
	 */
	tgrel = heap_open(TriggerRelationId, AccessShareLock);

	ScanKeyInit(&skey[0],
				ObjectIdAttributeNumber,
				BTEqualStrategyNumber, F_OIDEQ,
				ObjectIdGetDatum(trigid));

	tgscan = systable_beginscan(tgrel, TriggerOidIndexId, true,
								NULL, 1, skey);

	ht_trig = systable_getnext(tgscan);

	if (!HeapTupleIsValid(ht_trig))
		elog(ERROR, "could not find tuple for trigger %u", trigid);

	trigrec = (Form_pg_trigger) GETSTRUCT(ht_trig);

	/*
	 * Start the trigger definition. Note that the trigger's name should never
	 * be schema-qualified, but the trigger rel's name may be.
	 */
	initStringInfo(&buf);

	tgname = NameStr(trigrec->tgname);
	appendStringInfo(&buf, "CREATE %sTRIGGER %s ",
					 OidIsValid(trigrec->tgconstraint) ? "CONSTRAINT " : "",
					 quote_identifier(tgname));

	if (TRIGGER_FOR_BEFORE(trigrec->tgtype))
		appendStringInfoString(&buf, "BEFORE");
	else if (TRIGGER_FOR_AFTER(trigrec->tgtype))
		appendStringInfoString(&buf, "AFTER");
	else if (TRIGGER_FOR_INSTEAD(trigrec->tgtype))
		appendStringInfoString(&buf, "INSTEAD OF");
	else
		elog(ERROR, "unexpected tgtype value: %d", trigrec->tgtype);

	if (TRIGGER_FOR_INSERT(trigrec->tgtype))
	{
		appendStringInfoString(&buf, " INSERT");
		findx++;
	}
	if (TRIGGER_FOR_DELETE(trigrec->tgtype))
	{
		if (findx > 0)
			appendStringInfoString(&buf, " OR DELETE");
		else
			appendStringInfoString(&buf, " DELETE");
		findx++;
	}
	if (TRIGGER_FOR_UPDATE(trigrec->tgtype))
	{
		if (findx > 0)
			appendStringInfoString(&buf, " OR UPDATE");
		else
			appendStringInfoString(&buf, " UPDATE");
		findx++;
		/* tgattr is first var-width field, so OK to access directly */
		if (trigrec->tgattr.dim1 > 0)
		{
			int			i;

			appendStringInfoString(&buf, " OF ");
			for (i = 0; i < trigrec->tgattr.dim1; i++)
			{
				char	   *attname;

				if (i > 0)
					appendStringInfoString(&buf, ", ");
				attname = get_relid_attribute_name(trigrec->tgrelid,
												   trigrec->tgattr.values[i]);
				appendStringInfoString(&buf, quote_identifier(attname));
			}
		}
	}
	if (TRIGGER_FOR_TRUNCATE(trigrec->tgtype))
	{
		if (findx > 0)
			appendStringInfoString(&buf, " OR TRUNCATE");
		else
			appendStringInfoString(&buf, " TRUNCATE");
		findx++;
	}
	appendStringInfo(&buf, " ON %s ",
					 generate_relation_name(trigrec->tgrelid, NIL));

	if (OidIsValid(trigrec->tgconstraint))
	{
		if (OidIsValid(trigrec->tgconstrrelid))
			appendStringInfo(&buf, "FROM %s ",
						generate_relation_name(trigrec->tgconstrrelid, NIL));
		if (!trigrec->tgdeferrable)
			appendStringInfoString(&buf, "NOT ");
		appendStringInfoString(&buf, "DEFERRABLE INITIALLY ");
		if (trigrec->tginitdeferred)
			appendStringInfoString(&buf, "DEFERRED ");
		else
			appendStringInfoString(&buf, "IMMEDIATE ");
	}

	if (TRIGGER_FOR_ROW(trigrec->tgtype))
		appendStringInfoString(&buf, "FOR EACH ROW ");
	else
		appendStringInfoString(&buf, "FOR EACH STATEMENT ");

	/* If the trigger has a WHEN qualification, add that */
	value = fastgetattr(ht_trig, Anum_pg_trigger_tgqual,
						tgrel->rd_att, &isnull);
	if (!isnull)
	{
		Node	   *qual;
		char		relkind;
		deparse_context context;
		deparse_namespace dpns;
		RangeTblEntry *oldrte;
		RangeTblEntry *newrte;

		appendStringInfoString(&buf, "WHEN (");

		qual = stringToNode(TextDatumGetCString(value));

		relkind = get_rel_relkind(trigrec->tgrelid);

		/* Build minimal OLD and NEW RTEs for the rel */
		oldrte = makeNode(RangeTblEntry);
		oldrte->rtekind = RTE_RELATION;
		oldrte->relid = trigrec->tgrelid;
		oldrte->relkind = relkind;
		oldrte->alias = makeAlias("old", NIL);
		oldrte->eref = oldrte->alias;
		oldrte->lateral = false;
		oldrte->inh = false;
		oldrte->inFromCl = true;

		newrte = makeNode(RangeTblEntry);
		newrte->rtekind = RTE_RELATION;
		newrte->relid = trigrec->tgrelid;
		newrte->relkind = relkind;
		newrte->alias = makeAlias("new", NIL);
		newrte->eref = newrte->alias;
		newrte->lateral = false;
		newrte->inh = false;
		newrte->inFromCl = true;

		/* Build two-element rtable */
		memset(&dpns, 0, sizeof(dpns));
		dpns.rtable = list_make2(oldrte, newrte);
		dpns.ctes = NIL;
		set_rtable_names(&dpns, NIL, NULL);
		set_simple_column_names(&dpns);

		/* Set up context with one-deep namespace stack */
		context.buf = &buf;
		context.namespaces = list_make1(&dpns);
		context.windowClause = NIL;
		context.windowTList = NIL;
		context.varprefix = true;
#ifdef PGXC
#ifndef XCP
		context.finalise_aggs = false;
#endif /* XCP */
#endif /* PGXC */
		context.prettyFlags = pretty ? PRETTYFLAG_PAREN | PRETTYFLAG_INDENT : PRETTYFLAG_INDENT;
		context.wrapColumn = WRAP_COLUMN_DEFAULT;
		context.indentLevel = PRETTYINDENT_STD;
		context.special_exprkind = EXPR_KIND_NONE;

		get_rule_expr(qual, &context, false);

		appendStringInfoString(&buf, ") ");
	}

	appendStringInfo(&buf, "EXECUTE PROCEDURE %s(",
					 generate_function_name(trigrec->tgfoid, 0,
											NIL, NULL,
											false, NULL, EXPR_KIND_NONE));

	if (trigrec->tgnargs > 0)
	{
		char	   *p;
		int			i;

		value = fastgetattr(ht_trig, Anum_pg_trigger_tgargs,
							tgrel->rd_att, &isnull);
		if (isnull)
			elog(ERROR, "tgargs is null for trigger %u", trigid);
		p = (char *) VARDATA(DatumGetByteaP(value));
		for (i = 0; i < trigrec->tgnargs; i++)
		{
			if (i > 0)
				appendStringInfoString(&buf, ", ");
			simple_quote_literal(&buf, p);
			/* advance p to next string embedded in tgargs */
			while (*p)
				p++;
			p++;
		}
	}

	/* We deliberately do not put semi-colon at end */
	appendStringInfoChar(&buf, ')');

	/* Clean up */
	systable_endscan(tgscan);

	heap_close(tgrel, AccessShareLock);

	return buf.data;
}

/* ----------
 * get_indexdef			- Get the definition of an index
 *
 * In the extended version, there is a colno argument as well as pretty bool.
 *	if colno == 0, we want a complete index definition.
 *	if colno > 0, we only want the Nth index key's variable or expression.
 *
 * Note that the SQL-function versions of this omit any info about the
 * index tablespace; this is intentional because pg_dump wants it that way.
 * However pg_get_indexdef_string() includes index tablespace if not default.
 * ----------
 */
Datum
pg_get_indexdef(PG_FUNCTION_ARGS)
{
	Oid			indexrelid = PG_GETARG_OID(0);
	int			prettyFlags;

	prettyFlags = PRETTYFLAG_INDENT;
	PG_RETURN_TEXT_P(string_to_text(pg_get_indexdef_worker(indexrelid, 0,
														   NULL,
														   false, false,
														   prettyFlags)));
}

Datum
pg_get_indexdef_ext(PG_FUNCTION_ARGS)
{
	Oid			indexrelid = PG_GETARG_OID(0);
	int32		colno = PG_GETARG_INT32(1);
	bool		pretty = PG_GETARG_BOOL(2);
	int			prettyFlags;

	prettyFlags = pretty ? PRETTYFLAG_PAREN | PRETTYFLAG_INDENT : PRETTYFLAG_INDENT;
	PG_RETURN_TEXT_P(string_to_text(pg_get_indexdef_worker(indexrelid, colno,
														   NULL,
														   colno != 0,
														   false,
														   prettyFlags)));
}

/* Internal version that returns a palloc'd C string; no pretty-printing */
char *
pg_get_indexdef_string(Oid indexrelid)
{
	return pg_get_indexdef_worker(indexrelid, 0, NULL, false, true, 0);
}

/* Internal version that just reports the column definitions */
char *
pg_get_indexdef_columns(Oid indexrelid, bool pretty)
{
	int			prettyFlags;

	prettyFlags = pretty ? PRETTYFLAG_PAREN | PRETTYFLAG_INDENT : PRETTYFLAG_INDENT;
	return pg_get_indexdef_worker(indexrelid, 0, NULL, true, false, prettyFlags);
}

/*
 * Internal workhorse to decompile an index definition.
 *
 * This is now used for exclusion constraints as well: if excludeOps is not
 * NULL then it points to an array of exclusion operator OIDs.
 */
static char *
pg_get_indexdef_worker(Oid indexrelid, int colno,
					   const Oid *excludeOps,
					   bool attrsOnly, bool showTblSpc,
					   int prettyFlags)
{
	/* might want a separate isConstraint parameter later */
	bool		isConstraint = (excludeOps != NULL);
	HeapTuple	ht_idx;
	HeapTuple	ht_idxrel;
	HeapTuple	ht_am;
	Form_pg_index idxrec;
	Form_pg_class idxrelrec;
	Form_pg_am	amrec;
	List	   *indexprs;
	ListCell   *indexpr_item;
	List	   *context;
	Oid			indrelid;
	int			keyno;
	Datum		indcollDatum;
	Datum		indclassDatum;
	Datum		indoptionDatum;
	bool		isnull;
	oidvector  *indcollation;
	oidvector  *indclass;
	int2vector *indoption;
	StringInfoData buf;
	char	   *str;
	char	   *sep;

	/*
	 * Fetch the pg_index tuple by the Oid of the index
	 */
	ht_idx = SearchSysCache1(INDEXRELID, ObjectIdGetDatum(indexrelid));
	if (!HeapTupleIsValid(ht_idx))
		elog(ERROR, "cache lookup failed for index %u", indexrelid);
	idxrec = (Form_pg_index) GETSTRUCT(ht_idx);

	indrelid = idxrec->indrelid;
	Assert(indexrelid == idxrec->indexrelid);

	/* Must get indcollation, indclass, and indoption the hard way */
	indcollDatum = SysCacheGetAttr(INDEXRELID, ht_idx,
								   Anum_pg_index_indcollation, &isnull);
	Assert(!isnull);
	indcollation = (oidvector *) DatumGetPointer(indcollDatum);

	indclassDatum = SysCacheGetAttr(INDEXRELID, ht_idx,
									Anum_pg_index_indclass, &isnull);
	Assert(!isnull);
	indclass = (oidvector *) DatumGetPointer(indclassDatum);

	indoptionDatum = SysCacheGetAttr(INDEXRELID, ht_idx,
									 Anum_pg_index_indoption, &isnull);
	Assert(!isnull);
	indoption = (int2vector *) DatumGetPointer(indoptionDatum);

	/*
	 * Fetch the pg_class tuple of the index relation
	 */
	ht_idxrel = SearchSysCache1(RELOID, ObjectIdGetDatum(indexrelid));
	if (!HeapTupleIsValid(ht_idxrel))
		elog(ERROR, "cache lookup failed for relation %u", indexrelid);
	idxrelrec = (Form_pg_class) GETSTRUCT(ht_idxrel);

	/*
	 * Fetch the pg_am tuple of the index' access method
	 */
	ht_am = SearchSysCache1(AMOID, ObjectIdGetDatum(idxrelrec->relam));
	if (!HeapTupleIsValid(ht_am))
		elog(ERROR, "cache lookup failed for access method %u",
			 idxrelrec->relam);
	amrec = (Form_pg_am) GETSTRUCT(ht_am);

	/*
	 * Get the index expressions, if any.  (NOTE: we do not use the relcache
	 * versions of the expressions and predicate, because we want to display
	 * non-const-folded expressions.)
	 */
	if (!heap_attisnull(ht_idx, Anum_pg_index_indexprs))
	{
		Datum		exprsDatum;
		bool		isnull;
		char	   *exprsString;

		exprsDatum = SysCacheGetAttr(INDEXRELID, ht_idx,
									 Anum_pg_index_indexprs, &isnull);
		Assert(!isnull);
		exprsString = TextDatumGetCString(exprsDatum);
		indexprs = (List *) stringToNode(exprsString);
		pfree(exprsString);
	}
	else
		indexprs = NIL;

	indexpr_item = list_head(indexprs);

	context = deparse_context_for(get_relation_name(indrelid), indrelid);

	/*
	 * Start the index definition.  Note that the index's name should never be
	 * schema-qualified, but the indexed rel's name may be.
	 */
	initStringInfo(&buf);

	if (!attrsOnly)
	{
		if (!isConstraint)
			appendStringInfo(&buf, "CREATE %sINDEX %s ON %s USING %s (",
							 idxrec->indisunique ? "UNIQUE " : "",
							 quote_identifier(NameStr(idxrelrec->relname)),
							 generate_relation_name(indrelid, NIL),
							 quote_identifier(NameStr(amrec->amname)));
		else	/* currently, must be EXCLUDE constraint */
			appendStringInfo(&buf, "EXCLUDE USING %s (",
							 quote_identifier(NameStr(amrec->amname)));
	}

	/*
	 * Report the indexed attributes
	 */
	sep = "";
	for (keyno = 0; keyno < idxrec->indnatts; keyno++)
	{
		AttrNumber	attnum = idxrec->indkey.values[keyno];
		int16		opt = indoption->values[keyno];
		Oid			keycoltype;
		Oid			keycolcollation;

		if (!colno)
			appendStringInfoString(&buf, sep);
		sep = ", ";

		if (attnum != 0)
		{
			/* Simple index column */
			char	   *attname;
			int32		keycoltypmod;

			attname = get_relid_attribute_name(indrelid, attnum);
			if (!colno || colno == keyno + 1)
				appendStringInfoString(&buf, quote_identifier(attname));
			get_atttypetypmodcoll(indrelid, attnum,
								  &keycoltype, &keycoltypmod,
								  &keycolcollation);
		}
		else
		{
			/* expressional index */
			Node	   *indexkey;

			if (indexpr_item == NULL)
				elog(ERROR, "too few entries in indexprs list");
			indexkey = (Node *) lfirst(indexpr_item);
			indexpr_item = lnext(indexpr_item);
			/* Deparse */
			str = deparse_expression_pretty(indexkey, context, false, false,
											prettyFlags, 0);
			if (!colno || colno == keyno + 1)
			{
				/* Need parens if it's not a bare function call */
				if (indexkey && IsA(indexkey, FuncExpr) &&
				 ((FuncExpr *) indexkey)->funcformat == COERCE_EXPLICIT_CALL)
					appendStringInfoString(&buf, str);
				else
					appendStringInfo(&buf, "(%s)", str);
			}
			keycoltype = exprType(indexkey);
			keycolcollation = exprCollation(indexkey);
		}

		if (!attrsOnly && (!colno || colno == keyno + 1))
		{
			Oid			indcoll;

			/* Add collation, if not default for column */
			indcoll = indcollation->values[keyno];
			if (OidIsValid(indcoll) && indcoll != keycolcollation)
				appendStringInfo(&buf, " COLLATE %s",
								 generate_collation_name((indcoll)));

			/* Add the operator class name, if not default */
			get_opclass_name(indclass->values[keyno], keycoltype, &buf);

			/* Add options if relevant */
			if (amrec->amcanorder)
			{
				/* if it supports sort ordering, report DESC and NULLS opts */
				if (opt & INDOPTION_DESC)
				{
					appendStringInfoString(&buf, " DESC");
					/* NULLS FIRST is the default in this case */
					if (!(opt & INDOPTION_NULLS_FIRST))
						appendStringInfoString(&buf, " NULLS LAST");
				}
				else
				{
					if (opt & INDOPTION_NULLS_FIRST)
						appendStringInfoString(&buf, " NULLS FIRST");
				}
			}

			/* Add the exclusion operator if relevant */
			if (excludeOps != NULL)
				appendStringInfo(&buf, " WITH %s",
								 generate_operator_name(excludeOps[keyno],
														keycoltype,
														keycoltype));
		}
	}

	if (!attrsOnly)
	{
		appendStringInfoChar(&buf, ')');

		/*
		 * If it has options, append "WITH (options)"
		 */
		str = flatten_reloptions(indexrelid);
		if (str)
		{
			appendStringInfo(&buf, " WITH (%s)", str);
			pfree(str);
		}

		/*
		 * If it's in a nondefault tablespace, say so, but only if requested
		 */
		if (showTblSpc)
		{
			Oid			tblspc;

			tblspc = get_rel_tablespace(indexrelid);
			if (OidIsValid(tblspc))
			{
				if (isConstraint)
					appendStringInfoString(&buf, " USING INDEX");
				appendStringInfo(&buf, " TABLESPACE %s",
							  quote_identifier(get_tablespace_name(tblspc)));
			}
		}

		/*
		 * If it's a partial index, decompile and append the predicate
		 */
		if (!heap_attisnull(ht_idx, Anum_pg_index_indpred))
		{
			Node	   *node;
			Datum		predDatum;
			bool		isnull;
			char	   *predString;

			/* Convert text string to node tree */
			predDatum = SysCacheGetAttr(INDEXRELID, ht_idx,
										Anum_pg_index_indpred, &isnull);
			Assert(!isnull);
			predString = TextDatumGetCString(predDatum);
			node = (Node *) stringToNode(predString);
			pfree(predString);

			/* Deparse */
			str = deparse_expression_pretty(node, context, false, false,
											prettyFlags, 0);
			if (isConstraint)
				appendStringInfo(&buf, " WHERE (%s)", str);
			else
				appendStringInfo(&buf, " WHERE %s", str);
		}
	}

	/* Clean up */
	ReleaseSysCache(ht_idx);
	ReleaseSysCache(ht_idxrel);
	ReleaseSysCache(ht_am);

	return buf.data;
}


/*
 * pg_get_constraintdef
 *
 * Returns the definition for the constraint, ie, everything that needs to
 * appear after "ALTER TABLE ... ADD CONSTRAINT <constraintname>".
 */
Datum
pg_get_constraintdef(PG_FUNCTION_ARGS)
{
	Oid			constraintId = PG_GETARG_OID(0);
	int			prettyFlags;

	prettyFlags = PRETTYFLAG_INDENT;
	PG_RETURN_TEXT_P(string_to_text(pg_get_constraintdef_worker(constraintId,
																false,
															  prettyFlags)));
}

Datum
pg_get_constraintdef_ext(PG_FUNCTION_ARGS)
{
	Oid			constraintId = PG_GETARG_OID(0);
	bool		pretty = PG_GETARG_BOOL(1);
	int			prettyFlags;

	prettyFlags = pretty ? PRETTYFLAG_PAREN | PRETTYFLAG_INDENT : PRETTYFLAG_INDENT;
	PG_RETURN_TEXT_P(string_to_text(pg_get_constraintdef_worker(constraintId,
																false,
															  prettyFlags)));
}

/* Internal version that returns a palloc'd C string; no pretty-printing */
char *
pg_get_constraintdef_string(Oid constraintId)
{
	return pg_get_constraintdef_worker(constraintId, true, 0);
}

/*
 * As of 9.4, we now use an MVCC snapshot for this.
 */
static char *
pg_get_constraintdef_worker(Oid constraintId, bool fullCommand,
							int prettyFlags)
{
	HeapTuple	tup;
	Form_pg_constraint conForm;
	StringInfoData buf;
	SysScanDesc scandesc;
	ScanKeyData scankey[1];
	Snapshot	snapshot = RegisterSnapshot(GetTransactionSnapshot());
	Relation	relation = heap_open(ConstraintRelationId, AccessShareLock);

	ScanKeyInit(&scankey[0],
				ObjectIdAttributeNumber,
				BTEqualStrategyNumber, F_OIDEQ,
				ObjectIdGetDatum(constraintId));

	scandesc = systable_beginscan(relation,
								  ConstraintOidIndexId,
								  true,
								  snapshot,
								  1,
								  scankey);

	/*
	 * We later use the tuple with SysCacheGetAttr() as if we had obtained it
	 * via SearchSysCache, which works fine.
	 */
	tup = systable_getnext(scandesc);

	UnregisterSnapshot(snapshot);

	if (!HeapTupleIsValid(tup)) /* should not happen */
		elog(ERROR, "cache lookup failed for constraint %u", constraintId);

	conForm = (Form_pg_constraint) GETSTRUCT(tup);

	initStringInfo(&buf);

	if (fullCommand && OidIsValid(conForm->conrelid))
	{
		appendStringInfo(&buf, "ALTER TABLE ONLY %s ADD CONSTRAINT %s ",
						 generate_relation_name(conForm->conrelid, NIL),
						 quote_identifier(NameStr(conForm->conname)));
	}

	switch (conForm->contype)
	{
		case CONSTRAINT_FOREIGN:
			{
				Datum		val;
				bool		isnull;
				const char *string;

				/* Start off the constraint definition */
				appendStringInfoString(&buf, "FOREIGN KEY (");

				/* Fetch and build referencing-column list */
				val = SysCacheGetAttr(CONSTROID, tup,
									  Anum_pg_constraint_conkey, &isnull);
				if (isnull)
					elog(ERROR, "null conkey for constraint %u",
						 constraintId);

				decompile_column_index_array(val, conForm->conrelid, &buf);

				/* add foreign relation name */
				appendStringInfo(&buf, ") REFERENCES %s(",
								 generate_relation_name(conForm->confrelid,
														NIL));

				/* Fetch and build referenced-column list */
				val = SysCacheGetAttr(CONSTROID, tup,
									  Anum_pg_constraint_confkey, &isnull);
				if (isnull)
					elog(ERROR, "null confkey for constraint %u",
						 constraintId);

				decompile_column_index_array(val, conForm->confrelid, &buf);

				appendStringInfoChar(&buf, ')');

				/* Add match type */
				switch (conForm->confmatchtype)
				{
					case FKCONSTR_MATCH_FULL:
						string = " MATCH FULL";
						break;
					case FKCONSTR_MATCH_PARTIAL:
						string = " MATCH PARTIAL";
						break;
					case FKCONSTR_MATCH_SIMPLE:
						string = "";
						break;
					default:
						elog(ERROR, "unrecognized confmatchtype: %d",
							 conForm->confmatchtype);
						string = "";	/* keep compiler quiet */
						break;
				}
				appendStringInfoString(&buf, string);

				/* Add ON UPDATE and ON DELETE clauses, if needed */
				switch (conForm->confupdtype)
				{
					case FKCONSTR_ACTION_NOACTION:
						string = NULL;	/* suppress default */
						break;
					case FKCONSTR_ACTION_RESTRICT:
						string = "RESTRICT";
						break;
					case FKCONSTR_ACTION_CASCADE:
						string = "CASCADE";
						break;
					case FKCONSTR_ACTION_SETNULL:
						string = "SET NULL";
						break;
					case FKCONSTR_ACTION_SETDEFAULT:
						string = "SET DEFAULT";
						break;
					default:
						elog(ERROR, "unrecognized confupdtype: %d",
							 conForm->confupdtype);
						string = NULL;	/* keep compiler quiet */
						break;
				}
				if (string)
					appendStringInfo(&buf, " ON UPDATE %s", string);

				switch (conForm->confdeltype)
				{
					case FKCONSTR_ACTION_NOACTION:
						string = NULL;	/* suppress default */
						break;
					case FKCONSTR_ACTION_RESTRICT:
						string = "RESTRICT";
						break;
					case FKCONSTR_ACTION_CASCADE:
						string = "CASCADE";
						break;
					case FKCONSTR_ACTION_SETNULL:
						string = "SET NULL";
						break;
					case FKCONSTR_ACTION_SETDEFAULT:
						string = "SET DEFAULT";
						break;
					default:
						elog(ERROR, "unrecognized confdeltype: %d",
							 conForm->confdeltype);
						string = NULL;	/* keep compiler quiet */
						break;
				}
				if (string)
					appendStringInfo(&buf, " ON DELETE %s", string);

				break;
			}
		case CONSTRAINT_PRIMARY:
		case CONSTRAINT_UNIQUE:
			{
				Datum		val;
				bool		isnull;
				Oid			indexId;

				/* Start off the constraint definition */
				if (conForm->contype == CONSTRAINT_PRIMARY)
					appendStringInfoString(&buf, "PRIMARY KEY (");
				else
					appendStringInfoString(&buf, "UNIQUE (");

				/* Fetch and build target column list */
				val = SysCacheGetAttr(CONSTROID, tup,
									  Anum_pg_constraint_conkey, &isnull);
				if (isnull)
					elog(ERROR, "null conkey for constraint %u",
						 constraintId);

				decompile_column_index_array(val, conForm->conrelid, &buf);

				appendStringInfoChar(&buf, ')');

				indexId = get_constraint_index(constraintId);

				/* XXX why do we only print these bits if fullCommand? */
				if (fullCommand && OidIsValid(indexId))
				{
					char	   *options = flatten_reloptions(indexId);
					Oid			tblspc;

					if (options)
					{
						appendStringInfo(&buf, " WITH (%s)", options);
						pfree(options);
					}

					tblspc = get_rel_tablespace(indexId);
					if (OidIsValid(tblspc))
						appendStringInfo(&buf, " USING INDEX TABLESPACE %s",
							  quote_identifier(get_tablespace_name(tblspc)));
				}

				break;
			}
		case CONSTRAINT_CHECK:
			{
				Datum		val;
				bool		isnull;
				char	   *conbin;
				char	   *consrc;
				Node	   *expr;
				List	   *context;

				/* Fetch constraint expression in parsetree form */
				val = SysCacheGetAttr(CONSTROID, tup,
									  Anum_pg_constraint_conbin, &isnull);
				if (isnull)
					elog(ERROR, "null conbin for constraint %u",
						 constraintId);

				conbin = TextDatumGetCString(val);
				expr = stringToNode(conbin);

				/* Set up deparsing context for Var nodes in constraint */
				if (conForm->conrelid != InvalidOid)
				{
					/* relation constraint */
					context = deparse_context_for(get_relation_name(conForm->conrelid),
												  conForm->conrelid);
				}
				else
				{
					/* domain constraint --- can't have Vars */
					context = NIL;
				}

				consrc = deparse_expression_pretty(expr, context, false, false,
												   prettyFlags, 0);

				/*
				 * Now emit the constraint definition, adding NO INHERIT if
				 * necessary.
				 *
				 * There are cases where the constraint expression will be
				 * fully parenthesized and we don't need the outer parens ...
				 * but there are other cases where we do need 'em.  Be
				 * conservative for now.
				 *
				 * Note that simply checking for leading '(' and trailing ')'
				 * would NOT be good enough, consider "(x > 0) AND (y > 0)".
				 */
				appendStringInfo(&buf, "CHECK (%s)%s",
								 consrc,
								 conForm->connoinherit ? " NO INHERIT" : "");
				break;
			}
		case CONSTRAINT_TRIGGER:

			/*
			 * There isn't an ALTER TABLE syntax for creating a user-defined
			 * constraint trigger, but it seems better to print something than
			 * throw an error; if we throw error then this function couldn't
			 * safely be applied to all rows of pg_constraint.
			 */
			appendStringInfoString(&buf, "TRIGGER");
			break;
		case CONSTRAINT_EXCLUSION:
			{
				Oid			indexOid = conForm->conindid;
				Datum		val;
				bool		isnull;
				Datum	   *elems;
				int			nElems;
				int			i;
				Oid		   *operators;

				/* Extract operator OIDs from the pg_constraint tuple */
				val = SysCacheGetAttr(CONSTROID, tup,
									  Anum_pg_constraint_conexclop,
									  &isnull);
				if (isnull)
					elog(ERROR, "null conexclop for constraint %u",
						 constraintId);

				deconstruct_array(DatumGetArrayTypeP(val),
								  OIDOID, sizeof(Oid), true, 'i',
								  &elems, NULL, &nElems);

				operators = (Oid *) palloc(nElems * sizeof(Oid));
				for (i = 0; i < nElems; i++)
					operators[i] = DatumGetObjectId(elems[i]);

				/* pg_get_indexdef_worker does the rest */
				/* suppress tablespace because pg_dump wants it that way */
				appendStringInfoString(&buf,
									   pg_get_indexdef_worker(indexOid,
															  0,
															  operators,
															  false,
															  false,
															  prettyFlags));
				break;
			}
		default:
			elog(ERROR, "invalid constraint type \"%c\"", conForm->contype);
			break;
	}

	if (conForm->condeferrable)
		appendStringInfoString(&buf, " DEFERRABLE");
	if (conForm->condeferred)
		appendStringInfoString(&buf, " INITIALLY DEFERRED");
	if (!conForm->convalidated)
		appendStringInfoString(&buf, " NOT VALID");

	/* Cleanup */
	systable_endscan(scandesc);
	heap_close(relation, AccessShareLock);

	return buf.data;
}


/*
 * Convert an int16[] Datum into a comma-separated list of column names
 * for the indicated relation; append the list to buf.
 */
static void
decompile_column_index_array(Datum column_index_array, Oid relId,
							 StringInfo buf)
{
	Datum	   *keys;
	int			nKeys;
	int			j;

	/* Extract data from array of int16 */
	deconstruct_array(DatumGetArrayTypeP(column_index_array),
					  INT2OID, 2, true, 's',
					  &keys, NULL, &nKeys);

	for (j = 0; j < nKeys; j++)
	{
		char	   *colName;

		colName = get_relid_attribute_name(relId, DatumGetInt16(keys[j]));

		if (j == 0)
			appendStringInfoString(buf, quote_identifier(colName));
		else
			appendStringInfo(buf, ", %s", quote_identifier(colName));
	}
}


/* ----------
 * get_expr			- Decompile an expression tree
 *
 * Input: an expression tree in nodeToString form, and a relation OID
 *
 * Output: reverse-listed expression
 *
 * Currently, the expression can only refer to a single relation, namely
 * the one specified by the second parameter.  This is sufficient for
 * partial indexes, column default expressions, etc.  We also support
 * Var-free expressions, for which the OID can be InvalidOid.
 * ----------
 */
Datum
pg_get_expr(PG_FUNCTION_ARGS)
{
	text	   *expr = PG_GETARG_TEXT_P(0);
	Oid			relid = PG_GETARG_OID(1);
	int			prettyFlags;
	char	   *relname;

	prettyFlags = PRETTYFLAG_INDENT;

	if (OidIsValid(relid))
	{
		/* Get the name for the relation */
		relname = get_rel_name(relid);

		/*
		 * If the OID isn't actually valid, don't throw an error, just return
		 * NULL.  This is a bit questionable, but it's what we've done
		 * historically, and it can help avoid unwanted failures when
		 * examining catalog entries for just-deleted relations.
		 */
		if (relname == NULL)
			PG_RETURN_NULL();
	}
	else
		relname = NULL;

	PG_RETURN_TEXT_P(pg_get_expr_worker(expr, relid, relname, prettyFlags));
}

Datum
pg_get_expr_ext(PG_FUNCTION_ARGS)
{
	text	   *expr = PG_GETARG_TEXT_P(0);
	Oid			relid = PG_GETARG_OID(1);
	bool		pretty = PG_GETARG_BOOL(2);
	int			prettyFlags;
	char	   *relname;

	prettyFlags = pretty ? PRETTYFLAG_PAREN | PRETTYFLAG_INDENT : PRETTYFLAG_INDENT;

	if (OidIsValid(relid))
	{
		/* Get the name for the relation */
		relname = get_rel_name(relid);
		/* See notes above */
		if (relname == NULL)
			PG_RETURN_NULL();
	}
	else
		relname = NULL;

	PG_RETURN_TEXT_P(pg_get_expr_worker(expr, relid, relname, prettyFlags));
}

static text *
pg_get_expr_worker(text *expr, Oid relid, const char *relname, int prettyFlags)
{
	Node	   *node;
	List	   *context;
	char	   *exprstr;
	char	   *str;

	/* Convert input TEXT object to C string */
	exprstr = text_to_cstring(expr);

	/* Convert expression to node tree */
	node = (Node *) stringToNode(exprstr);

	pfree(exprstr);

	/* Prepare deparse context if needed */
	if (OidIsValid(relid))
		context = deparse_context_for(relname, relid);
	else
		context = NIL;

	/* Deparse */
	str = deparse_expression_pretty(node, context, false, false,
									prettyFlags, 0);

	return string_to_text(str);
}


/* ----------
 * get_userbyid			- Get a user name by roleid and
 *				  fallback to 'unknown (OID=n)'
 * ----------
 */
Datum
pg_get_userbyid(PG_FUNCTION_ARGS)
{
	Oid			roleid = PG_GETARG_OID(0);
	Name		result;
	HeapTuple	roletup;
	Form_pg_authid role_rec;

	/*
	 * Allocate space for the result
	 */
	result = (Name) palloc(NAMEDATALEN);
	memset(NameStr(*result), 0, NAMEDATALEN);

	/*
	 * Get the pg_authid entry and print the result
	 */
	roletup = SearchSysCache1(AUTHOID, ObjectIdGetDatum(roleid));
	if (HeapTupleIsValid(roletup))
	{
		role_rec = (Form_pg_authid) GETSTRUCT(roletup);
		StrNCpy(NameStr(*result), NameStr(role_rec->rolname), NAMEDATALEN);
		ReleaseSysCache(roletup);
	}
	else
		sprintf(NameStr(*result), "unknown (OID=%u)", roleid);

	PG_RETURN_NAME(result);
}


/*
 * pg_get_serial_sequence
 *		Get the name of the sequence used by a serial column,
 *		formatted suitably for passing to setval, nextval or currval.
 *		First parameter is not treated as double-quoted, second parameter
 *		is --- see documentation for reason.
 */
Datum
pg_get_serial_sequence(PG_FUNCTION_ARGS)
{
	text	   *tablename = PG_GETARG_TEXT_P(0);
	text	   *columnname = PG_GETARG_TEXT_PP(1);
	RangeVar   *tablerv;
	Oid			tableOid;
	char	   *column;
	AttrNumber	attnum;
	Oid			sequenceId = InvalidOid;
	Relation	depRel;
	ScanKeyData key[3];
	SysScanDesc scan;
	HeapTuple	tup;

	/* Look up table name.  Can't lock it - we might not have privileges. */
	tablerv = makeRangeVarFromNameList(textToQualifiedNameList(tablename));
	tableOid = RangeVarGetRelid(tablerv, NoLock, false);

	/* Get the number of the column */
	column = text_to_cstring(columnname);

	attnum = get_attnum(tableOid, column);
	if (attnum == InvalidAttrNumber)
		ereport(ERROR,
				(errcode(ERRCODE_UNDEFINED_COLUMN),
				 errmsg("column \"%s\" of relation \"%s\" does not exist",
						column, tablerv->relname)));

	/* Search the dependency table for the dependent sequence */
	depRel = heap_open(DependRelationId, AccessShareLock);

	ScanKeyInit(&key[0],
				Anum_pg_depend_refclassid,
				BTEqualStrategyNumber, F_OIDEQ,
				ObjectIdGetDatum(RelationRelationId));
	ScanKeyInit(&key[1],
				Anum_pg_depend_refobjid,
				BTEqualStrategyNumber, F_OIDEQ,
				ObjectIdGetDatum(tableOid));
	ScanKeyInit(&key[2],
				Anum_pg_depend_refobjsubid,
				BTEqualStrategyNumber, F_INT4EQ,
				Int32GetDatum(attnum));

	scan = systable_beginscan(depRel, DependReferenceIndexId, true,
							  NULL, 3, key);

	while (HeapTupleIsValid(tup = systable_getnext(scan)))
	{
		Form_pg_depend deprec = (Form_pg_depend) GETSTRUCT(tup);

		/*
		 * We assume any auto dependency of a sequence on a column must be
		 * what we are looking for.  (We need the relkind test because indexes
		 * can also have auto dependencies on columns.)
		 */
		if (deprec->classid == RelationRelationId &&
			deprec->objsubid == 0 &&
			deprec->deptype == DEPENDENCY_AUTO &&
			get_rel_relkind(deprec->objid) == RELKIND_SEQUENCE)
		{
			sequenceId = deprec->objid;
			break;
		}
	}

	systable_endscan(scan);
	heap_close(depRel, AccessShareLock);

	if (OidIsValid(sequenceId))
	{
		HeapTuple	classtup;
		Form_pg_class classtuple;
		char	   *nspname;
		char	   *result;

		/* Get the sequence's pg_class entry */
		classtup = SearchSysCache1(RELOID, ObjectIdGetDatum(sequenceId));
		if (!HeapTupleIsValid(classtup))
			elog(ERROR, "cache lookup failed for relation %u", sequenceId);
		classtuple = (Form_pg_class) GETSTRUCT(classtup);

		/* Get the namespace */
		nspname = get_namespace_name(classtuple->relnamespace);
		if (!nspname)
			elog(ERROR, "cache lookup failed for namespace %u",
				 classtuple->relnamespace);

		/* And construct the result string */
		result = quote_qualified_identifier(nspname,
											NameStr(classtuple->relname));

		ReleaseSysCache(classtup);

		PG_RETURN_TEXT_P(string_to_text(result));
	}

	PG_RETURN_NULL();
}


/*
 * pg_get_functiondef
 *		Returns the complete "CREATE OR REPLACE FUNCTION ..." statement for
 *		the specified function.
 *
 * Note: if you change the output format of this function, be careful not
 * to break psql's rules (in \ef and \sf) for identifying the start of the
 * function body.  To wit: the function body starts on a line that begins
 * with "AS ", and no preceding line will look like that.
 */
Datum
pg_get_functiondef(PG_FUNCTION_ARGS)
{
	Oid			funcid = PG_GETARG_OID(0);
	StringInfoData buf;
	StringInfoData dq;
	HeapTuple	proctup;
	Form_pg_proc proc;
	Datum		tmp;
	bool		isnull;
	const char *prosrc;
	const char *name;
	const char *nsp;
	float4		procost;
	int			oldlen;

	initStringInfo(&buf);

	/* Look up the function */
	proctup = SearchSysCache1(PROCOID, ObjectIdGetDatum(funcid));
	if (!HeapTupleIsValid(proctup))
		elog(ERROR, "cache lookup failed for function %u", funcid);
	proc = (Form_pg_proc) GETSTRUCT(proctup);
	name = NameStr(proc->proname);

	if (proc->proisagg)
		ereport(ERROR,
				(errcode(ERRCODE_WRONG_OBJECT_TYPE),
				 errmsg("\"%s\" is an aggregate function", name)));

	/*
	 * We always qualify the function name, to ensure the right function gets
	 * replaced.
	 */
	nsp = get_namespace_name(proc->pronamespace);
	appendStringInfo(&buf, "CREATE OR REPLACE FUNCTION %s(",
					 quote_qualified_identifier(nsp, name));
	(void) print_function_arguments(&buf, proctup, false, true);
	appendStringInfoString(&buf, ")\n RETURNS ");
	print_function_rettype(&buf, proctup);

	print_function_trftypes(&buf, proctup);

	appendStringInfo(&buf, "\n LANGUAGE %s\n",
				  quote_identifier(get_language_name(proc->prolang, false)));

	/* Emit some miscellaneous options on one line */
	oldlen = buf.len;

	if (proc->proiswindow)
		appendStringInfoString(&buf, " WINDOW");
	switch (proc->provolatile)
	{
		case PROVOLATILE_IMMUTABLE:
			appendStringInfoString(&buf, " IMMUTABLE");
			break;
		case PROVOLATILE_STABLE:
			appendStringInfoString(&buf, " STABLE");
			break;
		case PROVOLATILE_VOLATILE:
			break;
	}
	if (proc->proisstrict)
		appendStringInfoString(&buf, " STRICT");
	if (proc->prosecdef)
		appendStringInfoString(&buf, " SECURITY DEFINER");
	if (proc->proleakproof)
		appendStringInfoString(&buf, " LEAKPROOF");

	/* This code for the default cost and rows should match functioncmds.c */
	if (proc->prolang == INTERNALlanguageId ||
		proc->prolang == ClanguageId)
		procost = 1;
	else
		procost = 100;
	if (proc->procost != procost)
		appendStringInfo(&buf, " COST %g", proc->procost);

	if (proc->prorows > 0 && proc->prorows != 1000)
		appendStringInfo(&buf, " ROWS %g", proc->prorows);

	if (oldlen != buf.len)
		appendStringInfoChar(&buf, '\n');

	/* Emit any proconfig options, one per line */
	tmp = SysCacheGetAttr(PROCOID, proctup, Anum_pg_proc_proconfig, &isnull);
	if (!isnull)
	{
		ArrayType  *a = DatumGetArrayTypeP(tmp);
		int			i;

		Assert(ARR_ELEMTYPE(a) == TEXTOID);
		Assert(ARR_NDIM(a) == 1);
		Assert(ARR_LBOUND(a)[0] == 1);

		for (i = 1; i <= ARR_DIMS(a)[0]; i++)
		{
			Datum		d;

			d = array_ref(a, 1, &i,
						  -1 /* varlenarray */ ,
						  -1 /* TEXT's typlen */ ,
						  false /* TEXT's typbyval */ ,
						  'i' /* TEXT's typalign */ ,
						  &isnull);
			if (!isnull)
			{
				char	   *configitem = TextDatumGetCString(d);
				char	   *pos;

				pos = strchr(configitem, '=');
				if (pos == NULL)
					continue;
				*pos++ = '\0';

				appendStringInfo(&buf, " SET %s TO ",
								 quote_identifier(configitem));

				/*
				 * Some GUC variable names are 'LIST' type and hence must not
				 * be quoted.
				 */
				if (pg_strcasecmp(configitem, "DateStyle") == 0
					|| pg_strcasecmp(configitem, "search_path") == 0)
					appendStringInfoString(&buf, pos);
				else
					simple_quote_literal(&buf, pos);
				appendStringInfoChar(&buf, '\n');
			}
		}
	}

	/* And finally the function definition ... */
	appendStringInfoString(&buf, "AS ");

	tmp = SysCacheGetAttr(PROCOID, proctup, Anum_pg_proc_probin, &isnull);
	if (!isnull)
	{
		simple_quote_literal(&buf, TextDatumGetCString(tmp));
		appendStringInfoString(&buf, ", ");		/* assume prosrc isn't null */
	}

	tmp = SysCacheGetAttr(PROCOID, proctup, Anum_pg_proc_prosrc, &isnull);
	if (isnull)
		elog(ERROR, "null prosrc");
	prosrc = TextDatumGetCString(tmp);

	/*
	 * We always use dollar quoting.  Figure out a suitable delimiter.
	 *
	 * Since the user is likely to be editing the function body string, we
	 * shouldn't use a short delimiter that he might easily create a conflict
	 * with.  Hence prefer "$function$", but extend if needed.
	 */
	initStringInfo(&dq);
	appendStringInfoString(&dq, "$function");
	while (strstr(prosrc, dq.data) != NULL)
		appendStringInfoChar(&dq, 'x');
	appendStringInfoChar(&dq, '$');

	appendStringInfoString(&buf, dq.data);
	appendStringInfoString(&buf, prosrc);
	appendStringInfoString(&buf, dq.data);

	appendStringInfoChar(&buf, '\n');

	ReleaseSysCache(proctup);

	PG_RETURN_TEXT_P(string_to_text(buf.data));
}

/*
 * pg_get_function_arguments
 *		Get a nicely-formatted list of arguments for a function.
 *		This is everything that would go between the parentheses in
 *		CREATE FUNCTION.
 */
Datum
pg_get_function_arguments(PG_FUNCTION_ARGS)
{
	Oid			funcid = PG_GETARG_OID(0);
	StringInfoData buf;
	HeapTuple	proctup;

	initStringInfo(&buf);

	proctup = SearchSysCache1(PROCOID, ObjectIdGetDatum(funcid));
	if (!HeapTupleIsValid(proctup))
		elog(ERROR, "cache lookup failed for function %u", funcid);

	(void) print_function_arguments(&buf, proctup, false, true);

	ReleaseSysCache(proctup);

	PG_RETURN_TEXT_P(string_to_text(buf.data));
}

/*
 * pg_get_function_identity_arguments
 *		Get a formatted list of arguments for a function.
 *		This is everything that would go between the parentheses in
 *		ALTER FUNCTION, etc.  In particular, don't print defaults.
 */
Datum
pg_get_function_identity_arguments(PG_FUNCTION_ARGS)
{
	Oid			funcid = PG_GETARG_OID(0);
	StringInfoData buf;
	HeapTuple	proctup;

	initStringInfo(&buf);

	proctup = SearchSysCache1(PROCOID, ObjectIdGetDatum(funcid));
	if (!HeapTupleIsValid(proctup))
		elog(ERROR, "cache lookup failed for function %u", funcid);

	(void) print_function_arguments(&buf, proctup, false, false);

	ReleaseSysCache(proctup);

	PG_RETURN_TEXT_P(string_to_text(buf.data));
}

/*
 * pg_get_function_result
 *		Get a nicely-formatted version of the result type of a function.
 *		This is what would appear after RETURNS in CREATE FUNCTION.
 */
Datum
pg_get_function_result(PG_FUNCTION_ARGS)
{
	Oid			funcid = PG_GETARG_OID(0);
	StringInfoData buf;
	HeapTuple	proctup;

	initStringInfo(&buf);

	proctup = SearchSysCache1(PROCOID, ObjectIdGetDatum(funcid));
	if (!HeapTupleIsValid(proctup))
		elog(ERROR, "cache lookup failed for function %u", funcid);

	print_function_rettype(&buf, proctup);

	ReleaseSysCache(proctup);

	PG_RETURN_TEXT_P(string_to_text(buf.data));
}

/*
 * Guts of pg_get_function_result: append the function's return type
 * to the specified buffer.
 */
static void
print_function_rettype(StringInfo buf, HeapTuple proctup)
{
	Form_pg_proc proc = (Form_pg_proc) GETSTRUCT(proctup);
	int			ntabargs = 0;
	StringInfoData rbuf;

	initStringInfo(&rbuf);

	if (proc->proretset)
	{
		/* It might be a table function; try to print the arguments */
		appendStringInfoString(&rbuf, "TABLE(");
		ntabargs = print_function_arguments(&rbuf, proctup, true, false);
		if (ntabargs > 0)
			appendStringInfoChar(&rbuf, ')');
		else
			resetStringInfo(&rbuf);
	}

	if (ntabargs == 0)
	{
		/* Not a table function, so do the normal thing */
		if (proc->proretset)
			appendStringInfoString(&rbuf, "SETOF ");
		appendStringInfoString(&rbuf, format_type_be(proc->prorettype));
	}

	appendStringInfoString(buf, rbuf.data);
}

/*
 * Common code for pg_get_function_arguments and pg_get_function_result:
 * append the desired subset of arguments to buf.  We print only TABLE
 * arguments when print_table_args is true, and all the others when it's false.
 * We print argument defaults only if print_defaults is true.
 * Function return value is the number of arguments printed.
 */
static int
print_function_arguments(StringInfo buf, HeapTuple proctup,
						 bool print_table_args, bool print_defaults)
{
	Form_pg_proc proc = (Form_pg_proc) GETSTRUCT(proctup);
	int			numargs;
	Oid		   *argtypes;
	char	  **argnames;
	char	   *argmodes;
	int			insertorderbyat = -1;
	int			argsprinted;
	int			inputargno;
	int			nlackdefaults;
	ListCell   *nextargdefault = NULL;
	int			i;

	numargs = get_func_arg_info(proctup,
								&argtypes, &argnames, &argmodes);

	nlackdefaults = numargs;
	if (print_defaults && proc->pronargdefaults > 0)
	{
		Datum		proargdefaults;
		bool		isnull;

		proargdefaults = SysCacheGetAttr(PROCOID, proctup,
										 Anum_pg_proc_proargdefaults,
										 &isnull);
		if (!isnull)
		{
			char	   *str;
			List	   *argdefaults;

			str = TextDatumGetCString(proargdefaults);
			argdefaults = (List *) stringToNode(str);
			Assert(IsA(argdefaults, List));
			pfree(str);
			nextargdefault = list_head(argdefaults);
			/* nlackdefaults counts only *input* arguments lacking defaults */
			nlackdefaults = proc->pronargs - list_length(argdefaults);
		}
	}

	/* Check for special treatment of ordered-set aggregates */
	if (proc->proisagg)
	{
		HeapTuple	aggtup;
		Form_pg_aggregate agg;

		aggtup = SearchSysCache1(AGGFNOID,
								 ObjectIdGetDatum(HeapTupleGetOid(proctup)));
		if (!HeapTupleIsValid(aggtup))
			elog(ERROR, "cache lookup failed for aggregate %u",
				 HeapTupleGetOid(proctup));
		agg = (Form_pg_aggregate) GETSTRUCT(aggtup);
		if (AGGKIND_IS_ORDERED_SET(agg->aggkind))
			insertorderbyat = agg->aggnumdirectargs;
		ReleaseSysCache(aggtup);
	}

	argsprinted = 0;
	inputargno = 0;
	for (i = 0; i < numargs; i++)
	{
		Oid			argtype = argtypes[i];
		char	   *argname = argnames ? argnames[i] : NULL;
		char		argmode = argmodes ? argmodes[i] : PROARGMODE_IN;
		const char *modename;
		bool		isinput;

		switch (argmode)
		{
			case PROARGMODE_IN:
				modename = "";
				isinput = true;
				break;
			case PROARGMODE_INOUT:
				modename = "INOUT ";
				isinput = true;
				break;
			case PROARGMODE_OUT:
				modename = "OUT ";
				isinput = false;
				break;
			case PROARGMODE_VARIADIC:
				modename = "VARIADIC ";
				isinput = true;
				break;
			case PROARGMODE_TABLE:
				modename = "";
				isinput = false;
				break;
			default:
				elog(ERROR, "invalid parameter mode '%c'", argmode);
				modename = NULL;	/* keep compiler quiet */
				isinput = false;
				break;
		}
		if (isinput)
			inputargno++;		/* this is a 1-based counter */

		if (print_table_args != (argmode == PROARGMODE_TABLE))
			continue;

		if (argsprinted == insertorderbyat)
		{
			if (argsprinted)
				appendStringInfoChar(buf, ' ');
			appendStringInfoString(buf, "ORDER BY ");
		}
		else if (argsprinted)
			appendStringInfoString(buf, ", ");

		appendStringInfoString(buf, modename);
		if (argname && argname[0])
			appendStringInfo(buf, "%s ", quote_identifier(argname));
		appendStringInfoString(buf, format_type_be(argtype));
		if (print_defaults && isinput && inputargno > nlackdefaults)
		{
			Node	   *expr;

			Assert(nextargdefault != NULL);
			expr = (Node *) lfirst(nextargdefault);
			nextargdefault = lnext(nextargdefault);

			appendStringInfo(buf, " DEFAULT %s",
							 deparse_expression(expr, NIL, false, false));
		}
		argsprinted++;

		/* nasty hack: print the last arg twice for variadic ordered-set agg */
		if (argsprinted == insertorderbyat && i == numargs - 1)
		{
			i--;
			/* aggs shouldn't have defaults anyway, but just to be sure ... */
			print_defaults = false;
		}
	}

	return argsprinted;
}

static bool
is_input_argument(int nth, const char *argmodes)
{
	return (!argmodes
			|| argmodes[nth] == PROARGMODE_IN
			|| argmodes[nth] == PROARGMODE_INOUT
			|| argmodes[nth] == PROARGMODE_VARIADIC);
}

/*
 * Append used transformated types to specified buffer
 */
static void
print_function_trftypes(StringInfo buf, HeapTuple proctup)
{
	Oid		   *trftypes;
	int			ntypes;

	ntypes = get_func_trftypes(proctup, &trftypes);
	if (ntypes > 0)
	{
		int			i;

		appendStringInfoString(buf, "\n TRANSFORM ");
		for (i = 0; i < ntypes; i++)
		{
			if (i != 0)
				appendStringInfoString(buf, ", ");
			appendStringInfo(buf, "FOR TYPE %s", format_type_be(trftypes[i]));
		}
	}
}

/*
 * Get textual representation of a function argument's default value.  The
 * second argument of this function is the argument number among all arguments
 * (i.e. proallargtypes, *not* proargtypes), starting with 1, because that's
 * how information_schema.sql uses it.
 */
Datum
pg_get_function_arg_default(PG_FUNCTION_ARGS)
{
	Oid			funcid = PG_GETARG_OID(0);
	int32		nth_arg = PG_GETARG_INT32(1);
	HeapTuple	proctup;
	Form_pg_proc proc;
	int			numargs;
	Oid		   *argtypes;
	char	  **argnames;
	char	   *argmodes;
	int			i;
	List	   *argdefaults;
	Node	   *node;
	char	   *str;
	int			nth_inputarg;
	Datum		proargdefaults;
	bool		isnull;
	int			nth_default;

	proctup = SearchSysCache1(PROCOID, ObjectIdGetDatum(funcid));
	if (!HeapTupleIsValid(proctup))
		elog(ERROR, "cache lookup failed for function %u", funcid);

	numargs = get_func_arg_info(proctup, &argtypes, &argnames, &argmodes);
	if (nth_arg < 1 || nth_arg > numargs || !is_input_argument(nth_arg - 1, argmodes))
	{
		ReleaseSysCache(proctup);
		PG_RETURN_NULL();
	}

	nth_inputarg = 0;
	for (i = 0; i < nth_arg; i++)
		if (is_input_argument(i, argmodes))
			nth_inputarg++;

	proargdefaults = SysCacheGetAttr(PROCOID, proctup,
									 Anum_pg_proc_proargdefaults,
									 &isnull);
	if (isnull)
	{
		ReleaseSysCache(proctup);
		PG_RETURN_NULL();
	}

	str = TextDatumGetCString(proargdefaults);
	argdefaults = (List *) stringToNode(str);
	Assert(IsA(argdefaults, List));
	pfree(str);

	proc = (Form_pg_proc) GETSTRUCT(proctup);

	/*
	 * Calculate index into proargdefaults: proargdefaults corresponds to the
	 * last N input arguments, where N = pronargdefaults.
	 */
	nth_default = nth_inputarg - 1 - (proc->pronargs - proc->pronargdefaults);

	if (nth_default < 0 || nth_default >= list_length(argdefaults))
	{
		ReleaseSysCache(proctup);
		PG_RETURN_NULL();
	}
	node = list_nth(argdefaults, nth_default);
	str = deparse_expression(node, NIL, false, false);

	ReleaseSysCache(proctup);

	PG_RETURN_TEXT_P(string_to_text(str));
}


/*
 * deparse_expression			- General utility for deparsing expressions
 *
 * calls deparse_expression_pretty with all prettyPrinting disabled
 */
char *
deparse_expression(Node *expr, List *dpcontext,
				   bool forceprefix, bool showimplicit)
{
	return deparse_expression_pretty(expr, dpcontext, forceprefix,
									 showimplicit, 0, 0);
}

/* ----------
 * deparse_expression_pretty	- General utility for deparsing expressions
 *
 * expr is the node tree to be deparsed.  It must be a transformed expression
 * tree (ie, not the raw output of gram.y).
 *
 * dpcontext is a list of deparse_namespace nodes representing the context
 * for interpreting Vars in the node tree.  It can be NIL if no Vars are
 * expected.
 *
 * forceprefix is TRUE to force all Vars to be prefixed with their table names.
 *
 * showimplicit is TRUE to force all implicit casts to be shown explicitly.
 *
 * Tries to pretty up the output according to prettyFlags and startIndent.
 *
 * The result is a palloc'd string.
 * ----------
 */
static char *
deparse_expression_pretty(Node *expr, List *dpcontext,
						  bool forceprefix, bool showimplicit,
						  int prettyFlags, int startIndent)
{
	StringInfoData buf;
	deparse_context context;

	initStringInfo(&buf);
	context.buf = &buf;
	context.namespaces = dpcontext;
	context.windowClause = NIL;
	context.windowTList = NIL;
	context.varprefix = forceprefix;
	context.prettyFlags = prettyFlags;
#ifdef PGXC
#ifndef XCP
	context.finalise_aggs = false;
#endif /* XCP */
#endif /* PGXC */
	context.wrapColumn = WRAP_COLUMN_DEFAULT;
	context.indentLevel = startIndent;
	context.special_exprkind = EXPR_KIND_NONE;

	get_rule_expr(expr, &context, showimplicit);

	return buf.data;
}

/* ----------
 * deparse_context_for			- Build deparse context for a single relation
 *
 * Given the reference name (alias) and OID of a relation, build deparsing
 * context for an expression referencing only that relation (as varno 1,
 * varlevelsup 0).  This is sufficient for many uses of deparse_expression.
 * ----------
 */
List *
deparse_context_for(const char *aliasname, Oid relid)
{
	deparse_namespace *dpns;
	RangeTblEntry *rte;

	dpns = (deparse_namespace *) palloc0(sizeof(deparse_namespace));

	/* Build a minimal RTE for the rel */
	rte = makeNode(RangeTblEntry);
	rte->rtekind = RTE_RELATION;
	rte->relid = relid;
	rte->relkind = RELKIND_RELATION;	/* no need for exactness here */
	rte->alias = makeAlias(aliasname, NIL);
	rte->eref = rte->alias;
	rte->lateral = false;
	rte->inh = false;
	rte->inFromCl = true;

	/* Build one-element rtable */
	dpns->rtable = list_make1(rte);
	dpns->ctes = NIL;
#ifdef PGXC
	dpns->remotequery = false;
#endif
	set_rtable_names(dpns, NIL, NULL);
	set_simple_column_names(dpns);

	/* Return a one-deep namespace stack */
	return list_make1(dpns);
}

#ifdef PGXC
List *
deparse_context_for_remotequery(Alias *aliasname, Oid relid)
{
	deparse_namespace *dpns;
	RangeTblEntry *rte;

	dpns = (deparse_namespace *) palloc(sizeof(deparse_namespace));

	/* Build a minimal RTE for the rel */
	rte = makeNode(RangeTblEntry);
	rte->rtekind = RTE_RELATION;
	rte->relid = relid;
	rte->eref = aliasname;
	rte->inh = false;
	rte->inFromCl = true;

	/* Build one-element rtable */
	dpns->rtable = list_make1(rte);
	dpns->ctes = NIL;
	dpns->planstate = NULL;
	dpns->ancestors = NIL;
	dpns->outer_planstate = dpns->inner_planstate = NULL;
	dpns->remotequery = true;

	/* Return a one-deep namespace stack */
	return list_make1(dpns);
}
#endif

/*
 * deparse_context_for_plan_rtable - Build deparse context for a plan's rtable
 *
 * When deparsing an expression in a Plan tree, we use the plan's rangetable
 * to resolve names of simple Vars.  The initialization of column names for
 * this is rather expensive if the rangetable is large, and it'll be the same
 * for every expression in the Plan tree; so we do it just once and re-use
 * the result of this function for each expression.  (Note that the result
 * is not usable until set_deparse_context_planstate() is applied to it.)
 *
 * In addition to the plan's rangetable list, pass the per-RTE alias names
 * assigned by a previous call to select_rtable_names_for_explain.
 */
List *
deparse_context_for_plan_rtable(List *rtable, List *rtable_names)
{
	deparse_namespace *dpns;

	dpns = (deparse_namespace *) palloc0(sizeof(deparse_namespace));

	/* Initialize fields that stay the same across the whole plan tree */
	dpns->rtable = rtable;
	dpns->rtable_names = rtable_names;
	dpns->ctes = NIL;

	/*
	 * Set up column name aliases.  We will get rather bogus results for join
	 * RTEs, but that doesn't matter because plan trees don't contain any join
	 * alias Vars.
	 */
	set_simple_column_names(dpns);

	/* Return a one-deep namespace stack */
	return list_make1(dpns);
}

/*
 * set_deparse_context_planstate	- Specify Plan node containing expression
 *
 * When deparsing an expression in a Plan tree, we might have to resolve
 * OUTER_VAR, INNER_VAR, or INDEX_VAR references.  To do this, the caller must
 * provide the parent PlanState node.  Then OUTER_VAR and INNER_VAR references
 * can be resolved by drilling down into the left and right child plans.
 * Similarly, INDEX_VAR references can be resolved by reference to the
 * indextlist given in a parent IndexOnlyScan node, or to the scan tlist in
 * ForeignScan and CustomScan nodes.  (Note that we don't currently support
 * deparsing of indexquals in regular IndexScan or BitmapIndexScan nodes;
 * for those, we can only deparse the indexqualorig fields, which won't
 * contain INDEX_VAR Vars.)
 *
 * Note: planstate really ought to be declared as "PlanState *", but we use
 * "Node *" to avoid having to include execnodes.h in ruleutils.h.
 *
 * The ancestors list is a list of the PlanState's parent PlanStates, the
 * most-closely-nested first.  This is needed to resolve PARAM_EXEC Params.
 * Note we assume that all the PlanStates share the same rtable.
 *
 * Once this function has been called, deparse_expression() can be called on
 * subsidiary expression(s) of the specified PlanState node.  To deparse
 * expressions of a different Plan node in the same Plan tree, re-call this
 * function to identify the new parent Plan node.
 *
 * The result is the same List passed in; this is a notational convenience.
 */
List *
set_deparse_context_planstate(List *dpcontext,
							  Node *planstate, List *ancestors)
{
	deparse_namespace *dpns;


	/* Should always have one-entry namespace list for Plan deparsing */
	Assert(list_length(dpcontext) == 1);
	dpns = (deparse_namespace *) linitial(dpcontext);

	/* Set our attention on the specific plan node passed in */
	set_deparse_planstate(dpns, (PlanState *) planstate);
	dpns->ancestors = ancestors;

	return dpcontext;
}

/*
 * select_rtable_names_for_explain	- Select RTE aliases for EXPLAIN
 *
 * Determine the relation aliases we'll use during an EXPLAIN operation.
 * This is just a frontend to set_rtable_names.  We have to expose the aliases
 * to EXPLAIN because EXPLAIN needs to know the right alias names to print.
 */
List *
select_rtable_names_for_explain(List *rtable, Bitmapset *rels_used)
{
	deparse_namespace dpns;

	memset(&dpns, 0, sizeof(dpns));
	dpns.rtable = rtable;
	dpns.ctes = NIL;
	set_rtable_names(&dpns, NIL, rels_used);
	/* We needn't bother computing column aliases yet */

	return dpns.rtable_names;
}

#ifdef PGXC
/*
 * This is a special case deparse context to be used at the planning time to
 * generate query strings and expressions for remote shipping.
 *
 * XXX We should be careful while using this since the support is quite
 * limited. The only supported use case at this point is for remote join
 * reduction and some simple plan trees rooted by Agg node having a single
 * RemoteQuery node as leftree.
 */
List *
deparse_context_for_plan(Node *plan, List *ancestors,
							  List *rtable)
{
	deparse_namespace *dpns;

	dpns = (deparse_namespace *) palloc0(sizeof(deparse_namespace));

	/* Initialize fields that stay the same across the whole plan tree */
	dpns->rtable = rtable;
	dpns->ctes = NIL;
	dpns->remotequery = false;

	/* Set our attention on the specific plan node passed in */
	set_deparse_plan(dpns, (Plan *) plan);
	dpns->ancestors = ancestors;

	/* Return a one-deep namespace stack */
	return list_make1(dpns);
}

/*
 * Set deparse context for Plan. Only those plan nodes which are immediate (or
 * through simple nodes) parents of RemoteQuery nodes are supported right now.
 *
 * This is a kind of work-around since the new deparse interface (since 9.1)
 * expects a PlanState node. But planstates are instantiated only at execution
 * time when InitPlan is called. But we are required to deparse the query
 * during planning time, so we hand-cook these dummy PlanState nodes instead of
 * init-ing the plan. Another approach could have been to delay the query
 * generation to the execution time, but we are not yet sure if this can be
 * safely done, especially for remote join reduction.
 */
static void
set_deparse_plan(deparse_namespace *dpns, Plan *plan)
{

	if (IsA(plan, NestLoop))
	{
		NestLoop *nestloop = (NestLoop *) plan;

		dpns->planstate = (PlanState *) makeNode(NestLoopState);
		dpns->planstate->plan = plan;

		dpns->outer_planstate = (PlanState *) makeNode(PlanState);
		dpns->outer_planstate->plan = nestloop->join.plan.lefttree;

		dpns->inner_planstate = (PlanState *) makeNode(PlanState);
		dpns->inner_planstate->plan = nestloop->join.plan.righttree;
	}
	else if (IsA(plan, RemoteQuery))
	{
		dpns->planstate = (PlanState *) makeNode(PlanState);
		dpns->planstate->plan = plan;
	}
	else if (IsA(plan, Agg) || IsA(plan, Group))
	{
		/*
		 * We expect plan tree as Group/Agg->Sort->Result->Material->RemoteQuery,
		 * Result, Material nodes are optional. Sort is compulsory for Group but not
		 * for Agg.
		 * anything else is not handled right now.
		 */
		Plan *temp_plan = plan->lefttree;
		Plan *remote_scan = NULL;

		if (temp_plan && IsA(temp_plan, Sort))
			temp_plan = temp_plan->lefttree;
		if (temp_plan && IsA(temp_plan, Result))
			temp_plan = temp_plan->lefttree;
		if (temp_plan && IsA(temp_plan, Material))
			temp_plan = temp_plan->lefttree;
		if (temp_plan && IsA(temp_plan, RemoteQuery))
			remote_scan = temp_plan;

		if (!remote_scan)
			elog(ERROR, "Deparse of this query at planning is not supported yet");

		dpns->planstate = (PlanState *) makeNode(PlanState);
		dpns->planstate->plan = plan;
	}
	else
		elog(ERROR, "Deparse of this query at planning not supported yet");
}

#endif
/*
 * set_rtable_names: select RTE aliases to be used in printing a query
 *
 * We fill in dpns->rtable_names with a list of names that is one-for-one with
 * the already-filled dpns->rtable list.  Each RTE name is unique among those
 * in the new namespace plus any ancestor namespaces listed in
 * parent_namespaces.
 *
 * If rels_used isn't NULL, only RTE indexes listed in it are given aliases.
 *
 * Note that this function is only concerned with relation names, not column
 * names.
 */
static void
set_rtable_names(deparse_namespace *dpns, List *parent_namespaces,
				 Bitmapset *rels_used)
{
	ListCell   *lc;
	int			rtindex = 1;

	dpns->rtable_names = NIL;
	foreach(lc, dpns->rtable)
	{
		RangeTblEntry *rte = (RangeTblEntry *) lfirst(lc);
		char	   *refname;

		if (rels_used && !bms_is_member(rtindex, rels_used))
		{
			/* Ignore unreferenced RTE */
			refname = NULL;
		}
		else if (rte->alias)
		{
			/* If RTE has a user-defined alias, prefer that */
			refname = rte->alias->aliasname;
		}
		else if (rte->rtekind == RTE_RELATION)
		{
			/* Use the current actual name of the relation */
			refname = get_rel_name(rte->relid);
		}
		else if (rte->rtekind == RTE_JOIN)
		{
			/* Unnamed join has no refname */
			refname = NULL;
		}
		else
		{
			/* Otherwise use whatever the parser assigned */
			refname = rte->eref->aliasname;
		}

		/*
		 * If the selected name isn't unique, append digits to make it so
		 */
		if (refname &&
			!refname_is_unique(refname, dpns, parent_namespaces))
		{
			char	   *modname = (char *) palloc(strlen(refname) + 32);
			int			i = 0;

			do
			{
				sprintf(modname, "%s_%d", refname, ++i);
			} while (!refname_is_unique(modname, dpns, parent_namespaces));
			refname = modname;
		}

		dpns->rtable_names = lappend(dpns->rtable_names, refname);
		rtindex++;
	}
}

/*
 * refname_is_unique: is refname distinct from all already-chosen RTE names?
 */
static bool
refname_is_unique(char *refname, deparse_namespace *dpns,
				  List *parent_namespaces)
{
	ListCell   *lc;

	foreach(lc, dpns->rtable_names)
	{
		char	   *oldname = (char *) lfirst(lc);

		if (oldname && strcmp(oldname, refname) == 0)
			return false;
	}
	foreach(lc, parent_namespaces)
	{
		deparse_namespace *olddpns = (deparse_namespace *) lfirst(lc);
		ListCell   *lc2;

		foreach(lc2, olddpns->rtable_names)
		{
			char	   *oldname = (char *) lfirst(lc2);

			if (oldname && strcmp(oldname, refname) == 0)
				return false;
		}
	}
	return true;
}

/*
 * set_deparse_for_query: set up deparse_namespace for deparsing a Query tree
 *
 * For convenience, this is defined to initialize the deparse_namespace struct
 * from scratch.
 */
static void
set_deparse_for_query(deparse_namespace *dpns, Query *query,
					  List *parent_namespaces)
{
	ListCell   *lc;
	ListCell   *lc2;

	/* Initialize *dpns and fill rtable/ctes links */
	memset(dpns, 0, sizeof(deparse_namespace));
	dpns->rtable = query->rtable;
	dpns->ctes = query->cteList;

#ifdef PGXC
	dpns->remotequery = false;
#endif

	/* Assign a unique relation alias to each RTE */
	set_rtable_names(dpns, parent_namespaces, NULL);

	/* Initialize dpns->rtable_columns to contain zeroed structs */
	dpns->rtable_columns = NIL;
	while (list_length(dpns->rtable_columns) < list_length(dpns->rtable))
		dpns->rtable_columns = lappend(dpns->rtable_columns,
									   palloc0(sizeof(deparse_columns)));

	/* If it's a utility query, it won't have a jointree */
	if (query->jointree)
	{
		/* Detect whether global uniqueness of USING names is needed */
		dpns->unique_using =
			has_dangerous_join_using(dpns, (Node *) query->jointree);

		/*
		 * Select names for columns merged by USING, via a recursive pass over
		 * the query jointree.
		 */
		set_using_names(dpns, (Node *) query->jointree, NIL);
	}

	/*
	 * Now assign remaining column aliases for each RTE.  We do this in a
	 * linear scan of the rtable, so as to process RTEs whether or not they
	 * are in the jointree (we mustn't miss NEW.*, INSERT target relations,
	 * etc).  JOIN RTEs must be processed after their children, but this is
	 * okay because they appear later in the rtable list than their children
	 * (cf Asserts in identify_join_columns()).
	 */
	forboth(lc, dpns->rtable, lc2, dpns->rtable_columns)
	{
		RangeTblEntry *rte = (RangeTblEntry *) lfirst(lc);
		deparse_columns *colinfo = (deparse_columns *) lfirst(lc2);

		if (rte->rtekind == RTE_JOIN)
			set_join_column_names(dpns, rte, colinfo);
		else
			set_relation_column_names(dpns, rte, colinfo);
	}
}

/*
 * set_simple_column_names: fill in column aliases for non-query situations
 *
 * This handles EXPLAIN and cases where we only have relation RTEs.  Without
 * a join tree, we can't do anything smart about join RTEs, but we don't
 * need to (note that EXPLAIN should never see join alias Vars anyway).
 * If we do hit a join RTE we'll just process it like a non-table base RTE.
 */
static void
set_simple_column_names(deparse_namespace *dpns)
{
	ListCell   *lc;
	ListCell   *lc2;

	/* Initialize dpns->rtable_columns to contain zeroed structs */
	dpns->rtable_columns = NIL;
	while (list_length(dpns->rtable_columns) < list_length(dpns->rtable))
		dpns->rtable_columns = lappend(dpns->rtable_columns,
									   palloc0(sizeof(deparse_columns)));

	/* Assign unique column aliases within each RTE */
	forboth(lc, dpns->rtable, lc2, dpns->rtable_columns)
	{
		RangeTblEntry *rte = (RangeTblEntry *) lfirst(lc);
		deparse_columns *colinfo = (deparse_columns *) lfirst(lc2);

		set_relation_column_names(dpns, rte, colinfo);
	}
}

/*
 * has_dangerous_join_using: search jointree for unnamed JOIN USING
 *
 * Merged columns of a JOIN USING may act differently from either of the input
 * columns, either because they are merged with COALESCE (in a FULL JOIN) or
 * because an implicit coercion of the underlying input column is required.
 * In such a case the column must be referenced as a column of the JOIN not as
 * a column of either input.  And this is problematic if the join is unnamed
 * (alias-less): we cannot qualify the column's name with an RTE name, since
 * there is none.  (Forcibly assigning an alias to the join is not a solution,
 * since that will prevent legal references to tables below the join.)
 * To ensure that every column in the query is unambiguously referenceable,
 * we must assign such merged columns names that are globally unique across
 * the whole query, aliasing other columns out of the way as necessary.
 *
 * Because the ensuing re-aliasing is fairly damaging to the readability of
 * the query, we don't do this unless we have to.  So, we must pre-scan
 * the join tree to see if we have to, before starting set_using_names().
 */
static bool
has_dangerous_join_using(deparse_namespace *dpns, Node *jtnode)
{
	if (IsA(jtnode, RangeTblRef))
	{
		/* nothing to do here */
	}
	else if (IsA(jtnode, FromExpr))
	{
		FromExpr   *f = (FromExpr *) jtnode;
		ListCell   *lc;

		foreach(lc, f->fromlist)
		{
			if (has_dangerous_join_using(dpns, (Node *) lfirst(lc)))
				return true;
		}
	}
	else if (IsA(jtnode, JoinExpr))
	{
		JoinExpr   *j = (JoinExpr *) jtnode;

		/* Is it an unnamed JOIN with USING? */
		if (j->alias == NULL && j->usingClause)
		{
			/*
			 * Yes, so check each join alias var to see if any of them are not
			 * simple references to underlying columns.  If so, we have a
			 * dangerous situation and must pick unique aliases.
			 */
			RangeTblEntry *jrte = rt_fetch(j->rtindex, dpns->rtable);
			ListCell   *lc;

			foreach(lc, jrte->joinaliasvars)
			{
				Var		   *aliasvar = (Var *) lfirst(lc);

				if (aliasvar != NULL && !IsA(aliasvar, Var))
					return true;
			}
		}

		/* Nope, but inspect children */
		if (has_dangerous_join_using(dpns, j->larg))
			return true;
		if (has_dangerous_join_using(dpns, j->rarg))
			return true;
	}
	else
		elog(ERROR, "unrecognized node type: %d",
			 (int) nodeTag(jtnode));
	return false;
}

/*
 * set_using_names: select column aliases to be used for merged USING columns
 *
 * We do this during a recursive descent of the query jointree.
 * dpns->unique_using must already be set to determine the global strategy.
 *
 * Column alias info is saved in the dpns->rtable_columns list, which is
 * assumed to be filled with pre-zeroed deparse_columns structs.
 *
 * parentUsing is a list of all USING aliases assigned in parent joins of
 * the current jointree node.  (The passed-in list must not be modified.)
 */
static void
set_using_names(deparse_namespace *dpns, Node *jtnode, List *parentUsing)
{
	if (IsA(jtnode, RangeTblRef))
	{
		/* nothing to do now */
	}
	else if (IsA(jtnode, FromExpr))
	{
		FromExpr   *f = (FromExpr *) jtnode;
		ListCell   *lc;

		foreach(lc, f->fromlist)
			set_using_names(dpns, (Node *) lfirst(lc), parentUsing);
	}
	else if (IsA(jtnode, JoinExpr))
	{
		JoinExpr   *j = (JoinExpr *) jtnode;
		RangeTblEntry *rte = rt_fetch(j->rtindex, dpns->rtable);
		deparse_columns *colinfo = deparse_columns_fetch(j->rtindex, dpns);
		int		   *leftattnos;
		int		   *rightattnos;
		deparse_columns *leftcolinfo;
		deparse_columns *rightcolinfo;
		int			i;
		ListCell   *lc;

		/* Get info about the shape of the join */
		identify_join_columns(j, rte, colinfo);
		leftattnos = colinfo->leftattnos;
		rightattnos = colinfo->rightattnos;

		/* Look up the not-yet-filled-in child deparse_columns structs */
		leftcolinfo = deparse_columns_fetch(colinfo->leftrti, dpns);
		rightcolinfo = deparse_columns_fetch(colinfo->rightrti, dpns);

		/*
		 * If this join is unnamed, then we cannot substitute new aliases at
		 * this level, so any name requirements pushed down to here must be
		 * pushed down again to the children.
		 */
		if (rte->alias == NULL)
		{
			for (i = 0; i < colinfo->num_cols; i++)
			{
				char	   *colname = colinfo->colnames[i];

				if (colname == NULL)
					continue;

				/* Push down to left column, unless it's a system column */
				if (leftattnos[i] > 0)
				{
					expand_colnames_array_to(leftcolinfo, leftattnos[i]);
					leftcolinfo->colnames[leftattnos[i] - 1] = colname;
				}

				/* Same on the righthand side */
				if (rightattnos[i] > 0)
				{
					expand_colnames_array_to(rightcolinfo, rightattnos[i]);
					rightcolinfo->colnames[rightattnos[i] - 1] = colname;
				}
			}
		}

		/*
		 * If there's a USING clause, select the USING column names and push
		 * those names down to the children.  We have two strategies:
		 *
		 * If dpns->unique_using is TRUE, we force all USING names to be
		 * unique across the whole query level.  In principle we'd only need
		 * the names of dangerous USING columns to be globally unique, but to
		 * safely assign all USING names in a single pass, we have to enforce
		 * the same uniqueness rule for all of them.  However, if a USING
		 * column's name has been pushed down from the parent, we should use
		 * it as-is rather than making a uniqueness adjustment.  This is
		 * necessary when we're at an unnamed join, and it creates no risk of
		 * ambiguity.  Also, if there's a user-written output alias for a
		 * merged column, we prefer to use that rather than the input name;
		 * this simplifies the logic and seems likely to lead to less aliasing
		 * overall.
		 *
		 * If dpns->unique_using is FALSE, we only need USING names to be
		 * unique within their own join RTE.  We still need to honor
		 * pushed-down names, though.
		 *
		 * Though significantly different in results, these two strategies are
		 * implemented by the same code, with only the difference of whether
		 * to put assigned names into dpns->using_names.
		 */
		if (j->usingClause)
		{
			/* Copy the input parentUsing list so we don't modify it */
			parentUsing = list_copy(parentUsing);

			/* USING names must correspond to the first join output columns */
			expand_colnames_array_to(colinfo, list_length(j->usingClause));
			i = 0;
			foreach(lc, j->usingClause)
			{
				char	   *colname = strVal(lfirst(lc));

				/* Assert it's a merged column */
				Assert(leftattnos[i] != 0 && rightattnos[i] != 0);

				/* Adopt passed-down name if any, else select unique name */
				if (colinfo->colnames[i] != NULL)
					colname = colinfo->colnames[i];
				else
				{
					/* Prefer user-written output alias if any */
					if (rte->alias && i < list_length(rte->alias->colnames))
						colname = strVal(list_nth(rte->alias->colnames, i));
					/* Make it appropriately unique */
					colname = make_colname_unique(colname, dpns, colinfo);
					if (dpns->unique_using)
						dpns->using_names = lappend(dpns->using_names,
													colname);
					/* Save it as output column name, too */
					colinfo->colnames[i] = colname;
				}

				/* Remember selected names for use later */
				colinfo->usingNames = lappend(colinfo->usingNames, colname);
				parentUsing = lappend(parentUsing, colname);

				/* Push down to left column, unless it's a system column */
				if (leftattnos[i] > 0)
				{
					expand_colnames_array_to(leftcolinfo, leftattnos[i]);
					leftcolinfo->colnames[leftattnos[i] - 1] = colname;
				}

				/* Same on the righthand side */
				if (rightattnos[i] > 0)
				{
					expand_colnames_array_to(rightcolinfo, rightattnos[i]);
					rightcolinfo->colnames[rightattnos[i] - 1] = colname;
				}

				i++;
			}
		}

		/* Mark child deparse_columns structs with correct parentUsing info */
		leftcolinfo->parentUsing = parentUsing;
		rightcolinfo->parentUsing = parentUsing;

		/* Now recursively assign USING column names in children */
		set_using_names(dpns, j->larg, parentUsing);
		set_using_names(dpns, j->rarg, parentUsing);
	}
	else
		elog(ERROR, "unrecognized node type: %d",
			 (int) nodeTag(jtnode));
}

/*
 * set_relation_column_names: select column aliases for a non-join RTE
 *
 * Column alias info is saved in *colinfo, which is assumed to be pre-zeroed.
 * If any colnames entries are already filled in, those override local
 * choices.
 */
static void
set_relation_column_names(deparse_namespace *dpns, RangeTblEntry *rte,
						  deparse_columns *colinfo)
{
	int			ncolumns;
	char	  **real_colnames;
	bool		changed_any;
	int			noldcolumns;
	int			i;
	int			j;

	/*
	 * Extract the RTE's "real" column names.  This is comparable to
	 * get_rte_attribute_name, except that it's important to disregard dropped
	 * columns.  We put NULL into the array for a dropped column.
	 */
	if (rte->rtekind == RTE_RELATION)
	{
		/* Relation --- look to the system catalogs for up-to-date info */
		Relation	rel;
		TupleDesc	tupdesc;

		rel = relation_open(rte->relid, AccessShareLock);
		tupdesc = RelationGetDescr(rel);

		ncolumns = tupdesc->natts;
		real_colnames = (char **) palloc(ncolumns * sizeof(char *));

		for (i = 0; i < ncolumns; i++)
		{
			if (tupdesc->attrs[i]->attisdropped)
				real_colnames[i] = NULL;
			else
				real_colnames[i] = pstrdup(NameStr(tupdesc->attrs[i]->attname));
		}
		relation_close(rel, AccessShareLock);
	}
	else
	{
		/* Otherwise use the column names from eref */
		ListCell   *lc;

		ncolumns = list_length(rte->eref->colnames);
		real_colnames = (char **) palloc(ncolumns * sizeof(char *));

		i = 0;
		foreach(lc, rte->eref->colnames)
		{
			/*
			 * If the column name shown in eref is an empty string, then it's
			 * a column that was dropped at the time of parsing the query, so
			 * treat it as dropped.
			 */
			char	   *cname = strVal(lfirst(lc));

			if (cname[0] == '\0')
				cname = NULL;
			real_colnames[i] = cname;
			i++;
		}
	}

	/*
	 * Ensure colinfo->colnames has a slot for each column.  (It could be long
	 * enough already, if we pushed down a name for the last column.)  Note:
	 * it's possible that there are now more columns than there were when the
	 * query was parsed, ie colnames could be longer than rte->eref->colnames.
	 * We must assign unique aliases to the new columns too, else there could
	 * be unresolved conflicts when the view/rule is reloaded.
	 */
	expand_colnames_array_to(colinfo, ncolumns);
	Assert(colinfo->num_cols == ncolumns);

	/*
	 * Make sufficiently large new_colnames and is_new_col arrays, too.
	 *
	 * Note: because we leave colinfo->num_new_cols zero until after the loop,
	 * colname_is_unique will not consult that array, which is fine because it
	 * would only be duplicate effort.
	 */
	colinfo->new_colnames = (char **) palloc(ncolumns * sizeof(char *));
	colinfo->is_new_col = (bool *) palloc(ncolumns * sizeof(bool));

	/*
	 * Scan the columns, select a unique alias for each one, and store it in
	 * colinfo->colnames and colinfo->new_colnames.  The former array has NULL
	 * entries for dropped columns, the latter omits them.  Also mark
	 * new_colnames entries as to whether they are new since parse time; this
	 * is the case for entries beyond the length of rte->eref->colnames.
	 */
	noldcolumns = list_length(rte->eref->colnames);
	changed_any = false;
	j = 0;
	for (i = 0; i < ncolumns; i++)
	{
		char	   *real_colname = real_colnames[i];
		char	   *colname = colinfo->colnames[i];

		/* Skip dropped columns */
		if (real_colname == NULL)
		{
			Assert(colname == NULL);	/* colnames[i] is already NULL */
			continue;
		}

		/* If alias already assigned, that's what to use */
		if (colname == NULL)
		{
			/* If user wrote an alias, prefer that over real column name */
			if (rte->alias && i < list_length(rte->alias->colnames))
				colname = strVal(list_nth(rte->alias->colnames, i));
			else
				colname = real_colname;

			/* Unique-ify and insert into colinfo */
			colname = make_colname_unique(colname, dpns, colinfo);

			colinfo->colnames[i] = colname;
		}

		/* Put names of non-dropped columns in new_colnames[] too */
		colinfo->new_colnames[j] = colname;
		/* And mark them as new or not */
		colinfo->is_new_col[j] = (i >= noldcolumns);
		j++;

		/* Remember if any assigned aliases differ from "real" name */
		if (!changed_any && strcmp(colname, real_colname) != 0)
			changed_any = true;
	}

	/*
	 * Set correct length for new_colnames[] array.  (Note: if columns have
	 * been added, colinfo->num_cols includes them, which is not really quite
	 * right but is harmless, since any new columns must be at the end where
	 * they won't affect varattnos of pre-existing columns.)
	 */
	colinfo->num_new_cols = j;

	/*
	 * For a relation RTE, we need only print the alias column names if any
	 * are different from the underlying "real" names.  For a function RTE,
	 * always emit a complete column alias list; this is to protect against
	 * possible instability of the default column names (eg, from altering
	 * parameter names).  For other RTE types, print if we changed anything OR
	 * if there were user-written column aliases (since the latter would be
	 * part of the underlying "reality").
	 */
	if (rte->rtekind == RTE_RELATION)
		colinfo->printaliases = changed_any;
	else if (rte->rtekind == RTE_FUNCTION)
		colinfo->printaliases = true;
	else if (rte->alias && rte->alias->colnames != NIL)
		colinfo->printaliases = true;
	else
		colinfo->printaliases = changed_any;
}

/*
 * set_join_column_names: select column aliases for a join RTE
 *
 * Column alias info is saved in *colinfo, which is assumed to be pre-zeroed.
 * If any colnames entries are already filled in, those override local
 * choices.  Also, names for USING columns were already chosen by
 * set_using_names().  We further expect that column alias selection has been
 * completed for both input RTEs.
 */
static void
set_join_column_names(deparse_namespace *dpns, RangeTblEntry *rte,
					  deparse_columns *colinfo)
{
	deparse_columns *leftcolinfo;
	deparse_columns *rightcolinfo;
	bool		changed_any;
	int			noldcolumns;
	int			nnewcolumns;
	Bitmapset  *leftmerged = NULL;
	Bitmapset  *rightmerged = NULL;
	int			i;
	int			j;
	int			ic;
	int			jc;

	/* Look up the previously-filled-in child deparse_columns structs */
	leftcolinfo = deparse_columns_fetch(colinfo->leftrti, dpns);
	rightcolinfo = deparse_columns_fetch(colinfo->rightrti, dpns);

	/*
	 * Ensure colinfo->colnames has a slot for each column.  (It could be long
	 * enough already, if we pushed down a name for the last column.)  Note:
	 * it's possible that one or both inputs now have more columns than there
	 * were when the query was parsed, but we'll deal with that below.  We
	 * only need entries in colnames for pre-existing columns.
	 */
	noldcolumns = list_length(rte->eref->colnames);
	expand_colnames_array_to(colinfo, noldcolumns);
	Assert(colinfo->num_cols == noldcolumns);

	/*
	 * Scan the join output columns, select an alias for each one, and store
	 * it in colinfo->colnames.  If there are USING columns, set_using_names()
	 * already selected their names, so we can start the loop at the first
	 * non-merged column.
	 */
	changed_any = false;
	for (i = list_length(colinfo->usingNames); i < noldcolumns; i++)
	{
		char	   *colname = colinfo->colnames[i];
		char	   *real_colname;

		/* Ignore dropped column (only possible for non-merged column) */
		if (colinfo->leftattnos[i] == 0 && colinfo->rightattnos[i] == 0)
		{
			Assert(colname == NULL);
			continue;
		}

		/* Get the child column name */
		if (colinfo->leftattnos[i] > 0)
			real_colname = leftcolinfo->colnames[colinfo->leftattnos[i] - 1];
		else if (colinfo->rightattnos[i] > 0)
			real_colname = rightcolinfo->colnames[colinfo->rightattnos[i] - 1];
		else
		{
			/* We're joining system columns --- use eref name */
			real_colname = strVal(list_nth(rte->eref->colnames, i));
		}
		Assert(real_colname != NULL);

		/* In an unnamed join, just report child column names as-is */
		if (rte->alias == NULL)
		{
			colinfo->colnames[i] = real_colname;
			continue;
		}

		/* If alias already assigned, that's what to use */
		if (colname == NULL)
		{
			/* If user wrote an alias, prefer that over real column name */
			if (rte->alias && i < list_length(rte->alias->colnames))
				colname = strVal(list_nth(rte->alias->colnames, i));
			else
				colname = real_colname;

			/* Unique-ify and insert into colinfo */
			colname = make_colname_unique(colname, dpns, colinfo);

			colinfo->colnames[i] = colname;
		}

		/* Remember if any assigned aliases differ from "real" name */
		if (!changed_any && strcmp(colname, real_colname) != 0)
			changed_any = true;
	}

	/*
	 * Calculate number of columns the join would have if it were re-parsed
	 * now, and create storage for the new_colnames and is_new_col arrays.
	 *
	 * Note: colname_is_unique will be consulting new_colnames[] during the
	 * loops below, so its not-yet-filled entries must be zeroes.
	 */
	nnewcolumns = leftcolinfo->num_new_cols + rightcolinfo->num_new_cols -
		list_length(colinfo->usingNames);
	colinfo->num_new_cols = nnewcolumns;
	colinfo->new_colnames = (char **) palloc0(nnewcolumns * sizeof(char *));
	colinfo->is_new_col = (bool *) palloc0(nnewcolumns * sizeof(bool));

	/*
	 * Generating the new_colnames array is a bit tricky since any new columns
	 * added since parse time must be inserted in the right places.  This code
	 * must match the parser, which will order a join's columns as merged
	 * columns first (in USING-clause order), then non-merged columns from the
	 * left input (in attnum order), then non-merged columns from the right
	 * input (ditto).  If one of the inputs is itself a join, its columns will
	 * be ordered according to the same rule, which means newly-added columns
	 * might not be at the end.  We can figure out what's what by consulting
	 * the leftattnos and rightattnos arrays plus the input is_new_col arrays.
	 *
	 * In these loops, i indexes leftattnos/rightattnos (so it's join varattno
	 * less one), j indexes new_colnames/is_new_col, and ic/jc have similar
	 * meanings for the current child RTE.
	 */

	/* Handle merged columns; they are first and can't be new */
	i = j = 0;
	while (i < noldcolumns &&
		   colinfo->leftattnos[i] != 0 &&
		   colinfo->rightattnos[i] != 0)
	{
		/* column name is already determined and known unique */
		colinfo->new_colnames[j] = colinfo->colnames[i];
		colinfo->is_new_col[j] = false;

		/* build bitmapsets of child attnums of merged columns */
		if (colinfo->leftattnos[i] > 0)
			leftmerged = bms_add_member(leftmerged, colinfo->leftattnos[i]);
		if (colinfo->rightattnos[i] > 0)
			rightmerged = bms_add_member(rightmerged, colinfo->rightattnos[i]);

		i++, j++;
	}

	/* Handle non-merged left-child columns */
	ic = 0;
	for (jc = 0; jc < leftcolinfo->num_new_cols; jc++)
	{
		char	   *child_colname = leftcolinfo->new_colnames[jc];

		if (!leftcolinfo->is_new_col[jc])
		{
			/* Advance ic to next non-dropped old column of left child */
			while (ic < leftcolinfo->num_cols &&
				   leftcolinfo->colnames[ic] == NULL)
				ic++;
			Assert(ic < leftcolinfo->num_cols);
			ic++;
			/* If it is a merged column, we already processed it */
			if (bms_is_member(ic, leftmerged))
				continue;
			/* Else, advance i to the corresponding existing join column */
			while (i < colinfo->num_cols &&
				   colinfo->colnames[i] == NULL)
				i++;
			Assert(i < colinfo->num_cols);
			Assert(ic == colinfo->leftattnos[i]);
			/* Use the already-assigned name of this column */
			colinfo->new_colnames[j] = colinfo->colnames[i];
			i++;
		}
		else
		{
			/*
			 * Unique-ify the new child column name and assign, unless we're
			 * in an unnamed join, in which case just copy
			 */
			if (rte->alias != NULL)
			{
				colinfo->new_colnames[j] =
					make_colname_unique(child_colname, dpns, colinfo);
				if (!changed_any &&
					strcmp(colinfo->new_colnames[j], child_colname) != 0)
					changed_any = true;
			}
			else
				colinfo->new_colnames[j] = child_colname;
		}

		colinfo->is_new_col[j] = leftcolinfo->is_new_col[jc];
		j++;
	}

	/* Handle non-merged right-child columns in exactly the same way */
	ic = 0;
	for (jc = 0; jc < rightcolinfo->num_new_cols; jc++)
	{
		char	   *child_colname = rightcolinfo->new_colnames[jc];

		if (!rightcolinfo->is_new_col[jc])
		{
			/* Advance ic to next non-dropped old column of right child */
			while (ic < rightcolinfo->num_cols &&
				   rightcolinfo->colnames[ic] == NULL)
				ic++;
			Assert(ic < rightcolinfo->num_cols);
			ic++;
			/* If it is a merged column, we already processed it */
			if (bms_is_member(ic, rightmerged))
				continue;
			/* Else, advance i to the corresponding existing join column */
			while (i < colinfo->num_cols &&
				   colinfo->colnames[i] == NULL)
				i++;
			Assert(i < colinfo->num_cols);
			Assert(ic == colinfo->rightattnos[i]);
			/* Use the already-assigned name of this column */
			colinfo->new_colnames[j] = colinfo->colnames[i];
			i++;
		}
		else
		{
			/*
			 * Unique-ify the new child column name and assign, unless we're
			 * in an unnamed join, in which case just copy
			 */
			if (rte->alias != NULL)
			{
				colinfo->new_colnames[j] =
					make_colname_unique(child_colname, dpns, colinfo);
				if (!changed_any &&
					strcmp(colinfo->new_colnames[j], child_colname) != 0)
					changed_any = true;
			}
			else
				colinfo->new_colnames[j] = child_colname;
		}

		colinfo->is_new_col[j] = rightcolinfo->is_new_col[jc];
		j++;
	}

	/* Assert we processed the right number of columns */
#ifdef USE_ASSERT_CHECKING
	while (i < colinfo->num_cols && colinfo->colnames[i] == NULL)
		i++;
	Assert(i == colinfo->num_cols);
	Assert(j == nnewcolumns);
#endif

	/*
	 * For a named join, print column aliases if we changed any from the child
	 * names.  Unnamed joins cannot print aliases.
	 */
	if (rte->alias != NULL)
		colinfo->printaliases = changed_any;
	else
		colinfo->printaliases = false;
}

/*
 * colname_is_unique: is colname distinct from already-chosen column names?
 *
 * dpns is query-wide info, colinfo is for the column's RTE
 */
static bool
colname_is_unique(char *colname, deparse_namespace *dpns,
				  deparse_columns *colinfo)
{
	int			i;
	ListCell   *lc;

	/* Check against already-assigned column aliases within RTE */
	for (i = 0; i < colinfo->num_cols; i++)
	{
		char	   *oldname = colinfo->colnames[i];

		if (oldname && strcmp(oldname, colname) == 0)
			return false;
	}

	/*
	 * If we're building a new_colnames array, check that too (this will be
	 * partially but not completely redundant with the previous checks)
	 */
	for (i = 0; i < colinfo->num_new_cols; i++)
	{
		char	   *oldname = colinfo->new_colnames[i];

		if (oldname && strcmp(oldname, colname) == 0)
			return false;
	}

	/* Also check against USING-column names that must be globally unique */
	foreach(lc, dpns->using_names)
	{
		char	   *oldname = (char *) lfirst(lc);

		if (strcmp(oldname, colname) == 0)
			return false;
	}

	/* Also check against names already assigned for parent-join USING cols */
	foreach(lc, colinfo->parentUsing)
	{
		char	   *oldname = (char *) lfirst(lc);

		if (strcmp(oldname, colname) == 0)
			return false;
	}

	return true;
}

/*
 * make_colname_unique: modify colname if necessary to make it unique
 *
 * dpns is query-wide info, colinfo is for the column's RTE
 */
static char *
make_colname_unique(char *colname, deparse_namespace *dpns,
					deparse_columns *colinfo)
{
	/*
	 * If the selected name isn't unique, append digits to make it so
	 */
	if (!colname_is_unique(colname, dpns, colinfo))
	{
		char	   *modname = (char *) palloc(strlen(colname) + 32);
		int			i = 0;

		do
		{
			sprintf(modname, "%s_%d", colname, ++i);
		} while (!colname_is_unique(modname, dpns, colinfo));
		colname = modname;
	}
	return colname;
}

/*
 * expand_colnames_array_to: make colinfo->colnames at least n items long
 *
 * Any added array entries are initialized to zero.
 */
static void
expand_colnames_array_to(deparse_columns *colinfo, int n)
{
	if (n > colinfo->num_cols)
	{
		if (colinfo->colnames == NULL)
			colinfo->colnames = (char **) palloc0(n * sizeof(char *));
		else
		{
			colinfo->colnames = (char **) repalloc(colinfo->colnames,
												   n * sizeof(char *));
			memset(colinfo->colnames + colinfo->num_cols, 0,
				   (n - colinfo->num_cols) * sizeof(char *));
		}
		colinfo->num_cols = n;
	}
}

/*
 * identify_join_columns: figure out where columns of a join come from
 *
 * Fills the join-specific fields of the colinfo struct, except for
 * usingNames which is filled later.
 */
static void
identify_join_columns(JoinExpr *j, RangeTblEntry *jrte,
					  deparse_columns *colinfo)
{
	int			numjoincols;
	int			i;
	ListCell   *lc;

	/* Extract left/right child RT indexes */
	if (IsA(j->larg, RangeTblRef))
		colinfo->leftrti = ((RangeTblRef *) j->larg)->rtindex;
	else if (IsA(j->larg, JoinExpr))
		colinfo->leftrti = ((JoinExpr *) j->larg)->rtindex;
	else
		elog(ERROR, "unrecognized node type in jointree: %d",
			 (int) nodeTag(j->larg));
	if (IsA(j->rarg, RangeTblRef))
		colinfo->rightrti = ((RangeTblRef *) j->rarg)->rtindex;
	else if (IsA(j->rarg, JoinExpr))
		colinfo->rightrti = ((JoinExpr *) j->rarg)->rtindex;
	else
		elog(ERROR, "unrecognized node type in jointree: %d",
			 (int) nodeTag(j->rarg));

	/* Assert children will be processed earlier than join in second pass */
	Assert(colinfo->leftrti < j->rtindex);
	Assert(colinfo->rightrti < j->rtindex);

	/* Initialize result arrays with zeroes */
	numjoincols = list_length(jrte->joinaliasvars);
	Assert(numjoincols == list_length(jrte->eref->colnames));
	colinfo->leftattnos = (int *) palloc0(numjoincols * sizeof(int));
	colinfo->rightattnos = (int *) palloc0(numjoincols * sizeof(int));

	/* Scan the joinaliasvars list to identify simple column references */
	i = 0;
	foreach(lc, jrte->joinaliasvars)
	{
		Var		   *aliasvar = (Var *) lfirst(lc);

		/* get rid of any implicit coercion above the Var */
		aliasvar = (Var *) strip_implicit_coercions((Node *) aliasvar);

		if (aliasvar == NULL)
		{
			/* It's a dropped column; nothing to do here */
		}
		else if (IsA(aliasvar, Var))
		{
			Assert(aliasvar->varlevelsup == 0);
			Assert(aliasvar->varattno != 0);
			if (aliasvar->varno == colinfo->leftrti)
				colinfo->leftattnos[i] = aliasvar->varattno;
			else if (aliasvar->varno == colinfo->rightrti)
				colinfo->rightattnos[i] = aliasvar->varattno;
			else
				elog(ERROR, "unexpected varno %d in JOIN RTE",
					 aliasvar->varno);
		}
		else if (IsA(aliasvar, CoalesceExpr))
		{
			/*
			 * It's a merged column in FULL JOIN USING.  Ignore it for now and
			 * let the code below identify the merged columns.
			 */
		}
		else
			elog(ERROR, "unrecognized node type in join alias vars: %d",
				 (int) nodeTag(aliasvar));

		i++;
	}

	/*
	 * If there's a USING clause, deconstruct the join quals to identify the
	 * merged columns.  This is a tad painful but if we cannot rely on the
	 * column names, there is no other representation of which columns were
	 * joined by USING.  (Unless the join type is FULL, we can't tell from the
	 * joinaliasvars list which columns are merged.)  Note: we assume that the
	 * merged columns are the first output column(s) of the join.
	 */
	if (j->usingClause)
	{
		List	   *leftvars = NIL;
		List	   *rightvars = NIL;
		ListCell   *lc2;

		/* Extract left- and right-side Vars from the qual expression */
		flatten_join_using_qual(j->quals, &leftvars, &rightvars);
		Assert(list_length(leftvars) == list_length(j->usingClause));
		Assert(list_length(rightvars) == list_length(j->usingClause));

		/* Mark the output columns accordingly */
		i = 0;
		forboth(lc, leftvars, lc2, rightvars)
		{
			Var		   *leftvar = (Var *) lfirst(lc);
			Var		   *rightvar = (Var *) lfirst(lc2);

			Assert(leftvar->varlevelsup == 0);
			Assert(leftvar->varattno != 0);
			if (leftvar->varno != colinfo->leftrti)
				elog(ERROR, "unexpected varno %d in JOIN USING qual",
					 leftvar->varno);
			colinfo->leftattnos[i] = leftvar->varattno;

			Assert(rightvar->varlevelsup == 0);
			Assert(rightvar->varattno != 0);
			if (rightvar->varno != colinfo->rightrti)
				elog(ERROR, "unexpected varno %d in JOIN USING qual",
					 rightvar->varno);
			colinfo->rightattnos[i] = rightvar->varattno;

			i++;
		}
	}
}

/*
 * flatten_join_using_qual: extract Vars being joined from a JOIN/USING qual
 *
 * We assume that transformJoinUsingClause won't have produced anything except
 * AND nodes, equality operator nodes, and possibly implicit coercions, and
 * that the AND node inputs match left-to-right with the original USING list.
 *
 * Caller must initialize the result lists to NIL.
 */
static void
flatten_join_using_qual(Node *qual, List **leftvars, List **rightvars)
{
	if (IsA(qual, BoolExpr))
	{
		/* Handle AND nodes by recursion */
		BoolExpr   *b = (BoolExpr *) qual;
		ListCell   *lc;

		Assert(b->boolop == AND_EXPR);
		foreach(lc, b->args)
		{
			flatten_join_using_qual((Node *) lfirst(lc),
									leftvars, rightvars);
		}
	}
	else if (IsA(qual, OpExpr))
	{
		/* Otherwise we should have an equality operator */
		OpExpr	   *op = (OpExpr *) qual;
		Var		   *var;

		if (list_length(op->args) != 2)
			elog(ERROR, "unexpected unary operator in JOIN/USING qual");
		/* Arguments should be Vars with perhaps implicit coercions */
		var = (Var *) strip_implicit_coercions((Node *) linitial(op->args));
		if (!IsA(var, Var))
			elog(ERROR, "unexpected node type in JOIN/USING qual: %d",
				 (int) nodeTag(var));
		*leftvars = lappend(*leftvars, var);
		var = (Var *) strip_implicit_coercions((Node *) lsecond(op->args));
		if (!IsA(var, Var))
			elog(ERROR, "unexpected node type in JOIN/USING qual: %d",
				 (int) nodeTag(var));
		*rightvars = lappend(*rightvars, var);
	}
	else
	{
		/* Perhaps we have an implicit coercion to boolean? */
		Node	   *q = strip_implicit_coercions(qual);

		if (q != qual)
			flatten_join_using_qual(q, leftvars, rightvars);
		else
			elog(ERROR, "unexpected node type in JOIN/USING qual: %d",
				 (int) nodeTag(qual));
	}
}

/*
 * get_rtable_name: convenience function to get a previously assigned RTE alias
 *
 * The RTE must belong to the topmost namespace level in "context".
 */
static char *
get_rtable_name(int rtindex, deparse_context *context)
{
	deparse_namespace *dpns = (deparse_namespace *) linitial(context->namespaces);

	Assert(rtindex > 0 && rtindex <= list_length(dpns->rtable_names));
	return (char *) list_nth(dpns->rtable_names, rtindex - 1);
}

/*
 * set_deparse_planstate: set up deparse_namespace to parse subexpressions
 * of a given PlanState node
 *
 * This sets the planstate, outer_planstate, inner_planstate, outer_tlist,
 * inner_tlist, and index_tlist fields.  Caller is responsible for adjusting
 * the ancestors list if necessary.  Note that the rtable and ctes fields do
 * not need to change when shifting attention to different plan nodes in a
 * single plan tree.
 */
static void
set_deparse_planstate(deparse_namespace *dpns, PlanState *ps)
{
	dpns->planstate = ps;

	/*
	 * We special-case Append and MergeAppend to pretend that the first child
	 * plan is the OUTER referent; we have to interpret OUTER Vars in their
	 * tlists according to one of the children, and the first one is the most
	 * natural choice.  Likewise special-case ModifyTable to pretend that the
	 * first child plan is the OUTER referent; this is to support RETURNING
	 * lists containing references to non-target relations.
	 */
	if (IsA(ps, AppendState))
		dpns->outer_planstate = ((AppendState *) ps)->appendplans[0];
	else if (IsA(ps, MergeAppendState))
		dpns->outer_planstate = ((MergeAppendState *) ps)->mergeplans[0];
	else if (IsA(ps, ModifyTableState))
		dpns->outer_planstate = ((ModifyTableState *) ps)->mt_plans[0];
	else
		dpns->outer_planstate = outerPlanState(ps);

	if (dpns->outer_planstate)
		dpns->outer_tlist = dpns->outer_planstate->plan->targetlist;
	else
		dpns->outer_tlist = NIL;

	/*
	 * For a SubqueryScan, pretend the subplan is INNER referent.  (We don't
	 * use OUTER because that could someday conflict with the normal meaning.)
	 * Likewise, for a CteScan, pretend the subquery's plan is INNER referent.
	 * For ON CONFLICT .. UPDATE we just need the inner tlist to point to the
	 * excluded expression's tlist. (Similar to the SubqueryScan we don't want
	 * to reuse OUTER, it's used for RETURNING in some modify table cases,
	 * although not INSERT .. CONFLICT).
	 */
	if (IsA(ps, SubqueryScanState))
		dpns->inner_planstate = ((SubqueryScanState *) ps)->subplan;
	else if (IsA(ps, CteScanState))
		dpns->inner_planstate = ((CteScanState *) ps)->cteplanstate;
	else if (IsA(ps, ModifyTableState))
		dpns->inner_planstate = ps;
	else
		dpns->inner_planstate = innerPlanState(ps);

	if (IsA(ps, ModifyTableState))
		dpns->inner_tlist = ((ModifyTableState *) ps)->mt_excludedtlist;
	else if (dpns->inner_planstate)
		dpns->inner_tlist = dpns->inner_planstate->plan->targetlist;
	else
		dpns->inner_tlist = NIL;

	/* Set up referent for INDEX_VAR Vars, if needed */
	if (IsA(ps->plan, IndexOnlyScan))
		dpns->index_tlist = ((IndexOnlyScan *) ps->plan)->indextlist;
	else if (IsA(ps->plan, ForeignScan))
		dpns->index_tlist = ((ForeignScan *) ps->plan)->fdw_scan_tlist;
	else if (IsA(ps->plan, CustomScan))
		dpns->index_tlist = ((CustomScan *) ps->plan)->custom_scan_tlist;
	else
		dpns->index_tlist = NIL;
}

/*
 * push_child_plan: temporarily transfer deparsing attention to a child plan
 *
 * When expanding an OUTER_VAR or INNER_VAR reference, we must adjust the
 * deparse context in case the referenced expression itself uses
 * OUTER_VAR/INNER_VAR.  We modify the top stack entry in-place to avoid
 * affecting levelsup issues (although in a Plan tree there really shouldn't
 * be any).
 *
 * Caller must provide a local deparse_namespace variable to save the
 * previous state for pop_child_plan.
 */
static void
push_child_plan(deparse_namespace *dpns, PlanState *ps,
				deparse_namespace *save_dpns)
{
	/* Save state for restoration later */
	*save_dpns = *dpns;

	/* Link current plan node into ancestors list */
	dpns->ancestors = lcons(dpns->planstate, dpns->ancestors);

	/* Set attention on selected child */
	set_deparse_planstate(dpns, ps);
}

/*
 * pop_child_plan: undo the effects of push_child_plan
 */
static void
pop_child_plan(deparse_namespace *dpns, deparse_namespace *save_dpns)
{
	List	   *ancestors;

	/* Get rid of ancestors list cell added by push_child_plan */
	ancestors = list_delete_first(dpns->ancestors);

	/* Restore fields changed by push_child_plan */
	*dpns = *save_dpns;

	/* Make sure dpns->ancestors is right (may be unnecessary) */
	dpns->ancestors = ancestors;
}

/*
 * push_ancestor_plan: temporarily transfer deparsing attention to an
 * ancestor plan
 *
 * When expanding a Param reference, we must adjust the deparse context
 * to match the plan node that contains the expression being printed;
 * otherwise we'd fail if that expression itself contains a Param or
 * OUTER_VAR/INNER_VAR/INDEX_VAR variable.
 *
 * The target ancestor is conveniently identified by the ListCell holding it
 * in dpns->ancestors.
 *
 * Caller must provide a local deparse_namespace variable to save the
 * previous state for pop_ancestor_plan.
 */
static void
push_ancestor_plan(deparse_namespace *dpns, ListCell *ancestor_cell,
				   deparse_namespace *save_dpns)
{
	PlanState  *ps = (PlanState *) lfirst(ancestor_cell);
	List	   *ancestors;

	/* Save state for restoration later */
	*save_dpns = *dpns;

	/* Build a new ancestor list with just this node's ancestors */
	ancestors = NIL;
	while ((ancestor_cell = lnext(ancestor_cell)) != NULL)
		ancestors = lappend(ancestors, lfirst(ancestor_cell));
	dpns->ancestors = ancestors;

	/* Set attention on selected ancestor */
	set_deparse_planstate(dpns, ps);
}

/*
 * pop_ancestor_plan: undo the effects of push_ancestor_plan
 */
static void
pop_ancestor_plan(deparse_namespace *dpns, deparse_namespace *save_dpns)
{
	/* Free the ancestor list made in push_ancestor_plan */
	list_free(dpns->ancestors);

	/* Restore fields changed by push_ancestor_plan */
	*dpns = *save_dpns;
}


/* ----------
 * make_ruledef			- reconstruct the CREATE RULE command
 *				  for a given pg_rewrite tuple
 * ----------
 */
static void
make_ruledef(StringInfo buf, HeapTuple ruletup, TupleDesc rulettc,
			 int prettyFlags)
{
	char	   *rulename;
	char		ev_type;
	Oid			ev_class;
	bool		is_instead;
	char	   *ev_qual;
	char	   *ev_action;
	List	   *actions = NIL;
	int			fno;
	Datum		dat;
	bool		isnull;

	/*
	 * Get the attribute values from the rules tuple
	 */
	fno = SPI_fnumber(rulettc, "rulename");
	dat = SPI_getbinval(ruletup, rulettc, fno, &isnull);
	Assert(!isnull);
	rulename = NameStr(*(DatumGetName(dat)));

	fno = SPI_fnumber(rulettc, "ev_type");
	dat = SPI_getbinval(ruletup, rulettc, fno, &isnull);
	Assert(!isnull);
	ev_type = DatumGetChar(dat);

	fno = SPI_fnumber(rulettc, "ev_class");
	dat = SPI_getbinval(ruletup, rulettc, fno, &isnull);
	Assert(!isnull);
	ev_class = DatumGetObjectId(dat);

	fno = SPI_fnumber(rulettc, "is_instead");
	dat = SPI_getbinval(ruletup, rulettc, fno, &isnull);
	Assert(!isnull);
	is_instead = DatumGetBool(dat);

	/* these could be nulls */
	fno = SPI_fnumber(rulettc, "ev_qual");
	ev_qual = SPI_getvalue(ruletup, rulettc, fno);

	fno = SPI_fnumber(rulettc, "ev_action");
	ev_action = SPI_getvalue(ruletup, rulettc, fno);
	if (ev_action != NULL)
		actions = (List *) stringToNode(ev_action);

	/*
	 * Build the rules definition text
	 */
	appendStringInfo(buf, "CREATE RULE %s AS",
					 quote_identifier(rulename));

	if (prettyFlags & PRETTYFLAG_INDENT)
		appendStringInfoString(buf, "\n    ON ");
	else
		appendStringInfoString(buf, " ON ");

	/* The event the rule is fired for */
	switch (ev_type)
	{
		case '1':
			appendStringInfoString(buf, "SELECT");
			break;

		case '2':
			appendStringInfoString(buf, "UPDATE");
			break;

		case '3':
			appendStringInfoString(buf, "INSERT");
			break;

		case '4':
			appendStringInfoString(buf, "DELETE");
			break;

		default:
			ereport(ERROR,
					(errcode(ERRCODE_FEATURE_NOT_SUPPORTED),
					 errmsg("rule \"%s\" has unsupported event type %d",
							rulename, ev_type)));
			break;
	}

	/* The relation the rule is fired on */
	appendStringInfo(buf, " TO %s", generate_relation_name(ev_class, NIL));

	/* If the rule has an event qualification, add it */
	if (ev_qual == NULL)
		ev_qual = "";
	if (strlen(ev_qual) > 0 && strcmp(ev_qual, "<>") != 0)
	{
		Node	   *qual;
		Query	   *query;
		deparse_context context;
		deparse_namespace dpns;

		if (prettyFlags & PRETTYFLAG_INDENT)
			appendStringInfoString(buf, "\n  ");
		appendStringInfoString(buf, " WHERE ");

		qual = stringToNode(ev_qual);

		/*
		 * We need to make a context for recognizing any Vars in the qual
		 * (which can only be references to OLD and NEW).  Use the rtable of
		 * the first query in the action list for this purpose.
		 */
		query = (Query *) linitial(actions);

		/*
		 * If the action is INSERT...SELECT, OLD/NEW have been pushed down
		 * into the SELECT, and that's what we need to look at. (Ugly kluge
		 * ... try to fix this when we redesign querytrees.)
		 */
		query = getInsertSelectQuery(query, NULL);

		/* Must acquire locks right away; see notes in get_query_def() */
		AcquireRewriteLocks(query, false, false);

		context.buf = buf;
		context.namespaces = list_make1(&dpns);
		context.windowClause = NIL;
		context.windowTList = NIL;
		context.varprefix = (list_length(query->rtable) != 1);
		context.prettyFlags = prettyFlags;
		context.wrapColumn = WRAP_COLUMN_DEFAULT;
		context.indentLevel = PRETTYINDENT_STD;
<<<<<<< HEAD
#ifdef PGXC
#ifndef XCP
		context.finalise_aggs = false;
#endif /* XCP */
#endif /* PGXC */
=======
		context.special_exprkind = EXPR_KIND_NONE;
>>>>>>> 38d500ac

		set_deparse_for_query(&dpns, query, NIL);

		get_rule_expr(qual, &context, false);
	}

	appendStringInfoString(buf, " DO ");

	/* The INSTEAD keyword (if so) */
	if (is_instead)
		appendStringInfoString(buf, "INSTEAD ");

	/* Finally the rules actions */
	if (list_length(actions) > 1)
	{
		ListCell   *action;
		Query	   *query;

		appendStringInfoChar(buf, '(');
		foreach(action, actions)
		{
			query = (Query *) lfirst(action);
			get_query_def(query, buf, NIL, NULL,
						  prettyFlags, WRAP_COLUMN_DEFAULT, 0);
			if (prettyFlags)
				appendStringInfoString(buf, ";\n");
			else
				appendStringInfoString(buf, "; ");
		}
		appendStringInfoString(buf, ");");
	}
	else if (list_length(actions) == 0)
	{
		appendStringInfoString(buf, "NOTHING;");
	}
	else
	{
		Query	   *query;

		query = (Query *) linitial(actions);
		get_query_def(query, buf, NIL, NULL,
					  prettyFlags, WRAP_COLUMN_DEFAULT, 0);
		appendStringInfoChar(buf, ';');
	}
}


/* ----------
 * make_viewdef			- reconstruct the SELECT part of a
 *				  view rewrite rule
 * ----------
 */
static void
make_viewdef(StringInfo buf, HeapTuple ruletup, TupleDesc rulettc,
			 int prettyFlags, int wrapColumn)
{
	Query	   *query;
	char		ev_type;
	Oid			ev_class;
	bool		is_instead;
	char	   *ev_qual;
	char	   *ev_action;
	List	   *actions = NIL;
	Relation	ev_relation;
	int			fno;
	bool		isnull;

	/*
	 * Get the attribute values from the rules tuple
	 */
	fno = SPI_fnumber(rulettc, "ev_type");
	ev_type = (char) SPI_getbinval(ruletup, rulettc, fno, &isnull);

	fno = SPI_fnumber(rulettc, "ev_class");
	ev_class = (Oid) SPI_getbinval(ruletup, rulettc, fno, &isnull);

	fno = SPI_fnumber(rulettc, "is_instead");
	is_instead = (bool) SPI_getbinval(ruletup, rulettc, fno, &isnull);

	fno = SPI_fnumber(rulettc, "ev_qual");
	ev_qual = SPI_getvalue(ruletup, rulettc, fno);

	fno = SPI_fnumber(rulettc, "ev_action");
	ev_action = SPI_getvalue(ruletup, rulettc, fno);
	if (ev_action != NULL)
		actions = (List *) stringToNode(ev_action);

	if (list_length(actions) != 1)
	{
		appendStringInfoString(buf, "Not a view");
		return;
	}

	query = (Query *) linitial(actions);

	if (ev_type != '1' || !is_instead ||
		strcmp(ev_qual, "<>") != 0 || query->commandType != CMD_SELECT)
	{
		appendStringInfoString(buf, "Not a view");
		return;
	}

	ev_relation = heap_open(ev_class, AccessShareLock);

	get_query_def(query, buf, NIL, RelationGetDescr(ev_relation),
				  prettyFlags, wrapColumn, 0);
	appendStringInfoChar(buf, ';');

	heap_close(ev_relation, AccessShareLock);
}

/* ----------
 * get_tablesample_def			- Convert TableSampleClause back to SQL
 * ----------
 */
static void
get_tablesample_def(TableSampleClause *tablesample, deparse_context *context)
{
	StringInfo	buf = context->buf;
	HeapTuple	tuple;
	Form_pg_tablesample_method tsm;
	char	   *tsmname;
	int			nargs;
	ListCell   *l;

	/* Load the tablesample method */
	tuple = SearchSysCache1(TABLESAMPLEMETHODOID, ObjectIdGetDatum(tablesample->tsmid));
	if (!HeapTupleIsValid(tuple))
		ereport(ERROR,
				(errcode(ERRCODE_UNDEFINED_OBJECT),
				 errmsg("cache lookup failed for tablesample method %u",
						tablesample->tsmid)));

	tsm = (Form_pg_tablesample_method) GETSTRUCT(tuple);
	tsmname = NameStr(tsm->tsmname);
	appendStringInfo(buf, " TABLESAMPLE %s (", quote_identifier(tsmname));

	ReleaseSysCache(tuple);

	nargs = 0;
	foreach(l, tablesample->args)
	{
		if (nargs++ > 0)
			appendStringInfoString(buf, ", ");
		get_rule_expr((Node *) lfirst(l), context, true);
	}
	appendStringInfoChar(buf, ')');

	if (tablesample->repeatable != NULL)
	{
		appendStringInfoString(buf, " REPEATABLE (");
		get_rule_expr(tablesample->repeatable, context, true);
		appendStringInfoChar(buf, ')');
	}
}

#ifdef PGXC
/* ----------
 * deparse_query			- Parse back one query parsetree
 *
 * Purpose of this function is to build up statement for a RemoteQuery
 * It just calls get_query_def without pretty print flags
 * ----------
 */
void
deparse_query(Query *query, StringInfo buf, List *parentnamespace)
{
	get_query_def(query, buf, parentnamespace, NULL, 0, 0, 0);
}

/* code borrowed from get_insert_query_def */
void
get_query_def_from_valuesList(Query *query, StringInfo buf)
{

	RangeTblEntry *select_rte = NULL;
	RangeTblEntry *values_rte = NULL;
	RangeTblEntry *rte;
	char	   *sep;
	ListCell   *values_cell;
	ListCell   *l;
	List	   *strippedexprs;
	deparse_context context;
	deparse_namespace dpns;

	/*
	 * Before we begin to examine the query, acquire locks on referenced
	 * relations, and fix up deleted columns in JOIN RTEs.	This ensures
	 * consistent results.	Note we assume it's OK to scribble on the passed
	 * querytree!
	 */
	AcquireRewriteLocks(query, false, false);

	context.buf = buf;
	context.namespaces = NIL;
	context.windowClause = NIL;
	context.windowTList = NIL;
	context.varprefix = (list_length(query->rtable) != 1);
	context.prettyFlags = 0;
	context.indentLevel = 0;
	context.wrapColumn = 0;
#ifndef XCP	
	context.finalise_aggs = query->qry_finalise_aggs;
#endif	

	dpns.rtable = query->rtable;
	dpns.ctes = query->cteList;
	dpns.planstate = NULL;
	dpns.ancestors = NIL;
	dpns.outer_planstate = dpns.inner_planstate = NULL;
	dpns.remotequery = false;

	/*
	 * If it's an INSERT ... SELECT or VALUES (...), (...), ... there will be
	 * a single RTE for the SELECT or VALUES.
	 */
	foreach(l, query->rtable)
	{
		rte = (RangeTblEntry *) lfirst(l);

		if (rte->rtekind == RTE_SUBQUERY)
		{
			if (select_rte)
				elog(ERROR, "too many subquery RTEs in INSERT");
			select_rte = rte;
		}

		if (rte->rtekind == RTE_VALUES)
		{
			if (values_rte)
				elog(ERROR, "too many values RTEs in INSERT");
			values_rte = rte;
		}
	}
	if (select_rte && values_rte)
		elog(ERROR, "both subquery and values RTEs in INSERT");

	/*
	 * Start the query with INSERT INTO relname
	 */
	rte = rt_fetch(query->resultRelation, query->rtable);
	Assert(rte->rtekind == RTE_RELATION);

	appendStringInfo(buf, "INSERT INTO %s (",
					 generate_relation_name(rte->relid, NIL));

	/*
	 * Add the insert-column-names list.  To handle indirection properly, we
	 * need to look for indirection nodes in the top targetlist (if it's
	 * INSERT ... SELECT or INSERT ... single VALUES), or in the first
	 * expression list of the VALUES RTE (if it's INSERT ... multi VALUES). We
	 * assume that all the expression lists will have similar indirection in
	 * the latter case.
	 */
	if (values_rte)
		values_cell = list_head((List *) linitial(values_rte->values_lists));
	else
		values_cell = NULL;
	strippedexprs = NIL;
	sep = "";
	foreach(l, query->targetList)
	{
		TargetEntry *tle = (TargetEntry *) lfirst(l);

		elog(DEBUG1, "targetEntry type is %d\n)", tle->expr->type);
		if (tle->resjunk || !IsA(tle->expr, Var))
			continue;			/* ignore junk entries */

		appendStringInfoString(buf, sep);
		sep = ", ";

		/*
		 * Put out name of target column; look in the catalogs, not at
		 * tle->resname, since resname will fail to track RENAME.
		 */
		appendStringInfoString(buf,quote_identifier(get_relid_attribute_name(rte->relid, tle->resno)));

		/*
		 * Print any indirection needed (subfields or subscripts), and strip
		 * off the top-level nodes representing the indirection assignments.
		 */
		if (values_cell)
		{
			/* we discard the stripped expression in this case */
			processIndirection((Node *) lfirst(values_cell), &context, true);
			values_cell = lnext(values_cell);
		}
		else
		{
			/* we keep a list of the stripped expressions in this case */
			strippedexprs = lappend(strippedexprs, processIndirection((Node *) tle->expr, &context, true));
		}
	}
	appendStringInfo(buf, ") ");

	if (select_rte)
	{
		/* Add the SELECT */
		get_query_def(select_rte->subquery, buf, NIL, NULL,
					  context.prettyFlags, context.wrapColumn,
					  context.indentLevel);
	}
	else if (values_rte)
	{
		/* A WITH clause is possible here */
		get_with_clause(query, &context);
		/* Add the multi-VALUES expression lists */
		get_values_def(values_rte->values_lists, &context);
	}
	else
	{
		/* A WITH clause is possible here */
		get_with_clause(query, &context);
		/* Add the single-VALUES expression list */
		appendContextKeyword(&context, "VALUES (",
							 -PRETTYINDENT_STD, PRETTYINDENT_STD, 2);
		get_rule_expr((Node *) strippedexprs, &context, false);
		appendStringInfoChar(buf, ')');
	}

	/* Add RETURNING if present */
	if (query->returningList)
	{
		appendContextKeyword(&context, " RETURNING",
							 -PRETTYINDENT_STD, PRETTYINDENT_STD, 1);
		get_target_list(query->returningList, &context, NULL);
	}
}
#endif
/* ----------
 * get_query_def			- Parse back one query parsetree
 *
 * If resultDesc is not NULL, then it is the output tuple descriptor for
 * the view represented by a SELECT query.
 * ----------
 */
static void
get_query_def(Query *query, StringInfo buf, List *parentnamespace,
			  TupleDesc resultDesc,
			  int prettyFlags, int wrapColumn, int startIndent)
{
	deparse_context context;
	deparse_namespace dpns;

	/* Guard against excessively long or deeply-nested queries */
	CHECK_FOR_INTERRUPTS();
	check_stack_depth();

	/*
	 * Before we begin to examine the query, acquire locks on referenced
	 * relations, and fix up deleted columns in JOIN RTEs.  This ensures
	 * consistent results.  Note we assume it's OK to scribble on the passed
	 * querytree!
	 *
	 * We are only deparsing the query (we are not about to execute it), so we
	 * only need AccessShareLock on the relations it mentions.
	 */
	AcquireRewriteLocks(query, false, false);

	context.buf = buf;
	context.namespaces = lcons(&dpns, list_copy(parentnamespace));
	context.windowClause = NIL;
	context.windowTList = NIL;
	context.varprefix = (parentnamespace != NIL ||
						 list_length(query->rtable) != 1);
	context.prettyFlags = prettyFlags;
	context.wrapColumn = wrapColumn;
	context.indentLevel = startIndent;
<<<<<<< HEAD
#ifdef PGXC
#ifndef XCP
	context.finalise_aggs = query->qry_finalise_aggs;
#endif /* XCP */
#endif /* PGXC */
=======
	context.special_exprkind = EXPR_KIND_NONE;
>>>>>>> 38d500ac

	set_deparse_for_query(&dpns, query, parentnamespace);

	switch (query->commandType)
	{
		case CMD_SELECT:
			get_select_query_def(query, &context, resultDesc);
			break;

		case CMD_UPDATE:
			get_update_query_def(query, &context);
			break;

		case CMD_INSERT:
			get_insert_query_def(query, &context);
			break;

		case CMD_DELETE:
			get_delete_query_def(query, &context);
			break;

		case CMD_NOTHING:
			appendStringInfoString(buf, "NOTHING");
			break;

		case CMD_UTILITY:
			get_utility_query_def(query, &context);
			break;

		default:
			elog(ERROR, "unrecognized query command type: %d",
				 query->commandType);
			break;
	}
}

/* ----------
 * get_values_def			- Parse back a VALUES list
 * ----------
 */
static void
get_values_def(List *values_lists, deparse_context *context)
{
	StringInfo	buf = context->buf;
	bool		first_list = true;
	ListCell   *vtl;

	appendStringInfoString(buf, "VALUES ");

	foreach(vtl, values_lists)
	{
		List	   *sublist = (List *) lfirst(vtl);
		bool		first_col = true;
		ListCell   *lc;

		if (first_list)
			first_list = false;
		else
			appendStringInfoString(buf, ", ");

		appendStringInfoChar(buf, '(');
		foreach(lc, sublist)
		{
			Node	   *col = (Node *) lfirst(lc);

			if (first_col)
				first_col = false;
			else
				appendStringInfoChar(buf, ',');

			/*
			 * Strip any top-level nodes representing indirection assignments,
			 * then print the result.
			 */
			get_rule_expr(processIndirection(col, context, false),
						  context, false);
		}
		appendStringInfoChar(buf, ')');
	}
}

/* ----------
 * get_with_clause			- Parse back a WITH clause
 * ----------
 */
static void
get_with_clause(Query *query, deparse_context *context)
{
	StringInfo	buf = context->buf;
	const char *sep;
	ListCell   *l;

	if (query->cteList == NIL)
		return;

	if (PRETTY_INDENT(context))
	{
		context->indentLevel += PRETTYINDENT_STD;
		appendStringInfoChar(buf, ' ');
	}

	if (query->hasRecursive)
		sep = "WITH RECURSIVE ";
	else
		sep = "WITH ";
	foreach(l, query->cteList)
	{
		CommonTableExpr *cte = (CommonTableExpr *) lfirst(l);

		appendStringInfoString(buf, sep);
		appendStringInfoString(buf, quote_identifier(cte->ctename));
		if (cte->aliascolnames)
		{
			bool		first = true;
			ListCell   *col;

			appendStringInfoChar(buf, '(');
			foreach(col, cte->aliascolnames)
			{
				if (first)
					first = false;
				else
					appendStringInfoString(buf, ", ");
				appendStringInfoString(buf,
									   quote_identifier(strVal(lfirst(col))));
			}
			appendStringInfoChar(buf, ')');
		}
		appendStringInfoString(buf, " AS (");
		if (PRETTY_INDENT(context))
			appendContextKeyword(context, "", 0, 0, 0);
		get_query_def((Query *) cte->ctequery, buf, context->namespaces, NULL,
					  context->prettyFlags, context->wrapColumn,
					  context->indentLevel);
		if (PRETTY_INDENT(context))
			appendContextKeyword(context, "", 0, 0, 0);
		appendStringInfoChar(buf, ')');
		sep = ", ";
	}

	if (PRETTY_INDENT(context))
	{
		context->indentLevel -= PRETTYINDENT_STD;
		appendContextKeyword(context, "", 0, 0, 0);
	}
	else
		appendStringInfoChar(buf, ' ');
}

/* ----------
 * get_select_query_def			- Parse back a SELECT parsetree
 * ----------
 */
static void
get_select_query_def(Query *query, deparse_context *context,
					 TupleDesc resultDesc)
{
	StringInfo	buf = context->buf;
	List	   *save_windowclause;
	List	   *save_windowtlist;
	bool		force_colno;
	ListCell   *l;

	/* Insert the WITH clause if given */
	get_with_clause(query, context);

	/* Set up context for possible window functions */
	save_windowclause = context->windowClause;
	context->windowClause = query->windowClause;
	save_windowtlist = context->windowTList;
	context->windowTList = query->targetList;

	/*
	 * If the Query node has a setOperations tree, then it's the top level of
	 * a UNION/INTERSECT/EXCEPT query; only the WITH, ORDER BY and LIMIT
	 * fields are interesting in the top query itself.
	 */
	if (query->setOperations)
	{
		get_setop_query(query->setOperations, query, context, resultDesc);
		/* ORDER BY clauses must be simple in this case */
		force_colno = true;
	}
	else
	{
		get_basic_select_query(query, context, resultDesc);
		force_colno = false;
	}

	/* Add the ORDER BY clause if given */
	if (query->sortClause != NIL)
	{
		appendContextKeyword(context, " ORDER BY ",
							 -PRETTYINDENT_STD, PRETTYINDENT_STD, 1);
		get_rule_orderby(query->sortClause, query->targetList,
						 force_colno, context);
	}

	/* Add the LIMIT clause if given */
	if (query->limitOffset != NULL)
	{
		appendContextKeyword(context, " OFFSET ",
							 -PRETTYINDENT_STD, PRETTYINDENT_STD, 0);
		get_rule_expr(query->limitOffset, context, false);
	}
	if (query->limitCount != NULL)
	{
		appendContextKeyword(context, " LIMIT ",
							 -PRETTYINDENT_STD, PRETTYINDENT_STD, 0);
		if (IsA(query->limitCount, Const) &&
			((Const *) query->limitCount)->constisnull)
			appendStringInfoString(buf, "ALL");
		else
			get_rule_expr(query->limitCount, context, false);
	}

	/* Add FOR [KEY] UPDATE/SHARE clauses if present */
	if (query->hasForUpdate)
	{
		foreach(l, query->rowMarks)
		{
			RowMarkClause *rc = (RowMarkClause *) lfirst(l);

			/* don't print implicit clauses */
			if (rc->pushedDown)
				continue;

			switch (rc->strength)
			{
				case LCS_NONE:
					/* we intentionally throw an error for LCS_NONE */
					elog(ERROR, "unrecognized LockClauseStrength %d",
						 (int) rc->strength);
					break;
				case LCS_FORKEYSHARE:
					appendContextKeyword(context, " FOR KEY SHARE",
									 -PRETTYINDENT_STD, PRETTYINDENT_STD, 0);
					break;
				case LCS_FORSHARE:
					appendContextKeyword(context, " FOR SHARE",
									 -PRETTYINDENT_STD, PRETTYINDENT_STD, 0);
					break;
				case LCS_FORNOKEYUPDATE:
					appendContextKeyword(context, " FOR NO KEY UPDATE",
									 -PRETTYINDENT_STD, PRETTYINDENT_STD, 0);
					break;
				case LCS_FORUPDATE:
					appendContextKeyword(context, " FOR UPDATE",
									 -PRETTYINDENT_STD, PRETTYINDENT_STD, 0);
					break;
			}

			appendStringInfo(buf, " OF %s",
							 quote_identifier(get_rtable_name(rc->rti,
															  context)));
			if (rc->waitPolicy == LockWaitError)
				appendStringInfoString(buf, " NOWAIT");
			else if (rc->waitPolicy == LockWaitSkip)
				appendStringInfoString(buf, " SKIP LOCKED");
		}
	}

	context->windowClause = save_windowclause;
	context->windowTList = save_windowtlist;
}

/*
 * Detect whether query looks like SELECT ... FROM VALUES();
 * if so, return the VALUES RTE.  Otherwise return NULL.
 */
static RangeTblEntry *
get_simple_values_rte(Query *query)
{
	RangeTblEntry *result = NULL;
	ListCell   *lc;

	/*
	 * We want to return TRUE even if the Query also contains OLD or NEW rule
	 * RTEs.  So the idea is to scan the rtable and see if there is only one
	 * inFromCl RTE that is a VALUES RTE.
	 */
	foreach(lc, query->rtable)
	{
		RangeTblEntry *rte = (RangeTblEntry *) lfirst(lc);

		if (rte->rtekind == RTE_VALUES && rte->inFromCl)
		{
			if (result)
				return NULL;	/* multiple VALUES (probably not possible) */
			result = rte;
		}
		else if (rte->rtekind == RTE_RELATION && !rte->inFromCl)
			continue;			/* ignore rule entries */
		else
			return NULL;		/* something else -> not simple VALUES */
	}

	/*
	 * We don't need to check the targetlist in any great detail, because
	 * parser/analyze.c will never generate a "bare" VALUES RTE --- they only
	 * appear inside auto-generated sub-queries with very restricted
	 * structure.  However, DefineView might have modified the tlist by
	 * injecting new column aliases; so compare tlist resnames against the
	 * RTE's names to detect that.
	 */
	if (result)
	{
		ListCell   *lcn;

		if (list_length(query->targetList) != list_length(result->eref->colnames))
			return NULL;		/* this probably cannot happen */
		forboth(lc, query->targetList, lcn, result->eref->colnames)
		{
			TargetEntry *tle = (TargetEntry *) lfirst(lc);
			char	   *cname = strVal(lfirst(lcn));

			if (tle->resjunk)
				return NULL;	/* this probably cannot happen */
			if (tle->resname == NULL || strcmp(tle->resname, cname) != 0)
				return NULL;	/* column name has been changed */
		}
	}

	return result;
}

static void
get_basic_select_query(Query *query, deparse_context *context,
					   TupleDesc resultDesc)
{
	StringInfo	buf = context->buf;
	RangeTblEntry *values_rte;
	char	   *sep;
	ListCell   *l;

	if (PRETTY_INDENT(context))
	{
		context->indentLevel += PRETTYINDENT_STD;
		appendStringInfoChar(buf, ' ');
	}

	/*
	 * If the query looks like SELECT * FROM (VALUES ...), then print just the
	 * VALUES part.  This reverses what transformValuesClause() did at parse
	 * time.
	 */
	values_rte = get_simple_values_rte(query);
	if (values_rte)
	{
		get_values_def(values_rte->values_lists, context);
		return;
	}

	/*
	 * Build up the query string - first we say SELECT
	 */
	appendStringInfoString(buf, "SELECT");

	/* Add the DISTINCT clause if given */
	if (query->distinctClause != NIL)
	{
		if (query->hasDistinctOn)
		{
			appendStringInfoString(buf, " DISTINCT ON (");
			sep = "";
			foreach(l, query->distinctClause)
			{
				SortGroupClause *srt = (SortGroupClause *) lfirst(l);

				appendStringInfoString(buf, sep);
				get_rule_sortgroupclause(srt->tleSortGroupRef, query->targetList,
										 false, context);
				sep = ", ";
			}
			appendStringInfoChar(buf, ')');
		}
		else
			appendStringInfoString(buf, " DISTINCT");
	}

	/* Then we tell what to select (the targetlist) */
	get_target_list(query->targetList, context, resultDesc);

	/* Add the FROM clause if needed */
	get_from_clause(query, " FROM ", context);

	/* Add the WHERE clause if given */
	if (query->jointree->quals != NULL)
	{
		appendContextKeyword(context, " WHERE ",
							 -PRETTYINDENT_STD, PRETTYINDENT_STD, 1);
		get_rule_expr(query->jointree->quals, context, false);
	}

	/* Add the GROUP BY clause if given */
	if (query->groupClause != NULL || query->groupingSets != NULL)
	{
		ParseExprKind save_exprkind;

		appendContextKeyword(context, " GROUP BY ",
							 -PRETTYINDENT_STD, PRETTYINDENT_STD, 1);

		save_exprkind = context->special_exprkind;
		context->special_exprkind = EXPR_KIND_GROUP_BY;

		if (query->groupingSets == NIL)
		{
			sep = "";
			foreach(l, query->groupClause)
			{
				SortGroupClause *grp = (SortGroupClause *) lfirst(l);

				appendStringInfoString(buf, sep);
				get_rule_sortgroupclause(grp->tleSortGroupRef, query->targetList,
										 false, context);
				sep = ", ";
			}
		}
		else
		{
			sep = "";
			foreach(l, query->groupingSets)
			{
				GroupingSet *grp = lfirst(l);

				appendStringInfoString(buf, sep);
				get_rule_groupingset(grp, query->targetList, true, context);
				sep = ", ";
			}
		}

		context->special_exprkind = save_exprkind;
	}

	/* Add the HAVING clause if given */
	if (query->havingQual != NULL)
	{
		appendContextKeyword(context, " HAVING ",
							 -PRETTYINDENT_STD, PRETTYINDENT_STD, 0);
		get_rule_expr(query->havingQual, context, false);
	}

	/* Add the WINDOW clause if needed */
	if (query->windowClause != NIL)
		get_rule_windowclause(query, context);
}

/* ----------
 * get_target_list			- Parse back a SELECT target list
 *
 * This is also used for RETURNING lists in INSERT/UPDATE/DELETE.
 * ----------
 */
static void
get_target_list(List *targetList, deparse_context *context,
				TupleDesc resultDesc)
{
	StringInfo	buf = context->buf;
	StringInfoData targetbuf;
	bool		last_was_multiline = false;
	char	   *sep;
	int			colno;
	ListCell   *l;
#ifdef PGXC
	bool no_targetlist = true;
#endif

	/* we use targetbuf to hold each TLE's text temporarily */
	initStringInfo(&targetbuf);

	sep = " ";
	colno = 0;
	foreach(l, targetList)
	{
		TargetEntry *tle = (TargetEntry *) lfirst(l);
		char	   *colname;
		char	   *attname;

		if (tle->resjunk)
			continue;			/* ignore junk entries */

#ifdef PGXC
		/* Found at least one element in the target list */
		if (no_targetlist)
			no_targetlist = false;
#endif

		appendStringInfoString(buf, sep);
		sep = ", ";
		colno++;

		/*
		 * Put the new field text into targetbuf so we can decide after we've
		 * got it whether or not it needs to go on a new line.
		 */
		resetStringInfo(&targetbuf);
		context->buf = &targetbuf;

		/*
		 * We special-case Var nodes rather than using get_rule_expr. This is
		 * needed because get_rule_expr will display a whole-row Var as
		 * "foo.*", which is the preferred notation in most contexts, but at
		 * the top level of a SELECT list it's not right (the parser will
		 * expand that notation into multiple columns, yielding behavior
		 * different from a whole-row Var).  We need to call get_variable
		 * directly so that we can tell it to do the right thing.
		 */
		if (tle->expr && (IsA(tle->expr, Var)))
		{
			attname = get_variable((Var *) tle->expr, 0, true, context);
		}
		else
		{
			get_rule_expr((Node *) tle->expr, context, true);
			/* We'll show the AS name unless it's this: */
			attname = "?column?";
		}

		/*
		 * Figure out what the result column should be called.  In the context
		 * of a view, use the view's tuple descriptor (so as to pick up the
		 * effects of any column RENAME that's been done on the view).
		 * Otherwise, just use what we can find in the TLE.
		 */
		if (resultDesc && colno <= resultDesc->natts)
			colname = NameStr(resultDesc->attrs[colno - 1]->attname);
		else
			colname = tle->resname;

		/* Show AS unless the column's name is correct as-is */
		if (colname)			/* resname could be NULL */
		{
			if (attname == NULL || strcmp(attname, colname) != 0)
				appendStringInfo(&targetbuf, " AS %s", quote_identifier(colname));
		}

		/* Restore context's output buffer */
		context->buf = buf;

		/* Consider line-wrapping if enabled */
		if (PRETTY_INDENT(context) && context->wrapColumn >= 0)
		{
			int			leading_nl_pos;

			/* Does the new field start with a new line? */
			if (targetbuf.len > 0 && targetbuf.data[0] == '\n')
				leading_nl_pos = 0;
			else
				leading_nl_pos = -1;

			/* If so, we shouldn't add anything */
			if (leading_nl_pos >= 0)
			{
				/* instead, remove any trailing spaces currently in buf */
				removeStringInfoSpaces(buf);
			}
			else
			{
				char	   *trailing_nl;

				/* Locate the start of the current line in the output buffer */
				trailing_nl = strrchr(buf->data, '\n');
				if (trailing_nl == NULL)
					trailing_nl = buf->data;
				else
					trailing_nl++;

				/*
				 * Add a newline, plus some indentation, if the new field is
				 * not the first and either the new field would cause an
				 * overflow or the last field used more than one line.
				 */
				if (colno > 1 &&
					((strlen(trailing_nl) + targetbuf.len > context->wrapColumn) ||
					 last_was_multiline))
					appendContextKeyword(context, "", -PRETTYINDENT_STD,
										 PRETTYINDENT_STD, PRETTYINDENT_VAR);
			}

			/* Remember this field's multiline status for next iteration */
			last_was_multiline =
				(strchr(targetbuf.data + leading_nl_pos + 1, '\n') != NULL);
		}

		/* Add the new field */
		appendStringInfoString(buf, targetbuf.data);
	}

#ifdef PGXC
	/*
	 * Because the empty target list can generate invalid SQL
	 * clause. Here, just fill a '*' to process a table without
	 * any columns, this statement will be sent to Datanodes
	 * and treated correctly on remote nodes.
	 */
	if (no_targetlist)
		appendStringInfo(buf, " *");
#endif
	/* clean up */
	pfree(targetbuf.data);
}

static void
get_setop_query(Node *setOp, Query *query, deparse_context *context,
				TupleDesc resultDesc)
{
	StringInfo	buf = context->buf;
	bool		need_paren;

	/* Guard against excessively long or deeply-nested queries */
	CHECK_FOR_INTERRUPTS();
	check_stack_depth();

	if (IsA(setOp, RangeTblRef))
	{
		RangeTblRef *rtr = (RangeTblRef *) setOp;
		RangeTblEntry *rte = rt_fetch(rtr->rtindex, query->rtable);
		Query	   *subquery = rte->subquery;

		Assert(subquery != NULL);
		Assert(subquery->setOperations == NULL);
		/* Need parens if WITH, ORDER BY, FOR UPDATE, or LIMIT; see gram.y */
		need_paren = (subquery->cteList ||
					  subquery->sortClause ||
					  subquery->rowMarks ||
					  subquery->limitOffset ||
					  subquery->limitCount);
		if (need_paren)
			appendStringInfoChar(buf, '(');
		get_query_def(subquery, buf, context->namespaces, resultDesc,
					  context->prettyFlags, context->wrapColumn,
					  context->indentLevel);
		if (need_paren)
			appendStringInfoChar(buf, ')');
	}
	else if (IsA(setOp, SetOperationStmt))
	{
		SetOperationStmt *op = (SetOperationStmt *) setOp;
		int			subindent;

		/*
		 * We force parens when nesting two SetOperationStmts, except when the
		 * lefthand input is another setop of the same kind.  Syntactically,
		 * we could omit parens in rather more cases, but it seems best to use
		 * parens to flag cases where the setop operator changes.  If we use
		 * parens, we also increase the indentation level for the child query.
		 *
		 * There are some cases in which parens are needed around a leaf query
		 * too, but those are more easily handled at the next level down (see
		 * code above).
		 */
		if (IsA(op->larg, SetOperationStmt))
		{
			SetOperationStmt *lop = (SetOperationStmt *) op->larg;

			if (op->op == lop->op && op->all == lop->all)
				need_paren = false;
			else
				need_paren = true;
		}
		else
			need_paren = false;

		if (need_paren)
		{
			appendStringInfoChar(buf, '(');
			subindent = PRETTYINDENT_STD;
			appendContextKeyword(context, "", subindent, 0, 0);
		}
		else
			subindent = 0;

		get_setop_query(op->larg, query, context, resultDesc);

		if (need_paren)
			appendContextKeyword(context, ") ", -subindent, 0, 0);
		else if (PRETTY_INDENT(context))
			appendContextKeyword(context, "", -subindent, 0, 0);
		else
			appendStringInfoChar(buf, ' ');

		switch (op->op)
		{
			case SETOP_UNION:
				appendStringInfoString(buf, "UNION ");
				break;
			case SETOP_INTERSECT:
				appendStringInfoString(buf, "INTERSECT ");
				break;
			case SETOP_EXCEPT:
				appendStringInfoString(buf, "EXCEPT ");
				break;
			default:
				elog(ERROR, "unrecognized set op: %d",
					 (int) op->op);
		}
		if (op->all)
			appendStringInfoString(buf, "ALL ");

		/* Always parenthesize if RHS is another setop */
		need_paren = IsA(op->rarg, SetOperationStmt);

		/*
		 * The indentation code here is deliberately a bit different from that
		 * for the lefthand input, because we want the line breaks in
		 * different places.
		 */
		if (need_paren)
		{
			appendStringInfoChar(buf, '(');
			subindent = PRETTYINDENT_STD;
		}
		else
			subindent = 0;
		appendContextKeyword(context, "", subindent, 0, 0);

		get_setop_query(op->rarg, query, context, resultDesc);

		if (PRETTY_INDENT(context))
			context->indentLevel -= subindent;
		if (need_paren)
			appendContextKeyword(context, ")", 0, 0, 0);
	}
	else
	{
		elog(ERROR, "unrecognized node type: %d",
			 (int) nodeTag(setOp));
	}
}

/*
 * Display a sort/group clause.
 *
 * Also returns the expression tree, so caller need not find it again.
 */
static Node *
get_rule_sortgroupclause(Index ref, List *tlist, bool force_colno,
						 deparse_context *context)
{
	StringInfo	buf = context->buf;
	TargetEntry *tle;
	Node	   *expr;

	tle = get_sortgroupref_tle(ref, tlist);
	expr = (Node *) tle->expr;

	/*
	 * Use column-number form if requested by caller.  Otherwise, if
	 * expression is a constant, force it to be dumped with an explicit cast
	 * as decoration --- this is because a simple integer constant is
	 * ambiguous (and will be misinterpreted by findTargetlistEntry()) if we
	 * dump it without any decoration.  If it's anything more complex than a
	 * simple Var, then force extra parens around it, to ensure it can't be
	 * misinterpreted as a cube() or rollup() construct.
	 */
	if (force_colno)
	{
		Assert(!tle->resjunk);
		appendStringInfo(buf, "%d", tle->resno);
	}
	else if (expr && IsA(expr, Const))
		get_const_expr((Const *) expr, context, 1);
	else if (!expr || IsA(expr, Var))
		get_rule_expr(expr, context, true);
	else
	{
		/*
		 * We must force parens for function-like expressions even if
		 * PRETTY_PAREN is off, since those are the ones in danger of
		 * misparsing. For other expressions we need to force them only if
		 * PRETTY_PAREN is on, since otherwise the expression will output them
		 * itself. (We can't skip the parens.)
		 */
		bool		need_paren = (PRETTY_PAREN(context)
								  || IsA(expr, FuncExpr)
								  ||IsA(expr, Aggref)
								  ||IsA(expr, WindowFunc));

		if (need_paren)
			appendStringInfoString(context->buf, "(");
		get_rule_expr(expr, context, true);
		if (need_paren)
			appendStringInfoString(context->buf, ")");
	}

	return expr;
}

/*
 * Display a GroupingSet
 */
static void
get_rule_groupingset(GroupingSet *gset, List *targetlist,
					 bool omit_parens, deparse_context *context)
{
	ListCell   *l;
	StringInfo	buf = context->buf;
	bool		omit_child_parens = true;
	char	   *sep = "";

	switch (gset->kind)
	{
		case GROUPING_SET_EMPTY:
			appendStringInfoString(buf, "()");
			return;

		case GROUPING_SET_SIMPLE:
			{
				if (!omit_parens || list_length(gset->content) != 1)
					appendStringInfoString(buf, "(");

				foreach(l, gset->content)
				{
					Index		ref = lfirst_int(l);

					appendStringInfoString(buf, sep);
					get_rule_sortgroupclause(ref, targetlist,
											 false, context);
					sep = ", ";
				}

				if (!omit_parens || list_length(gset->content) != 1)
					appendStringInfoString(buf, ")");
			}
			return;

		case GROUPING_SET_ROLLUP:
			appendStringInfoString(buf, "ROLLUP(");
			break;
		case GROUPING_SET_CUBE:
			appendStringInfoString(buf, "CUBE(");
			break;
		case GROUPING_SET_SETS:
			appendStringInfoString(buf, "GROUPING SETS (");
			omit_child_parens = false;
			break;
	}

	foreach(l, gset->content)
	{
		appendStringInfoString(buf, sep);
		get_rule_groupingset(lfirst(l), targetlist, omit_child_parens, context);
		sep = ", ";
	}

	appendStringInfoString(buf, ")");
}

/*
 * Display an ORDER BY list.
 */
static void
get_rule_orderby(List *orderList, List *targetList,
				 bool force_colno, deparse_context *context)
{
	StringInfo	buf = context->buf;
	const char *sep;
	ListCell   *l;

	sep = "";
	foreach(l, orderList)
	{
		SortGroupClause *srt = (SortGroupClause *) lfirst(l);
		Node	   *sortexpr;
		Oid			sortcoltype;
		TypeCacheEntry *typentry;

		appendStringInfoString(buf, sep);
		sortexpr = get_rule_sortgroupclause(srt->tleSortGroupRef, targetList,
											force_colno, context);
		sortcoltype = exprType(sortexpr);
		/* See whether operator is default < or > for datatype */
		typentry = lookup_type_cache(sortcoltype,
									 TYPECACHE_LT_OPR | TYPECACHE_GT_OPR);
		if (srt->sortop == typentry->lt_opr)
		{
			/* ASC is default, so emit nothing for it */
			if (srt->nulls_first)
				appendStringInfoString(buf, " NULLS FIRST");
		}
		else if (srt->sortop == typentry->gt_opr)
		{
			appendStringInfoString(buf, " DESC");
			/* DESC defaults to NULLS FIRST */
			if (!srt->nulls_first)
				appendStringInfoString(buf, " NULLS LAST");
		}
		else
		{
			appendStringInfo(buf, " USING %s",
							 generate_operator_name(srt->sortop,
													sortcoltype,
													sortcoltype));
			/* be specific to eliminate ambiguity */
			if (srt->nulls_first)
				appendStringInfoString(buf, " NULLS FIRST");
			else
				appendStringInfoString(buf, " NULLS LAST");
		}
		sep = ", ";
	}
}

/*
 * Display a WINDOW clause.
 *
 * Note that the windowClause list might contain only anonymous window
 * specifications, in which case we should print nothing here.
 */
static void
get_rule_windowclause(Query *query, deparse_context *context)
{
	StringInfo	buf = context->buf;
	const char *sep;
	ListCell   *l;

	sep = NULL;
	foreach(l, query->windowClause)
	{
		WindowClause *wc = (WindowClause *) lfirst(l);

		if (wc->name == NULL)
			continue;			/* ignore anonymous windows */

		if (sep == NULL)
			appendContextKeyword(context, " WINDOW ",
								 -PRETTYINDENT_STD, PRETTYINDENT_STD, 1);
		else
			appendStringInfoString(buf, sep);

		appendStringInfo(buf, "%s AS ", quote_identifier(wc->name));

		get_rule_windowspec(wc, query->targetList, context);

		sep = ", ";
	}
}

/*
 * Display a window definition
 */
static void
get_rule_windowspec(WindowClause *wc, List *targetList,
					deparse_context *context)
{
	StringInfo	buf = context->buf;
	bool		needspace = false;
	const char *sep;
	ListCell   *l;

	appendStringInfoChar(buf, '(');
	if (wc->refname)
	{
		appendStringInfoString(buf, quote_identifier(wc->refname));
		needspace = true;
	}
	/* partition clauses are always inherited, so only print if no refname */
	if (wc->partitionClause && !wc->refname)
	{
		if (needspace)
			appendStringInfoChar(buf, ' ');
		appendStringInfoString(buf, "PARTITION BY ");
		sep = "";
		foreach(l, wc->partitionClause)
		{
			SortGroupClause *grp = (SortGroupClause *) lfirst(l);

			appendStringInfoString(buf, sep);
			get_rule_sortgroupclause(grp->tleSortGroupRef, targetList,
									 false, context);
			sep = ", ";
		}
		needspace = true;
	}
	/* print ordering clause only if not inherited */
	if (wc->orderClause && !wc->copiedOrder)
	{
		if (needspace)
			appendStringInfoChar(buf, ' ');
		appendStringInfoString(buf, "ORDER BY ");
		get_rule_orderby(wc->orderClause, targetList, false, context);
		needspace = true;
	}
	/* framing clause is never inherited, so print unless it's default */
	if (wc->frameOptions & FRAMEOPTION_NONDEFAULT)
	{
		if (needspace)
			appendStringInfoChar(buf, ' ');
		if (wc->frameOptions & FRAMEOPTION_RANGE)
			appendStringInfoString(buf, "RANGE ");
		else if (wc->frameOptions & FRAMEOPTION_ROWS)
			appendStringInfoString(buf, "ROWS ");
		else
			Assert(false);
		if (wc->frameOptions & FRAMEOPTION_BETWEEN)
			appendStringInfoString(buf, "BETWEEN ");
		if (wc->frameOptions & FRAMEOPTION_START_UNBOUNDED_PRECEDING)
			appendStringInfoString(buf, "UNBOUNDED PRECEDING ");
		else if (wc->frameOptions & FRAMEOPTION_START_CURRENT_ROW)
			appendStringInfoString(buf, "CURRENT ROW ");
		else if (wc->frameOptions & FRAMEOPTION_START_VALUE)
		{
			get_rule_expr(wc->startOffset, context, false);
			if (wc->frameOptions & FRAMEOPTION_START_VALUE_PRECEDING)
				appendStringInfoString(buf, " PRECEDING ");
			else if (wc->frameOptions & FRAMEOPTION_START_VALUE_FOLLOWING)
				appendStringInfoString(buf, " FOLLOWING ");
			else
				Assert(false);
		}
		else
			Assert(false);
		if (wc->frameOptions & FRAMEOPTION_BETWEEN)
		{
			appendStringInfoString(buf, "AND ");
			if (wc->frameOptions & FRAMEOPTION_END_UNBOUNDED_FOLLOWING)
				appendStringInfoString(buf, "UNBOUNDED FOLLOWING ");
			else if (wc->frameOptions & FRAMEOPTION_END_CURRENT_ROW)
				appendStringInfoString(buf, "CURRENT ROW ");
			else if (wc->frameOptions & FRAMEOPTION_END_VALUE)
			{
				get_rule_expr(wc->endOffset, context, false);
				if (wc->frameOptions & FRAMEOPTION_END_VALUE_PRECEDING)
					appendStringInfoString(buf, " PRECEDING ");
				else if (wc->frameOptions & FRAMEOPTION_END_VALUE_FOLLOWING)
					appendStringInfoString(buf, " FOLLOWING ");
				else
					Assert(false);
			}
			else
				Assert(false);
		}
		/* we will now have a trailing space; remove it */
		buf->len--;
	}
	appendStringInfoChar(buf, ')');
}

/* ----------
 * get_insert_query_def			- Parse back an INSERT parsetree
 * ----------
 */
static void
get_insert_query_def(Query *query, deparse_context *context)
{
	StringInfo	buf = context->buf;
	RangeTblEntry *select_rte = NULL;
	RangeTblEntry *values_rte = NULL;
	RangeTblEntry *rte;
	char	   *sep;
	ListCell   *values_cell;
	ListCell   *l;
	List	   *strippedexprs;

	/* Insert the WITH clause if given */
	get_with_clause(query, context);

#ifdef PGXC
#ifndef XCP
	/*
	 * In the case of "INSERT ... DEFAULT VALUES" analyzed in pgxc planner,
	 * return the sql statement directly if the table has no default values.
	 */
	if (IS_PGXC_LOCAL_COORDINATOR && !query->targetList)
	{
		appendStringInfo(buf, "%s", query->sql_statement);
		return;
	}
#endif
#endif

	/*
	 * If it's an INSERT ... SELECT or multi-row VALUES, there will be a
	 * single RTE for the SELECT or VALUES.  Plain VALUES has neither.
	 */
	foreach(l, query->rtable)
	{
		rte = (RangeTblEntry *) lfirst(l);

		if (rte->rtekind == RTE_SUBQUERY)
		{
			if (select_rte)
				elog(ERROR, "too many subquery RTEs in INSERT");
			select_rte = rte;
		}

		if (rte->rtekind == RTE_VALUES)
		{
			if (values_rte)
				elog(ERROR, "too many values RTEs in INSERT");
			values_rte = rte;
		}
	}
	if (select_rte && values_rte)
		elog(ERROR, "both subquery and values RTEs in INSERT");

#ifdef PGXC
#ifndef XCP
	/*
	 * If it's an INSERT ... SELECT or VALUES (...), (...), ...
	 * sql_statement is rewritten and assigned in RewriteQuery.
	 * Just return it here.
	 */
	if (IS_PGXC_LOCAL_COORDINATOR && values_rte != NULL)
	{
		appendStringInfo(buf, "%s", query->sql_statement);
		return;
	}
#endif
#endif
	/*
	 * Start the query with INSERT INTO relname
	 */
	rte = rt_fetch(query->resultRelation, query->rtable);
	Assert(rte->rtekind == RTE_RELATION);

	if (PRETTY_INDENT(context))
	{
		context->indentLevel += PRETTYINDENT_STD;
		appendStringInfoChar(buf, ' ');
	}
	appendStringInfo(buf, "INSERT INTO %s ",
					 generate_relation_name(rte->relid, NIL));
	/* INSERT requires AS keyword for target alias */
	if (rte->alias != NULL)
		appendStringInfo(buf, "AS %s ",
						 quote_identifier(rte->alias->aliasname));

	/*
	 * Add the insert-column-names list.  To handle indirection properly, we
	 * need to look for indirection nodes in the top targetlist (if it's
	 * INSERT ... SELECT or INSERT ... single VALUES), or in the first
	 * expression list of the VALUES RTE (if it's INSERT ... multi VALUES). We
	 * assume that all the expression lists will have similar indirection in
	 * the latter case.
	 */
	if (values_rte)
		values_cell = list_head((List *) linitial(values_rte->values_lists));
	else
		values_cell = NULL;
	strippedexprs = NIL;
	sep = "";
	if (query->targetList)
		appendStringInfoChar(buf, '(');
	foreach(l, query->targetList)
	{
		TargetEntry *tle = (TargetEntry *) lfirst(l);

		if (tle->resjunk)
			continue;			/* ignore junk entries */

		appendStringInfoString(buf, sep);
		sep = ", ";

		/*
		 * Put out name of target column; look in the catalogs, not at
		 * tle->resname, since resname will fail to track RENAME.
		 */
		appendStringInfoString(buf,
						quote_identifier(get_relid_attribute_name(rte->relid,
															   tle->resno)));

		/*
		 * Print any indirection needed (subfields or subscripts), and strip
		 * off the top-level nodes representing the indirection assignments.
		 */
		if (values_cell)
		{
			/* we discard the stripped expression in this case */
			processIndirection((Node *) lfirst(values_cell), context, true);
			values_cell = lnext(values_cell);
		}
		else
		{
			/* we keep a list of the stripped expressions in this case */
			strippedexprs = lappend(strippedexprs,
									processIndirection((Node *) tle->expr,
													   context, true));
		}
	}
	if (query->targetList)
		appendStringInfoString(buf, ") ");

	if (select_rte)
	{
		/* Add the SELECT */
		get_query_def(select_rte->subquery, buf, NIL, NULL,
					  context->prettyFlags, context->wrapColumn,
					  context->indentLevel);
	}
	else if (values_rte)
	{
		/* Add the multi-VALUES expression lists */
		get_values_def(values_rte->values_lists, context);
	}
	else if (strippedexprs)
	{
		/* Add the single-VALUES expression list */
		appendContextKeyword(context, "VALUES (",
							 -PRETTYINDENT_STD, PRETTYINDENT_STD, 2);
		get_rule_expr((Node *) strippedexprs, context, false);
		appendStringInfoChar(buf, ')');
	}
	else
	{
		/* No expressions, so it must be DEFAULT VALUES */
		appendStringInfoString(buf, "DEFAULT VALUES");
	}

	/* Add ON CONFLICT if present */
	if (query->onConflict)
	{
		OnConflictExpr *confl = query->onConflict;

		appendStringInfo(buf, " ON CONFLICT");

		if (confl->arbiterElems)
		{
			/* Add the single-VALUES expression list */
			appendStringInfoChar(buf, '(');
			get_rule_expr((Node *) confl->arbiterElems, context, false);
			appendStringInfoChar(buf, ')');

			/* Add a WHERE clause (for partial indexes) if given */
			if (confl->arbiterWhere != NULL)
			{
				appendContextKeyword(context, " WHERE ",
									 -PRETTYINDENT_STD, PRETTYINDENT_STD, 1);
				get_rule_expr(confl->arbiterWhere, context, false);
			}
		}
		else if (confl->constraint != InvalidOid)
		{
			char	   *constraint = get_constraint_name(confl->constraint);

			appendStringInfo(buf, " ON CONSTRAINT %s",
							 quote_qualified_identifier(NULL, constraint));
		}

		if (confl->action == ONCONFLICT_NOTHING)
		{
			appendStringInfoString(buf, " DO NOTHING");
		}
		else
		{
			appendStringInfoString(buf, " DO UPDATE SET ");
			/* Deparse targetlist */
			get_update_query_targetlist_def(query, confl->onConflictSet,
											context, rte);

			/* Add a WHERE clause if given */
			if (confl->onConflictWhere != NULL)
			{
				appendContextKeyword(context, " WHERE ",
									 -PRETTYINDENT_STD, PRETTYINDENT_STD, 1);
				get_rule_expr(confl->onConflictWhere, context, false);
			}
		}
	}

	/* Add RETURNING if present */
	if (query->returningList)
	{
		appendContextKeyword(context, " RETURNING",
							 -PRETTYINDENT_STD, PRETTYINDENT_STD, 1);
		get_target_list(query->returningList, context, NULL);
	}
}


/* ----------
 * get_update_query_def			- Parse back an UPDATE parsetree
 * ----------
 */
static void
get_update_query_def(Query *query, deparse_context *context)
{
	StringInfo	buf = context->buf;
	RangeTblEntry *rte;

	/* Insert the WITH clause if given */
	get_with_clause(query, context);

	/*
	 * Start the query with UPDATE relname SET
	 */
	rte = rt_fetch(query->resultRelation, query->rtable);
	Assert(rte->rtekind == RTE_RELATION);
	if (PRETTY_INDENT(context))
	{
		appendStringInfoChar(buf, ' ');
		context->indentLevel += PRETTYINDENT_STD;
	}
	appendStringInfo(buf, "UPDATE %s%s",
					 only_marker(rte),
					 generate_relation_name(rte->relid, NIL));
	if (rte->alias != NULL)
		appendStringInfo(buf, " %s",
						 quote_identifier(rte->alias->aliasname));
	appendStringInfoString(buf, " SET ");

	/* Deparse targetlist */
	get_update_query_targetlist_def(query, query->targetList, context, rte);

	/* Add the FROM clause if needed */
	get_from_clause(query, " FROM ", context);

	/* Add a WHERE clause if given */
	if (query->jointree->quals != NULL)
	{
		appendContextKeyword(context, " WHERE ",
							 -PRETTYINDENT_STD, PRETTYINDENT_STD, 1);
		get_rule_expr(query->jointree->quals, context, false);
	}

	/* Add RETURNING if present */
	if (query->returningList)
	{
		appendContextKeyword(context, " RETURNING",
							 -PRETTYINDENT_STD, PRETTYINDENT_STD, 1);
		get_target_list(query->returningList, context, NULL);
	}
}


/* ----------
 * get_update_query_targetlist_def			- Parse back an UPDATE targetlist
 * ----------
 */
static void
get_update_query_targetlist_def(Query *query, List *targetList,
								deparse_context *context, RangeTblEntry *rte)
{
	StringInfo	buf = context->buf;
	ListCell   *l;
	ListCell   *next_ma_cell;
	int			remaining_ma_columns;
	const char *sep;
	SubLink    *cur_ma_sublink;
	List	   *ma_sublinks;

	/*
	 * Prepare to deal with MULTIEXPR assignments: collect the source SubLinks
	 * into a list.  We expect them to appear, in ID order, in resjunk tlist
	 * entries.
	 */
	ma_sublinks = NIL;
	if (query->hasSubLinks)		/* else there can't be any */
	{
		foreach(l, targetList)
		{
			TargetEntry *tle = (TargetEntry *) lfirst(l);

			if (tle->resjunk && IsA(tle->expr, SubLink))
			{
				SubLink    *sl = (SubLink *) tle->expr;

				if (sl->subLinkType == MULTIEXPR_SUBLINK)
				{
					ma_sublinks = lappend(ma_sublinks, sl);
					Assert(sl->subLinkId == list_length(ma_sublinks));
				}
			}
		}
	}
	next_ma_cell = list_head(ma_sublinks);
	cur_ma_sublink = NULL;
	remaining_ma_columns = 0;

	/* Add the comma separated list of 'attname = value' */
	sep = "";
	foreach(l, targetList)
	{
		TargetEntry *tle = (TargetEntry *) lfirst(l);
		Node	   *expr;

		if (tle->resjunk)
			continue;			/* ignore junk entries */

		/* Emit separator (OK whether we're in multiassignment or not) */
		appendStringInfoString(buf, sep);
		sep = ", ";

		/*
		 * Check to see if we're starting a multiassignment group: if so,
		 * output a left paren.
		 */
		if (next_ma_cell != NULL && cur_ma_sublink == NULL)
		{
			/*
			 * We must dig down into the expr to see if it's a PARAM_MULTIEXPR
			 * Param.  That could be buried under FieldStores and ArrayRefs
			 * (cf processIndirection()), and underneath those there could be
			 * an implicit type coercion.
			 */
			expr = (Node *) tle->expr;
			while (expr)
			{
				if (IsA(expr, FieldStore))
				{
					FieldStore *fstore = (FieldStore *) expr;

					expr = (Node *) linitial(fstore->newvals);
				}
				else if (IsA(expr, ArrayRef))
				{
					ArrayRef   *aref = (ArrayRef *) expr;

					if (aref->refassgnexpr == NULL)
						break;
					expr = (Node *) aref->refassgnexpr;
				}
				else
					break;
			}
			expr = strip_implicit_coercions(expr);

			if (expr && IsA(expr, Param) &&
				((Param *) expr)->paramkind == PARAM_MULTIEXPR)
			{
				cur_ma_sublink = (SubLink *) lfirst(next_ma_cell);
				next_ma_cell = lnext(next_ma_cell);
				remaining_ma_columns = count_nonjunk_tlist_entries(
						  ((Query *) cur_ma_sublink->subselect)->targetList);
				Assert(((Param *) expr)->paramid ==
					   ((cur_ma_sublink->subLinkId << 16) | 1));
				appendStringInfoChar(buf, '(');
			}
		}

		/*
		 * Put out name of target column; look in the catalogs, not at
		 * tle->resname, since resname will fail to track RENAME.
		 */
		appendStringInfoString(buf,
						quote_identifier(get_relid_attribute_name(rte->relid,
															   tle->resno)));

		/*
		 * Print any indirection needed (subfields or subscripts), and strip
		 * off the top-level nodes representing the indirection assignments.
		 */
		expr = processIndirection((Node *) tle->expr, context, true);

		/*
		 * If we're in a multiassignment, skip printing anything more, unless
		 * this is the last column; in which case, what we print should be the
		 * sublink, not the Param.
		 */
		if (cur_ma_sublink != NULL)
		{
			if (--remaining_ma_columns > 0)
				continue;		/* not the last column of multiassignment */
			appendStringInfoChar(buf, ')');
			expr = (Node *) cur_ma_sublink;
			cur_ma_sublink = NULL;
		}

		appendStringInfoString(buf, " = ");

		get_rule_expr(expr, context, false);
	}
}


/* ----------
 * get_delete_query_def			- Parse back a DELETE parsetree
 * ----------
 */
static void
get_delete_query_def(Query *query, deparse_context *context)
{
	StringInfo	buf = context->buf;
	RangeTblEntry *rte;

	/* Insert the WITH clause if given */
	get_with_clause(query, context);

	/*
	 * Start the query with DELETE FROM relname
	 */
	rte = rt_fetch(query->resultRelation, query->rtable);
	Assert(rte->rtekind == RTE_RELATION);
	if (PRETTY_INDENT(context))
	{
		appendStringInfoChar(buf, ' ');
		context->indentLevel += PRETTYINDENT_STD;
	}
	appendStringInfo(buf, "DELETE FROM %s%s",
					 only_marker(rte),
					 generate_relation_name(rte->relid, NIL));
	if (rte->alias != NULL)
		appendStringInfo(buf, " %s",
						 quote_identifier(rte->alias->aliasname));

	/* Add the USING clause if given */
	get_from_clause(query, " USING ", context);

	/* Add a WHERE clause if given */
	if (query->jointree->quals != NULL)
	{
		appendContextKeyword(context, " WHERE ",
							 -PRETTYINDENT_STD, PRETTYINDENT_STD, 1);
		get_rule_expr(query->jointree->quals, context, false);
	}

	/* Add RETURNING if present */
	if (query->returningList)
	{
		appendContextKeyword(context, " RETURNING",
							 -PRETTYINDENT_STD, PRETTYINDENT_STD, 1);
		get_target_list(query->returningList, context, NULL);
	}
}


/* ----------
 * get_utility_query_def			- Parse back a UTILITY parsetree
 * ----------
 */
static void
get_utility_query_def(Query *query, deparse_context *context)
{
	StringInfo	buf = context->buf;

	if (query->utilityStmt && IsA(query->utilityStmt, NotifyStmt))
	{
		NotifyStmt *stmt = (NotifyStmt *) query->utilityStmt;

		appendContextKeyword(context, "",
							 0, PRETTYINDENT_STD, 1);
		appendStringInfo(buf, "NOTIFY %s",
						 quote_identifier(stmt->conditionname));
		if (stmt->payload)
		{
			appendStringInfoString(buf, ", ");
			simple_quote_literal(buf, stmt->payload);
		}
	}
#ifdef PGXC
	else if (query->utilityStmt && IsA(query->utilityStmt, CreateStmt))
	{
		CreateStmt *stmt = (CreateStmt *) query->utilityStmt;
		ListCell   *column;
		const char *delimiter = "";
		RangeVar   *relation = stmt->relation;
		bool		istemp = (relation->relpersistence == RELPERSISTENCE_TEMP);
		bool		isunlogged = (relation->relpersistence == RELPERSISTENCE_UNLOGGED);

		appendStringInfo(buf, "CREATE %s %s %s TABLE ",
				stmt->islocal ? "LOCAL" : "",
				istemp ? "TEMP" : "",
				isunlogged ? "UNLOGGED" : "");

		if (!istemp && relation->schemaname && relation->schemaname[0])
			appendStringInfo(buf, "%s.", relation->schemaname);
		appendStringInfo(buf, "%s", relation->relname);

		appendStringInfo(buf, "(");
		foreach(column, stmt->tableElts)
		{
			Node *node = (Node *) lfirst(column);

			appendStringInfo(buf, "%s", delimiter);
			delimiter = ", ";

			if (IsA(node, ColumnDef))
			{
				ColumnDef *coldef = (ColumnDef *) node;
				TypeName *typename = coldef->typeName;
#ifdef XCP
				appendStringInfo(buf, "%s %s",
								 quote_identifier(coldef->colname),
								 format_type_with_typemod(typename->typeOid,
														  typename->typemod));
#else
				Type type;

				/* error out if we have no recourse at all */
				if (!OidIsValid(typename->typeOid))
					ereport(ERROR,
							(errcode(ERRCODE_SYNTAX_ERROR),
							 errmsg("improper type oid: \"%u\"", typename->typeOid)));

				/* get typename from the oid */
				type = typeidType(typename->typeOid);

				if (!HeapTupleIsValid(type))
					ereport(ERROR,
							(errcode(ERRCODE_UNDEFINED_OBJECT),
							 errmsg("type \"%u\" does not exist",
								 typename->typeOid)));
				appendStringInfo(buf, "%s %s", quote_identifier(coldef->colname),
						typeTypeName(type));
				ReleaseSysCache(type);
#endif
			}
			else
				elog(ERROR, "Invalid table column definition.");
		}
		appendStringInfo(buf, ")");

		/* Append storage parameters, like for instance WITH (OIDS) */
		if (list_length(stmt->options) > 0)
		{
			Datum        reloptions;
			static char *validnsps[] = HEAP_RELOPT_NAMESPACES;

			reloptions = transformRelOptions((Datum) 0, stmt->options, NULL, validnsps,
										 false, false);

			if (reloptions)
			{
				Datum   sep, txt;
				/* Below is inspired from flatten_reloptions() */
				sep = CStringGetTextDatum(", ");
				txt = OidFunctionCall2(F_ARRAY_TO_TEXT, reloptions, sep);
				appendStringInfo(buf, " WITH (%s)", TextDatumGetCString(txt));
			}
		}

		/* add the on commit clauses for temporary tables */
		switch (stmt->oncommit)
		{
			case ONCOMMIT_NOOP:
				/* do nothing */
				break;

			case ONCOMMIT_PRESERVE_ROWS:
				appendStringInfo(buf, " ON COMMIT PRESERVE ROWS");
				break;

			case ONCOMMIT_DELETE_ROWS:
				appendStringInfo(buf, " ON COMMIT DELETE ROWS");
				break;

			case ONCOMMIT_DROP:
				appendStringInfo(buf, " ON COMMIT DROP");
				break;
		}

		if (stmt->distributeby)
		{
			/* add the on commit clauses for temporary tables */
			switch (stmt->distributeby->disttype)
			{
				case DISTTYPE_REPLICATION:
					appendStringInfo(buf, " DISTRIBUTE BY REPLICATION");
					break;

				case DISTTYPE_HASH:
					appendStringInfo(buf, " DISTRIBUTE BY HASH(%s)", stmt->distributeby->colname);
					break;

				case DISTTYPE_ROUNDROBIN:
					appendStringInfo(buf, " DISTRIBUTE BY ROUNDROBIN");
					break;

				case DISTTYPE_MODULO:
					appendStringInfo(buf, " DISTRIBUTE BY MODULO(%s)", stmt->distributeby->colname);
					break;

				default:
					ereport(ERROR, (errcode(ERRCODE_SYNTAX_ERROR),
								errmsg("Invalid distribution type")));

			}
		}

		if (stmt->subcluster)
		{
			ListCell   *cell;

			switch (stmt->subcluster->clustertype)
			{
				case SUBCLUSTER_NODE:
					appendStringInfo(buf, " TO NODE (");

					/* Add node members */
					Assert(stmt->subcluster->members);
					foreach(cell, stmt->subcluster->members)
					{
						appendStringInfo(buf, " %s", strVal(lfirst(cell)));
						if (cell->next)
							appendStringInfo(buf, ",");
					}
					appendStringInfo(buf, ")");
					break;

				case SUBCLUSTER_GROUP:
					appendStringInfo(buf, " TO GROUP");

					/* Add group members */
					Assert(stmt->subcluster->members);
					foreach(cell, stmt->subcluster->members)
					{
						appendStringInfo(buf, " %s", strVal(lfirst(cell)));
						if (cell->next)
							appendStringInfo(buf, ",");
					}
					break;

				case SUBCLUSTER_NONE:
				default:
					/* Nothing to do */
					break;
			}
		}
	}
#endif
	else
	{
		/* Currently only NOTIFY utility commands can appear in rules */
		elog(ERROR, "unexpected utility statement type");
	}
}


/*
 * Display a Var appropriately.
 *
 * In some cases (currently only when recursing into an unnamed join)
 * the Var's varlevelsup has to be interpreted with respect to a context
 * above the current one; levelsup indicates the offset.
 *
 * If istoplevel is TRUE, the Var is at the top level of a SELECT's
 * targetlist, which means we need special treatment of whole-row Vars.
 * Instead of the normal "tab.*", we'll print "tab.*::typename", which is a
 * dirty hack to prevent "tab.*" from being expanded into multiple columns.
 * (The parser will strip the useless coercion, so no inefficiency is added in
 * dump and reload.)  We used to print just "tab" in such cases, but that is
 * ambiguous and will yield the wrong result if "tab" is also a plain column
 * name in the query.
 *
 * Returns the attname of the Var, or NULL if the Var has no attname (because
 * it is a whole-row Var or a subplan output reference).
 */
static char *
get_variable(Var *var, int levelsup, bool istoplevel, deparse_context *context)
{
	StringInfo	buf = context->buf;
	RangeTblEntry *rte;
	AttrNumber	attnum;
	int			netlevelsup;
	deparse_namespace *dpns;
	deparse_columns *colinfo;
	char	   *refname;
	char	   *attname;

	/* Find appropriate nesting depth */
	netlevelsup = var->varlevelsup + levelsup;
	if (netlevelsup >= list_length(context->namespaces))
		elog(ERROR, "bogus varlevelsup: %d offset %d",
			 var->varlevelsup, levelsup);
	dpns = (deparse_namespace *) list_nth(context->namespaces,
										  netlevelsup);

	/*
	 * Try to find the relevant RTE in this rtable.  In a plan tree, it's
	 * likely that varno is OUTER_VAR or INNER_VAR, in which case we must dig
	 * down into the subplans, or INDEX_VAR, which is resolved similarly. Also
	 * find the aliases previously assigned for this RTE.
	 */
#ifdef PGXC
	if (dpns->remotequery)
	{
		rte = rt_fetch(1, dpns->rtable);
		attnum = var->varattno;
	}
	else
#endif
	if (var->varno >= 1 && var->varno <= list_length(dpns->rtable))
	{
		rte = rt_fetch(var->varno, dpns->rtable);
		refname = (char *) list_nth(dpns->rtable_names, var->varno - 1);
		colinfo = deparse_columns_fetch(var->varno, dpns);
		attnum = var->varattno;
	}
	else if (var->varno == OUTER_VAR && dpns->outer_tlist)
	{
		TargetEntry *tle;
		deparse_namespace save_dpns;

		tle = get_tle_by_resno(dpns->outer_tlist, var->varattno);
		if (!tle)
			elog(ERROR, "bogus varattno for OUTER_VAR var: %d", var->varattno);

		Assert(netlevelsup == 0);
		push_child_plan(dpns, dpns->outer_planstate, &save_dpns);

		/*
		 * Force parentheses because our caller probably assumed a Var is a
		 * simple expression.
		 */
		if (!IsA(tle->expr, Var))
			appendStringInfoChar(buf, '(');
		get_rule_expr((Node *) tle->expr, context, true);
		if (!IsA(tle->expr, Var))
			appendStringInfoChar(buf, ')');

		pop_child_plan(dpns, &save_dpns);
		return NULL;
	}
	else if (var->varno == INNER_VAR && dpns->inner_tlist)
	{
		TargetEntry *tle;
		deparse_namespace save_dpns;

		tle = get_tle_by_resno(dpns->inner_tlist, var->varattno);
		if (!tle)
			elog(ERROR, "bogus varattno for INNER_VAR var: %d", var->varattno);

		Assert(netlevelsup == 0);
		push_child_plan(dpns, dpns->inner_planstate, &save_dpns);

		/*
		 * Force parentheses because our caller probably assumed a Var is a
		 * simple expression.
		 */
		if (!IsA(tle->expr, Var))
			appendStringInfoChar(buf, '(');
		get_rule_expr((Node *) tle->expr, context, true);
		if (!IsA(tle->expr, Var))
			appendStringInfoChar(buf, ')');

		pop_child_plan(dpns, &save_dpns);
		return NULL;
	}
	else if (var->varno == INDEX_VAR && dpns->index_tlist)
	{
		TargetEntry *tle;

		tle = get_tle_by_resno(dpns->index_tlist, var->varattno);
		if (!tle)
			elog(ERROR, "bogus varattno for INDEX_VAR var: %d", var->varattno);

		Assert(netlevelsup == 0);

		/*
		 * Force parentheses because our caller probably assumed a Var is a
		 * simple expression.
		 */
		if (!IsA(tle->expr, Var))
			appendStringInfoChar(buf, '(');
		get_rule_expr((Node *) tle->expr, context, true);
		if (!IsA(tle->expr, Var))
			appendStringInfoChar(buf, ')');

		return NULL;
	}
	else
	{
		elog(ERROR, "bogus varno: %d", var->varno);
		return NULL;			/* keep compiler quiet */
	}

	/*
	 * The planner will sometimes emit Vars referencing resjunk elements of a
	 * subquery's target list (this is currently only possible if it chooses
	 * to generate a "physical tlist" for a SubqueryScan or CteScan node).
	 * Although we prefer to print subquery-referencing Vars using the
	 * subquery's alias, that's not possible for resjunk items since they have
	 * no alias.  So in that case, drill down to the subplan and print the
	 * contents of the referenced tlist item.  This works because in a plan
	 * tree, such Vars can only occur in a SubqueryScan or CteScan node, and
	 * we'll have set dpns->inner_planstate to reference the child plan node.
	 */
	if ((rte->rtekind == RTE_SUBQUERY || rte->rtekind == RTE_CTE) &&
		attnum > list_length(rte->eref->colnames) &&
		dpns->inner_planstate)
	{
		TargetEntry *tle;
		deparse_namespace save_dpns;

		tle = get_tle_by_resno(dpns->inner_tlist, var->varattno);
		if (!tle)
			elog(ERROR, "bogus varattno for subquery var: %d", var->varattno);

		Assert(netlevelsup == 0);
		push_child_plan(dpns, dpns->inner_planstate, &save_dpns);

		/*
		 * Force parentheses because our caller probably assumed a Var is a
		 * simple expression.
		 */
		if (!IsA(tle->expr, Var))
			appendStringInfoChar(buf, '(');
		get_rule_expr((Node *) tle->expr, context, true);
		if (!IsA(tle->expr, Var))
			appendStringInfoChar(buf, ')');

		pop_child_plan(dpns, &save_dpns);
		return NULL;
	}

#ifdef PGXC
	if (rte->rtekind == RTE_REMOTE_DUMMY &&
		attnum > list_length(rte->eref->colnames) &&
		dpns->planstate)
	{
		TargetEntry *tle;
		RemoteQuery *rqplan;
		Assert(IsA(dpns->planstate, RemoteQueryState));
		Assert(netlevelsup == 0);

		/*
		 * Get the expression representing the given Var from base_tlist of the
		 * RemoteQuery
		 */
		rqplan = (RemoteQuery *)dpns->planstate->plan;
		Assert(IsA(rqplan, RemoteQuery));
		tle = get_tle_by_resno(rqplan->base_tlist, var->varattno);
		if (!tle)
			elog(ERROR, "bogus varattno for remotequery var: %d", var->varattno);
		/*
		 * Force parentheses because our caller probably assumed a Var is a
		 * simple expression.
		 */
		if (!IsA(tle->expr, Var))
			appendStringInfoChar(buf, '(');
		get_rule_expr((Node *) tle->expr, context, true);
		if (!IsA(tle->expr, Var))
			appendStringInfoChar(buf, ')');

		return NULL;
	}
#endif /* PGXC */

	/*
	 * If it's an unnamed join, look at the expansion of the alias variable.
	 * If it's a simple reference to one of the input vars, then recursively
	 * print the name of that var instead.  When it's not a simple reference,
	 * we have to just print the unqualified join column name.  (This can only
	 * happen with "dangerous" merged columns in a JOIN USING; we took pains
	 * previously to make the unqualified column name unique in such cases.)
	 *
	 * This wouldn't work in decompiling plan trees, because we don't store
	 * joinaliasvars lists after planning; but a plan tree should never
	 * contain a join alias variable.
	 */
	if (rte->rtekind == RTE_JOIN && rte->alias == NULL)
	{
		if (rte->joinaliasvars == NIL)
			elog(ERROR, "cannot decompile join alias var in plan tree");
		if (attnum > 0)
		{
			Var		   *aliasvar;

			aliasvar = (Var *) list_nth(rte->joinaliasvars, attnum - 1);
			/* we intentionally don't strip implicit coercions here */
			if (aliasvar && IsA(aliasvar, Var))
			{
				return get_variable(aliasvar, var->varlevelsup + levelsup,
									istoplevel, context);
			}
		}

		/*
		 * Unnamed join has no refname.  (Note: since it's unnamed, there is
		 * no way the user could have referenced it to create a whole-row Var
		 * for it.  So we don't have to cover that case below.)
		 */
		Assert(refname == NULL);
	}

	if (attnum == InvalidAttrNumber)
		attname = NULL;
	else if (attnum > 0)
	{
		/* Get column name to use from the colinfo struct */
		Assert(attnum <= colinfo->num_cols);
		attname = colinfo->colnames[attnum - 1];
		Assert(attname != NULL);
	}
	else
	{
		/* System column - name is fixed, get it from the catalog */
		attname = get_rte_attribute_name(rte, attnum);
	}

	if (refname && (context->varprefix || attname == NULL))
	{
		appendStringInfoString(buf, quote_identifier(refname));
		appendStringInfoChar(buf, '.');
	}
	if (attname)
		appendStringInfoString(buf, quote_identifier(attname));
	else
	{
		appendStringInfoChar(buf, '*');
		if (istoplevel)
			appendStringInfo(buf, "::%s",
							 format_type_with_typemod(var->vartype,
													  var->vartypmod));
	}

	return attname;
}


/*
 * Get the name of a field of an expression of composite type.  The
 * expression is usually a Var, but we handle other cases too.
 *
 * levelsup is an extra offset to interpret the Var's varlevelsup correctly.
 *
 * This is fairly straightforward when the expression has a named composite
 * type; we need only look up the type in the catalogs.  However, the type
 * could also be RECORD.  Since no actual table or view column is allowed to
 * have type RECORD, a Var of type RECORD must refer to a JOIN or FUNCTION RTE
 * or to a subquery output.  We drill down to find the ultimate defining
 * expression and attempt to infer the field name from it.  We ereport if we
 * can't determine the name.
 *
 * Similarly, a PARAM of type RECORD has to refer to some expression of
 * a determinable composite type.
 */
static const char *
get_name_for_var_field(Var *var, int fieldno,
					   int levelsup, deparse_context *context)
{
	RangeTblEntry *rte;
	AttrNumber	attnum;
	int			netlevelsup;
	deparse_namespace *dpns;
	TupleDesc	tupleDesc;
	Node	   *expr;

	/*
	 * If it's a RowExpr that was expanded from a whole-row Var, use the
	 * column names attached to it.
	 */
	if (IsA(var, RowExpr))
	{
		RowExpr    *r = (RowExpr *) var;

		if (fieldno > 0 && fieldno <= list_length(r->colnames))
			return strVal(list_nth(r->colnames, fieldno - 1));
	}

	/*
	 * If it's a Param of type RECORD, try to find what the Param refers to.
	 */
	if (IsA(var, Param))
	{
		Param	   *param = (Param *) var;
		ListCell   *ancestor_cell;

		expr = find_param_referent(param, context, &dpns, &ancestor_cell);
		if (expr)
		{
			/* Found a match, so recurse to decipher the field name */
			deparse_namespace save_dpns;
			const char *result;

			push_ancestor_plan(dpns, ancestor_cell, &save_dpns);
			result = get_name_for_var_field((Var *) expr, fieldno,
											0, context);
			pop_ancestor_plan(dpns, &save_dpns);
			return result;
		}
	}

	/*
	 * If it's a Var of type RECORD, we have to find what the Var refers to;
	 * if not, we can use get_expr_result_type. If that fails, we try
	 * lookup_rowtype_tupdesc, which will probably fail too, but will ereport
	 * an acceptable message.
	 */
	if (!IsA(var, Var) ||
		var->vartype != RECORDOID)
	{
		if (get_expr_result_type((Node *) var, NULL, &tupleDesc) != TYPEFUNC_COMPOSITE)
			tupleDesc = lookup_rowtype_tupdesc_copy(exprType((Node *) var),
													exprTypmod((Node *) var));
		Assert(tupleDesc);
		/* Got the tupdesc, so we can extract the field name */
		Assert(fieldno >= 1 && fieldno <= tupleDesc->natts);
		return NameStr(tupleDesc->attrs[fieldno - 1]->attname);
	}

	/* Find appropriate nesting depth */
	netlevelsup = var->varlevelsup + levelsup;
	if (netlevelsup >= list_length(context->namespaces))
		elog(ERROR, "bogus varlevelsup: %d offset %d",
			 var->varlevelsup, levelsup);
	dpns = (deparse_namespace *) list_nth(context->namespaces,
										  netlevelsup);

	/*
	 * Try to find the relevant RTE in this rtable.  In a plan tree, it's
	 * likely that varno is OUTER_VAR or INNER_VAR, in which case we must dig
	 * down into the subplans, or INDEX_VAR, which is resolved similarly.
	 */
	if (var->varno >= 1 && var->varno <= list_length(dpns->rtable))
	{
		rte = rt_fetch(var->varno, dpns->rtable);
		attnum = var->varattno;
	}
	else if (var->varno == OUTER_VAR && dpns->outer_tlist)
	{
		TargetEntry *tle;
		deparse_namespace save_dpns;
		const char *result;

		tle = get_tle_by_resno(dpns->outer_tlist, var->varattno);
		if (!tle)
			elog(ERROR, "bogus varattno for OUTER_VAR var: %d", var->varattno);

		Assert(netlevelsup == 0);
		push_child_plan(dpns, dpns->outer_planstate, &save_dpns);

		result = get_name_for_var_field((Var *) tle->expr, fieldno,
										levelsup, context);

		pop_child_plan(dpns, &save_dpns);
		return result;
	}
	else if (var->varno == INNER_VAR && dpns->inner_tlist)
	{
		TargetEntry *tle;
		deparse_namespace save_dpns;
		const char *result;

		tle = get_tle_by_resno(dpns->inner_tlist, var->varattno);
		if (!tle)
			elog(ERROR, "bogus varattno for INNER_VAR var: %d", var->varattno);

		Assert(netlevelsup == 0);
		push_child_plan(dpns, dpns->inner_planstate, &save_dpns);

		result = get_name_for_var_field((Var *) tle->expr, fieldno,
										levelsup, context);

		pop_child_plan(dpns, &save_dpns);
		return result;
	}
	else if (var->varno == INDEX_VAR && dpns->index_tlist)
	{
		TargetEntry *tle;
		const char *result;

		tle = get_tle_by_resno(dpns->index_tlist, var->varattno);
		if (!tle)
			elog(ERROR, "bogus varattno for INDEX_VAR var: %d", var->varattno);

		Assert(netlevelsup == 0);

		result = get_name_for_var_field((Var *) tle->expr, fieldno,
										levelsup, context);

		return result;
	}
	else
	{
		elog(ERROR, "bogus varno: %d", var->varno);
		return NULL;			/* keep compiler quiet */
	}

	if (attnum == InvalidAttrNumber)
	{
		/* Var is whole-row reference to RTE, so select the right field */
		return get_rte_attribute_name(rte, fieldno);
	}

	/*
	 * This part has essentially the same logic as the parser's
	 * expandRecordVariable() function, but we are dealing with a different
	 * representation of the input context, and we only need one field name
	 * not a TupleDesc.  Also, we need special cases for finding subquery and
	 * CTE subplans when deparsing Plan trees.
	 */
	expr = (Node *) var;		/* default if we can't drill down */

	switch (rte->rtekind)
	{
		case RTE_RELATION:
		case RTE_VALUES:

			/*
			 * This case should not occur: a column of a table or values list
			 * shouldn't have type RECORD.  Fall through and fail (most
			 * likely) at the bottom.
			 */
			break;
		case RTE_SUBQUERY:
			/* Subselect-in-FROM: examine sub-select's output expr */
			{
				if (rte->subquery)
				{
					TargetEntry *ste = get_tle_by_resno(rte->subquery->targetList,
														attnum);

					if (ste == NULL || ste->resjunk)
						elog(ERROR, "subquery %s does not have attribute %d",
							 rte->eref->aliasname, attnum);
					expr = (Node *) ste->expr;
					if (IsA(expr, Var))
					{
						/*
						 * Recurse into the sub-select to see what its Var
						 * refers to. We have to build an additional level of
						 * namespace to keep in step with varlevelsup in the
						 * subselect.
						 */
						deparse_namespace mydpns;
						const char *result;

						set_deparse_for_query(&mydpns, rte->subquery,
											  context->namespaces);

						context->namespaces = lcons(&mydpns,
													context->namespaces);

						result = get_name_for_var_field((Var *) expr, fieldno,
														0, context);

						context->namespaces =
							list_delete_first(context->namespaces);

						return result;
					}
					/* else fall through to inspect the expression */
				}
				else
				{
					/*
					 * We're deparsing a Plan tree so we don't have complete
					 * RTE entries (in particular, rte->subquery is NULL). But
					 * the only place we'd see a Var directly referencing a
					 * SUBQUERY RTE is in a SubqueryScan plan node, and we can
					 * look into the child plan's tlist instead.
					 */
					TargetEntry *tle;
					deparse_namespace save_dpns;
					const char *result;

					if (!dpns->inner_planstate)
						elog(ERROR, "failed to find plan for subquery %s",
							 rte->eref->aliasname);
					tle = get_tle_by_resno(dpns->inner_tlist, attnum);
					if (!tle)
						elog(ERROR, "bogus varattno for subquery var: %d",
							 attnum);
					Assert(netlevelsup == 0);
					push_child_plan(dpns, dpns->inner_planstate, &save_dpns);

					result = get_name_for_var_field((Var *) tle->expr, fieldno,
													levelsup, context);

					pop_child_plan(dpns, &save_dpns);
					return result;
				}
			}
			break;
		case RTE_JOIN:
			/* Join RTE --- recursively inspect the alias variable */
			if (rte->joinaliasvars == NIL)
				elog(ERROR, "cannot decompile join alias var in plan tree");
			Assert(attnum > 0 && attnum <= list_length(rte->joinaliasvars));
			expr = (Node *) list_nth(rte->joinaliasvars, attnum - 1);
			Assert(expr != NULL);
			/* we intentionally don't strip implicit coercions here */
			if (IsA(expr, Var))
				return get_name_for_var_field((Var *) expr, fieldno,
											  var->varlevelsup + levelsup,
											  context);
			/* else fall through to inspect the expression */
			break;
		case RTE_FUNCTION:

			/*
			 * We couldn't get here unless a function is declared with one of
			 * its result columns as RECORD, which is not allowed.
			 */
			break;
		case RTE_CTE:
			/* CTE reference: examine subquery's output expr */
			{
				CommonTableExpr *cte = NULL;
				Index		ctelevelsup;
				ListCell   *lc;

				/*
				 * Try to find the referenced CTE using the namespace stack.
				 */
				ctelevelsup = rte->ctelevelsup + netlevelsup;
				if (ctelevelsup >= list_length(context->namespaces))
					lc = NULL;
				else
				{
					deparse_namespace *ctedpns;

					ctedpns = (deparse_namespace *)
						list_nth(context->namespaces, ctelevelsup);
					foreach(lc, ctedpns->ctes)
					{
						cte = (CommonTableExpr *) lfirst(lc);
						if (strcmp(cte->ctename, rte->ctename) == 0)
							break;
					}
				}
				if (lc != NULL)
				{
					Query	   *ctequery = (Query *) cte->ctequery;
					TargetEntry *ste = get_tle_by_resno(GetCTETargetList(cte),
														attnum);

					if (ste == NULL || ste->resjunk)
						elog(ERROR, "subquery %s does not have attribute %d",
							 rte->eref->aliasname, attnum);
					expr = (Node *) ste->expr;
					if (IsA(expr, Var))
					{
						/*
						 * Recurse into the CTE to see what its Var refers to.
						 * We have to build an additional level of namespace
						 * to keep in step with varlevelsup in the CTE.
						 * Furthermore it could be an outer CTE, so we may
						 * have to delete some levels of namespace.
						 */
						List	   *save_nslist = context->namespaces;
						List	   *new_nslist;
						deparse_namespace mydpns;
						const char *result;

						set_deparse_for_query(&mydpns, ctequery,
											  context->namespaces);

						new_nslist = list_copy_tail(context->namespaces,
													ctelevelsup);
						context->namespaces = lcons(&mydpns, new_nslist);

						result = get_name_for_var_field((Var *) expr, fieldno,
														0, context);

						context->namespaces = save_nslist;

						return result;
					}
					/* else fall through to inspect the expression */
				}
				else
				{
					/*
					 * We're deparsing a Plan tree so we don't have a CTE
					 * list.  But the only place we'd see a Var directly
					 * referencing a CTE RTE is in a CteScan plan node, and we
					 * can look into the subplan's tlist instead.
					 */
					TargetEntry *tle;
					deparse_namespace save_dpns;
					const char *result;

					if (!dpns->inner_planstate)
						elog(ERROR, "failed to find plan for CTE %s",
							 rte->eref->aliasname);
					tle = get_tle_by_resno(dpns->inner_tlist, attnum);
					if (!tle)
						elog(ERROR, "bogus varattno for subquery var: %d",
							 attnum);
					Assert(netlevelsup == 0);
					push_child_plan(dpns, dpns->inner_planstate, &save_dpns);

					result = get_name_for_var_field((Var *) tle->expr, fieldno,
													levelsup, context);

					pop_child_plan(dpns, &save_dpns);
					return result;
				}
			}
			break;
#ifdef PGXC
		case RTE_REMOTE_DUMMY:
			elog(ERROR, "Invalid RTE found");
			break;
#endif /* PGXC */
	}

	/*
	 * We now have an expression we can't expand any more, so see if
	 * get_expr_result_type() can do anything with it.  If not, pass to
	 * lookup_rowtype_tupdesc() which will probably fail, but will give an
	 * appropriate error message while failing.
	 */
	if (get_expr_result_type(expr, NULL, &tupleDesc) != TYPEFUNC_COMPOSITE)
		tupleDesc = lookup_rowtype_tupdesc_copy(exprType(expr),
												exprTypmod(expr));
	Assert(tupleDesc);
	/* Got the tupdesc, so we can extract the field name */
	Assert(fieldno >= 1 && fieldno <= tupleDesc->natts);
	return NameStr(tupleDesc->attrs[fieldno - 1]->attname);
}

/*
 * Try to find the referenced expression for a PARAM_EXEC Param that might
 * reference a parameter supplied by an upper NestLoop or SubPlan plan node.
 *
 * If successful, return the expression and set *dpns_p and *ancestor_cell_p
 * appropriately for calling push_ancestor_plan().  If no referent can be
 * found, return NULL.
 */
static Node *
find_param_referent(Param *param, deparse_context *context,
					deparse_namespace **dpns_p, ListCell **ancestor_cell_p)
{
	/* Initialize output parameters to prevent compiler warnings */
	*dpns_p = NULL;
	*ancestor_cell_p = NULL;

	/*
	 * If it's a PARAM_EXEC parameter, look for a matching NestLoopParam or
	 * SubPlan argument.  This will necessarily be in some ancestor of the
	 * current expression's PlanState.
	 */
	if (param->paramkind == PARAM_EXEC)
	{
		deparse_namespace *dpns;
		PlanState  *child_ps;
		bool		in_same_plan_level;
		ListCell   *lc;

		dpns = (deparse_namespace *) linitial(context->namespaces);
		child_ps = dpns->planstate;
		in_same_plan_level = true;

		foreach(lc, dpns->ancestors)
		{
			PlanState  *ps = (PlanState *) lfirst(lc);
			ListCell   *lc2;

			/*
			 * NestLoops transmit params to their inner child only; also, once
			 * we've crawled up out of a subplan, this couldn't possibly be
			 * the right match.
			 */
			if (IsA(ps, NestLoopState) &&
				child_ps == innerPlanState(ps) &&
				in_same_plan_level)
			{
				NestLoop   *nl = (NestLoop *) ps->plan;

				foreach(lc2, nl->nestParams)
				{
					NestLoopParam *nlp = (NestLoopParam *) lfirst(lc2);

					if (nlp->paramno == param->paramid)
					{
						/* Found a match, so return it */
						*dpns_p = dpns;
						*ancestor_cell_p = lc;
						return (Node *) nlp->paramval;
					}
				}
			}

			/*
			 * Check to see if we're crawling up from a subplan.
			 */
			foreach(lc2, ps->subPlan)
			{
				SubPlanState *sstate = (SubPlanState *) lfirst(lc2);
				SubPlan    *subplan = (SubPlan *) sstate->xprstate.expr;
				ListCell   *lc3;
				ListCell   *lc4;

				if (child_ps != sstate->planstate)
					continue;

				/* Matched subplan, so check its arguments */
				forboth(lc3, subplan->parParam, lc4, subplan->args)
				{
					int			paramid = lfirst_int(lc3);
					Node	   *arg = (Node *) lfirst(lc4);

					if (paramid == param->paramid)
					{
						/* Found a match, so return it */
						*dpns_p = dpns;
						*ancestor_cell_p = lc;
						return arg;
					}
				}

				/* Keep looking, but we are emerging from a subplan. */
				in_same_plan_level = false;
				break;
			}

			/*
			 * Likewise check to see if we're emerging from an initplan.
			 * Initplans never have any parParams, so no need to search that
			 * list, but we need to know if we should reset
			 * in_same_plan_level.
			 */
			foreach(lc2, ps->initPlan)
			{
				SubPlanState *sstate = (SubPlanState *) lfirst(lc2);

				if (child_ps != sstate->planstate)
					continue;

				/* No parameters to be had here. */
				Assert(((SubPlan *) sstate->xprstate.expr)->parParam == NIL);

				/* Keep looking, but we are emerging from an initplan. */
				in_same_plan_level = false;
				break;
			}

			/* No luck, crawl up to next ancestor */
			child_ps = ps;
		}
	}

	/* No referent found */
	return NULL;
}

/*
 * Display a Param appropriately.
 */
static void
get_parameter(Param *param, deparse_context *context)
{
	Node	   *expr;
	deparse_namespace *dpns;
	ListCell   *ancestor_cell;

	/*
	 * If it's a PARAM_EXEC parameter, try to locate the expression from which
	 * the parameter was computed.  Note that failing to find a referent isn't
	 * an error, since the Param might well be a subplan output rather than an
	 * input.
	 */
	expr = find_param_referent(param, context, &dpns, &ancestor_cell);
	if (expr)
	{
		/* Found a match, so print it */
		deparse_namespace save_dpns;
		bool		save_varprefix;
		bool		need_paren;

		/* Switch attention to the ancestor plan node */
		push_ancestor_plan(dpns, ancestor_cell, &save_dpns);

		/*
		 * Force prefixing of Vars, since they won't belong to the relation
		 * being scanned in the original plan node.
		 */
		save_varprefix = context->varprefix;
		context->varprefix = true;

		/*
		 * A Param's expansion is typically a Var, Aggref, or upper-level
		 * Param, which wouldn't need extra parentheses.  Otherwise, insert
		 * parens to ensure the expression looks atomic.
		 */
		need_paren = !(IsA(expr, Var) ||
					   IsA(expr, Aggref) ||
					   IsA(expr, Param));
		if (need_paren)
			appendStringInfoChar(context->buf, '(');

		get_rule_expr(expr, context, false);

		if (need_paren)
			appendStringInfoChar(context->buf, ')');

		context->varprefix = save_varprefix;

		pop_ancestor_plan(dpns, &save_dpns);

		return;
	}

	/*
	 * Not PARAM_EXEC, or couldn't find referent: just print $N.
	 */
	appendStringInfo(context->buf, "$%d", param->paramid);
}

/*
 * get_simple_binary_op_name
 *
 * helper function for isSimpleNode
 * will return single char binary operator name, or NULL if it's not
 */
static const char *
get_simple_binary_op_name(OpExpr *expr)
{
	List	   *args = expr->args;

	if (list_length(args) == 2)
	{
		/* binary operator */
		Node	   *arg1 = (Node *) linitial(args);
		Node	   *arg2 = (Node *) lsecond(args);
		const char *op;

		op = generate_operator_name(expr->opno, exprType(arg1), exprType(arg2));
		if (strlen(op) == 1)
			return op;
	}
	return NULL;
}


/*
 * isSimpleNode - check if given node is simple (doesn't need parenthesizing)
 *
 *	true   : simple in the context of parent node's type
 *	false  : not simple
 */
static bool
isSimpleNode(Node *node, Node *parentNode, int prettyFlags)
{
	if (!node)
		return false;

	switch (nodeTag(node))
	{
		case T_Var:
		case T_Const:
		case T_Param:
		case T_CoerceToDomainValue:
		case T_SetToDefault:
		case T_CurrentOfExpr:
			/* single words: always simple */
			return true;

		case T_ArrayRef:
		case T_ArrayExpr:
		case T_RowExpr:
		case T_CoalesceExpr:
		case T_MinMaxExpr:
		case T_XmlExpr:
		case T_NullIfExpr:
		case T_Aggref:
		case T_WindowFunc:
		case T_FuncExpr:
			/* function-like: name(..) or name[..] */
			return true;

			/* CASE keywords act as parentheses */
		case T_CaseExpr:
			return true;

		case T_FieldSelect:

			/*
			 * appears simple since . has top precedence, unless parent is
			 * T_FieldSelect itself!
			 */
			return (IsA(parentNode, FieldSelect) ? false : true);

		case T_FieldStore:

			/*
			 * treat like FieldSelect (probably doesn't matter)
			 */
			return (IsA(parentNode, FieldStore) ? false : true);

		case T_CoerceToDomain:
			/* maybe simple, check args */
			return isSimpleNode((Node *) ((CoerceToDomain *) node)->arg,
								node, prettyFlags);
		case T_RelabelType:
			return isSimpleNode((Node *) ((RelabelType *) node)->arg,
								node, prettyFlags);
		case T_CoerceViaIO:
			return isSimpleNode((Node *) ((CoerceViaIO *) node)->arg,
								node, prettyFlags);
		case T_ArrayCoerceExpr:
			return isSimpleNode((Node *) ((ArrayCoerceExpr *) node)->arg,
								node, prettyFlags);
		case T_ConvertRowtypeExpr:
			return isSimpleNode((Node *) ((ConvertRowtypeExpr *) node)->arg,
								node, prettyFlags);

		case T_OpExpr:
			{
				/* depends on parent node type; needs further checking */
				if (prettyFlags & PRETTYFLAG_PAREN && IsA(parentNode, OpExpr))
				{
					const char *op;
					const char *parentOp;
					bool		is_lopriop;
					bool		is_hipriop;
					bool		is_lopriparent;
					bool		is_hipriparent;

					op = get_simple_binary_op_name((OpExpr *) node);
					if (!op)
						return false;

					/* We know only the basic operators + - and * / % */
					is_lopriop = (strchr("+-", *op) != NULL);
					is_hipriop = (strchr("*/%", *op) != NULL);
					if (!(is_lopriop || is_hipriop))
						return false;

					parentOp = get_simple_binary_op_name((OpExpr *) parentNode);
					if (!parentOp)
						return false;

					is_lopriparent = (strchr("+-", *parentOp) != NULL);
					is_hipriparent = (strchr("*/%", *parentOp) != NULL);
					if (!(is_lopriparent || is_hipriparent))
						return false;

					if (is_hipriop && is_lopriparent)
						return true;	/* op binds tighter than parent */

					if (is_lopriop && is_hipriparent)
						return false;

					/*
					 * Operators are same priority --- can skip parens only if
					 * we have (a - b) - c, not a - (b - c).
					 */
					if (node == (Node *) linitial(((OpExpr *) parentNode)->args))
						return true;

					return false;
				}
				/* else do the same stuff as for T_SubLink et al. */
				/* FALL THROUGH */
			}

		case T_SubLink:
		case T_NullTest:
		case T_BooleanTest:
		case T_DistinctExpr:
			switch (nodeTag(parentNode))
			{
				case T_FuncExpr:
					{
						/* special handling for casts */
						CoercionForm type = ((FuncExpr *) parentNode)->funcformat;

						if (type == COERCE_EXPLICIT_CAST ||
							type == COERCE_IMPLICIT_CAST)
							return false;
						return true;	/* own parentheses */
					}
				case T_BoolExpr:		/* lower precedence */
				case T_ArrayRef:		/* other separators */
				case T_ArrayExpr:		/* other separators */
				case T_RowExpr:	/* other separators */
				case T_CoalesceExpr:	/* own parentheses */
				case T_MinMaxExpr:		/* own parentheses */
				case T_XmlExpr:	/* own parentheses */
				case T_NullIfExpr:		/* other separators */
				case T_Aggref:	/* own parentheses */
				case T_WindowFunc:		/* own parentheses */
				case T_CaseExpr:		/* other separators */
					return true;
				default:
					return false;
			}

		case T_BoolExpr:
			switch (nodeTag(parentNode))
			{
				case T_BoolExpr:
					if (prettyFlags & PRETTYFLAG_PAREN)
					{
						BoolExprType type;
						BoolExprType parentType;

						type = ((BoolExpr *) node)->boolop;
						parentType = ((BoolExpr *) parentNode)->boolop;
						switch (type)
						{
							case NOT_EXPR:
							case AND_EXPR:
								if (parentType == AND_EXPR || parentType == OR_EXPR)
									return true;
								break;
							case OR_EXPR:
								if (parentType == OR_EXPR)
									return true;
								break;
						}
					}
					return false;
				case T_FuncExpr:
					{
						/* special handling for casts */
						CoercionForm type = ((FuncExpr *) parentNode)->funcformat;

						if (type == COERCE_EXPLICIT_CAST ||
							type == COERCE_IMPLICIT_CAST)
							return false;
						return true;	/* own parentheses */
					}
				case T_ArrayRef:		/* other separators */
				case T_ArrayExpr:		/* other separators */
				case T_RowExpr:	/* other separators */
				case T_CoalesceExpr:	/* own parentheses */
				case T_MinMaxExpr:		/* own parentheses */
				case T_XmlExpr:	/* own parentheses */
				case T_NullIfExpr:		/* other separators */
				case T_Aggref:	/* own parentheses */
				case T_WindowFunc:		/* own parentheses */
				case T_CaseExpr:		/* other separators */
					return true;
				default:
					return false;
			}

		default:
			break;
	}
	/* those we don't know: in dubio complexo */
	return false;
}


/*
 * appendContextKeyword - append a keyword to buffer
 *
 * If prettyPrint is enabled, perform a line break, and adjust indentation.
 * Otherwise, just append the keyword.
 */
static void
appendContextKeyword(deparse_context *context, const char *str,
					 int indentBefore, int indentAfter, int indentPlus)
{
	StringInfo	buf = context->buf;

	if (PRETTY_INDENT(context))
	{
		int			indentAmount;

		context->indentLevel += indentBefore;

		/* remove any trailing spaces currently in the buffer ... */
		removeStringInfoSpaces(buf);
		/* ... then add a newline and some spaces */
		appendStringInfoChar(buf, '\n');

		if (context->indentLevel < PRETTYINDENT_LIMIT)
			indentAmount = Max(context->indentLevel, 0) + indentPlus;
		else
		{
			/*
			 * If we're indented more than PRETTYINDENT_LIMIT characters, try
			 * to conserve horizontal space by reducing the per-level
			 * indentation.  For best results the scale factor here should
			 * divide all the indent amounts that get added to indentLevel
			 * (PRETTYINDENT_STD, etc).  It's important that the indentation
			 * not grow unboundedly, else deeply-nested trees use O(N^2)
			 * whitespace; so we also wrap modulo PRETTYINDENT_LIMIT.
			 */
			indentAmount = PRETTYINDENT_LIMIT +
				(context->indentLevel - PRETTYINDENT_LIMIT) /
				(PRETTYINDENT_STD / 2);
			indentAmount %= PRETTYINDENT_LIMIT;
			/* scale/wrap logic affects indentLevel, but not indentPlus */
			indentAmount += indentPlus;
		}
		appendStringInfoSpaces(buf, indentAmount);

		appendStringInfoString(buf, str);

		context->indentLevel += indentAfter;
		if (context->indentLevel < 0)
			context->indentLevel = 0;
	}
	else
		appendStringInfoString(buf, str);
}

/*
 * removeStringInfoSpaces - delete trailing spaces from a buffer.
 *
 * Possibly this should move to stringinfo.c at some point.
 */
static void
removeStringInfoSpaces(StringInfo str)
{
	while (str->len > 0 && str->data[str->len - 1] == ' ')
		str->data[--(str->len)] = '\0';
}


/*
 * get_rule_expr_paren	- deparse expr using get_rule_expr,
 * embracing the string with parentheses if necessary for prettyPrint.
 *
 * Never embrace if prettyFlags=0, because it's done in the calling node.
 *
 * Any node that does *not* embrace its argument node by sql syntax (with
 * parentheses, non-operator keywords like CASE/WHEN/ON, or comma etc) should
 * use get_rule_expr_paren instead of get_rule_expr so parentheses can be
 * added.
 */
static void
get_rule_expr_paren(Node *node, deparse_context *context,
					bool showimplicit, Node *parentNode)
{
	bool		need_paren;

	need_paren = PRETTY_PAREN(context) &&
		!isSimpleNode(node, parentNode, context->prettyFlags);

	if (need_paren)
		appendStringInfoChar(context->buf, '(');

	get_rule_expr(node, context, showimplicit);

	if (need_paren)
		appendStringInfoChar(context->buf, ')');
}


/* ----------
 * get_rule_expr			- Parse back an expression
 *
 * Note: showimplicit determines whether we display any implicit cast that
 * is present at the top of the expression tree.  It is a passed argument,
 * not a field of the context struct, because we change the value as we
 * recurse down into the expression.  In general we suppress implicit casts
 * when the result type is known with certainty (eg, the arguments of an
 * OR must be boolean).  We display implicit casts for arguments of functions
 * and operators, since this is needed to be certain that the same function
 * or operator will be chosen when the expression is re-parsed.
 * ----------
 */
static void
get_rule_expr(Node *node, deparse_context *context,
			  bool showimplicit)
{
	StringInfo	buf = context->buf;

	if (node == NULL)
		return;

	/* Guard against excessively long or deeply-nested queries */
	CHECK_FOR_INTERRUPTS();
	check_stack_depth();

	/*
	 * Each level of get_rule_expr must emit an indivisible term
	 * (parenthesized if necessary) to ensure result is reparsed into the same
	 * expression tree.  The only exception is that when the input is a List,
	 * we emit the component items comma-separated with no surrounding
	 * decoration; this is convenient for most callers.
	 */
	switch (nodeTag(node))
	{
		case T_Var:
			(void) get_variable((Var *) node, 0, false, context);
			break;

		case T_Const:
			get_const_expr((Const *) node, context, 0);
			break;

		case T_Param:
			get_parameter((Param *) node, context);
			break;

		case T_Aggref:
			get_agg_expr((Aggref *) node, context);
			break;

		case T_GroupingFunc:
			{
				GroupingFunc *gexpr = (GroupingFunc *) node;

				appendStringInfoString(buf, "GROUPING(");
				get_rule_expr((Node *) gexpr->args, context, true);
				appendStringInfoChar(buf, ')');
			}
			break;

		case T_WindowFunc:
			get_windowfunc_expr((WindowFunc *) node, context);
			break;

		case T_ArrayRef:
			{
				ArrayRef   *aref = (ArrayRef *) node;
				bool		need_parens;

				/*
				 * If the argument is a CaseTestExpr, we must be inside a
				 * FieldStore, ie, we are assigning to an element of an array
				 * within a composite column.  Since we already punted on
				 * displaying the FieldStore's target information, just punt
				 * here too, and display only the assignment source
				 * expression.
				 */
				if (IsA(aref->refexpr, CaseTestExpr))
				{
					Assert(aref->refassgnexpr);
					get_rule_expr((Node *) aref->refassgnexpr,
								  context, showimplicit);
					break;
				}

				/*
				 * Parenthesize the argument unless it's a simple Var or a
				 * FieldSelect.  (In particular, if it's another ArrayRef, we
				 * *must* parenthesize to avoid confusion.)
				 */
				need_parens = !IsA(aref->refexpr, Var) &&
					!IsA(aref->refexpr, FieldSelect);
				if (need_parens)
					appendStringInfoChar(buf, '(');
				get_rule_expr((Node *) aref->refexpr, context, showimplicit);
				if (need_parens)
					appendStringInfoChar(buf, ')');

				/*
				 * If there's a refassgnexpr, we want to print the node in the
				 * format "array[subscripts] := refassgnexpr".  This is not
				 * legal SQL, so decompilation of INSERT or UPDATE statements
				 * should always use processIndirection as part of the
				 * statement-level syntax.  We should only see this when
				 * EXPLAIN tries to print the targetlist of a plan resulting
				 * from such a statement.
				 */
				if (aref->refassgnexpr)
				{
					Node	   *refassgnexpr;

					/*
					 * Use processIndirection to print this node's subscripts
					 * as well as any additional field selections or
					 * subscripting in immediate descendants.  It returns the
					 * RHS expr that is actually being "assigned".
					 */
					refassgnexpr = processIndirection(node, context, true);
					appendStringInfoString(buf, " := ");
					get_rule_expr(refassgnexpr, context, showimplicit);
				}
				else
				{
					/* Just an ordinary array fetch, so print subscripts */
					printSubscripts(aref, context);
				}
			}
			break;

		case T_FuncExpr:
			get_func_expr((FuncExpr *) node, context, showimplicit);
			break;

		case T_NamedArgExpr:
			{
				NamedArgExpr *na = (NamedArgExpr *) node;

				appendStringInfo(buf, "%s => ", quote_identifier(na->name));
				get_rule_expr((Node *) na->arg, context, showimplicit);
			}
			break;

		case T_OpExpr:
			get_oper_expr((OpExpr *) node, context);
			break;

		case T_DistinctExpr:
			{
				DistinctExpr *expr = (DistinctExpr *) node;
				List	   *args = expr->args;
				Node	   *arg1 = (Node *) linitial(args);
				Node	   *arg2 = (Node *) lsecond(args);

				if (!PRETTY_PAREN(context))
					appendStringInfoChar(buf, '(');
				get_rule_expr_paren(arg1, context, true, node);
				appendStringInfoString(buf, " IS DISTINCT FROM ");
				get_rule_expr_paren(arg2, context, true, node);
				if (!PRETTY_PAREN(context))
					appendStringInfoChar(buf, ')');
			}
			break;

		case T_NullIfExpr:
			{
				NullIfExpr *nullifexpr = (NullIfExpr *) node;

				appendStringInfoString(buf, "NULLIF(");
				get_rule_expr((Node *) nullifexpr->args, context, true);
				appendStringInfoChar(buf, ')');
			}
			break;

		case T_ScalarArrayOpExpr:
			{
				ScalarArrayOpExpr *expr = (ScalarArrayOpExpr *) node;
				List	   *args = expr->args;
				Node	   *arg1 = (Node *) linitial(args);
				Node	   *arg2 = (Node *) lsecond(args);

				if (!PRETTY_PAREN(context))
					appendStringInfoChar(buf, '(');
				get_rule_expr_paren(arg1, context, true, node);
				appendStringInfo(buf, " %s %s (",
								 generate_operator_name(expr->opno,
														exprType(arg1),
									  get_base_element_type(exprType(arg2))),
								 expr->useOr ? "ANY" : "ALL");
				get_rule_expr_paren(arg2, context, true, node);
				appendStringInfoChar(buf, ')');
				if (!PRETTY_PAREN(context))
					appendStringInfoChar(buf, ')');
			}
			break;

		case T_BoolExpr:
			{
				BoolExpr   *expr = (BoolExpr *) node;
				Node	   *first_arg = linitial(expr->args);
				ListCell   *arg = lnext(list_head(expr->args));

				switch (expr->boolop)
				{
					case AND_EXPR:
						if (!PRETTY_PAREN(context))
							appendStringInfoChar(buf, '(');
						get_rule_expr_paren(first_arg, context,
											false, node);
						while (arg)
						{
							appendStringInfoString(buf, " AND ");
							get_rule_expr_paren((Node *) lfirst(arg), context,
												false, node);
							arg = lnext(arg);
						}
						if (!PRETTY_PAREN(context))
							appendStringInfoChar(buf, ')');
						break;

					case OR_EXPR:
						if (!PRETTY_PAREN(context))
							appendStringInfoChar(buf, '(');
						get_rule_expr_paren(first_arg, context,
											false, node);
						while (arg)
						{
							appendStringInfoString(buf, " OR ");
							get_rule_expr_paren((Node *) lfirst(arg), context,
												false, node);
							arg = lnext(arg);
						}
						if (!PRETTY_PAREN(context))
							appendStringInfoChar(buf, ')');
						break;

					case NOT_EXPR:
						if (!PRETTY_PAREN(context))
							appendStringInfoChar(buf, '(');
						appendStringInfoString(buf, "NOT ");
						get_rule_expr_paren(first_arg, context,
											false, node);
						if (!PRETTY_PAREN(context))
							appendStringInfoChar(buf, ')');
						break;

					default:
						elog(ERROR, "unrecognized boolop: %d",
							 (int) expr->boolop);
				}
			}
			break;

		case T_SubLink:
			get_sublink_expr((SubLink *) node, context);
			break;

		case T_SubPlan:
			{
				SubPlan    *subplan = (SubPlan *) node;

				/*
				 * We cannot see an already-planned subplan in rule deparsing,
				 * only while EXPLAINing a query plan.  We don't try to
				 * reconstruct the original SQL, just reference the subplan
				 * that appears elsewhere in EXPLAIN's result.
				 */
				if (subplan->useHashTable)
					appendStringInfo(buf, "(hashed %s)", subplan->plan_name);
				else
					appendStringInfo(buf, "(%s)", subplan->plan_name);
			}
			break;

		case T_AlternativeSubPlan:
			{
				AlternativeSubPlan *asplan = (AlternativeSubPlan *) node;
				ListCell   *lc;

				/* As above, this can only happen during EXPLAIN */
				appendStringInfoString(buf, "(alternatives: ");
				foreach(lc, asplan->subplans)
				{
					SubPlan    *splan = (SubPlan *) lfirst(lc);

					Assert(IsA(splan, SubPlan));
					if (splan->useHashTable)
						appendStringInfo(buf, "hashed %s", splan->plan_name);
					else
						appendStringInfoString(buf, splan->plan_name);
					if (lnext(lc))
						appendStringInfoString(buf, " or ");
				}
				appendStringInfoChar(buf, ')');
			}
			break;

		case T_FieldSelect:
			{
				FieldSelect *fselect = (FieldSelect *) node;
				Node	   *arg = (Node *) fselect->arg;
				int			fno = fselect->fieldnum;
				const char *fieldname;
				bool		need_parens;

				/*
				 * Parenthesize the argument unless it's an ArrayRef or
				 * another FieldSelect.  Note in particular that it would be
				 * WRONG to not parenthesize a Var argument; simplicity is not
				 * the issue here, having the right number of names is.
				 */
				need_parens = !IsA(arg, ArrayRef) &&!IsA(arg, FieldSelect);
				if (need_parens)
					appendStringInfoChar(buf, '(');
				get_rule_expr(arg, context, true);
				if (need_parens)
					appendStringInfoChar(buf, ')');

				/*
				 * Get and print the field name.
				 */
				fieldname = get_name_for_var_field((Var *) arg, fno,
												   0, context);
				appendStringInfo(buf, ".%s", quote_identifier(fieldname));
			}
			break;

		case T_FieldStore:
			{
				FieldStore *fstore = (FieldStore *) node;
				bool		need_parens;

				/*
				 * There is no good way to represent a FieldStore as real SQL,
				 * so decompilation of INSERT or UPDATE statements should
				 * always use processIndirection as part of the
				 * statement-level syntax.  We should only get here when
				 * EXPLAIN tries to print the targetlist of a plan resulting
				 * from such a statement.  The plan case is even harder than
				 * ordinary rules would be, because the planner tries to
				 * collapse multiple assignments to the same field or subfield
				 * into one FieldStore; so we can see a list of target fields
				 * not just one, and the arguments could be FieldStores
				 * themselves.  We don't bother to try to print the target
				 * field names; we just print the source arguments, with a
				 * ROW() around them if there's more than one.  This isn't
				 * terribly complete, but it's probably good enough for
				 * EXPLAIN's purposes; especially since anything more would be
				 * either hopelessly confusing or an even poorer
				 * representation of what the plan is actually doing.
				 */
				need_parens = (list_length(fstore->newvals) != 1);
				if (need_parens)
					appendStringInfoString(buf, "ROW(");
				get_rule_expr((Node *) fstore->newvals, context, showimplicit);
				if (need_parens)
					appendStringInfoChar(buf, ')');
			}
			break;

		case T_RelabelType:
			{
				RelabelType *relabel = (RelabelType *) node;
				Node	   *arg = (Node *) relabel->arg;

				if (relabel->relabelformat == COERCE_IMPLICIT_CAST &&
					!showimplicit)
				{
					/* don't show the implicit cast */
					get_rule_expr_paren(arg, context, false, node);
				}
				else
				{
					get_coercion_expr(arg, context,
									  relabel->resulttype,
									  relabel->resulttypmod,
									  node);
				}
			}
			break;

		case T_CoerceViaIO:
			{
				CoerceViaIO *iocoerce = (CoerceViaIO *) node;
				Node	   *arg = (Node *) iocoerce->arg;

				if (iocoerce->coerceformat == COERCE_IMPLICIT_CAST &&
					!showimplicit)
				{
					/* don't show the implicit cast */
					get_rule_expr_paren(arg, context, false, node);
				}
				else
				{
					get_coercion_expr(arg, context,
									  iocoerce->resulttype,
									  -1,
									  node);
				}
			}
			break;

		case T_ArrayCoerceExpr:
			{
				ArrayCoerceExpr *acoerce = (ArrayCoerceExpr *) node;
				Node	   *arg = (Node *) acoerce->arg;

				if (acoerce->coerceformat == COERCE_IMPLICIT_CAST &&
					!showimplicit)
				{
					/* don't show the implicit cast */
					get_rule_expr_paren(arg, context, false, node);
				}
				else
				{
					get_coercion_expr(arg, context,
									  acoerce->resulttype,
									  acoerce->resulttypmod,
									  node);
				}
			}
			break;

		case T_ConvertRowtypeExpr:
			{
				ConvertRowtypeExpr *convert = (ConvertRowtypeExpr *) node;
				Node	   *arg = (Node *) convert->arg;

				if (convert->convertformat == COERCE_IMPLICIT_CAST &&
					!showimplicit)
				{
					/* don't show the implicit cast */
					get_rule_expr_paren(arg, context, false, node);
				}
				else
				{
					get_coercion_expr(arg, context,
									  convert->resulttype, -1,
									  node);
				}
			}
			break;

		case T_CollateExpr:
			{
				CollateExpr *collate = (CollateExpr *) node;
				Node	   *arg = (Node *) collate->arg;

				if (!PRETTY_PAREN(context))
					appendStringInfoChar(buf, '(');
				get_rule_expr_paren(arg, context, showimplicit, node);
				appendStringInfo(buf, " COLLATE %s",
								 generate_collation_name(collate->collOid));
				if (!PRETTY_PAREN(context))
					appendStringInfoChar(buf, ')');
			}
			break;

		case T_CaseExpr:
			{
				CaseExpr   *caseexpr = (CaseExpr *) node;
				ListCell   *temp;

				appendContextKeyword(context, "CASE",
									 0, PRETTYINDENT_VAR, 0);
				if (caseexpr->arg)
				{
					appendStringInfoChar(buf, ' ');
					get_rule_expr((Node *) caseexpr->arg, context, true);
				}
				foreach(temp, caseexpr->args)
				{
					CaseWhen   *when = (CaseWhen *) lfirst(temp);
					Node	   *w = (Node *) when->expr;

					if (caseexpr->arg)
					{
						/*
						 * The parser should have produced WHEN clauses of the
						 * form "CaseTestExpr = RHS", possibly with an
						 * implicit coercion inserted above the CaseTestExpr.
						 * For accurate decompilation of rules it's essential
						 * that we show just the RHS.  However in an
						 * expression that's been through the optimizer, the
						 * WHEN clause could be almost anything (since the
						 * equality operator could have been expanded into an
						 * inline function).  If we don't recognize the form
						 * of the WHEN clause, just punt and display it as-is.
						 */
						if (IsA(w, OpExpr))
						{
							List	   *args = ((OpExpr *) w)->args;

							if (list_length(args) == 2 &&
								IsA(strip_implicit_coercions(linitial(args)),
									CaseTestExpr))
								w = (Node *) lsecond(args);
						}
					}

					if (!PRETTY_INDENT(context))
						appendStringInfoChar(buf, ' ');
					appendContextKeyword(context, "WHEN ",
										 0, 0, 0);
					get_rule_expr(w, context, false);
					appendStringInfoString(buf, " THEN ");
					get_rule_expr((Node *) when->result, context, true);
				}
				if (!PRETTY_INDENT(context))
					appendStringInfoChar(buf, ' ');
				appendContextKeyword(context, "ELSE ",
									 0, 0, 0);
				get_rule_expr((Node *) caseexpr->defresult, context, true);
				if (!PRETTY_INDENT(context))
					appendStringInfoChar(buf, ' ');
				appendContextKeyword(context, "END",
									 -PRETTYINDENT_VAR, 0, 0);
			}
			break;

		case T_CaseTestExpr:
			{
				/*
				 * Normally we should never get here, since for expressions
				 * that can contain this node type we attempt to avoid
				 * recursing to it.  But in an optimized expression we might
				 * be unable to avoid that (see comments for CaseExpr).  If we
				 * do see one, print it as CASE_TEST_EXPR.
				 */
				appendStringInfoString(buf, "CASE_TEST_EXPR");
			}
			break;

		case T_ArrayExpr:
			{
				ArrayExpr  *arrayexpr = (ArrayExpr *) node;

				appendStringInfoString(buf, "ARRAY[");
				get_rule_expr((Node *) arrayexpr->elements, context, true);
				appendStringInfoChar(buf, ']');

				/*
				 * If the array isn't empty, we assume its elements are
				 * coerced to the desired type.  If it's empty, though, we
				 * need an explicit coercion to the array type.
				 */
				if (arrayexpr->elements == NIL)
					appendStringInfo(buf, "::%s",
					  format_type_with_typemod(arrayexpr->array_typeid, -1));
			}
			break;

		case T_RowExpr:
			{
				RowExpr    *rowexpr = (RowExpr *) node;
				TupleDesc	tupdesc = NULL;
				ListCell   *arg;
				int			i;
				char	   *sep;

				/*
				 * If it's a named type and not RECORD, we may have to skip
				 * dropped columns and/or claim there are NULLs for added
				 * columns.
				 */
				if (rowexpr->row_typeid != RECORDOID)
				{
					tupdesc = lookup_rowtype_tupdesc(rowexpr->row_typeid, -1);
					Assert(list_length(rowexpr->args) <= tupdesc->natts);
				}

				/*
				 * SQL99 allows "ROW" to be omitted when there is more than
				 * one column, but for simplicity we always print it.
				 */
				appendStringInfoString(buf, "ROW(");
				sep = "";
				i = 0;
				foreach(arg, rowexpr->args)
				{
					Node	   *e = (Node *) lfirst(arg);

					if (tupdesc == NULL ||
						!tupdesc->attrs[i]->attisdropped)
					{
						appendStringInfoString(buf, sep);
						get_rule_expr(e, context, true);
						sep = ", ";
					}
					i++;
				}
				if (tupdesc != NULL)
				{
					while (i < tupdesc->natts)
					{
						if (!tupdesc->attrs[i]->attisdropped)
						{
							appendStringInfoString(buf, sep);
							appendStringInfoString(buf, "NULL");
							sep = ", ";
						}
						i++;
					}

					ReleaseTupleDesc(tupdesc);
				}
				appendStringInfoChar(buf, ')');
				if (rowexpr->row_format == COERCE_EXPLICIT_CAST)
					appendStringInfo(buf, "::%s",
						  format_type_with_typemod(rowexpr->row_typeid, -1));
			}
			break;

		case T_RowCompareExpr:
			{
				RowCompareExpr *rcexpr = (RowCompareExpr *) node;
				ListCell   *arg;
				char	   *sep;

				/*
				 * SQL99 allows "ROW" to be omitted when there is more than
				 * one column, but for simplicity we always print it.
				 */
				appendStringInfoString(buf, "(ROW(");
				sep = "";
				foreach(arg, rcexpr->largs)
				{
					Node	   *e = (Node *) lfirst(arg);

					appendStringInfoString(buf, sep);
					get_rule_expr(e, context, true);
					sep = ", ";
				}

				/*
				 * We assume that the name of the first-column operator will
				 * do for all the rest too.  This is definitely open to
				 * failure, eg if some but not all operators were renamed
				 * since the construct was parsed, but there seems no way to
				 * be perfect.
				 */
				appendStringInfo(buf, ") %s ROW(",
						  generate_operator_name(linitial_oid(rcexpr->opnos),
										   exprType(linitial(rcexpr->largs)),
										 exprType(linitial(rcexpr->rargs))));
				sep = "";
				foreach(arg, rcexpr->rargs)
				{
					Node	   *e = (Node *) lfirst(arg);

					appendStringInfoString(buf, sep);
					get_rule_expr(e, context, true);
					sep = ", ";
				}
				appendStringInfoString(buf, "))");
			}
			break;

		case T_CoalesceExpr:
			{
				CoalesceExpr *coalesceexpr = (CoalesceExpr *) node;

				appendStringInfoString(buf, "COALESCE(");
				get_rule_expr((Node *) coalesceexpr->args, context, true);
				appendStringInfoChar(buf, ')');
			}
			break;

		case T_MinMaxExpr:
			{
				MinMaxExpr *minmaxexpr = (MinMaxExpr *) node;

				switch (minmaxexpr->op)
				{
					case IS_GREATEST:
						appendStringInfoString(buf, "GREATEST(");
						break;
					case IS_LEAST:
						appendStringInfoString(buf, "LEAST(");
						break;
				}
				get_rule_expr((Node *) minmaxexpr->args, context, true);
				appendStringInfoChar(buf, ')');
			}
			break;

		case T_XmlExpr:
			{
				XmlExpr    *xexpr = (XmlExpr *) node;
				bool		needcomma = false;
				ListCell   *arg;
				ListCell   *narg;
				Const	   *con;

				switch (xexpr->op)
				{
					case IS_XMLCONCAT:
						appendStringInfoString(buf, "XMLCONCAT(");
						break;
					case IS_XMLELEMENT:
						appendStringInfoString(buf, "XMLELEMENT(");
						break;
					case IS_XMLFOREST:
						appendStringInfoString(buf, "XMLFOREST(");
						break;
					case IS_XMLPARSE:
						appendStringInfoString(buf, "XMLPARSE(");
						break;
					case IS_XMLPI:
						appendStringInfoString(buf, "XMLPI(");
						break;
					case IS_XMLROOT:
						appendStringInfoString(buf, "XMLROOT(");
						break;
					case IS_XMLSERIALIZE:
						appendStringInfoString(buf, "XMLSERIALIZE(");
						break;
					case IS_DOCUMENT:
						break;
				}
				if (xexpr->op == IS_XMLPARSE || xexpr->op == IS_XMLSERIALIZE)
				{
					if (xexpr->xmloption == XMLOPTION_DOCUMENT)
						appendStringInfoString(buf, "DOCUMENT ");
					else
						appendStringInfoString(buf, "CONTENT ");
				}
				if (xexpr->name)
				{
					appendStringInfo(buf, "NAME %s",
									 quote_identifier(map_xml_name_to_sql_identifier(xexpr->name)));
					needcomma = true;
				}
				if (xexpr->named_args)
				{
					if (xexpr->op != IS_XMLFOREST)
					{
						if (needcomma)
							appendStringInfoString(buf, ", ");
						appendStringInfoString(buf, "XMLATTRIBUTES(");
						needcomma = false;
					}
					forboth(arg, xexpr->named_args, narg, xexpr->arg_names)
					{
						Node	   *e = (Node *) lfirst(arg);
						char	   *argname = strVal(lfirst(narg));

						if (needcomma)
							appendStringInfoString(buf, ", ");
						get_rule_expr((Node *) e, context, true);
						appendStringInfo(buf, " AS %s",
										 quote_identifier(map_xml_name_to_sql_identifier(argname)));
						needcomma = true;
					}
					if (xexpr->op != IS_XMLFOREST)
						appendStringInfoChar(buf, ')');
				}
				if (xexpr->args)
				{
					if (needcomma)
						appendStringInfoString(buf, ", ");
					switch (xexpr->op)
					{
						case IS_XMLCONCAT:
						case IS_XMLELEMENT:
						case IS_XMLFOREST:
						case IS_XMLPI:
						case IS_XMLSERIALIZE:
							/* no extra decoration needed */
							get_rule_expr((Node *) xexpr->args, context, true);
							break;
						case IS_XMLPARSE:
							Assert(list_length(xexpr->args) == 2);

							get_rule_expr((Node *) linitial(xexpr->args),
										  context, true);

							con = (Const *) lsecond(xexpr->args);
							Assert(IsA(con, Const));
							Assert(!con->constisnull);
							if (DatumGetBool(con->constvalue))
								appendStringInfoString(buf,
													 " PRESERVE WHITESPACE");
							else
								appendStringInfoString(buf,
													   " STRIP WHITESPACE");
							break;
						case IS_XMLROOT:
							Assert(list_length(xexpr->args) == 3);

							get_rule_expr((Node *) linitial(xexpr->args),
										  context, true);

							appendStringInfoString(buf, ", VERSION ");
							con = (Const *) lsecond(xexpr->args);
							if (IsA(con, Const) &&
								con->constisnull)
								appendStringInfoString(buf, "NO VALUE");
							else
								get_rule_expr((Node *) con, context, false);

							con = (Const *) lthird(xexpr->args);
							Assert(IsA(con, Const));
							if (con->constisnull)
								 /* suppress STANDALONE NO VALUE */ ;
							else
							{
								switch (DatumGetInt32(con->constvalue))
								{
									case XML_STANDALONE_YES:
										appendStringInfoString(buf,
														 ", STANDALONE YES");
										break;
									case XML_STANDALONE_NO:
										appendStringInfoString(buf,
														  ", STANDALONE NO");
										break;
									case XML_STANDALONE_NO_VALUE:
										appendStringInfoString(buf,
													", STANDALONE NO VALUE");
										break;
									default:
										break;
								}
							}
							break;
						case IS_DOCUMENT:
							get_rule_expr_paren((Node *) xexpr->args, context, false, node);
							break;
					}

				}
				if (xexpr->op == IS_XMLSERIALIZE)
					appendStringInfo(buf, " AS %s",
									 format_type_with_typemod(xexpr->type,
															  xexpr->typmod));
				if (xexpr->op == IS_DOCUMENT)
					appendStringInfoString(buf, " IS DOCUMENT");
				else
					appendStringInfoChar(buf, ')');
			}
			break;

		case T_NullTest:
			{
				NullTest   *ntest = (NullTest *) node;

				if (!PRETTY_PAREN(context))
					appendStringInfoChar(buf, '(');
				get_rule_expr_paren((Node *) ntest->arg, context, true, node);
				switch (ntest->nulltesttype)
				{
					case IS_NULL:
						appendStringInfoString(buf, " IS NULL");
						break;
					case IS_NOT_NULL:
						appendStringInfoString(buf, " IS NOT NULL");
						break;
					default:
						elog(ERROR, "unrecognized nulltesttype: %d",
							 (int) ntest->nulltesttype);
				}
				if (!PRETTY_PAREN(context))
					appendStringInfoChar(buf, ')');
			}
			break;

		case T_BooleanTest:
			{
				BooleanTest *btest = (BooleanTest *) node;

				if (!PRETTY_PAREN(context))
					appendStringInfoChar(buf, '(');
				get_rule_expr_paren((Node *) btest->arg, context, false, node);
				switch (btest->booltesttype)
				{
					case IS_TRUE:
						appendStringInfoString(buf, " IS TRUE");
						break;
					case IS_NOT_TRUE:
						appendStringInfoString(buf, " IS NOT TRUE");
						break;
					case IS_FALSE:
						appendStringInfoString(buf, " IS FALSE");
						break;
					case IS_NOT_FALSE:
						appendStringInfoString(buf, " IS NOT FALSE");
						break;
					case IS_UNKNOWN:
						appendStringInfoString(buf, " IS UNKNOWN");
						break;
					case IS_NOT_UNKNOWN:
						appendStringInfoString(buf, " IS NOT UNKNOWN");
						break;
					default:
						elog(ERROR, "unrecognized booltesttype: %d",
							 (int) btest->booltesttype);
				}
				if (!PRETTY_PAREN(context))
					appendStringInfoChar(buf, ')');
			}
			break;

		case T_CoerceToDomain:
			{
				CoerceToDomain *ctest = (CoerceToDomain *) node;
				Node	   *arg = (Node *) ctest->arg;

				if (ctest->coercionformat == COERCE_IMPLICIT_CAST &&
					!showimplicit)
				{
					/* don't show the implicit cast */
					get_rule_expr(arg, context, false);
				}
				else
				{
					get_coercion_expr(arg, context,
									  ctest->resulttype,
									  ctest->resulttypmod,
									  node);
				}
			}
			break;

		case T_CoerceToDomainValue:
			appendStringInfoString(buf, "VALUE");
			break;

		case T_SetToDefault:
			appendStringInfoString(buf, "DEFAULT");
			break;

		case T_CurrentOfExpr:
			{
				CurrentOfExpr *cexpr = (CurrentOfExpr *) node;

				if (cexpr->cursor_name)
					appendStringInfo(buf, "CURRENT OF %s",
									 quote_identifier(cexpr->cursor_name));
				else
					appendStringInfo(buf, "CURRENT OF $%d",
									 cexpr->cursor_param);
			}
			break;

		case T_InferenceElem:
			{
				InferenceElem *iexpr = (InferenceElem *) node;
				bool		varprefix = context->varprefix;
				bool		need_parens;

				/*
				 * InferenceElem can only refer to target relation, so a
				 * prefix is never useful.
				 */
				context->varprefix = false;

				/*
				 * Parenthesize the element unless it's a simple Var or a bare
				 * function call.  Follows pg_get_indexdef_worker().
				 */
				need_parens = !IsA(iexpr->expr, Var);
				if (IsA(iexpr->expr, FuncExpr) &&
					((FuncExpr *) iexpr->expr)->funcformat ==
					COERCE_EXPLICIT_CALL)
					need_parens = false;

				if (need_parens)
					appendStringInfoChar(buf, '(');
				get_rule_expr((Node *) iexpr->expr,
							  context, false);
				if (need_parens)
					appendStringInfoChar(buf, ')');

				context->varprefix = varprefix;

				if (iexpr->infercollid)
					appendStringInfo(buf, " COLLATE %s",
								generate_collation_name(iexpr->infercollid));

				/* Add the operator class name, if not default */
				if (iexpr->inferopclass)
				{
					Oid			inferopclass = iexpr->inferopclass;
					Oid			inferopcinputtype = get_opclass_input_type(iexpr->inferopclass);

					get_opclass_name(inferopclass, inferopcinputtype, buf);
				}
			}
			break;

		case T_List:
			{
				char	   *sep;
				ListCell   *l;

				sep = "";
				foreach(l, (List *) node)
				{
					appendStringInfoString(buf, sep);
					get_rule_expr((Node *) lfirst(l), context, showimplicit);
					sep = ", ";
				}
			}
			break;

		default:
			elog(ERROR, "unrecognized node type: %d", (int) nodeTag(node));
			break;
	}
}


/*
 * get_oper_expr			- Parse back an OpExpr node
 */
static void
get_oper_expr(OpExpr *expr, deparse_context *context)
{
	StringInfo	buf = context->buf;
	Oid			opno = expr->opno;
	List	   *args = expr->args;

	if (!PRETTY_PAREN(context))
		appendStringInfoChar(buf, '(');
	if (list_length(args) == 2)
	{
		/* binary operator */
		Node	   *arg1 = (Node *) linitial(args);
		Node	   *arg2 = (Node *) lsecond(args);

		get_rule_expr_paren(arg1, context, true, (Node *) expr);
		appendStringInfo(buf, " %s ",
						 generate_operator_name(opno,
												exprType(arg1),
												exprType(arg2)));
		get_rule_expr_paren(arg2, context, true, (Node *) expr);
	}
	else
	{
		/* unary operator --- but which side? */
		Node	   *arg = (Node *) linitial(args);
		HeapTuple	tp;
		Form_pg_operator optup;

		tp = SearchSysCache1(OPEROID, ObjectIdGetDatum(opno));
		if (!HeapTupleIsValid(tp))
			elog(ERROR, "cache lookup failed for operator %u", opno);
		optup = (Form_pg_operator) GETSTRUCT(tp);
		switch (optup->oprkind)
		{
			case 'l':
				appendStringInfo(buf, "%s ",
								 generate_operator_name(opno,
														InvalidOid,
														exprType(arg)));
				get_rule_expr_paren(arg, context, true, (Node *) expr);
				break;
			case 'r':
				get_rule_expr_paren(arg, context, true, (Node *) expr);
				appendStringInfo(buf, " %s",
								 generate_operator_name(opno,
														exprType(arg),
														InvalidOid));
				break;
			default:
				elog(ERROR, "bogus oprkind: %d", optup->oprkind);
		}
		ReleaseSysCache(tp);
	}
	if (!PRETTY_PAREN(context))
		appendStringInfoChar(buf, ')');
}

/*
 * get_func_expr			- Parse back a FuncExpr node
 */
static void
get_func_expr(FuncExpr *expr, deparse_context *context,
			  bool showimplicit)
{
	StringInfo	buf = context->buf;
	Oid			funcoid = expr->funcid;
	Oid			argtypes[FUNC_MAX_ARGS];
	int			nargs;
	List	   *argnames;
	bool		use_variadic;
	ListCell   *l;

	/*
	 * If the function call came from an implicit coercion, then just show the
	 * first argument --- unless caller wants to see implicit coercions.
	 */
	if (expr->funcformat == COERCE_IMPLICIT_CAST && !showimplicit)
	{
		get_rule_expr_paren((Node *) linitial(expr->args), context,
							false, (Node *) expr);
		return;
	}

	/*
	 * If the function call came from a cast, then show the first argument
	 * plus an explicit cast operation.
	 */
	if (expr->funcformat == COERCE_EXPLICIT_CAST ||
		expr->funcformat == COERCE_IMPLICIT_CAST)
	{
		Node	   *arg = linitial(expr->args);
		Oid			rettype = expr->funcresulttype;
		int32		coercedTypmod;

		/* Get the typmod if this is a length-coercion function */
		(void) exprIsLengthCoercion((Node *) expr, &coercedTypmod);

		get_coercion_expr(arg, context,
						  rettype, coercedTypmod,
						  (Node *) expr);

		return;
	}

	/*
	 * Normal function: display as proname(args).  First we need to extract
	 * the argument datatypes.
	 */
	if (list_length(expr->args) > FUNC_MAX_ARGS)
		ereport(ERROR,
				(errcode(ERRCODE_TOO_MANY_ARGUMENTS),
				 errmsg("too many arguments")));
	nargs = 0;
	argnames = NIL;
	foreach(l, expr->args)
	{
		Node	   *arg = (Node *) lfirst(l);

		if (IsA(arg, NamedArgExpr))
			argnames = lappend(argnames, ((NamedArgExpr *) arg)->name);
		argtypes[nargs] = exprType(arg);
		nargs++;
	}

	appendStringInfo(buf, "%s(",
					 generate_function_name(funcoid, nargs,
											argnames, argtypes,
											expr->funcvariadic,
											&use_variadic,
											context->special_exprkind));
	nargs = 0;
	foreach(l, expr->args)
	{
		if (nargs++ > 0)
			appendStringInfoString(buf, ", ");
		if (use_variadic && lnext(l) == NULL)
			appendStringInfoString(buf, "VARIADIC ");
		get_rule_expr((Node *) lfirst(l), context, true);
	}
	appendStringInfoChar(buf, ')');
}

/*
 * get_agg_expr			- Parse back an Aggref node
 */
static void
get_agg_expr(Aggref *aggref, deparse_context *context)
{
	StringInfo	buf = context->buf;
	Oid			argtypes[FUNC_MAX_ARGS];
	int			nargs;
#ifdef PGXC
	bool		added_finalfn = false;
#endif /* PGXC */

	bool		use_variadic;

	/* Extract the argument types as seen by the parser */
	nargs = get_aggregate_argtypes(aggref, argtypes);

#ifdef PGXC
#ifndef XCP
	/*
	 * Datanode should send finalised aggregate results. Datanodes evaluate only
	 * transition results. In order to get the finalised aggregate, we enclose
	 * the aggregate call inside final function call, so as to get finalised
	 * results at the Coordinator
	 */
	if (context->finalise_aggs)
	{
		HeapTuple			aggTuple;
		Form_pg_aggregate	aggform;
		aggTuple = SearchSysCache(AGGFNOID,
						  ObjectIdGetDatum(aggref->aggfnoid),
						  0, 0, 0);
		if (!HeapTupleIsValid(aggTuple))
			elog(ERROR, "cache lookup failed for aggregate %u",
				 aggref->aggfnoid);
		aggform = (Form_pg_aggregate) GETSTRUCT(aggTuple);

		if (OidIsValid(aggform->aggfinalfn))
		{
			appendStringInfo(buf, "%s(", generate_function_name(aggform->aggfinalfn, 0,
													NULL, NULL, NULL));
			added_finalfn = true;
		}
		ReleaseSysCache(aggTuple);
	}
#endif /* XCP */
#endif /* PGXC */

	/* Print the aggregate name, schema-qualified if needed */
	appendStringInfo(buf, "%s(%s",
					 generate_function_name(aggref->aggfnoid, nargs,
											NIL, argtypes,
											aggref->aggvariadic,
											&use_variadic,
											context->special_exprkind),
					 (aggref->aggdistinct != NIL) ? "DISTINCT " : "");

	if (AGGKIND_IS_ORDERED_SET(aggref->aggkind))
	{
		/*
		 * Ordered-set aggregates do not use "*" syntax.  Also, we needn't
		 * worry about inserting VARIADIC.  So we can just dump the direct
		 * args as-is.
		 */
		Assert(!aggref->aggvariadic);
		get_rule_expr((Node *) aggref->aggdirectargs, context, true);
		Assert(aggref->aggorder != NIL);
		appendStringInfoString(buf, ") WITHIN GROUP (ORDER BY ");
		get_rule_orderby(aggref->aggorder, aggref->args, false, context);
	}
	else
	{
		/* aggstar can be set only in zero-argument aggregates */
		if (aggref->aggstar)
			appendStringInfoChar(buf, '*');
		else
		{
			ListCell   *l;
			int			i;

			i = 0;
			foreach(l, aggref->args)
			{
				TargetEntry *tle = (TargetEntry *) lfirst(l);
				Node	   *arg = (Node *) tle->expr;

				Assert(!IsA(arg, NamedArgExpr));
				if (tle->resjunk)
					continue;
				if (i++ > 0)
					appendStringInfoString(buf, ", ");
				if (use_variadic && i == nargs)
					appendStringInfoString(buf, "VARIADIC ");
				get_rule_expr(arg, context, true);
			}
		}

		if (aggref->aggorder != NIL)
		{
			appendStringInfoString(buf, " ORDER BY ");
			get_rule_orderby(aggref->aggorder, aggref->args, false, context);
		}
	}

	if (aggref->aggfilter != NULL)
	{
		appendStringInfoString(buf, ") FILTER (WHERE ");
		get_rule_expr((Node *) aggref->aggfilter, context, false);
	}

	appendStringInfoChar(buf, ')');

#ifdef PGXC
	if (added_finalfn)
		appendStringInfoChar(buf, ')');
#endif /* PGXC */
}

/*
 * get_windowfunc_expr	- Parse back a WindowFunc node
 */
static void
get_windowfunc_expr(WindowFunc *wfunc, deparse_context *context)
{
	StringInfo	buf = context->buf;
	Oid			argtypes[FUNC_MAX_ARGS];
	int			nargs;
	List	   *argnames;
	ListCell   *l;

	if (list_length(wfunc->args) > FUNC_MAX_ARGS)
		ereport(ERROR,
				(errcode(ERRCODE_TOO_MANY_ARGUMENTS),
				 errmsg("too many arguments")));
	nargs = 0;
	argnames = NIL;
	foreach(l, wfunc->args)
	{
		Node	   *arg = (Node *) lfirst(l);

		if (IsA(arg, NamedArgExpr))
			argnames = lappend(argnames, ((NamedArgExpr *) arg)->name);
		argtypes[nargs] = exprType(arg);
		nargs++;
	}

	appendStringInfo(buf, "%s(",
					 generate_function_name(wfunc->winfnoid, nargs,
											argnames, argtypes,
											false, NULL,
											context->special_exprkind));
	/* winstar can be set only in zero-argument aggregates */
	if (wfunc->winstar)
		appendStringInfoChar(buf, '*');
	else
		get_rule_expr((Node *) wfunc->args, context, true);

	if (wfunc->aggfilter != NULL)
	{
		appendStringInfoString(buf, ") FILTER (WHERE ");
		get_rule_expr((Node *) wfunc->aggfilter, context, false);
	}

	appendStringInfoString(buf, ") OVER ");

	foreach(l, context->windowClause)
	{
		WindowClause *wc = (WindowClause *) lfirst(l);

		if (wc->winref == wfunc->winref)
		{
			if (wc->name)
				appendStringInfoString(buf, quote_identifier(wc->name));
			else
				get_rule_windowspec(wc, context->windowTList, context);
			break;
		}
	}
	if (l == NULL)
	{
		if (context->windowClause)
			elog(ERROR, "could not find window clause for winref %u",
				 wfunc->winref);

		/*
		 * In EXPLAIN, we don't have window context information available, so
		 * we have to settle for this:
		 */
		appendStringInfoString(buf, "(?)");
	}
}

/* ----------
 * get_coercion_expr
 *
 *	Make a string representation of a value coerced to a specific type
 * ----------
 */
static void
get_coercion_expr(Node *arg, deparse_context *context,
				  Oid resulttype, int32 resulttypmod,
				  Node *parentNode)
{
	StringInfo	buf = context->buf;

	/*
	 * Since parse_coerce.c doesn't immediately collapse application of
	 * length-coercion functions to constants, what we'll typically see in
	 * such cases is a Const with typmod -1 and a length-coercion function
	 * right above it.  Avoid generating redundant output. However, beware of
	 * suppressing casts when the user actually wrote something like
	 * 'foo'::text::char(3).
	 *
	 * Note: it might seem that we are missing the possibility of needing to
	 * print a COLLATE clause for such a Const.  However, a Const could only
	 * have nondefault collation in a post-constant-folding tree, in which the
	 * length coercion would have been folded too.  See also the special
	 * handling of CollateExpr in coerce_to_target_type(): any collation
	 * marking will be above the coercion node, not below it.
	 */
	if (arg && IsA(arg, Const) &&
		((Const *) arg)->consttype == resulttype &&
		((Const *) arg)->consttypmod == -1)
	{
		/* Show the constant without normal ::typename decoration */
		get_const_expr((Const *) arg, context, -1);
	}
	else
	{
		if (!PRETTY_PAREN(context))
			appendStringInfoChar(buf, '(');
		get_rule_expr_paren(arg, context, false, parentNode);
		if (!PRETTY_PAREN(context))
			appendStringInfoChar(buf, ')');
	}
	appendStringInfo(buf, "::%s",
					 format_type_with_typemod(resulttype, resulttypmod));
}

/* ----------
 * get_const_expr
 *
 *	Make a string representation of a Const
 *
 * showtype can be -1 to never show "::typename" decoration, or +1 to always
 * show it, or 0 to show it only if the constant wouldn't be assumed to be
 * the right type by default.
 *
 * If the Const's collation isn't default for its type, show that too.
 * We mustn't do this when showtype is -1 (since that means the caller will
 * print "::typename", and we can't put a COLLATE clause in between).  It's
 * caller's responsibility that collation isn't missed in such cases.
 * ----------
 */
static void
get_const_expr(Const *constval, deparse_context *context, int showtype)
{
	StringInfo	buf = context->buf;
	Oid			typoutput;
	bool		typIsVarlena;
	char	   *extval;
	bool		needlabel = false;

	if (constval->constisnull)
	{
		/*
		 * Always label the type of a NULL constant to prevent misdecisions
		 * about type when reparsing.
		 */
		appendStringInfoString(buf, "NULL");
		if (showtype >= 0)
		{
			appendStringInfo(buf, "::%s",
							 format_type_with_typemod(constval->consttype,
													  constval->consttypmod));
			get_const_collation(constval, context);
		}
		return;
	}

	getTypeOutputInfo(constval->consttype,
					  &typoutput, &typIsVarlena);

	extval = OidOutputFunctionCall(typoutput, constval->constvalue);

	switch (constval->consttype)
	{
		case INT4OID:

			/*
			 * INT4 can be printed without any decoration, unless it is
			 * negative; in that case print it as '-nnn'::integer to ensure
			 * that the output will re-parse as a constant, not as a constant
			 * plus operator.  In most cases we could get away with printing
			 * (-nnn) instead, because of the way that gram.y handles negative
			 * literals; but that doesn't work for INT_MIN, and it doesn't
			 * seem that much prettier anyway.
			 */
			if (extval[0] != '-')
				appendStringInfoString(buf, extval);
			else
			{
				appendStringInfo(buf, "'%s'", extval);
				needlabel = true;		/* we must attach a cast */
			}
			break;

		case NUMERICOID:

			/*
			 * NUMERIC can be printed without quotes if it looks like a float
			 * constant (not an integer, and not Infinity or NaN) and doesn't
			 * have a leading sign (for the same reason as for INT4).
			 */
			if (isdigit((unsigned char) extval[0]) &&
				strcspn(extval, "eE.") != strlen(extval))
			{
				appendStringInfoString(buf, extval);
			}
			else
			{
				appendStringInfo(buf, "'%s'", extval);
				needlabel = true;		/* we must attach a cast */
			}
			break;

		case BITOID:
		case VARBITOID:
			appendStringInfo(buf, "B'%s'", extval);
			break;

		case BOOLOID:
			if (strcmp(extval, "t") == 0)
				appendStringInfoString(buf, "true");
			else
				appendStringInfoString(buf, "false");
			break;

		default:
			simple_quote_literal(buf, extval);
			break;
	}

	pfree(extval);

	if (showtype < 0)
		return;

	/*
	 * For showtype == 0, append ::typename unless the constant will be
	 * implicitly typed as the right type when it is read in.
	 *
	 * XXX this code has to be kept in sync with the behavior of the parser,
	 * especially make_const.
	 */
	switch (constval->consttype)
	{
		case BOOLOID:
		case UNKNOWNOID:
			/* These types can be left unlabeled */
			needlabel = false;
			break;
		case INT4OID:
			/* We determined above whether a label is needed */
			break;
		case NUMERICOID:

			/*
			 * Float-looking constants will be typed as numeric, which we
			 * checked above; but if there's a nondefault typmod we need to
			 * show it.
			 */
			needlabel |= (constval->consttypmod >= 0);
			break;
		default:
			needlabel = true;
			break;
	}
	if (needlabel || showtype > 0)
		appendStringInfo(buf, "::%s",
						 format_type_with_typemod(constval->consttype,
												  constval->consttypmod));

	get_const_collation(constval, context);
}

/*
 * helper for get_const_expr: append COLLATE if needed
 */
static void
get_const_collation(Const *constval, deparse_context *context)
{
	StringInfo	buf = context->buf;

	if (OidIsValid(constval->constcollid))
	{
		Oid			typcollation = get_typcollation(constval->consttype);

		if (constval->constcollid != typcollation)
		{
			appendStringInfo(buf, " COLLATE %s",
							 generate_collation_name(constval->constcollid));
		}
	}
}

/*
 * simple_quote_literal - Format a string as a SQL literal, append to buf
 */
static void
simple_quote_literal(StringInfo buf, const char *val)
{
	const char *valptr;

	/*
	 * We form the string literal according to the prevailing setting of
	 * standard_conforming_strings; we never use E''. User is responsible for
	 * making sure result is used correctly.
	 */
	appendStringInfoChar(buf, '\'');
	for (valptr = val; *valptr; valptr++)
	{
		char		ch = *valptr;

		if (SQL_STR_DOUBLE(ch, !standard_conforming_strings))
			appendStringInfoChar(buf, ch);
		appendStringInfoChar(buf, ch);
	}
	appendStringInfoChar(buf, '\'');
}


/* ----------
 * get_sublink_expr			- Parse back a sublink
 * ----------
 */
static void
get_sublink_expr(SubLink *sublink, deparse_context *context)
{
	StringInfo	buf = context->buf;
	Query	   *query = (Query *) (sublink->subselect);
	char	   *opname = NULL;
	bool		need_paren;

	if (sublink->subLinkType == ARRAY_SUBLINK)
		appendStringInfoString(buf, "ARRAY(");
	else
		appendStringInfoChar(buf, '(');

	/*
	 * Note that we print the name of only the first operator, when there are
	 * multiple combining operators.  This is an approximation that could go
	 * wrong in various scenarios (operators in different schemas, renamed
	 * operators, etc) but there is not a whole lot we can do about it, since
	 * the syntax allows only one operator to be shown.
	 */
	if (sublink->testexpr)
	{
		if (IsA(sublink->testexpr, OpExpr))
		{
			/* single combining operator */
			OpExpr	   *opexpr = (OpExpr *) sublink->testexpr;

			get_rule_expr(linitial(opexpr->args), context, true);
			opname = generate_operator_name(opexpr->opno,
											exprType(linitial(opexpr->args)),
											exprType(lsecond(opexpr->args)));
		}
		else if (IsA(sublink->testexpr, BoolExpr))
		{
			/* multiple combining operators, = or <> cases */
			char	   *sep;
			ListCell   *l;

			appendStringInfoChar(buf, '(');
			sep = "";
			foreach(l, ((BoolExpr *) sublink->testexpr)->args)
			{
				OpExpr	   *opexpr = (OpExpr *) lfirst(l);

				Assert(IsA(opexpr, OpExpr));
				appendStringInfoString(buf, sep);
				get_rule_expr(linitial(opexpr->args), context, true);
				if (!opname)
					opname = generate_operator_name(opexpr->opno,
											exprType(linitial(opexpr->args)),
											exprType(lsecond(opexpr->args)));
				sep = ", ";
			}
			appendStringInfoChar(buf, ')');
		}
		else if (IsA(sublink->testexpr, RowCompareExpr))
		{
			/* multiple combining operators, < <= > >= cases */
			RowCompareExpr *rcexpr = (RowCompareExpr *) sublink->testexpr;

			appendStringInfoChar(buf, '(');
			get_rule_expr((Node *) rcexpr->largs, context, true);
			opname = generate_operator_name(linitial_oid(rcexpr->opnos),
											exprType(linitial(rcexpr->largs)),
										  exprType(linitial(rcexpr->rargs)));
			appendStringInfoChar(buf, ')');
		}
		else
			elog(ERROR, "unrecognized testexpr type: %d",
				 (int) nodeTag(sublink->testexpr));
	}

	need_paren = true;

	switch (sublink->subLinkType)
	{
		case EXISTS_SUBLINK:
			appendStringInfoString(buf, "EXISTS ");
			break;

		case ANY_SUBLINK:
			if (strcmp(opname, "=") == 0)		/* Represent = ANY as IN */
				appendStringInfoString(buf, " IN ");
			else
				appendStringInfo(buf, " %s ANY ", opname);
			break;

		case ALL_SUBLINK:
			appendStringInfo(buf, " %s ALL ", opname);
			break;

		case ROWCOMPARE_SUBLINK:
			appendStringInfo(buf, " %s ", opname);
			break;

		case EXPR_SUBLINK:
		case MULTIEXPR_SUBLINK:
		case ARRAY_SUBLINK:
			need_paren = false;
			break;

		case CTE_SUBLINK:		/* shouldn't occur in a SubLink */
		default:
			elog(ERROR, "unrecognized sublink type: %d",
				 (int) sublink->subLinkType);
			break;
	}

	if (need_paren)
		appendStringInfoChar(buf, '(');

	get_query_def(query, buf, context->namespaces, NULL,
				  context->prettyFlags, context->wrapColumn,
				  context->indentLevel);

	if (need_paren)
		appendStringInfoString(buf, "))");
	else
		appendStringInfoChar(buf, ')');
}


/* ----------
 * get_from_clause			- Parse back a FROM clause
 *
 * "prefix" is the keyword that denotes the start of the list of FROM
 * elements. It is FROM when used to parse back SELECT and UPDATE, but
 * is USING when parsing back DELETE.
 * ----------
 */
static void
get_from_clause(Query *query, const char *prefix, deparse_context *context)
{
	StringInfo	buf = context->buf;
	bool		first = true;
	ListCell   *l;

	/*
	 * We use the query's jointree as a guide to what to print.  However, we
	 * must ignore auto-added RTEs that are marked not inFromCl. (These can
	 * only appear at the top level of the jointree, so it's sufficient to
	 * check here.)  This check also ensures we ignore the rule pseudo-RTEs
	 * for NEW and OLD.
	 */
	foreach(l, query->jointree->fromlist)
	{
		Node	   *jtnode = (Node *) lfirst(l);

		if (IsA(jtnode, RangeTblRef))
		{
			int			varno = ((RangeTblRef *) jtnode)->rtindex;
			RangeTblEntry *rte = rt_fetch(varno, query->rtable);

			if (!rte->inFromCl)
				continue;
		}

		if (first)
		{
			appendContextKeyword(context, prefix,
								 -PRETTYINDENT_STD, PRETTYINDENT_STD, 2);
			first = false;

			get_from_clause_item(jtnode, query, context);
		}
		else
		{
			StringInfoData itembuf;

			appendStringInfoString(buf, ", ");

			/*
			 * Put the new FROM item's text into itembuf so we can decide
			 * after we've got it whether or not it needs to go on a new line.
			 */
			initStringInfo(&itembuf);
			context->buf = &itembuf;

			get_from_clause_item(jtnode, query, context);

			/* Restore context's output buffer */
			context->buf = buf;

			/* Consider line-wrapping if enabled */
			if (PRETTY_INDENT(context) && context->wrapColumn >= 0)
			{
				/* Does the new item start with a new line? */
				if (itembuf.len > 0 && itembuf.data[0] == '\n')
				{
					/* If so, we shouldn't add anything */
					/* instead, remove any trailing spaces currently in buf */
					removeStringInfoSpaces(buf);
				}
				else
				{
					char	   *trailing_nl;

					/* Locate the start of the current line in the buffer */
					trailing_nl = strrchr(buf->data, '\n');
					if (trailing_nl == NULL)
						trailing_nl = buf->data;
					else
						trailing_nl++;

					/*
					 * Add a newline, plus some indentation, if the new item
					 * would cause an overflow.
					 */
					if (strlen(trailing_nl) + itembuf.len > context->wrapColumn)
						appendContextKeyword(context, "", -PRETTYINDENT_STD,
											 PRETTYINDENT_STD,
											 PRETTYINDENT_VAR);
				}
			}

			/* Add the new item */
			appendStringInfoString(buf, itembuf.data);

			/* clean up */
			pfree(itembuf.data);
		}
	}
}

static void
get_from_clause_item(Node *jtnode, Query *query, deparse_context *context)
{
	StringInfo	buf = context->buf;
	deparse_namespace *dpns = (deparse_namespace *) linitial(context->namespaces);

	if (IsA(jtnode, RangeTblRef))
	{
		int			varno = ((RangeTblRef *) jtnode)->rtindex;
		RangeTblEntry *rte = rt_fetch(varno, query->rtable);
		char	   *refname = get_rtable_name(varno, context);
		deparse_columns *colinfo = deparse_columns_fetch(varno, dpns);
		RangeTblFunction *rtfunc1 = NULL;
		bool		printalias;

		if (rte->lateral)
			appendStringInfoString(buf, "LATERAL ");

		/* Print the FROM item proper */
		switch (rte->rtekind)
		{
			case RTE_RELATION:
				/* Normal relation RTE */
				appendStringInfo(buf, "%s%s",
								 only_marker(rte),
								 generate_relation_name(rte->relid,
														context->namespaces));

				if (rte->tablesample)
					get_tablesample_def(rte->tablesample, context);
				break;
			case RTE_SUBQUERY:
				/* Subquery RTE */
				appendStringInfoChar(buf, '(');
				get_query_def(rte->subquery, buf, context->namespaces, NULL,
							  context->prettyFlags, context->wrapColumn,
							  context->indentLevel);
				appendStringInfoChar(buf, ')');
				break;
			case RTE_FUNCTION:
				/* Function RTE */
				rtfunc1 = (RangeTblFunction *) linitial(rte->functions);

				/*
				 * Omit ROWS FROM() syntax for just one function, unless it
				 * has both a coldeflist and WITH ORDINALITY. If it has both,
				 * we must use ROWS FROM() syntax to avoid ambiguity about
				 * whether the coldeflist includes the ordinality column.
				 */
				if (list_length(rte->functions) == 1 &&
					(rtfunc1->funccolnames == NIL || !rte->funcordinality))
				{
					get_rule_expr(rtfunc1->funcexpr, context, true);
					/* we'll print the coldeflist below, if it has one */
				}
				else
				{
					bool		all_unnest;
					ListCell   *lc;

					/*
					 * If all the function calls in the list are to unnest,
					 * and none need a coldeflist, then collapse the list back
					 * down to UNNEST(args).  (If we had more than one
					 * built-in unnest function, this would get more
					 * difficult.)
					 *
					 * XXX This is pretty ugly, since it makes not-terribly-
					 * future-proof assumptions about what the parser would do
					 * with the output; but the alternative is to emit our
					 * nonstandard ROWS FROM() notation for what might have
					 * been a perfectly spec-compliant multi-argument
					 * UNNEST().
					 */
					all_unnest = true;
					foreach(lc, rte->functions)
					{
						RangeTblFunction *rtfunc = (RangeTblFunction *) lfirst(lc);

						if (!IsA(rtfunc->funcexpr, FuncExpr) ||
							((FuncExpr *) rtfunc->funcexpr)->funcid != F_ARRAY_UNNEST ||
							rtfunc->funccolnames != NIL)
						{
							all_unnest = false;
							break;
						}
					}

					if (all_unnest)
					{
						List	   *allargs = NIL;

						foreach(lc, rte->functions)
						{
							RangeTblFunction *rtfunc = (RangeTblFunction *) lfirst(lc);
							List	   *args = ((FuncExpr *) rtfunc->funcexpr)->args;

							allargs = list_concat(allargs, list_copy(args));
						}

						appendStringInfoString(buf, "UNNEST(");
						get_rule_expr((Node *) allargs, context, true);
						appendStringInfoChar(buf, ')');
					}
					else
					{
						int			funcno = 0;

						appendStringInfoString(buf, "ROWS FROM(");
						foreach(lc, rte->functions)
						{
							RangeTblFunction *rtfunc = (RangeTblFunction *) lfirst(lc);

							if (funcno > 0)
								appendStringInfoString(buf, ", ");
							get_rule_expr(rtfunc->funcexpr, context, true);
							if (rtfunc->funccolnames != NIL)
							{
								/* Reconstruct the column definition list */
								appendStringInfoString(buf, " AS ");
								get_from_clause_coldeflist(rtfunc,
														   NULL,
														   context);
							}
							funcno++;
						}
						appendStringInfoChar(buf, ')');
					}
					/* prevent printing duplicate coldeflist below */
					rtfunc1 = NULL;
				}
				if (rte->funcordinality)
					appendStringInfoString(buf, " WITH ORDINALITY");
				break;
			case RTE_VALUES:
				/* Values list RTE */
				appendStringInfoChar(buf, '(');
				get_values_def(rte->values_lists, context);
				appendStringInfoChar(buf, ')');
				break;
			case RTE_CTE:
				appendStringInfoString(buf, quote_identifier(rte->ctename));
				break;
			default:
				elog(ERROR, "unrecognized RTE kind: %d", (int) rte->rtekind);
				break;
		}

		/* Print the relation alias, if needed */
		printalias = false;
		if (rte->alias != NULL)
		{
			/* Always print alias if user provided one */
			printalias = true;
		}
		else if (colinfo->printaliases)
		{
			/* Always print alias if we need to print column aliases */
			printalias = true;
		}
		else if (rte->rtekind == RTE_RELATION)
		{
			/*
			 * No need to print alias if it's same as relation name (this
			 * would normally be the case, but not if set_rtable_names had to
			 * resolve a conflict).
			 */
			if (strcmp(refname, get_relation_name(rte->relid)) != 0)
				printalias = true;
		}
#ifdef PGXC
		else if (rte->rtekind == RTE_SUBQUERY && rte->eref->aliasname)
		{
			/*
			 *
			 * This condition arises when the from clause is a view. The
			 * corresponding subquery RTE has its eref set to view name.
			 * The remote query generated has this subquery of which the
			 * columns can be referred to as view_name.col1, so it should
			 * be possible to refer to this subquery object.
			 */
			appendStringInfo(buf, " %s",
							 quote_identifier(rte->eref->aliasname));
			printalias = true;
		}
#endif
		else if (rte->rtekind == RTE_FUNCTION)
		{
			/*
			 * For a function RTE, always print alias.  This covers possible
			 * renaming of the function and/or instability of the
			 * FigureColname rules for things that aren't simple functions.
			 * Note we'd need to force it anyway for the columndef list case.
			 */
			printalias = true;
		}
		else if (rte->rtekind == RTE_VALUES)
		{
			/* Alias is syntactically required for VALUES */
			printalias = true;
		}
		else if (rte->rtekind == RTE_CTE)
		{
			/*
			 * No need to print alias if it's same as CTE name (this would
			 * normally be the case, but not if set_rtable_names had to
			 * resolve a conflict).
			 */
			if (strcmp(refname, rte->ctename) != 0)
				printalias = true;
		}
		if (printalias)
			appendStringInfo(buf, " %s", quote_identifier(refname));

		/* Print the column definitions or aliases, if needed */
		if (rtfunc1 && rtfunc1->funccolnames != NIL)
		{
			/* Reconstruct the columndef list, which is also the aliases */
			get_from_clause_coldeflist(rtfunc1, colinfo, context);
		}
		else
		{
			/* Else print column aliases as needed */
			get_column_alias_list(colinfo, context);
		}
	}
	else if (IsA(jtnode, JoinExpr))
	{
		JoinExpr   *j = (JoinExpr *) jtnode;
		deparse_columns *colinfo = deparse_columns_fetch(j->rtindex, dpns);
		bool		need_paren_on_right;

		need_paren_on_right = PRETTY_PAREN(context) &&
			!IsA(j->rarg, RangeTblRef) &&
			!(IsA(j->rarg, JoinExpr) &&((JoinExpr *) j->rarg)->alias != NULL);

		if (!PRETTY_PAREN(context) || j->alias != NULL)
			appendStringInfoChar(buf, '(');

		get_from_clause_item(j->larg, query, context);

		switch (j->jointype)
		{
			case JOIN_INNER:
				if (j->quals)
					appendContextKeyword(context, " JOIN ",
										 -PRETTYINDENT_STD,
										 PRETTYINDENT_STD,
										 PRETTYINDENT_JOIN);
				else
					appendContextKeyword(context, " CROSS JOIN ",
										 -PRETTYINDENT_STD,
										 PRETTYINDENT_STD,
										 PRETTYINDENT_JOIN);
				break;
			case JOIN_LEFT:
				appendContextKeyword(context, " LEFT JOIN ",
									 -PRETTYINDENT_STD,
									 PRETTYINDENT_STD,
									 PRETTYINDENT_JOIN);
				break;
			case JOIN_FULL:
				appendContextKeyword(context, " FULL JOIN ",
									 -PRETTYINDENT_STD,
									 PRETTYINDENT_STD,
									 PRETTYINDENT_JOIN);
				break;
			case JOIN_RIGHT:
				appendContextKeyword(context, " RIGHT JOIN ",
									 -PRETTYINDENT_STD,
									 PRETTYINDENT_STD,
									 PRETTYINDENT_JOIN);
				break;
			default:
				elog(ERROR, "unrecognized join type: %d",
					 (int) j->jointype);
		}

		if (need_paren_on_right)
			appendStringInfoChar(buf, '(');
		get_from_clause_item(j->rarg, query, context);
		if (need_paren_on_right)
			appendStringInfoChar(buf, ')');

		if (j->usingClause)
		{
			ListCell   *lc;
			bool		first = true;

			appendStringInfoString(buf, " USING (");
			/* Use the assigned names, not what's in usingClause */
			foreach(lc, colinfo->usingNames)
			{
				char	   *colname = (char *) lfirst(lc);

				if (first)
					first = false;
				else
					appendStringInfoString(buf, ", ");
				appendStringInfoString(buf, quote_identifier(colname));
			}
			appendStringInfoChar(buf, ')');
		}
		else if (j->quals)
		{
			appendStringInfoString(buf, " ON ");
			if (!PRETTY_PAREN(context))
				appendStringInfoChar(buf, '(');
			get_rule_expr(j->quals, context, false);
			if (!PRETTY_PAREN(context))
				appendStringInfoChar(buf, ')');
		}

		if (!PRETTY_PAREN(context) || j->alias != NULL)
			appendStringInfoChar(buf, ')');

		/* Yes, it's correct to put alias after the right paren ... */
		if (j->alias != NULL)
		{
			appendStringInfo(buf, " %s",
							 quote_identifier(j->alias->aliasname));
			get_column_alias_list(colinfo, context);
		}
	}
	else
		elog(ERROR, "unrecognized node type: %d",
			 (int) nodeTag(jtnode));
}

/*
 * get_column_alias_list - print column alias list for an RTE
 *
 * Caller must already have printed the relation's alias name.
 */
static void
get_column_alias_list(deparse_columns *colinfo, deparse_context *context)
{
	StringInfo	buf = context->buf;
	int			i;
	bool		first = true;

	/* Don't print aliases if not needed */
	if (!colinfo->printaliases)
		return;

	for (i = 0; i < colinfo->num_new_cols; i++)
	{
		char	   *colname = colinfo->new_colnames[i];

		if (first)
		{
			appendStringInfoChar(buf, '(');
			first = false;
		}
		else
			appendStringInfoString(buf, ", ");
		appendStringInfoString(buf, quote_identifier(colname));
	}
	if (!first)
		appendStringInfoChar(buf, ')');
}

/*
 * get_from_clause_coldeflist - reproduce FROM clause coldeflist
 *
 * When printing a top-level coldeflist (which is syntactically also the
 * relation's column alias list), use column names from colinfo.  But when
 * printing a coldeflist embedded inside ROWS FROM(), we prefer to use the
 * original coldeflist's names, which are available in rtfunc->funccolnames.
 * Pass NULL for colinfo to select the latter behavior.
 *
 * The coldeflist is appended immediately (no space) to buf.  Caller is
 * responsible for ensuring that an alias or AS is present before it.
 */
static void
get_from_clause_coldeflist(RangeTblFunction *rtfunc,
						   deparse_columns *colinfo,
						   deparse_context *context)
{
	StringInfo	buf = context->buf;
	ListCell   *l1;
	ListCell   *l2;
	ListCell   *l3;
	ListCell   *l4;
	int			i;

	appendStringInfoChar(buf, '(');

	/* there's no forfour(), so must chase one list the hard way */
	i = 0;
	l4 = list_head(rtfunc->funccolnames);
	forthree(l1, rtfunc->funccoltypes,
			 l2, rtfunc->funccoltypmods,
			 l3, rtfunc->funccolcollations)
	{
		Oid			atttypid = lfirst_oid(l1);
		int32		atttypmod = lfirst_int(l2);
		Oid			attcollation = lfirst_oid(l3);
		char	   *attname;

		if (colinfo)
			attname = colinfo->colnames[i];
		else
			attname = strVal(lfirst(l4));

		Assert(attname);		/* shouldn't be any dropped columns here */

		if (i > 0)
			appendStringInfoString(buf, ", ");
		appendStringInfo(buf, "%s %s",
						 quote_identifier(attname),
						 format_type_with_typemod(atttypid, atttypmod));
		if (OidIsValid(attcollation) &&
			attcollation != get_typcollation(atttypid))
			appendStringInfo(buf, " COLLATE %s",
							 generate_collation_name(attcollation));

		l4 = lnext(l4);
		i++;
	}

	appendStringInfoChar(buf, ')');
}

/*
 * get_opclass_name			- fetch name of an index operator class
 *
 * The opclass name is appended (after a space) to buf.
 *
 * Output is suppressed if the opclass is the default for the given
 * actual_datatype.  (If you don't want this behavior, just pass
 * InvalidOid for actual_datatype.)
 */
static void
get_opclass_name(Oid opclass, Oid actual_datatype,
				 StringInfo buf)
{
	HeapTuple	ht_opc;
	Form_pg_opclass opcrec;
	char	   *opcname;
	char	   *nspname;

	ht_opc = SearchSysCache1(CLAOID, ObjectIdGetDatum(opclass));
	if (!HeapTupleIsValid(ht_opc))
		elog(ERROR, "cache lookup failed for opclass %u", opclass);
	opcrec = (Form_pg_opclass) GETSTRUCT(ht_opc);

	if (!OidIsValid(actual_datatype) ||
		GetDefaultOpClass(actual_datatype, opcrec->opcmethod) != opclass)
	{
		/* Okay, we need the opclass name.  Do we need to qualify it? */
		opcname = NameStr(opcrec->opcname);
		if (OpclassIsVisible(opclass))
			appendStringInfo(buf, " %s", quote_identifier(opcname));
		else
		{
			nspname = get_namespace_name(opcrec->opcnamespace);
			appendStringInfo(buf, " %s.%s",
							 quote_identifier(nspname),
							 quote_identifier(opcname));
		}
	}
	ReleaseSysCache(ht_opc);
}

/*
 * processIndirection - take care of array and subfield assignment
 *
 * We strip any top-level FieldStore or assignment ArrayRef nodes that
 * appear in the input, and return the subexpression that's to be assigned.
 * If printit is true, we also print out the appropriate decoration for the
 * base column name (that the caller just printed).
 */
static Node *
processIndirection(Node *node, deparse_context *context, bool printit)
{
	StringInfo	buf = context->buf;

	for (;;)
	{
		if (node == NULL)
			break;
		if (IsA(node, FieldStore))
		{
			FieldStore *fstore = (FieldStore *) node;
			Oid			typrelid;
			char	   *fieldname;

			/* lookup tuple type */
			typrelid = get_typ_typrelid(fstore->resulttype);
			if (!OidIsValid(typrelid))
				elog(ERROR, "argument type %s of FieldStore is not a tuple type",
					 format_type_be(fstore->resulttype));

			/*
			 * Print the field name.  There should only be one target field in
			 * stored rules.  There could be more than that in executable
			 * target lists, but this function cannot be used for that case.
			 */
			Assert(list_length(fstore->fieldnums) == 1);
			fieldname = get_relid_attribute_name(typrelid,
											linitial_int(fstore->fieldnums));
			if (printit)
				appendStringInfo(buf, ".%s", quote_identifier(fieldname));

			/*
			 * We ignore arg since it should be an uninteresting reference to
			 * the target column or subcolumn.
			 */
			node = (Node *) linitial(fstore->newvals);
		}
		else if (IsA(node, ArrayRef))
		{
			ArrayRef   *aref = (ArrayRef *) node;

			if (aref->refassgnexpr == NULL)
				break;
			if (printit)
				printSubscripts(aref, context);

			/*
			 * We ignore refexpr since it should be an uninteresting reference
			 * to the target column or subcolumn.
			 */
			node = (Node *) aref->refassgnexpr;
		}
		else
			break;
	}

	return node;
}

static void
printSubscripts(ArrayRef *aref, deparse_context *context)
{
	StringInfo	buf = context->buf;
	ListCell   *lowlist_item;
	ListCell   *uplist_item;

	lowlist_item = list_head(aref->reflowerindexpr);	/* could be NULL */
	foreach(uplist_item, aref->refupperindexpr)
	{
		appendStringInfoChar(buf, '[');
		if (lowlist_item)
		{
			get_rule_expr((Node *) lfirst(lowlist_item), context, false);
			appendStringInfoChar(buf, ':');
			lowlist_item = lnext(lowlist_item);
		}
		get_rule_expr((Node *) lfirst(uplist_item), context, false);
		appendStringInfoChar(buf, ']');
	}
}

/*
 * quote_identifier			- Quote an identifier only if needed
 *
 * When quotes are needed, we palloc the required space; slightly
 * space-wasteful but well worth it for notational simplicity.
 */
const char *
quote_identifier(const char *ident)
{
	/*
	 * Can avoid quoting if ident starts with a lowercase letter or underscore
	 * and contains only lowercase letters, digits, and underscores, *and* is
	 * not any SQL keyword.  Otherwise, supply quotes.
	 */
	int			nquotes = 0;
	bool		safe;
	const char *ptr;
	char	   *result;
	char	   *optr;

	/*
	 * would like to use <ctype.h> macros here, but they might yield unwanted
	 * locale-specific results...
	 */
	safe = ((ident[0] >= 'a' && ident[0] <= 'z') || ident[0] == '_');

	for (ptr = ident; *ptr; ptr++)
	{
		char		ch = *ptr;

		if ((ch >= 'a' && ch <= 'z') ||
			(ch >= '0' && ch <= '9') ||
			(ch == '_'))
		{
			/* okay */
		}
		else
		{
			safe = false;
			if (ch == '"')
				nquotes++;
		}
	}

	if (quote_all_identifiers)
		safe = false;

	if (safe)
	{
		/*
		 * Check for keyword.  We quote keywords except for unreserved ones.
		 * (In some cases we could avoid quoting a col_name or type_func_name
		 * keyword, but it seems much harder than it's worth to tell that.)
		 *
		 * Note: ScanKeywordLookup() does case-insensitive comparison, but
		 * that's fine, since we already know we have all-lower-case.
		 */
		const ScanKeyword *keyword = ScanKeywordLookup(ident,
													   ScanKeywords,
													   NumScanKeywords);

		if (keyword != NULL && keyword->category != UNRESERVED_KEYWORD)
			safe = false;
	}

	if (safe)
		return ident;			/* no change needed */

	result = (char *) palloc(strlen(ident) + nquotes + 2 + 1);

	optr = result;
	*optr++ = '"';
	for (ptr = ident; *ptr; ptr++)
	{
		char		ch = *ptr;

		if (ch == '"')
			*optr++ = '"';
		*optr++ = ch;
	}
	*optr++ = '"';
	*optr = '\0';

	return result;
}

/*
 * quote_qualified_identifier	- Quote a possibly-qualified identifier
 *
 * Return a name of the form qualifier.ident, or just ident if qualifier
 * is NULL, quoting each component if necessary.  The result is palloc'd.
 */
char *
quote_qualified_identifier(const char *qualifier,
						   const char *ident)
{
	StringInfoData buf;

	initStringInfo(&buf);
	if (qualifier)
		appendStringInfo(&buf, "%s.", quote_identifier(qualifier));
	appendStringInfoString(&buf, quote_identifier(ident));
	return buf.data;
}

/*
 * get_relation_name
 *		Get the unqualified name of a relation specified by OID
 *
 * This differs from the underlying get_rel_name() function in that it will
 * throw error instead of silently returning NULL if the OID is bad.
 */
static char *
get_relation_name(Oid relid)
{
	char	   *relname = get_rel_name(relid);

	if (!relname)
		elog(ERROR, "cache lookup failed for relation %u", relid);
	return relname;
}

/*
 * generate_relation_name
 *		Compute the name to display for a relation specified by OID
 *
 * The result includes all necessary quoting and schema-prefixing.
 *
 * If namespaces isn't NIL, it must be a list of deparse_namespace nodes.
 * We will forcibly qualify the relation name if it equals any CTE name
 * visible in the namespace list.
 */
static char *
generate_relation_name(Oid relid, List *namespaces)
{
	HeapTuple	tp;
	Form_pg_class reltup;
	bool		need_qual;
	ListCell   *nslist;
	char	   *relname;
	char	   *nspname;
	char	   *result;

	tp = SearchSysCache1(RELOID, ObjectIdGetDatum(relid));
	if (!HeapTupleIsValid(tp))
		elog(ERROR, "cache lookup failed for relation %u", relid);
	reltup = (Form_pg_class) GETSTRUCT(tp);
	relname = NameStr(reltup->relname);

	/* Check for conflicting CTE name */
	need_qual = false;
	foreach(nslist, namespaces)
	{
		deparse_namespace *dpns = (deparse_namespace *) lfirst(nslist);
		ListCell   *ctlist;

		foreach(ctlist, dpns->ctes)
		{
			CommonTableExpr *cte = (CommonTableExpr *) lfirst(ctlist);

			if (strcmp(cte->ctename, relname) == 0)
			{
				need_qual = true;
				break;
			}
		}
		if (need_qual)
			break;
	}

	/* Otherwise, qualify the name if not visible in search path */
	if (!need_qual)
		need_qual = !RelationIsVisible(relid);

	if (need_qual)
		nspname = get_namespace_name(reltup->relnamespace);
	else
		nspname = NULL;

	result = quote_qualified_identifier(nspname, relname);

	ReleaseSysCache(tp);

	return result;
}

/*
 * generate_function_name
 *		Compute the name to display for a function specified by OID,
 *		given that it is being called with the specified actual arg names and
 *		types.  (Those matter because of ambiguous-function resolution rules.)
 *
 * If we're dealing with a potentially variadic function (in practice, this
 * means a FuncExpr or Aggref, not some other way of calling a function), then
 * has_variadic must specify whether variadic arguments have been merged,
 * and *use_variadic_p will be set to indicate whether to print VARIADIC in
 * the output.  For non-FuncExpr cases, has_variadic should be FALSE and
 * use_variadic_p can be NULL.
 *
 * The result includes all necessary quoting and schema-prefixing.
 */
static char *
generate_function_name(Oid funcid, int nargs, List *argnames, Oid *argtypes,
					   bool has_variadic, bool *use_variadic_p,
					   ParseExprKind special_exprkind)
{
	char	   *result;
	HeapTuple	proctup;
	Form_pg_proc procform;
	char	   *proname;
	bool		use_variadic;
	char	   *nspname;
	FuncDetailCode p_result;
	Oid			p_funcid;
	Oid			p_rettype;
	bool		p_retset;
	int			p_nvargs;
	Oid			p_vatype;
	Oid		   *p_true_typeids;
	bool		force_qualify = false;

	proctup = SearchSysCache1(PROCOID, ObjectIdGetDatum(funcid));
	if (!HeapTupleIsValid(proctup))
		elog(ERROR, "cache lookup failed for function %u", funcid);
	procform = (Form_pg_proc) GETSTRUCT(proctup);
	proname = NameStr(procform->proname);

	/*
	 * Due to parser hacks to avoid needing to reserve CUBE, we need to force
	 * qualification in some special cases.
	 */
	if (special_exprkind == EXPR_KIND_GROUP_BY)
	{
		if (strcmp(proname, "cube") == 0 || strcmp(proname, "rollup") == 0)
			force_qualify = true;
	}

	/*
	 * Determine whether VARIADIC should be printed.  We must do this first
	 * since it affects the lookup rules in func_get_detail().
	 *
	 * Currently, we always print VARIADIC if the function has a merged
	 * variadic-array argument.  Note that this is always the case for
	 * functions taking a VARIADIC argument type other than VARIADIC ANY.
	 *
	 * In principle, if VARIADIC wasn't originally specified and the array
	 * actual argument is deconstructable, we could print the array elements
	 * separately and not print VARIADIC, thus more nearly reproducing the
	 * original input.  For the moment that seems like too much complication
	 * for the benefit, and anyway we do not know whether VARIADIC was
	 * originally specified if it's a non-ANY type.
	 */
	if (use_variadic_p)
	{
		/* Parser should not have set funcvariadic unless fn is variadic */
		Assert(!has_variadic || OidIsValid(procform->provariadic));
		use_variadic = has_variadic;
		*use_variadic_p = use_variadic;
	}
	else
	{
		Assert(!has_variadic);
		use_variadic = false;
	}

	/*
	 * The idea here is to schema-qualify only if the parser would fail to
	 * resolve the correct function given the unqualified func name with the
	 * specified argtypes and VARIADIC flag.  But if we already decided to
	 * force qualification, then we can skip the lookup and pretend we didn't
	 * find it.
	 */
	if (!force_qualify)
		p_result = func_get_detail(list_make1(makeString(proname)),
								   NIL, argnames, nargs, argtypes,
								   !use_variadic, true,
								   &p_funcid, &p_rettype,
								   &p_retset, &p_nvargs, &p_vatype,
								   &p_true_typeids, NULL);
	else
	{
		p_result = FUNCDETAIL_NOTFOUND;
		p_funcid = InvalidOid;
	}

	if ((p_result == FUNCDETAIL_NORMAL ||
		 p_result == FUNCDETAIL_AGGREGATE ||
		 p_result == FUNCDETAIL_WINDOWFUNC) &&
		p_funcid == funcid)
		nspname = NULL;
	else
		nspname = get_namespace_name(procform->pronamespace);

	result = quote_qualified_identifier(nspname, proname);

	ReleaseSysCache(proctup);

	return result;
}

/*
 * generate_operator_name
 *		Compute the name to display for an operator specified by OID,
 *		given that it is being called with the specified actual arg types.
 *		(Arg types matter because of ambiguous-operator resolution rules.
 *		Pass InvalidOid for unused arg of a unary operator.)
 *
 * The result includes all necessary quoting and schema-prefixing,
 * plus the OPERATOR() decoration needed to use a qualified operator name
 * in an expression.
 */
static char *
generate_operator_name(Oid operid, Oid arg1, Oid arg2)
{
	StringInfoData buf;
	HeapTuple	opertup;
	Form_pg_operator operform;
	char	   *oprname;
	char	   *nspname;
	Operator	p_result;

	initStringInfo(&buf);

	opertup = SearchSysCache1(OPEROID, ObjectIdGetDatum(operid));
	if (!HeapTupleIsValid(opertup))
		elog(ERROR, "cache lookup failed for operator %u", operid);
	operform = (Form_pg_operator) GETSTRUCT(opertup);
	oprname = NameStr(operform->oprname);

	/*
	 * The idea here is to schema-qualify only if the parser would fail to
	 * resolve the correct operator given the unqualified op name with the
	 * specified argtypes.
	 */
	switch (operform->oprkind)
	{
		case 'b':
			p_result = oper(NULL, list_make1(makeString(oprname)), arg1, arg2,
							true, -1);
			break;
		case 'l':
			p_result = left_oper(NULL, list_make1(makeString(oprname)), arg2,
								 true, -1);
			break;
		case 'r':
			p_result = right_oper(NULL, list_make1(makeString(oprname)), arg1,
								  true, -1);
			break;
		default:
			elog(ERROR, "unrecognized oprkind: %d", operform->oprkind);
			p_result = NULL;	/* keep compiler quiet */
			break;
	}

	if (p_result != NULL && oprid(p_result) == operid)
		nspname = NULL;
	else
	{
		nspname = get_namespace_name(operform->oprnamespace);
		appendStringInfo(&buf, "OPERATOR(%s.", quote_identifier(nspname));
	}

	appendStringInfoString(&buf, oprname);

	if (nspname)
		appendStringInfoChar(&buf, ')');

	if (p_result != NULL)
		ReleaseSysCache(p_result);

	ReleaseSysCache(opertup);

	return buf.data;
}

/*
 * generate_collation_name
 *		Compute the name to display for a collation specified by OID
 *
 * The result includes all necessary quoting and schema-prefixing.
 */
char *
generate_collation_name(Oid collid)
{
	HeapTuple	tp;
	Form_pg_collation colltup;
	char	   *collname;
	char	   *nspname;
	char	   *result;

	tp = SearchSysCache1(COLLOID, ObjectIdGetDatum(collid));
	if (!HeapTupleIsValid(tp))
		elog(ERROR, "cache lookup failed for collation %u", collid);
	colltup = (Form_pg_collation) GETSTRUCT(tp);
	collname = NameStr(colltup->collname);

	if (!CollationIsVisible(collid))
		nspname = get_namespace_name(colltup->collnamespace);
	else
		nspname = NULL;

	result = quote_qualified_identifier(nspname, collname);

	ReleaseSysCache(tp);

	return result;
}

/*
 * Given a C string, produce a TEXT datum.
 *
 * We assume that the input was palloc'd and may be freed.
 */
static text *
string_to_text(char *str)
{
	text	   *result;

	result = cstring_to_text(str);
	pfree(str);
	return result;
}

/*
 * Generate a C string representing a relation's reloptions, or NULL if none.
 */
static char *
flatten_reloptions(Oid relid)
{
	char	   *result = NULL;
	HeapTuple	tuple;
	Datum		reloptions;
	bool		isnull;

	tuple = SearchSysCache1(RELOID, ObjectIdGetDatum(relid));
	if (!HeapTupleIsValid(tuple))
		elog(ERROR, "cache lookup failed for relation %u", relid);

	reloptions = SysCacheGetAttr(RELOID, tuple,
								 Anum_pg_class_reloptions, &isnull);
	if (!isnull)
	{
		Datum		sep,
					txt;

		/*
		 * We want to use array_to_text(reloptions, ', ') --- but
		 * DirectFunctionCall2(array_to_text) does not work, because
		 * array_to_text() relies on flinfo to be valid.  So use
		 * OidFunctionCall2.
		 */
		sep = CStringGetTextDatum(", ");
		txt = OidFunctionCall2(F_ARRAY_TO_TEXT, reloptions, sep);
		result = TextDatumGetCString(txt);
	}

	ReleaseSysCache(tuple);

	return result;
}<|MERGE_RESOLUTION|>--- conflicted
+++ resolved
@@ -125,16 +125,13 @@
 	int			wrapColumn;		/* max line length, or -1 for no limit */
 	int			indentLevel;	/* current indent level for prettyprint */
 	bool		varprefix;		/* TRUE to print prefixes on Vars */
-<<<<<<< HEAD
 #ifdef PGXC
 #ifndef XCP
 	bool		finalise_aggs;	/* should Datanode finalise the aggregates? */
 #endif /* XCP */
 #endif /* PGXC */
-=======
 	ParseExprKind special_exprkind;		/* set only for exprkinds needing
 										 * special handling */
->>>>>>> 38d500ac
 } deparse_context;
 
 /*
@@ -4299,15 +4296,12 @@
 		context.prettyFlags = prettyFlags;
 		context.wrapColumn = WRAP_COLUMN_DEFAULT;
 		context.indentLevel = PRETTYINDENT_STD;
-<<<<<<< HEAD
 #ifdef PGXC
 #ifndef XCP
 		context.finalise_aggs = false;
 #endif /* XCP */
 #endif /* PGXC */
-=======
 		context.special_exprkind = EXPR_KIND_NONE;
->>>>>>> 38d500ac
 
 		set_deparse_for_query(&dpns, query, NIL);
 
@@ -4676,15 +4670,12 @@
 	context.prettyFlags = prettyFlags;
 	context.wrapColumn = wrapColumn;
 	context.indentLevel = startIndent;
-<<<<<<< HEAD
 #ifdef PGXC
 #ifndef XCP
 	context.finalise_aggs = query->qry_finalise_aggs;
 #endif /* XCP */
 #endif /* PGXC */
-=======
 	context.special_exprkind = EXPR_KIND_NONE;
->>>>>>> 38d500ac
 
 	set_deparse_for_query(&dpns, query, parentnamespace);
 

/*-------------------------------------------------------------------------
 *
 * numeric.c
 *	  An exact numeric data type for the Postgres database system
 *
 * Original coding 1998, Jan Wieck.  Heavily revised 2003, Tom Lane.
 *
 * Many of the algorithmic ideas are borrowed from David M. Smith's "FM"
 * multiple-precision math library, most recently published as Algorithm
 * 786: Multiple-Precision Complex Arithmetic and Functions, ACM
 * Transactions on Mathematical Software, Vol. 24, No. 4, December 1998,
 * pages 359-367.
 *
 * Copyright (c) 1998-2014, PostgreSQL Global Development Group
 *
 * IDENTIFICATION
 *	  src/backend/utils/adt/numeric.c
 *
 *-------------------------------------------------------------------------
 */

#include "postgres.h"

#include <ctype.h>
#include <float.h>
#include <limits.h>
#include <math.h>

#include "access/hash.h"
#include "catalog/pg_type.h"
#include "libpq/pqformat.h"
#include "miscadmin.h"
#include "nodes/nodeFuncs.h"
#include "utils/array.h"
#include "utils/builtins.h"
#include "utils/int8.h"
#include "utils/numeric.h"

/* ----------
 * Uncomment the following to enable compilation of dump_numeric()
 * and dump_var() and to get a dump of any result produced by make_result().
 * ----------
#define NUMERIC_DEBUG
 */


/* ----------
 * Local data types
 *
 * Numeric values are represented in a base-NBASE floating point format.
 * Each "digit" ranges from 0 to NBASE-1.  The type NumericDigit is signed
 * and wide enough to store a digit.  We assume that NBASE*NBASE can fit in
 * an int.  Although the purely calculational routines could handle any even
 * NBASE that's less than sqrt(INT_MAX), in practice we are only interested
 * in NBASE a power of ten, so that I/O conversions and decimal rounding
 * are easy.  Also, it's actually more efficient if NBASE is rather less than
 * sqrt(INT_MAX), so that there is "headroom" for mul_var and div_var_fast to
 * postpone processing carries.
 * ----------
 */

#if 0
#define NBASE		10
#define HALF_NBASE	5
#define DEC_DIGITS	1			/* decimal digits per NBASE digit */
#define MUL_GUARD_DIGITS	4	/* these are measured in NBASE digits */
#define DIV_GUARD_DIGITS	8

typedef signed char NumericDigit;
#endif

#if 0
#define NBASE		100
#define HALF_NBASE	50
#define DEC_DIGITS	2			/* decimal digits per NBASE digit */
#define MUL_GUARD_DIGITS	3	/* these are measured in NBASE digits */
#define DIV_GUARD_DIGITS	6

typedef signed char NumericDigit;
#endif

#if 1
#define NBASE		10000
#define HALF_NBASE	5000
#define DEC_DIGITS	4			/* decimal digits per NBASE digit */
#define MUL_GUARD_DIGITS	2	/* these are measured in NBASE digits */
#define DIV_GUARD_DIGITS	4

typedef int16 NumericDigit;
#endif

/*
 * The Numeric type as stored on disk.
 *
 * If the high bits of the first word of a NumericChoice (n_header, or
 * n_short.n_header, or n_long.n_sign_dscale) are NUMERIC_SHORT, then the
 * numeric follows the NumericShort format; if they are NUMERIC_POS or
 * NUMERIC_NEG, it follows the NumericLong format.  If they are NUMERIC_NAN,
 * it is a NaN.  We currently always store a NaN using just two bytes (i.e.
 * only n_header), but previous releases used only the NumericLong format,
 * so we might find 4-byte NaNs on disk if a database has been migrated using
 * pg_upgrade.  In either case, when the high bits indicate a NaN, the
 * remaining bits are never examined.  Currently, we always initialize these
 * to zero, but it might be possible to use them for some other purpose in
 * the future.
 *
 * In the NumericShort format, the remaining 14 bits of the header word
 * (n_short.n_header) are allocated as follows: 1 for sign (positive or
 * negative), 6 for dynamic scale, and 7 for weight.  In practice, most
 * commonly-encountered values can be represented this way.
 *
 * In the NumericLong format, the remaining 14 bits of the header word
 * (n_long.n_sign_dscale) represent the display scale; and the weight is
 * stored separately in n_weight.
 *
 * NOTE: by convention, values in the packed form have been stripped of
 * all leading and trailing zero digits (where a "digit" is of base NBASE).
 * In particular, if the value is zero, there will be no digits at all!
 * The weight is arbitrary in that case, but we normally set it to zero.
 */

struct NumericShort
{
	uint16		n_header;		/* Sign + display scale + weight */
	NumericDigit n_data[1];		/* Digits */
};

struct NumericLong
{
	uint16		n_sign_dscale;	/* Sign + display scale */
	int16		n_weight;		/* Weight of 1st digit	*/
	NumericDigit n_data[1];		/* Digits */
};

union NumericChoice
{
	uint16		n_header;		/* Header word */
	struct NumericLong n_long;	/* Long form (4-byte header) */
	struct NumericShort n_short;	/* Short form (2-byte header) */
};

struct NumericData
{
	int32		vl_len_;		/* varlena header (do not touch directly!) */
	union NumericChoice choice; /* choice of format */
};


/*
 * Interpretation of high bits.
 */

#define NUMERIC_SIGN_MASK	0xC000
#define NUMERIC_POS			0x0000
#define NUMERIC_NEG			0x4000
#define NUMERIC_SHORT		0x8000
#define NUMERIC_NAN			0xC000

#define NUMERIC_FLAGBITS(n) ((n)->choice.n_header & NUMERIC_SIGN_MASK)
#define NUMERIC_IS_NAN(n)		(NUMERIC_FLAGBITS(n) == NUMERIC_NAN)
#define NUMERIC_IS_SHORT(n)		(NUMERIC_FLAGBITS(n) == NUMERIC_SHORT)

#define NUMERIC_HDRSZ	(VARHDRSZ + sizeof(uint16) + sizeof(int16))
#define NUMERIC_HDRSZ_SHORT (VARHDRSZ + sizeof(uint16))

/*
 * If the flag bits are NUMERIC_SHORT or NUMERIC_NAN, we want the short header;
 * otherwise, we want the long one.  Instead of testing against each value, we
 * can just look at the high bit, for a slight efficiency gain.
 */
#define NUMERIC_HEADER_SIZE(n) \
	(VARHDRSZ + sizeof(uint16) + \
		(((NUMERIC_FLAGBITS(n) & 0x8000) == 0) ? sizeof(int16) : 0))

/*
 * Short format definitions.
 */

#define NUMERIC_SHORT_SIGN_MASK			0x2000
#define NUMERIC_SHORT_DSCALE_MASK		0x1F80
#define NUMERIC_SHORT_DSCALE_SHIFT		7
#define NUMERIC_SHORT_DSCALE_MAX		\
	(NUMERIC_SHORT_DSCALE_MASK >> NUMERIC_SHORT_DSCALE_SHIFT)
#define NUMERIC_SHORT_WEIGHT_SIGN_MASK	0x0040
#define NUMERIC_SHORT_WEIGHT_MASK		0x003F
#define NUMERIC_SHORT_WEIGHT_MAX		NUMERIC_SHORT_WEIGHT_MASK
#define NUMERIC_SHORT_WEIGHT_MIN		(-(NUMERIC_SHORT_WEIGHT_MASK+1))

/*
 * Extract sign, display scale, weight.
 */

#define NUMERIC_DSCALE_MASK			0x3FFF

#define NUMERIC_SIGN(n) \
	(NUMERIC_IS_SHORT(n) ? \
		(((n)->choice.n_short.n_header & NUMERIC_SHORT_SIGN_MASK) ? \
		NUMERIC_NEG : NUMERIC_POS) : NUMERIC_FLAGBITS(n))
#define NUMERIC_DSCALE(n)	(NUMERIC_IS_SHORT((n)) ? \
	((n)->choice.n_short.n_header & NUMERIC_SHORT_DSCALE_MASK) \
		>> NUMERIC_SHORT_DSCALE_SHIFT \
	: ((n)->choice.n_long.n_sign_dscale & NUMERIC_DSCALE_MASK))
#define NUMERIC_WEIGHT(n)	(NUMERIC_IS_SHORT((n)) ? \
	(((n)->choice.n_short.n_header & NUMERIC_SHORT_WEIGHT_SIGN_MASK ? \
		~NUMERIC_SHORT_WEIGHT_MASK : 0) \
	 | ((n)->choice.n_short.n_header & NUMERIC_SHORT_WEIGHT_MASK)) \
	: ((n)->choice.n_long.n_weight))

/* ----------
 * NumericVar is the format we use for arithmetic.  The digit-array part
 * is the same as the NumericData storage format, but the header is more
 * complex.
 *
 * The value represented by a NumericVar is determined by the sign, weight,
 * ndigits, and digits[] array.
 * Note: the first digit of a NumericVar's value is assumed to be multiplied
 * by NBASE ** weight.  Another way to say it is that there are weight+1
 * digits before the decimal point.  It is possible to have weight < 0.
 *
 * buf points at the physical start of the palloc'd digit buffer for the
 * NumericVar.  digits points at the first digit in actual use (the one
 * with the specified weight).  We normally leave an unused digit or two
 * (preset to zeroes) between buf and digits, so that there is room to store
 * a carry out of the top digit without reallocating space.  We just need to
 * decrement digits (and increment weight) to make room for the carry digit.
 * (There is no such extra space in a numeric value stored in the database,
 * only in a NumericVar in memory.)
 *
 * If buf is NULL then the digit buffer isn't actually palloc'd and should
 * not be freed --- see the constants below for an example.
 *
 * dscale, or display scale, is the nominal precision expressed as number
 * of digits after the decimal point (it must always be >= 0 at present).
 * dscale may be more than the number of physically stored fractional digits,
 * implying that we have suppressed storage of significant trailing zeroes.
 * It should never be less than the number of stored digits, since that would
 * imply hiding digits that are present.  NOTE that dscale is always expressed
 * in *decimal* digits, and so it may correspond to a fractional number of
 * base-NBASE digits --- divide by DEC_DIGITS to convert to NBASE digits.
 *
 * rscale, or result scale, is the target precision for a computation.
 * Like dscale it is expressed as number of *decimal* digits after the decimal
 * point, and is always >= 0 at present.
 * Note that rscale is not stored in variables --- it's figured on-the-fly
 * from the dscales of the inputs.
 *
 * NB: All the variable-level functions are written in a style that makes it
 * possible to give one and the same variable as argument and destination.
 * This is feasible because the digit buffer is separate from the variable.
 * ----------
 */
typedef struct NumericVar
{
	int			ndigits;		/* # of digits in digits[] - can be 0! */
	int			weight;			/* weight of first digit */
	int			sign;			/* NUMERIC_POS, NUMERIC_NEG, or NUMERIC_NAN */
	int			dscale;			/* display scale */
	NumericDigit *buf;			/* start of palloc'd space for digits[] */
	NumericDigit *digits;		/* base-NBASE digits */
} NumericVar;


/* ----------
 * Some preinitialized constants
 * ----------
 */
static NumericDigit const_zero_data[1] = {0};
static NumericVar const_zero =
{0, 0, NUMERIC_POS, 0, NULL, const_zero_data};

static NumericDigit const_one_data[1] = {1};
static NumericVar const_one =
{1, 0, NUMERIC_POS, 0, NULL, const_one_data};

static NumericDigit const_two_data[1] = {2};
static NumericVar const_two =
{1, 0, NUMERIC_POS, 0, NULL, const_two_data};

#if DEC_DIGITS == 4 || DEC_DIGITS == 2
static NumericDigit const_ten_data[1] = {10};
static NumericVar const_ten =
{1, 0, NUMERIC_POS, 0, NULL, const_ten_data};
#elif DEC_DIGITS == 1
static NumericDigit const_ten_data[1] = {1};
static NumericVar const_ten =
{1, 1, NUMERIC_POS, 0, NULL, const_ten_data};
#endif

#if DEC_DIGITS == 4
static NumericDigit const_zero_point_five_data[1] = {5000};
#elif DEC_DIGITS == 2
static NumericDigit const_zero_point_five_data[1] = {50};
#elif DEC_DIGITS == 1
static NumericDigit const_zero_point_five_data[1] = {5};
#endif
static NumericVar const_zero_point_five =
{1, -1, NUMERIC_POS, 1, NULL, const_zero_point_five_data};

#if DEC_DIGITS == 4
static NumericDigit const_zero_point_nine_data[1] = {9000};
#elif DEC_DIGITS == 2
static NumericDigit const_zero_point_nine_data[1] = {90};
#elif DEC_DIGITS == 1
static NumericDigit const_zero_point_nine_data[1] = {9};
#endif
static NumericVar const_zero_point_nine =
{1, -1, NUMERIC_POS, 1, NULL, const_zero_point_nine_data};

#if DEC_DIGITS == 4
static NumericDigit const_zero_point_01_data[1] = {100};
static NumericVar const_zero_point_01 =
{1, -1, NUMERIC_POS, 2, NULL, const_zero_point_01_data};
#elif DEC_DIGITS == 2
static NumericDigit const_zero_point_01_data[1] = {1};
static NumericVar const_zero_point_01 =
{1, -1, NUMERIC_POS, 2, NULL, const_zero_point_01_data};
#elif DEC_DIGITS == 1
static NumericDigit const_zero_point_01_data[1] = {1};
static NumericVar const_zero_point_01 =
{1, -2, NUMERIC_POS, 2, NULL, const_zero_point_01_data};
#endif

#if DEC_DIGITS == 4
static NumericDigit const_one_point_one_data[2] = {1, 1000};
#elif DEC_DIGITS == 2
static NumericDigit const_one_point_one_data[2] = {1, 10};
#elif DEC_DIGITS == 1
static NumericDigit const_one_point_one_data[2] = {1, 1};
#endif
static NumericVar const_one_point_one =
{2, 0, NUMERIC_POS, 1, NULL, const_one_point_one_data};

static NumericVar const_nan =
{0, 0, NUMERIC_NAN, 0, NULL, NULL};

#if DEC_DIGITS == 4
static const int round_powers[4] = {0, 1000, 100, 10};
#endif


/* ----------
 * Local functions
 * ----------
 */

#ifdef NUMERIC_DEBUG
static void dump_numeric(const char *str, Numeric num);
static void dump_var(const char *str, NumericVar *var);
#else
#define dump_numeric(s,n)
#define dump_var(s,v)
#endif

#define digitbuf_alloc(ndigits)  \
	((NumericDigit *) palloc((ndigits) * sizeof(NumericDigit)))
#define digitbuf_free(buf)	\
	do { \
		 if ((buf) != NULL) \
			 pfree(buf); \
	} while (0)

#define init_var(v)		MemSetAligned(v, 0, sizeof(NumericVar))

#define NUMERIC_DIGITS(num) (NUMERIC_IS_SHORT(num) ? \
	(num)->choice.n_short.n_data : (num)->choice.n_long.n_data)
#define NUMERIC_NDIGITS(num) \
	((VARSIZE(num) - NUMERIC_HEADER_SIZE(num)) / sizeof(NumericDigit))
#define NUMERIC_CAN_BE_SHORT(scale,weight) \
	((scale) <= NUMERIC_SHORT_DSCALE_MAX && \
	(weight) <= NUMERIC_SHORT_WEIGHT_MAX && \
	(weight) >= NUMERIC_SHORT_WEIGHT_MIN)

static void alloc_var(NumericVar *var, int ndigits);
static void free_var(NumericVar *var);
static void zero_var(NumericVar *var);

static const char *set_var_from_str(const char *str, const char *cp,
				 NumericVar *dest);
static void set_var_from_num(Numeric value, NumericVar *dest);
static void init_var_from_num(Numeric num, NumericVar *dest);
static void set_var_from_var(NumericVar *value, NumericVar *dest);
static char *get_str_from_var(NumericVar *var);
static char *get_str_from_var_sci(NumericVar *var, int rscale);

static Numeric make_result(NumericVar *var);

static void apply_typmod(NumericVar *var, int32 typmod);

static int32 numericvar_to_int4(NumericVar *var);
static bool numericvar_to_int8(NumericVar *var, int64 *result);
static void int8_to_numericvar(int64 val, NumericVar *var);
static double numeric_to_double_no_overflow(Numeric num);
static double numericvar_to_double_no_overflow(NumericVar *var);

static int	cmp_numerics(Numeric num1, Numeric num2);
static int	cmp_var(NumericVar *var1, NumericVar *var2);
static int cmp_var_common(const NumericDigit *var1digits, int var1ndigits,
			   int var1weight, int var1sign,
			   const NumericDigit *var2digits, int var2ndigits,
			   int var2weight, int var2sign);
static void add_var(NumericVar *var1, NumericVar *var2, NumericVar *result);
static void sub_var(NumericVar *var1, NumericVar *var2, NumericVar *result);
static void mul_var(NumericVar *var1, NumericVar *var2, NumericVar *result,
		int rscale);
static void div_var(NumericVar *var1, NumericVar *var2, NumericVar *result,
		int rscale, bool round);
static void div_var_fast(NumericVar *var1, NumericVar *var2, NumericVar *result,
			 int rscale, bool round);
static int	select_div_scale(NumericVar *var1, NumericVar *var2);
static void mod_var(NumericVar *var1, NumericVar *var2, NumericVar *result);
static void ceil_var(NumericVar *var, NumericVar *result);
static void floor_var(NumericVar *var, NumericVar *result);

static void sqrt_var(NumericVar *arg, NumericVar *result, int rscale);
static void exp_var(NumericVar *arg, NumericVar *result, int rscale);
static void exp_var_internal(NumericVar *arg, NumericVar *result, int rscale);
static void ln_var(NumericVar *arg, NumericVar *result, int rscale);
static void log_var(NumericVar *base, NumericVar *num, NumericVar *result);
static void power_var(NumericVar *base, NumericVar *exp, NumericVar *result);
static void power_var_int(NumericVar *base, int exp, NumericVar *result,
			  int rscale);

static int	cmp_abs(NumericVar *var1, NumericVar *var2);
static int cmp_abs_common(const NumericDigit *var1digits, int var1ndigits,
			   int var1weight,
			   const NumericDigit *var2digits, int var2ndigits,
			   int var2weight);
static void add_abs(NumericVar *var1, NumericVar *var2, NumericVar *result);
static void sub_abs(NumericVar *var1, NumericVar *var2, NumericVar *result);
static void round_var(NumericVar *var, int rscale);
static void trunc_var(NumericVar *var, int rscale);
static void strip_var(NumericVar *var);
static void compute_bucket(Numeric operand, Numeric bound1, Numeric bound2,
			   NumericVar *count_var, NumericVar *result_var);


/* ----------------------------------------------------------------------
 *
 * Input-, output- and rounding-functions
 *
 * ----------------------------------------------------------------------
 */


/*
 * numeric_in() -
 *
 *	Input function for numeric data type
 */
Datum
numeric_in(PG_FUNCTION_ARGS)
{
	char	   *str = PG_GETARG_CSTRING(0);

#ifdef NOT_USED
	Oid			typelem = PG_GETARG_OID(1);
#endif
	int32		typmod = PG_GETARG_INT32(2);
	Numeric		res;
	const char *cp;

	/* Skip leading spaces */
	cp = str;
	while (*cp)
	{
		if (!isspace((unsigned char) *cp))
			break;
		cp++;
	}

	/*
	 * Check for NaN
	 */
	if (pg_strncasecmp(cp, "NaN", 3) == 0)
	{
		res = make_result(&const_nan);

		/* Should be nothing left but spaces */
		cp += 3;
		while (*cp)
		{
			if (!isspace((unsigned char) *cp))
				ereport(ERROR,
						(errcode(ERRCODE_INVALID_TEXT_REPRESENTATION),
					  errmsg("invalid input syntax for type numeric: \"%s\"",
							 str)));
			cp++;
		}
	}
	else
	{
		/*
		 * Use set_var_from_str() to parse a normal numeric value
		 */
		NumericVar	value;

		init_var(&value);

		cp = set_var_from_str(str, cp, &value);

		/*
		 * We duplicate a few lines of code here because we would like to
		 * throw any trailing-junk syntax error before any semantic error
		 * resulting from apply_typmod.  We can't easily fold the two cases
		 * together because we mustn't apply apply_typmod to a NaN.
		 */
		while (*cp)
		{
			if (!isspace((unsigned char) *cp))
				ereport(ERROR,
						(errcode(ERRCODE_INVALID_TEXT_REPRESENTATION),
					  errmsg("invalid input syntax for type numeric: \"%s\"",
							 str)));
			cp++;
		}

		apply_typmod(&value, typmod);

		res = make_result(&value);
		free_var(&value);
	}

	PG_RETURN_NUMERIC(res);
}


/*
 * numeric_out() -
 *
 *	Output function for numeric data type
 */
Datum
numeric_out(PG_FUNCTION_ARGS)
{
	Numeric		num = PG_GETARG_NUMERIC(0);
	NumericVar	x;
	char	   *str;

	/*
	 * Handle NaN
	 */
	if (NUMERIC_IS_NAN(num))
		PG_RETURN_CSTRING(pstrdup("NaN"));

	/*
	 * Get the number in the variable format.
	 */
	init_var_from_num(num, &x);

	str = get_str_from_var(&x);

	PG_RETURN_CSTRING(str);
}

/*
 * numeric_is_nan() -
 *
 *	Is Numeric value a NaN?
 */
bool
numeric_is_nan(Numeric num)
{
	return NUMERIC_IS_NAN(num);
}

/*
 * numeric_maximum_size() -
 *
 *	Maximum size of a numeric with given typmod, or -1 if unlimited/unknown.
 */
int32
numeric_maximum_size(int32 typmod)
{
	int			precision;
	int			numeric_digits;

	if (typmod < (int32) (VARHDRSZ))
		return -1;

	/* precision (ie, max # of digits) is in upper bits of typmod */
	precision = ((typmod - VARHDRSZ) >> 16) & 0xffff;

	/*
	 * This formula computes the maximum number of NumericDigits we could need
	 * in order to store the specified number of decimal digits. Because the
	 * weight is stored as a number of NumericDigits rather than a number of
	 * decimal digits, it's possible that the first NumericDigit will contain
	 * only a single decimal digit.  Thus, the first two decimal digits can
	 * require two NumericDigits to store, but it isn't until we reach
	 * DEC_DIGITS + 2 decimal digits that we potentially need a third
	 * NumericDigit.
	 */
	numeric_digits = (precision + 2 * (DEC_DIGITS - 1)) / DEC_DIGITS;

	/*
	 * In most cases, the size of a numeric will be smaller than the value
	 * computed below, because the varlena header will typically get toasted
	 * down to a single byte before being stored on disk, and it may also be
	 * possible to use a short numeric header.  But our job here is to compute
	 * the worst case.
	 */
	return NUMERIC_HDRSZ + (numeric_digits * sizeof(NumericDigit));
}

/*
 * numeric_out_sci() -
 *
 *	Output function for numeric data type in scientific notation.
 */
char *
numeric_out_sci(Numeric num, int scale)
{
	NumericVar	x;
	char	   *str;

	/*
	 * Handle NaN
	 */
	if (NUMERIC_IS_NAN(num))
		return pstrdup("NaN");

	init_var_from_num(num, &x);

	str = get_str_from_var_sci(&x, scale);

	return str;
}

/*
 * numeric_normalize() -
 *
 *	Output function for numeric data type without trailing zeroes.
 */
char *
numeric_normalize(Numeric num)
{
	NumericVar	x;
	char	   *str;
	int			orig,
				last;

	/*
	 * Handle NaN
	 */
	if (NUMERIC_IS_NAN(num))
		return pstrdup("NaN");

	init_var_from_num(num, &x);

	str = get_str_from_var(&x);

	orig = last = strlen(str) - 1;

	for (;;)
	{
		if (last == 0 || str[last] != '0')
			break;

		last--;
	}

	if (last > 0 && last != orig)
		str[last] = '\0';

	return str;
}

/*
 *		numeric_recv			- converts external binary format to numeric
 *
 * External format is a sequence of int16's:
 * ndigits, weight, sign, dscale, NumericDigits.
 */
Datum
numeric_recv(PG_FUNCTION_ARGS)
{
	StringInfo	buf = (StringInfo) PG_GETARG_POINTER(0);

#ifdef NOT_USED
	Oid			typelem = PG_GETARG_OID(1);
#endif
	int32		typmod = PG_GETARG_INT32(2);
	NumericVar	value;
	Numeric		res;
	int			len,
				i;

	init_var(&value);

	len = (uint16) pq_getmsgint(buf, sizeof(uint16));
	if (len < 0 || len > NUMERIC_MAX_PRECISION + NUMERIC_MAX_RESULT_SCALE)
		ereport(ERROR,
				(errcode(ERRCODE_INVALID_BINARY_REPRESENTATION),
				 errmsg("invalid length in external \"numeric\" value")));

	alloc_var(&value, len);

	value.weight = (int16) pq_getmsgint(buf, sizeof(int16));
	value.sign = (uint16) pq_getmsgint(buf, sizeof(uint16));
	if (!(value.sign == NUMERIC_POS ||
		  value.sign == NUMERIC_NEG ||
		  value.sign == NUMERIC_NAN))
		ereport(ERROR,
				(errcode(ERRCODE_INVALID_BINARY_REPRESENTATION),
				 errmsg("invalid sign in external \"numeric\" value")));

	value.dscale = (uint16) pq_getmsgint(buf, sizeof(uint16));
	for (i = 0; i < len; i++)
	{
		NumericDigit d = pq_getmsgint(buf, sizeof(NumericDigit));

		if (d < 0 || d >= NBASE)
			ereport(ERROR,
					(errcode(ERRCODE_INVALID_BINARY_REPRESENTATION),
					 errmsg("invalid digit in external \"numeric\" value")));
		value.digits[i] = d;
	}

	apply_typmod(&value, typmod);

	res = make_result(&value);
	free_var(&value);

	PG_RETURN_NUMERIC(res);
}

/*
 *		numeric_send			- converts numeric to binary format
 */
Datum
numeric_send(PG_FUNCTION_ARGS)
{
	Numeric		num = PG_GETARG_NUMERIC(0);
	NumericVar	x;
	StringInfoData buf;
	int			i;

	init_var_from_num(num, &x);

	pq_begintypsend(&buf);

	pq_sendint(&buf, x.ndigits, sizeof(int16));
	pq_sendint(&buf, x.weight, sizeof(int16));
	pq_sendint(&buf, x.sign, sizeof(int16));
	pq_sendint(&buf, x.dscale, sizeof(int16));
	for (i = 0; i < x.ndigits; i++)
		pq_sendint(&buf, x.digits[i], sizeof(NumericDigit));

	PG_RETURN_BYTEA_P(pq_endtypsend(&buf));
}


/*
 * numeric_transform() -
 *
 * Flatten calls to numeric's length coercion function that solely represent
 * increases in allowable precision.  Scale changes mutate every datum, so
 * they are unoptimizable.  Some values, e.g. 1E-1001, can only fit into an
 * unconstrained numeric, so a change from an unconstrained numeric to any
 * constrained numeric is also unoptimizable.
 */
Datum
numeric_transform(PG_FUNCTION_ARGS)
{
	FuncExpr   *expr = (FuncExpr *) PG_GETARG_POINTER(0);
	Node	   *ret = NULL;
	Node	   *typmod;

	Assert(IsA(expr, FuncExpr));
	Assert(list_length(expr->args) >= 2);

	typmod = (Node *) lsecond(expr->args);

	if (IsA(typmod, Const) &&!((Const *) typmod)->constisnull)
	{
		Node	   *source = (Node *) linitial(expr->args);
		int32		old_typmod = exprTypmod(source);
		int32		new_typmod = DatumGetInt32(((Const *) typmod)->constvalue);
		int32		old_scale = (old_typmod - VARHDRSZ) & 0xffff;
		int32		new_scale = (new_typmod - VARHDRSZ) & 0xffff;
		int32		old_precision = (old_typmod - VARHDRSZ) >> 16 & 0xffff;
		int32		new_precision = (new_typmod - VARHDRSZ) >> 16 & 0xffff;

		/*
		 * If new_typmod < VARHDRSZ, the destination is unconstrained; that's
		 * always OK.  If old_typmod >= VARHDRSZ, the source is constrained,
		 * and we're OK if the scale is unchanged and the precision is not
		 * decreasing.  See further notes in function header comment.
		 */
		if (new_typmod < (int32) VARHDRSZ ||
			(old_typmod >= (int32) VARHDRSZ &&
			 new_scale == old_scale && new_precision >= old_precision))
			ret = relabel_to_typmod(source, new_typmod);
	}

	PG_RETURN_POINTER(ret);
}

/*
 * numeric() -
 *
 *	This is a special function called by the Postgres database system
 *	before a value is stored in a tuple's attribute. The precision and
 *	scale of the attribute have to be applied on the value.
 */
Datum
numeric		(PG_FUNCTION_ARGS)
{
	Numeric		num = PG_GETARG_NUMERIC(0);
	int32		typmod = PG_GETARG_INT32(1);
	Numeric		new;
	int32		tmp_typmod;
	int			precision;
	int			scale;
	int			ddigits;
	int			maxdigits;
	NumericVar	var;

	/*
	 * Handle NaN
	 */
	if (NUMERIC_IS_NAN(num))
		PG_RETURN_NUMERIC(make_result(&const_nan));

	/*
	 * If the value isn't a valid type modifier, simply return a copy of the
	 * input value
	 */
	if (typmod < (int32) (VARHDRSZ))
	{
		new = (Numeric) palloc(VARSIZE(num));
		memcpy(new, num, VARSIZE(num));
		PG_RETURN_NUMERIC(new);
	}

	/*
	 * Get the precision and scale out of the typmod value
	 */
	tmp_typmod = typmod - VARHDRSZ;
	precision = (tmp_typmod >> 16) & 0xffff;
	scale = tmp_typmod & 0xffff;
	maxdigits = precision - scale;

	/*
	 * If the number is certainly in bounds and due to the target scale no
	 * rounding could be necessary, just make a copy of the input and modify
	 * its scale fields, unless the larger scale forces us to abandon the
	 * short representation.  (Note we assume the existing dscale is
	 * honest...)
	 */
	ddigits = (NUMERIC_WEIGHT(num) + 1) * DEC_DIGITS;
	if (ddigits <= maxdigits && scale >= NUMERIC_DSCALE(num)
		&& (NUMERIC_CAN_BE_SHORT(scale, NUMERIC_WEIGHT(num))
			|| !NUMERIC_IS_SHORT(num)))
	{
		new = (Numeric) palloc(VARSIZE(num));
		memcpy(new, num, VARSIZE(num));
		if (NUMERIC_IS_SHORT(num))
			new->choice.n_short.n_header =
				(num->choice.n_short.n_header & ~NUMERIC_SHORT_DSCALE_MASK)
				| (scale << NUMERIC_SHORT_DSCALE_SHIFT);
		else
			new->choice.n_long.n_sign_dscale = NUMERIC_SIGN(new) |
				((uint16) scale & NUMERIC_DSCALE_MASK);
		PG_RETURN_NUMERIC(new);
	}

	/*
	 * We really need to fiddle with things - unpack the number into a
	 * variable and let apply_typmod() do it.
	 */
	init_var(&var);

	set_var_from_num(num, &var);
	apply_typmod(&var, typmod);
	new = make_result(&var);

	free_var(&var);

	PG_RETURN_NUMERIC(new);
}

Datum
numerictypmodin(PG_FUNCTION_ARGS)
{
	ArrayType  *ta = PG_GETARG_ARRAYTYPE_P(0);
	int32	   *tl;
	int			n;
	int32		typmod;

	tl = ArrayGetIntegerTypmods(ta, &n);

	if (n == 2)
	{
		if (tl[0] < 1 || tl[0] > NUMERIC_MAX_PRECISION)
			ereport(ERROR,
					(errcode(ERRCODE_INVALID_PARAMETER_VALUE),
					 errmsg("NUMERIC precision %d must be between 1 and %d",
							tl[0], NUMERIC_MAX_PRECISION)));
		if (tl[1] < 0 || tl[1] > tl[0])
			ereport(ERROR,
					(errcode(ERRCODE_INVALID_PARAMETER_VALUE),
				errmsg("NUMERIC scale %d must be between 0 and precision %d",
					   tl[1], tl[0])));
		typmod = ((tl[0] << 16) | tl[1]) + VARHDRSZ;
	}
	else if (n == 1)
	{
		if (tl[0] < 1 || tl[0] > NUMERIC_MAX_PRECISION)
			ereport(ERROR,
					(errcode(ERRCODE_INVALID_PARAMETER_VALUE),
					 errmsg("NUMERIC precision %d must be between 1 and %d",
							tl[0], NUMERIC_MAX_PRECISION)));
		/* scale defaults to zero */
		typmod = (tl[0] << 16) + VARHDRSZ;
	}
	else
	{
		ereport(ERROR,
				(errcode(ERRCODE_INVALID_PARAMETER_VALUE),
				 errmsg("invalid NUMERIC type modifier")));
		typmod = 0;				/* keep compiler quiet */
	}

	PG_RETURN_INT32(typmod);
}

Datum
numerictypmodout(PG_FUNCTION_ARGS)
{
	int32		typmod = PG_GETARG_INT32(0);
	char	   *res = (char *) palloc(64);

	if (typmod >= 0)
		snprintf(res, 64, "(%d,%d)",
				 ((typmod - VARHDRSZ) >> 16) & 0xffff,
				 (typmod - VARHDRSZ) & 0xffff);
	else
		*res = '\0';

	PG_RETURN_CSTRING(res);
}


/* ----------------------------------------------------------------------
 *
 * Sign manipulation, rounding and the like
 *
 * ----------------------------------------------------------------------
 */

Datum
numeric_abs(PG_FUNCTION_ARGS)
{
	Numeric		num = PG_GETARG_NUMERIC(0);
	Numeric		res;

	/*
	 * Handle NaN
	 */
	if (NUMERIC_IS_NAN(num))
		PG_RETURN_NUMERIC(make_result(&const_nan));

	/*
	 * Do it the easy way directly on the packed format
	 */
	res = (Numeric) palloc(VARSIZE(num));
	memcpy(res, num, VARSIZE(num));

	if (NUMERIC_IS_SHORT(num))
		res->choice.n_short.n_header =
			num->choice.n_short.n_header & ~NUMERIC_SHORT_SIGN_MASK;
	else
		res->choice.n_long.n_sign_dscale = NUMERIC_POS | NUMERIC_DSCALE(num);

	PG_RETURN_NUMERIC(res);
}


Datum
numeric_uminus(PG_FUNCTION_ARGS)
{
	Numeric		num = PG_GETARG_NUMERIC(0);
	Numeric		res;

	/*
	 * Handle NaN
	 */
	if (NUMERIC_IS_NAN(num))
		PG_RETURN_NUMERIC(make_result(&const_nan));

	/*
	 * Do it the easy way directly on the packed format
	 */
	res = (Numeric) palloc(VARSIZE(num));
	memcpy(res, num, VARSIZE(num));

	/*
	 * The packed format is known to be totally zero digit trimmed always. So
	 * we can identify a ZERO by the fact that there are no digits at all.  Do
	 * nothing to a zero.
	 */
	if (NUMERIC_NDIGITS(num) != 0)
	{
		/* Else, flip the sign */
		if (NUMERIC_IS_SHORT(num))
			res->choice.n_short.n_header =
				num->choice.n_short.n_header ^ NUMERIC_SHORT_SIGN_MASK;
		else if (NUMERIC_SIGN(num) == NUMERIC_POS)
			res->choice.n_long.n_sign_dscale =
				NUMERIC_NEG | NUMERIC_DSCALE(num);
		else
			res->choice.n_long.n_sign_dscale =
				NUMERIC_POS | NUMERIC_DSCALE(num);
	}

	PG_RETURN_NUMERIC(res);
}


Datum
numeric_uplus(PG_FUNCTION_ARGS)
{
	Numeric		num = PG_GETARG_NUMERIC(0);
	Numeric		res;

	res = (Numeric) palloc(VARSIZE(num));
	memcpy(res, num, VARSIZE(num));

	PG_RETURN_NUMERIC(res);
}

/*
 * numeric_sign() -
 *
 * returns -1 if the argument is less than 0, 0 if the argument is equal
 * to 0, and 1 if the argument is greater than zero.
 */
Datum
numeric_sign(PG_FUNCTION_ARGS)
{
	Numeric		num = PG_GETARG_NUMERIC(0);
	Numeric		res;
	NumericVar	result;

	/*
	 * Handle NaN
	 */
	if (NUMERIC_IS_NAN(num))
		PG_RETURN_NUMERIC(make_result(&const_nan));

	init_var(&result);

	/*
	 * The packed format is known to be totally zero digit trimmed always. So
	 * we can identify a ZERO by the fact that there are no digits at all.
	 */
	if (NUMERIC_NDIGITS(num) == 0)
		set_var_from_var(&const_zero, &result);
	else
	{
		/*
		 * And if there are some, we return a copy of ONE with the sign of our
		 * argument
		 */
		set_var_from_var(&const_one, &result);
		result.sign = NUMERIC_SIGN(num);
	}

	res = make_result(&result);
	free_var(&result);

	PG_RETURN_NUMERIC(res);
}


/*
 * numeric_round() -
 *
 *	Round a value to have 'scale' digits after the decimal point.
 *	We allow negative 'scale', implying rounding before the decimal
 *	point --- Oracle interprets rounding that way.
 */
Datum
numeric_round(PG_FUNCTION_ARGS)
{
	Numeric		num = PG_GETARG_NUMERIC(0);
	int32		scale = PG_GETARG_INT32(1);
	Numeric		res;
	NumericVar	arg;

	/*
	 * Handle NaN
	 */
	if (NUMERIC_IS_NAN(num))
		PG_RETURN_NUMERIC(make_result(&const_nan));

	/*
	 * Limit the scale value to avoid possible overflow in calculations
	 */
	scale = Max(scale, -NUMERIC_MAX_RESULT_SCALE);
	scale = Min(scale, NUMERIC_MAX_RESULT_SCALE);

	/*
	 * Unpack the argument and round it at the proper digit position
	 */
	init_var(&arg);
	set_var_from_num(num, &arg);

	round_var(&arg, scale);

	/* We don't allow negative output dscale */
	if (scale < 0)
		arg.dscale = 0;

	/*
	 * Return the rounded result
	 */
	res = make_result(&arg);

	free_var(&arg);
	PG_RETURN_NUMERIC(res);
}


/*
 * numeric_trunc() -
 *
 *	Truncate a value to have 'scale' digits after the decimal point.
 *	We allow negative 'scale', implying a truncation before the decimal
 *	point --- Oracle interprets truncation that way.
 */
Datum
numeric_trunc(PG_FUNCTION_ARGS)
{
	Numeric		num = PG_GETARG_NUMERIC(0);
	int32		scale = PG_GETARG_INT32(1);
	Numeric		res;
	NumericVar	arg;

	/*
	 * Handle NaN
	 */
	if (NUMERIC_IS_NAN(num))
		PG_RETURN_NUMERIC(make_result(&const_nan));

	/*
	 * Limit the scale value to avoid possible overflow in calculations
	 */
	scale = Max(scale, -NUMERIC_MAX_RESULT_SCALE);
	scale = Min(scale, NUMERIC_MAX_RESULT_SCALE);

	/*
	 * Unpack the argument and truncate it at the proper digit position
	 */
	init_var(&arg);
	set_var_from_num(num, &arg);

	trunc_var(&arg, scale);

	/* We don't allow negative output dscale */
	if (scale < 0)
		arg.dscale = 0;

	/*
	 * Return the truncated result
	 */
	res = make_result(&arg);

	free_var(&arg);
	PG_RETURN_NUMERIC(res);
}


/*
 * numeric_ceil() -
 *
 *	Return the smallest integer greater than or equal to the argument
 */
Datum
numeric_ceil(PG_FUNCTION_ARGS)
{
	Numeric		num = PG_GETARG_NUMERIC(0);
	Numeric		res;
	NumericVar	result;

	if (NUMERIC_IS_NAN(num))
		PG_RETURN_NUMERIC(make_result(&const_nan));

	init_var_from_num(num, &result);
	ceil_var(&result, &result);

	res = make_result(&result);
	free_var(&result);

	PG_RETURN_NUMERIC(res);
}


/*
 * numeric_floor() -
 *
 *	Return the largest integer equal to or less than the argument
 */
Datum
numeric_floor(PG_FUNCTION_ARGS)
{
	Numeric		num = PG_GETARG_NUMERIC(0);
	Numeric		res;
	NumericVar	result;

	if (NUMERIC_IS_NAN(num))
		PG_RETURN_NUMERIC(make_result(&const_nan));

	init_var_from_num(num, &result);
	floor_var(&result, &result);

	res = make_result(&result);
	free_var(&result);

	PG_RETURN_NUMERIC(res);
}

/*
 * Implements the numeric version of the width_bucket() function
 * defined by SQL2003. See also width_bucket_float8().
 *
 * 'bound1' and 'bound2' are the lower and upper bounds of the
 * histogram's range, respectively. 'count' is the number of buckets
 * in the histogram. width_bucket() returns an integer indicating the
 * bucket number that 'operand' belongs to in an equiwidth histogram
 * with the specified characteristics. An operand smaller than the
 * lower bound is assigned to bucket 0. An operand greater than the
 * upper bound is assigned to an additional bucket (with number
 * count+1). We don't allow "NaN" for any of the numeric arguments.
 */
Datum
width_bucket_numeric(PG_FUNCTION_ARGS)
{
	Numeric		operand = PG_GETARG_NUMERIC(0);
	Numeric		bound1 = PG_GETARG_NUMERIC(1);
	Numeric		bound2 = PG_GETARG_NUMERIC(2);
	int32		count = PG_GETARG_INT32(3);
	NumericVar	count_var;
	NumericVar	result_var;
	int32		result;

	if (count <= 0)
		ereport(ERROR,
				(errcode(ERRCODE_INVALID_ARGUMENT_FOR_WIDTH_BUCKET_FUNCTION),
				 errmsg("count must be greater than zero")));

	if (NUMERIC_IS_NAN(operand) ||
		NUMERIC_IS_NAN(bound1) ||
		NUMERIC_IS_NAN(bound2))
		ereport(ERROR,
				(errcode(ERRCODE_INVALID_ARGUMENT_FOR_WIDTH_BUCKET_FUNCTION),
			 errmsg("operand, lower bound, and upper bound cannot be NaN")));

	init_var(&result_var);
	init_var(&count_var);

	/* Convert 'count' to a numeric, for ease of use later */
	int8_to_numericvar((int64) count, &count_var);

	switch (cmp_numerics(bound1, bound2))
	{
		case 0:
			ereport(ERROR,
				(errcode(ERRCODE_INVALID_ARGUMENT_FOR_WIDTH_BUCKET_FUNCTION),
				 errmsg("lower bound cannot equal upper bound")));

			/* bound1 < bound2 */
		case -1:
			if (cmp_numerics(operand, bound1) < 0)
				set_var_from_var(&const_zero, &result_var);
			else if (cmp_numerics(operand, bound2) >= 0)
				add_var(&count_var, &const_one, &result_var);
			else
				compute_bucket(operand, bound1, bound2,
							   &count_var, &result_var);
			break;

			/* bound1 > bound2 */
		case 1:
			if (cmp_numerics(operand, bound1) > 0)
				set_var_from_var(&const_zero, &result_var);
			else if (cmp_numerics(operand, bound2) <= 0)
				add_var(&count_var, &const_one, &result_var);
			else
				compute_bucket(operand, bound1, bound2,
							   &count_var, &result_var);
			break;
	}

	/* if result exceeds the range of a legal int4, we ereport here */
	result = numericvar_to_int4(&result_var);

	free_var(&count_var);
	free_var(&result_var);

	PG_RETURN_INT32(result);
}

/*
 * If 'operand' is not outside the bucket range, determine the correct
 * bucket for it to go. The calculations performed by this function
 * are derived directly from the SQL2003 spec.
 */
static void
compute_bucket(Numeric operand, Numeric bound1, Numeric bound2,
			   NumericVar *count_var, NumericVar *result_var)
{
	NumericVar	bound1_var;
	NumericVar	bound2_var;
	NumericVar	operand_var;

	init_var_from_num(bound1, &bound1_var);
	init_var_from_num(bound2, &bound2_var);
	init_var_from_num(operand, &operand_var);

	if (cmp_var(&bound1_var, &bound2_var) < 0)
	{
		sub_var(&operand_var, &bound1_var, &operand_var);
		sub_var(&bound2_var, &bound1_var, &bound2_var);
		div_var(&operand_var, &bound2_var, result_var,
				select_div_scale(&operand_var, &bound2_var), true);
	}
	else
	{
		sub_var(&bound1_var, &operand_var, &operand_var);
		sub_var(&bound1_var, &bound2_var, &bound1_var);
		div_var(&operand_var, &bound1_var, result_var,
				select_div_scale(&operand_var, &bound1_var), true);
	}

	mul_var(result_var, count_var, result_var,
			result_var->dscale + count_var->dscale);
	add_var(result_var, &const_one, result_var);
	floor_var(result_var, result_var);

	free_var(&bound1_var);
	free_var(&bound2_var);
	free_var(&operand_var);
}

/* ----------------------------------------------------------------------
 *
 * Comparison functions
 *
 * Note: btree indexes need these routines not to leak memory; therefore,
 * be careful to free working copies of toasted datums.  Most places don't
 * need to be so careful.
 * ----------------------------------------------------------------------
 */


Datum
numeric_cmp(PG_FUNCTION_ARGS)
{
	Numeric		num1 = PG_GETARG_NUMERIC(0);
	Numeric		num2 = PG_GETARG_NUMERIC(1);
	int			result;

	result = cmp_numerics(num1, num2);

	PG_FREE_IF_COPY(num1, 0);
	PG_FREE_IF_COPY(num2, 1);

	PG_RETURN_INT32(result);
}


Datum
numeric_eq(PG_FUNCTION_ARGS)
{
	Numeric		num1 = PG_GETARG_NUMERIC(0);
	Numeric		num2 = PG_GETARG_NUMERIC(1);
	bool		result;

	result = cmp_numerics(num1, num2) == 0;

	PG_FREE_IF_COPY(num1, 0);
	PG_FREE_IF_COPY(num2, 1);

	PG_RETURN_BOOL(result);
}

Datum
numeric_ne(PG_FUNCTION_ARGS)
{
	Numeric		num1 = PG_GETARG_NUMERIC(0);
	Numeric		num2 = PG_GETARG_NUMERIC(1);
	bool		result;

	result = cmp_numerics(num1, num2) != 0;

	PG_FREE_IF_COPY(num1, 0);
	PG_FREE_IF_COPY(num2, 1);

	PG_RETURN_BOOL(result);
}

Datum
numeric_gt(PG_FUNCTION_ARGS)
{
	Numeric		num1 = PG_GETARG_NUMERIC(0);
	Numeric		num2 = PG_GETARG_NUMERIC(1);
	bool		result;

	result = cmp_numerics(num1, num2) > 0;

	PG_FREE_IF_COPY(num1, 0);
	PG_FREE_IF_COPY(num2, 1);

	PG_RETURN_BOOL(result);
}

Datum
numeric_ge(PG_FUNCTION_ARGS)
{
	Numeric		num1 = PG_GETARG_NUMERIC(0);
	Numeric		num2 = PG_GETARG_NUMERIC(1);
	bool		result;

	result = cmp_numerics(num1, num2) >= 0;

	PG_FREE_IF_COPY(num1, 0);
	PG_FREE_IF_COPY(num2, 1);

	PG_RETURN_BOOL(result);
}

Datum
numeric_lt(PG_FUNCTION_ARGS)
{
	Numeric		num1 = PG_GETARG_NUMERIC(0);
	Numeric		num2 = PG_GETARG_NUMERIC(1);
	bool		result;

	result = cmp_numerics(num1, num2) < 0;

	PG_FREE_IF_COPY(num1, 0);
	PG_FREE_IF_COPY(num2, 1);

	PG_RETURN_BOOL(result);
}

Datum
numeric_le(PG_FUNCTION_ARGS)
{
	Numeric		num1 = PG_GETARG_NUMERIC(0);
	Numeric		num2 = PG_GETARG_NUMERIC(1);
	bool		result;

	result = cmp_numerics(num1, num2) <= 0;

	PG_FREE_IF_COPY(num1, 0);
	PG_FREE_IF_COPY(num2, 1);

	PG_RETURN_BOOL(result);
}

static int
cmp_numerics(Numeric num1, Numeric num2)
{
	int			result;

	/*
	 * We consider all NANs to be equal and larger than any non-NAN. This is
	 * somewhat arbitrary; the important thing is to have a consistent sort
	 * order.
	 */
	if (NUMERIC_IS_NAN(num1))
	{
		if (NUMERIC_IS_NAN(num2))
			result = 0;			/* NAN = NAN */
		else
			result = 1;			/* NAN > non-NAN */
	}
	else if (NUMERIC_IS_NAN(num2))
	{
		result = -1;			/* non-NAN < NAN */
	}
	else
	{
		result = cmp_var_common(NUMERIC_DIGITS(num1), NUMERIC_NDIGITS(num1),
								NUMERIC_WEIGHT(num1), NUMERIC_SIGN(num1),
								NUMERIC_DIGITS(num2), NUMERIC_NDIGITS(num2),
								NUMERIC_WEIGHT(num2), NUMERIC_SIGN(num2));
	}

	return result;
}

Datum
hash_numeric(PG_FUNCTION_ARGS)
{
	Numeric		key = PG_GETARG_NUMERIC(0);
	Datum		digit_hash;
	Datum		result;
	int			weight;
	int			start_offset;
	int			end_offset;
	int			i;
	int			hash_len;
	NumericDigit *digits;

	/* If it's NaN, don't try to hash the rest of the fields */
	if (NUMERIC_IS_NAN(key))
		PG_RETURN_UINT32(0);

	weight = NUMERIC_WEIGHT(key);
	start_offset = 0;
	end_offset = 0;

	/*
	 * Omit any leading or trailing zeros from the input to the hash. The
	 * numeric implementation *should* guarantee that leading and trailing
	 * zeros are suppressed, but we're paranoid. Note that we measure the
	 * starting and ending offsets in units of NumericDigits, not bytes.
	 */
	digits = NUMERIC_DIGITS(key);
	for (i = 0; i < NUMERIC_NDIGITS(key); i++)
	{
		if (digits[i] != (NumericDigit) 0)
			break;

		start_offset++;

		/*
		 * The weight is effectively the # of digits before the decimal point,
		 * so decrement it for each leading zero we skip.
		 */
		weight--;
	}

	/*
	 * If there are no non-zero digits, then the value of the number is zero,
	 * regardless of any other fields.
	 */
	if (NUMERIC_NDIGITS(key) == start_offset)
		PG_RETURN_UINT32(-1);

	for (i = NUMERIC_NDIGITS(key) - 1; i >= 0; i--)
	{
		if (digits[i] != (NumericDigit) 0)
			break;

		end_offset++;
	}

	/* If we get here, there should be at least one non-zero digit */
	Assert(start_offset + end_offset < NUMERIC_NDIGITS(key));

	/*
	 * Note that we don't hash on the Numeric's scale, since two numerics can
	 * compare equal but have different scales. We also don't hash on the
	 * sign, although we could: since a sign difference implies inequality,
	 * this shouldn't affect correctness.
	 */
	hash_len = NUMERIC_NDIGITS(key) - start_offset - end_offset;
	digit_hash = hash_any((unsigned char *) (NUMERIC_DIGITS(key) + start_offset),
						  hash_len * sizeof(NumericDigit));

	/* Mix in the weight, via XOR */
	result = digit_hash ^ weight;

	PG_RETURN_DATUM(result);
}


/* ----------------------------------------------------------------------
 *
 * Basic arithmetic functions
 *
 * ----------------------------------------------------------------------
 */


/*
 * numeric_add() -
 *
 *	Add two numerics
 */
Datum
numeric_add(PG_FUNCTION_ARGS)
{
	Numeric		num1 = PG_GETARG_NUMERIC(0);
	Numeric		num2 = PG_GETARG_NUMERIC(1);
	NumericVar	arg1;
	NumericVar	arg2;
	NumericVar	result;
	Numeric		res;

	/*
	 * Handle NaN
	 */
	if (NUMERIC_IS_NAN(num1) || NUMERIC_IS_NAN(num2))
		PG_RETURN_NUMERIC(make_result(&const_nan));

	/*
	 * Unpack the values, let add_var() compute the result and return it.
	 */
	init_var_from_num(num1, &arg1);
	init_var_from_num(num2, &arg2);

	init_var(&result);
	add_var(&arg1, &arg2, &result);

	res = make_result(&result);

	free_var(&result);

	PG_RETURN_NUMERIC(res);
}


/*
 * numeric_sub() -
 *
 *	Subtract one numeric from another
 */
Datum
numeric_sub(PG_FUNCTION_ARGS)
{
	Numeric		num1 = PG_GETARG_NUMERIC(0);
	Numeric		num2 = PG_GETARG_NUMERIC(1);
	NumericVar	arg1;
	NumericVar	arg2;
	NumericVar	result;
	Numeric		res;

	/*
	 * Handle NaN
	 */
	if (NUMERIC_IS_NAN(num1) || NUMERIC_IS_NAN(num2))
		PG_RETURN_NUMERIC(make_result(&const_nan));

	/*
	 * Unpack the values, let sub_var() compute the result and return it.
	 */
	init_var_from_num(num1, &arg1);
	init_var_from_num(num2, &arg2);

	init_var(&result);
	sub_var(&arg1, &arg2, &result);

	res = make_result(&result);

	free_var(&result);

	PG_RETURN_NUMERIC(res);
}


/*
 * numeric_mul() -
 *
 *	Calculate the product of two numerics
 */
Datum
numeric_mul(PG_FUNCTION_ARGS)
{
	Numeric		num1 = PG_GETARG_NUMERIC(0);
	Numeric		num2 = PG_GETARG_NUMERIC(1);
	NumericVar	arg1;
	NumericVar	arg2;
	NumericVar	result;
	Numeric		res;

	/*
	 * Handle NaN
	 */
	if (NUMERIC_IS_NAN(num1) || NUMERIC_IS_NAN(num2))
		PG_RETURN_NUMERIC(make_result(&const_nan));

	/*
	 * Unpack the values, let mul_var() compute the result and return it.
	 * Unlike add_var() and sub_var(), mul_var() will round its result. In the
	 * case of numeric_mul(), which is invoked for the * operator on numerics,
	 * we request exact representation for the product (rscale = sum(dscale of
	 * arg1, dscale of arg2)).
	 */
	init_var_from_num(num1, &arg1);
	init_var_from_num(num2, &arg2);

	init_var(&result);
	mul_var(&arg1, &arg2, &result, arg1.dscale + arg2.dscale);

	res = make_result(&result);

	free_var(&result);

	PG_RETURN_NUMERIC(res);
}


/*
 * numeric_div() -
 *
 *	Divide one numeric into another
 */
Datum
numeric_div(PG_FUNCTION_ARGS)
{
	Numeric		num1 = PG_GETARG_NUMERIC(0);
	Numeric		num2 = PG_GETARG_NUMERIC(1);
	NumericVar	arg1;
	NumericVar	arg2;
	NumericVar	result;
	Numeric		res;
	int			rscale;

	/*
	 * Handle NaN
	 */
	if (NUMERIC_IS_NAN(num1) || NUMERIC_IS_NAN(num2))
		PG_RETURN_NUMERIC(make_result(&const_nan));

	/*
	 * Unpack the arguments
	 */
	init_var_from_num(num1, &arg1);
	init_var_from_num(num2, &arg2);

	init_var(&result);

	/*
	 * Select scale for division result
	 */
	rscale = select_div_scale(&arg1, &arg2);

	/*
	 * Do the divide and return the result
	 */
	div_var(&arg1, &arg2, &result, rscale, true);

	res = make_result(&result);

	free_var(&result);

	PG_RETURN_NUMERIC(res);
}


/*
 * numeric_div_trunc() -
 *
 *	Divide one numeric into another, truncating the result to an integer
 */
Datum
numeric_div_trunc(PG_FUNCTION_ARGS)
{
	Numeric		num1 = PG_GETARG_NUMERIC(0);
	Numeric		num2 = PG_GETARG_NUMERIC(1);
	NumericVar	arg1;
	NumericVar	arg2;
	NumericVar	result;
	Numeric		res;

	/*
	 * Handle NaN
	 */
	if (NUMERIC_IS_NAN(num1) || NUMERIC_IS_NAN(num2))
		PG_RETURN_NUMERIC(make_result(&const_nan));

	/*
	 * Unpack the arguments
	 */
	init_var_from_num(num1, &arg1);
	init_var_from_num(num2, &arg2);

	init_var(&result);

	/*
	 * Do the divide and return the result
	 */
	div_var(&arg1, &arg2, &result, 0, false);

	res = make_result(&result);

	free_var(&result);

	PG_RETURN_NUMERIC(res);
}


/*
 * numeric_mod() -
 *
 *	Calculate the modulo of two numerics
 */
Datum
numeric_mod(PG_FUNCTION_ARGS)
{
	Numeric		num1 = PG_GETARG_NUMERIC(0);
	Numeric		num2 = PG_GETARG_NUMERIC(1);
	Numeric		res;
	NumericVar	arg1;
	NumericVar	arg2;
	NumericVar	result;

	if (NUMERIC_IS_NAN(num1) || NUMERIC_IS_NAN(num2))
		PG_RETURN_NUMERIC(make_result(&const_nan));

	init_var_from_num(num1, &arg1);
	init_var_from_num(num2, &arg2);

	init_var(&result);

	mod_var(&arg1, &arg2, &result);

	res = make_result(&result);

	free_var(&result);

	PG_RETURN_NUMERIC(res);
}


/*
 * numeric_inc() -
 *
 *	Increment a number by one
 */
Datum
numeric_inc(PG_FUNCTION_ARGS)
{
	Numeric		num = PG_GETARG_NUMERIC(0);
	NumericVar	arg;
	Numeric		res;

	/*
	 * Handle NaN
	 */
	if (NUMERIC_IS_NAN(num))
		PG_RETURN_NUMERIC(make_result(&const_nan));

	/*
	 * Compute the result and return it
	 */
	init_var_from_num(num, &arg);

	add_var(&arg, &const_one, &arg);

	res = make_result(&arg);

	free_var(&arg);

	PG_RETURN_NUMERIC(res);
}


/*
 * numeric_smaller() -
 *
 *	Return the smaller of two numbers
 */
Datum
numeric_smaller(PG_FUNCTION_ARGS)
{
	Numeric		num1 = PG_GETARG_NUMERIC(0);
	Numeric		num2 = PG_GETARG_NUMERIC(1);

	/*
	 * Use cmp_numerics so that this will agree with the comparison operators,
	 * particularly as regards comparisons involving NaN.
	 */
	if (cmp_numerics(num1, num2) < 0)
		PG_RETURN_NUMERIC(num1);
	else
		PG_RETURN_NUMERIC(num2);
}


/*
 * numeric_larger() -
 *
 *	Return the larger of two numbers
 */
Datum
numeric_larger(PG_FUNCTION_ARGS)
{
	Numeric		num1 = PG_GETARG_NUMERIC(0);
	Numeric		num2 = PG_GETARG_NUMERIC(1);

	/*
	 * Use cmp_numerics so that this will agree with the comparison operators,
	 * particularly as regards comparisons involving NaN.
	 */
	if (cmp_numerics(num1, num2) > 0)
		PG_RETURN_NUMERIC(num1);
	else
		PG_RETURN_NUMERIC(num2);
}


/* ----------------------------------------------------------------------
 *
 * Advanced math functions
 *
 * ----------------------------------------------------------------------
 */

/*
 * numeric_fac()
 *
 * Compute factorial
 */
Datum
numeric_fac(PG_FUNCTION_ARGS)
{
	int64		num = PG_GETARG_INT64(0);
	Numeric		res;
	NumericVar	fact;
	NumericVar	result;

	if (num <= 1)
	{
		res = make_result(&const_one);
		PG_RETURN_NUMERIC(res);
	}
	/* Fail immediately if the result would overflow */
	if (num > 32177)
		ereport(ERROR,
				(errcode(ERRCODE_NUMERIC_VALUE_OUT_OF_RANGE),
				 errmsg("value overflows numeric format")));

	init_var(&fact);
	init_var(&result);

	int8_to_numericvar(num, &result);

	for (num = num - 1; num > 1; num--)
	{
		/* this loop can take awhile, so allow it to be interrupted */
		CHECK_FOR_INTERRUPTS();

		int8_to_numericvar(num, &fact);

		mul_var(&result, &fact, &result, 0);
	}

	res = make_result(&result);

	free_var(&fact);
	free_var(&result);

	PG_RETURN_NUMERIC(res);
}


/*
 * numeric_sqrt() -
 *
 *	Compute the square root of a numeric.
 */
Datum
numeric_sqrt(PG_FUNCTION_ARGS)
{
	Numeric		num = PG_GETARG_NUMERIC(0);
	Numeric		res;
	NumericVar	arg;
	NumericVar	result;
	int			sweight;
	int			rscale;

	/*
	 * Handle NaN
	 */
	if (NUMERIC_IS_NAN(num))
		PG_RETURN_NUMERIC(make_result(&const_nan));

	/*
	 * Unpack the argument and determine the result scale.  We choose a scale
	 * to give at least NUMERIC_MIN_SIG_DIGITS significant digits; but in any
	 * case not less than the input's dscale.
	 */
	init_var_from_num(num, &arg);

	init_var(&result);

	/* Assume the input was normalized, so arg.weight is accurate */
	sweight = (arg.weight + 1) * DEC_DIGITS / 2 - 1;

	rscale = NUMERIC_MIN_SIG_DIGITS - sweight;
	rscale = Max(rscale, arg.dscale);
	rscale = Max(rscale, NUMERIC_MIN_DISPLAY_SCALE);
	rscale = Min(rscale, NUMERIC_MAX_DISPLAY_SCALE);

	/*
	 * Let sqrt_var() do the calculation and return the result.
	 */
	sqrt_var(&arg, &result, rscale);

	res = make_result(&result);

	free_var(&result);

	PG_RETURN_NUMERIC(res);
}


/*
 * numeric_exp() -
 *
 *	Raise e to the power of x
 */
Datum
numeric_exp(PG_FUNCTION_ARGS)
{
	Numeric		num = PG_GETARG_NUMERIC(0);
	Numeric		res;
	NumericVar	arg;
	NumericVar	result;
	int			rscale;
	double		val;

	/*
	 * Handle NaN
	 */
	if (NUMERIC_IS_NAN(num))
		PG_RETURN_NUMERIC(make_result(&const_nan));

	/*
	 * Unpack the argument and determine the result scale.  We choose a scale
	 * to give at least NUMERIC_MIN_SIG_DIGITS significant digits; but in any
	 * case not less than the input's dscale.
	 */
	init_var_from_num(num, &arg);

	init_var(&result);

	/* convert input to float8, ignoring overflow */
	val = numericvar_to_double_no_overflow(&arg);

	/*
	 * log10(result) = num * log10(e), so this is approximately the decimal
	 * weight of the result:
	 */
	val *= 0.434294481903252;

	/* limit to something that won't cause integer overflow */
	val = Max(val, -NUMERIC_MAX_RESULT_SCALE);
	val = Min(val, NUMERIC_MAX_RESULT_SCALE);

	rscale = NUMERIC_MIN_SIG_DIGITS - (int) val;
	rscale = Max(rscale, arg.dscale);
	rscale = Max(rscale, NUMERIC_MIN_DISPLAY_SCALE);
	rscale = Min(rscale, NUMERIC_MAX_DISPLAY_SCALE);

	/*
	 * Let exp_var() do the calculation and return the result.
	 */
	exp_var(&arg, &result, rscale);

	res = make_result(&result);

	free_var(&result);

	PG_RETURN_NUMERIC(res);
}


/*
 * numeric_ln() -
 *
 *	Compute the natural logarithm of x
 */
Datum
numeric_ln(PG_FUNCTION_ARGS)
{
	Numeric		num = PG_GETARG_NUMERIC(0);
	Numeric		res;
	NumericVar	arg;
	NumericVar	result;
	int			dec_digits;
	int			rscale;

	/*
	 * Handle NaN
	 */
	if (NUMERIC_IS_NAN(num))
		PG_RETURN_NUMERIC(make_result(&const_nan));

	init_var_from_num(num, &arg);
	init_var(&result);

	/* Approx decimal digits before decimal point */
	dec_digits = (arg.weight + 1) * DEC_DIGITS;

	if (dec_digits > 1)
		rscale = NUMERIC_MIN_SIG_DIGITS - (int) log10(dec_digits - 1);
	else if (dec_digits < 1)
		rscale = NUMERIC_MIN_SIG_DIGITS - (int) log10(1 - dec_digits);
	else
		rscale = NUMERIC_MIN_SIG_DIGITS;

	rscale = Max(rscale, arg.dscale);
	rscale = Max(rscale, NUMERIC_MIN_DISPLAY_SCALE);
	rscale = Min(rscale, NUMERIC_MAX_DISPLAY_SCALE);

	ln_var(&arg, &result, rscale);

	res = make_result(&result);

	free_var(&result);

	PG_RETURN_NUMERIC(res);
}


/*
 * numeric_log() -
 *
 *	Compute the logarithm of x in a given base
 */
Datum
numeric_log(PG_FUNCTION_ARGS)
{
	Numeric		num1 = PG_GETARG_NUMERIC(0);
	Numeric		num2 = PG_GETARG_NUMERIC(1);
	Numeric		res;
	NumericVar	arg1;
	NumericVar	arg2;
	NumericVar	result;

	/*
	 * Handle NaN
	 */
	if (NUMERIC_IS_NAN(num1) || NUMERIC_IS_NAN(num2))
		PG_RETURN_NUMERIC(make_result(&const_nan));

	/*
	 * Initialize things
	 */
	init_var_from_num(num1, &arg1);
	init_var_from_num(num2, &arg2);
	init_var(&result);

	/*
	 * Call log_var() to compute and return the result; note it handles scale
	 * selection itself.
	 */
	log_var(&arg1, &arg2, &result);

	res = make_result(&result);

	free_var(&result);

	PG_RETURN_NUMERIC(res);
}


/*
 * numeric_power() -
 *
 *	Raise b to the power of x
 */
Datum
numeric_power(PG_FUNCTION_ARGS)
{
	Numeric		num1 = PG_GETARG_NUMERIC(0);
	Numeric		num2 = PG_GETARG_NUMERIC(1);
	Numeric		res;
	NumericVar	arg1;
	NumericVar	arg2;
	NumericVar	arg2_trunc;
	NumericVar	result;

	/*
	 * Handle NaN
	 */
	if (NUMERIC_IS_NAN(num1) || NUMERIC_IS_NAN(num2))
		PG_RETURN_NUMERIC(make_result(&const_nan));

	/*
	 * Initialize things
	 */
	init_var(&arg2_trunc);
	init_var(&result);
	init_var_from_num(num1, &arg1);
	init_var_from_num(num2, &arg2);

	set_var_from_var(&arg2, &arg2_trunc);
	trunc_var(&arg2_trunc, 0);

	/*
	 * The SQL spec requires that we emit a particular SQLSTATE error code for
	 * certain error conditions.  Specifically, we don't return a
	 * divide-by-zero error code for 0 ^ -1.
	 */
	if (cmp_var(&arg1, &const_zero) == 0 &&
		cmp_var(&arg2, &const_zero) < 0)
		ereport(ERROR,
				(errcode(ERRCODE_INVALID_ARGUMENT_FOR_POWER_FUNCTION),
				 errmsg("zero raised to a negative power is undefined")));

	if (cmp_var(&arg1, &const_zero) < 0 &&
		cmp_var(&arg2, &arg2_trunc) != 0)
		ereport(ERROR,
				(errcode(ERRCODE_INVALID_ARGUMENT_FOR_POWER_FUNCTION),
				 errmsg("a negative number raised to a non-integer power yields a complex result")));

	/*
	 * Call power_var() to compute and return the result; note it handles
	 * scale selection itself.
	 */
	power_var(&arg1, &arg2, &result);

	res = make_result(&result);

	free_var(&result);
	free_var(&arg2_trunc);

	PG_RETURN_NUMERIC(res);
}


/* ----------------------------------------------------------------------
 *
 * Type conversion functions
 *
 * ----------------------------------------------------------------------
 */


Datum
int4_numeric(PG_FUNCTION_ARGS)
{
	int32		val = PG_GETARG_INT32(0);
	Numeric		res;
	NumericVar	result;

	init_var(&result);

	int8_to_numericvar((int64) val, &result);

	res = make_result(&result);

	free_var(&result);

	PG_RETURN_NUMERIC(res);
}


Datum
numeric_int4(PG_FUNCTION_ARGS)
{
	Numeric		num = PG_GETARG_NUMERIC(0);
	NumericVar	x;
	int32		result;

	/* XXX would it be better to return NULL? */
	if (NUMERIC_IS_NAN(num))
		ereport(ERROR,
				(errcode(ERRCODE_FEATURE_NOT_SUPPORTED),
				 errmsg("cannot convert NaN to integer")));

	/* Convert to variable format, then convert to int4 */
	init_var_from_num(num, &x);
	result = numericvar_to_int4(&x);
	PG_RETURN_INT32(result);
}

/*
 * Given a NumericVar, convert it to an int32. If the NumericVar
 * exceeds the range of an int32, raise the appropriate error via
 * ereport(). The input NumericVar is *not* free'd.
 */
static int32
numericvar_to_int4(NumericVar *var)
{
	int32		result;
	int64		val;

	if (!numericvar_to_int8(var, &val))
		ereport(ERROR,
				(errcode(ERRCODE_NUMERIC_VALUE_OUT_OF_RANGE),
				 errmsg("integer out of range")));

	/* Down-convert to int4 */
	result = (int32) val;

	/* Test for overflow by reverse-conversion. */
	if ((int64) result != val)
		ereport(ERROR,
				(errcode(ERRCODE_NUMERIC_VALUE_OUT_OF_RANGE),
				 errmsg("integer out of range")));

	return result;
}

Datum
int8_numeric(PG_FUNCTION_ARGS)
{
	int64		val = PG_GETARG_INT64(0);
	Numeric		res;
	NumericVar	result;

	init_var(&result);

	int8_to_numericvar(val, &result);

	res = make_result(&result);

	free_var(&result);

	PG_RETURN_NUMERIC(res);
}


Datum
numeric_int8(PG_FUNCTION_ARGS)
{
	Numeric		num = PG_GETARG_NUMERIC(0);
	NumericVar	x;
	int64		result;

	/* XXX would it be better to return NULL? */
	if (NUMERIC_IS_NAN(num))
		ereport(ERROR,
				(errcode(ERRCODE_FEATURE_NOT_SUPPORTED),
				 errmsg("cannot convert NaN to bigint")));

	/* Convert to variable format and thence to int8 */
	init_var_from_num(num, &x);

	if (!numericvar_to_int8(&x, &result))
		ereport(ERROR,
				(errcode(ERRCODE_NUMERIC_VALUE_OUT_OF_RANGE),
				 errmsg("bigint out of range")));

	PG_RETURN_INT64(result);
}


Datum
int2_numeric(PG_FUNCTION_ARGS)
{
	int16		val = PG_GETARG_INT16(0);
	Numeric		res;
	NumericVar	result;

	init_var(&result);

	int8_to_numericvar((int64) val, &result);

	res = make_result(&result);

	free_var(&result);

	PG_RETURN_NUMERIC(res);
}


Datum
numeric_int2(PG_FUNCTION_ARGS)
{
	Numeric		num = PG_GETARG_NUMERIC(0);
	NumericVar	x;
	int64		val;
	int16		result;

	/* XXX would it be better to return NULL? */
	if (NUMERIC_IS_NAN(num))
		ereport(ERROR,
				(errcode(ERRCODE_FEATURE_NOT_SUPPORTED),
				 errmsg("cannot convert NaN to smallint")));

	/* Convert to variable format and thence to int8 */
	init_var_from_num(num, &x);

	if (!numericvar_to_int8(&x, &val))
		ereport(ERROR,
				(errcode(ERRCODE_NUMERIC_VALUE_OUT_OF_RANGE),
				 errmsg("smallint out of range")));

	/* Down-convert to int2 */
	result = (int16) val;

	/* Test for overflow by reverse-conversion. */
	if ((int64) result != val)
		ereport(ERROR,
				(errcode(ERRCODE_NUMERIC_VALUE_OUT_OF_RANGE),
				 errmsg("smallint out of range")));

	PG_RETURN_INT16(result);
}


Datum
float8_numeric(PG_FUNCTION_ARGS)
{
	float8		val = PG_GETARG_FLOAT8(0);
	Numeric		res;
	NumericVar	result;
	char		buf[DBL_DIG + 100];

	if (isnan(val))
		PG_RETURN_NUMERIC(make_result(&const_nan));

	sprintf(buf, "%.*g", DBL_DIG, val);

	init_var(&result);

	/* Assume we need not worry about leading/trailing spaces */
	(void) set_var_from_str(buf, buf, &result);

	res = make_result(&result);

	free_var(&result);

	PG_RETURN_NUMERIC(res);
}


Datum
numeric_float8(PG_FUNCTION_ARGS)
{
	Numeric		num = PG_GETARG_NUMERIC(0);
	char	   *tmp;
	Datum		result;

	if (NUMERIC_IS_NAN(num))
		PG_RETURN_FLOAT8(get_float8_nan());

	tmp = DatumGetCString(DirectFunctionCall1(numeric_out,
											  NumericGetDatum(num)));

	result = DirectFunctionCall1(float8in, CStringGetDatum(tmp));

	pfree(tmp);

	PG_RETURN_DATUM(result);
}


/* Convert numeric to float8; if out of range, return +/- HUGE_VAL */
Datum
numeric_float8_no_overflow(PG_FUNCTION_ARGS)
{
	Numeric		num = PG_GETARG_NUMERIC(0);
	double		val;

	if (NUMERIC_IS_NAN(num))
		PG_RETURN_FLOAT8(get_float8_nan());

	val = numeric_to_double_no_overflow(num);

	PG_RETURN_FLOAT8(val);
}

Datum
float4_numeric(PG_FUNCTION_ARGS)
{
	float4		val = PG_GETARG_FLOAT4(0);
	Numeric		res;
	NumericVar	result;
	char		buf[FLT_DIG + 100];

	if (isnan(val))
		PG_RETURN_NUMERIC(make_result(&const_nan));

	sprintf(buf, "%.*g", FLT_DIG, val);

	init_var(&result);

	/* Assume we need not worry about leading/trailing spaces */
	(void) set_var_from_str(buf, buf, &result);

	res = make_result(&result);

	free_var(&result);

	PG_RETURN_NUMERIC(res);
}


Datum
numeric_float4(PG_FUNCTION_ARGS)
{
	Numeric		num = PG_GETARG_NUMERIC(0);
	char	   *tmp;
	Datum		result;

	if (NUMERIC_IS_NAN(num))
		PG_RETURN_FLOAT4(get_float4_nan());

	tmp = DatumGetCString(DirectFunctionCall1(numeric_out,
											  NumericGetDatum(num)));

	result = DirectFunctionCall1(float4in, CStringGetDatum(tmp));

	pfree(tmp);

	PG_RETURN_DATUM(result);
}


/* ----------------------------------------------------------------------
 *
 * Aggregate functions
 *
 * The transition datatype for all these aggregates is declared as INTERNAL.
 * Actually, it's a pointer to a NumericAggState allocated in the aggregate
 * context.  The digit buffers for the NumericVars will be there too.
 *
 * ----------------------------------------------------------------------
 */

typedef struct NumericAggState
{
	bool		calcSumX2;		/* if true, calculate sumX2 */
	MemoryContext agg_context;	/* context we're calculating in */
	int64		N;				/* count of processed numbers */
	NumericVar	sumX;			/* sum of processed numbers */
	NumericVar	sumX2;			/* sum of squares of processed numbers */
	int			maxScale;		/* maximum scale seen so far */
	int64		maxScaleCount;	/* number of values seen with maximum scale */
	int64		NaNcount;		/* count of NaN values (not included in N!) */
} NumericAggState;

/*
 * Prepare state data for a numeric aggregate function that needs to compute
 * sum, count and optionally sum of squares of the input.
 */
static NumericAggState *
makeNumericAggState(FunctionCallInfo fcinfo, bool calcSumX2)
{
	NumericAggState *state;
	MemoryContext agg_context;
	MemoryContext old_context;

	if (!AggCheckCallContext(fcinfo, &agg_context))
		elog(ERROR, "aggregate function called in non-aggregate context");

	old_context = MemoryContextSwitchTo(agg_context);

	state = (NumericAggState *) palloc0(sizeof(NumericAggState));
	state->calcSumX2 = calcSumX2;
	state->agg_context = agg_context;

	MemoryContextSwitchTo(old_context);

	return state;
}

/*
 * Accumulate a new input value for numeric aggregate functions.
 */
static void
do_numeric_accum(NumericAggState *state, Numeric newval)
{
	NumericVar	X;
	NumericVar	X2;
	MemoryContext old_context;

	/* Count NaN inputs separately from all else */
	if (NUMERIC_IS_NAN(newval))
	{
		state->NaNcount++;
		return;
	}

	/* load processed number in short-lived context */
	init_var_from_num(newval, &X);

	/*
	 * Track the highest input dscale that we've seen, to support inverse
	 * transitions (see do_numeric_discard).
	 */
	if (X.dscale > state->maxScale)
	{
		state->maxScale = X.dscale;
		state->maxScaleCount = 1;
	}
	else if (X.dscale == state->maxScale)
		state->maxScaleCount++;

	/* if we need X^2, calculate that in short-lived context */
	if (state->calcSumX2)
	{
		init_var(&X2);
		mul_var(&X, &X, &X2, X.dscale * 2);
	}

	/* The rest of this needs to work in the aggregate context */
	old_context = MemoryContextSwitchTo(state->agg_context);

	if (state->N++ > 0)
	{
		/* Accumulate sums */
		add_var(&X, &(state->sumX), &(state->sumX));

		if (state->calcSumX2)
			add_var(&X2, &(state->sumX2), &(state->sumX2));
	}
	else
	{
		/* First input, so initialize sums */
		set_var_from_var(&X, &(state->sumX));

		if (state->calcSumX2)
			set_var_from_var(&X2, &(state->sumX2));
	}

	MemoryContextSwitchTo(old_context);
}

/*
 * Attempt to remove an input value from the aggregated state.
 *
 * If the value cannot be removed then the function will return false; the
 * possible reasons for failing are described below.
 *
 * If we aggregate the values 1.01 and 2 then the result will be 3.01.
 * If we are then asked to un-aggregate the 1.01 then we must fail as we
 * won't be able to tell what the new aggregated value's dscale should be.
 * We don't want to return 2.00 (dscale = 2), since the sum's dscale would
 * have been zero if we'd really aggregated only 2.
 *
 * Note: alternatively, we could count the number of inputs with each possible
 * dscale (up to some sane limit).  Not yet clear if it's worth the trouble.
 */
static bool
do_numeric_discard(NumericAggState *state, Numeric newval)
{
	NumericVar	X;
	NumericVar	X2;
	MemoryContext old_context;

	/* Count NaN inputs separately from all else */
	if (NUMERIC_IS_NAN(newval))
	{
		state->NaNcount--;
		return true;
	}

	/* load processed number in short-lived context */
	init_var_from_num(newval, &X);

	/*
	 * state->sumX's dscale is the maximum dscale of any of the inputs.
	 * Removing the last input with that dscale would require us to recompute
	 * the maximum dscale of the *remaining* inputs, which we cannot do unless
	 * no more non-NaN inputs remain at all.  So we report a failure instead,
	 * and force the aggregation to be redone from scratch.
	 */
	if (X.dscale == state->maxScale)
	{
		if (state->maxScaleCount > 1 || state->maxScale == 0)
		{
			/*
			 * Some remaining inputs have same dscale, or dscale hasn't gotten
			 * above zero anyway
			 */
			state->maxScaleCount--;
		}
		else if (state->N == 1)
		{
			/* No remaining non-NaN inputs at all, so reset maxScale */
			state->maxScale = 0;
			state->maxScaleCount = 0;
		}
		else
		{
			/* Correct new maxScale is uncertain, must fail */
			return false;
		}
	}

	/* if we need X^2, calculate that in short-lived context */
	if (state->calcSumX2)
	{
		init_var(&X2);
		mul_var(&X, &X, &X2, X.dscale * 2);
	}

	/* The rest of this needs to work in the aggregate context */
	old_context = MemoryContextSwitchTo(state->agg_context);

	if (state->N-- > 1)
	{
		/* De-accumulate sums */
		sub_var(&(state->sumX), &X, &(state->sumX));

		if (state->calcSumX2)
			sub_var(&(state->sumX2), &X2, &(state->sumX2));
	}
	else
	{
		/* Sums will be reset by next call to do_numeric_accum */
		Assert(state->N == 0);
	}

	MemoryContextSwitchTo(old_context);

	return true;
}

/*
 * Generic transition function for numeric aggregates that require sumX2.
 */
Datum
numeric_accum(PG_FUNCTION_ARGS)
{
	NumericAggState *state;

	state = PG_ARGISNULL(0) ? NULL : (NumericAggState *) PG_GETARG_POINTER(0);

	/* Create the state data on the first call */
	if (state == NULL)
		state = makeNumericAggState(fcinfo, true);

	if (!PG_ARGISNULL(1))
		do_numeric_accum(state, PG_GETARG_NUMERIC(1));

	PG_RETURN_POINTER(state);
}

/*
 * Generic transition function for numeric aggregates that don't require sumX2.
 */
Datum
numeric_avg_accum(PG_FUNCTION_ARGS)
{
	NumericAggState *state;

	state = PG_ARGISNULL(0) ? NULL : (NumericAggState *) PG_GETARG_POINTER(0);

	/* Create the state data on the first call */
	if (state == NULL)
		state = makeNumericAggState(fcinfo, false);

	if (!PG_ARGISNULL(1))
		do_numeric_accum(state, PG_GETARG_NUMERIC(1));

	PG_RETURN_POINTER(state);
}

/*
 * Generic inverse transition function for numeric aggregates
 * (with or without requirement for X^2).
 */
Datum
numeric_accum_inv(PG_FUNCTION_ARGS)
{
	NumericAggState *state;

	state = PG_ARGISNULL(0) ? NULL : (NumericAggState *) PG_GETARG_POINTER(0);

	/* Should not get here with no state */
	if (state == NULL)
		elog(ERROR, "numeric_accum_inv called with NULL state");

	if (!PG_ARGISNULL(1))
	{
		/* If we fail to perform the inverse transition, return NULL */
		if (!do_numeric_discard(state, PG_GETARG_NUMERIC(1)))
			PG_RETURN_NULL();
	}

	PG_RETURN_POINTER(state);
}


/*
 * Integer data types all use Numeric accumulators to share code and
 * avoid risk of overflow.  For int2 and int4 inputs, Numeric accumulation
 * is overkill for the N and sum(X) values, but definitely not overkill
 * for the sum(X*X) value.  Hence, we use int2_accum and int4_accum only
 * for stddev/variance --- there are faster special-purpose accumulator
 * routines for SUM and AVG of these datatypes.
 */

Datum
int2_accum(PG_FUNCTION_ARGS)
{
	NumericAggState *state;

	state = PG_ARGISNULL(0) ? NULL : (NumericAggState *) PG_GETARG_POINTER(0);

	/* Create the state data on the first call */
	if (state == NULL)
		state = makeNumericAggState(fcinfo, true);

	if (!PG_ARGISNULL(1))
	{
		Numeric		newval;

		newval = DatumGetNumeric(DirectFunctionCall1(int2_numeric,
													 PG_GETARG_DATUM(1)));
		do_numeric_accum(state, newval);
	}

	PG_RETURN_POINTER(state);
}

Datum
int4_accum(PG_FUNCTION_ARGS)
{
	NumericAggState *state;

	state = PG_ARGISNULL(0) ? NULL : (NumericAggState *) PG_GETARG_POINTER(0);

	/* Create the state data on the first call */
	if (state == NULL)
		state = makeNumericAggState(fcinfo, true);

	if (!PG_ARGISNULL(1))
	{
		Numeric		newval;

		newval = DatumGetNumeric(DirectFunctionCall1(int4_numeric,
													 PG_GETARG_DATUM(1)));
		do_numeric_accum(state, newval);
	}

	PG_RETURN_POINTER(state);
}

Datum
int8_accum(PG_FUNCTION_ARGS)
{
	NumericAggState *state;

	state = PG_ARGISNULL(0) ? NULL : (NumericAggState *) PG_GETARG_POINTER(0);

	/* Create the state data on the first call */
	if (state == NULL)
		state = makeNumericAggState(fcinfo, true);

	if (!PG_ARGISNULL(1))
	{
		Numeric		newval;

		newval = DatumGetNumeric(DirectFunctionCall1(int8_numeric,
													 PG_GETARG_DATUM(1)));
		do_numeric_accum(state, newval);
	}

	PG_RETURN_POINTER(state);
}

/*
 * Transition function for int8 input when we don't need sumX2.
 */
Datum
int8_avg_accum(PG_FUNCTION_ARGS)
{
	NumericAggState *state;

	state = PG_ARGISNULL(0) ? NULL : (NumericAggState *) PG_GETARG_POINTER(0);

	/* Create the state data on the first call */
	if (state == NULL)
		state = makeNumericAggState(fcinfo, false);

	if (!PG_ARGISNULL(1))
	{
		Numeric		newval;

		newval = DatumGetNumeric(DirectFunctionCall1(int8_numeric,
													 PG_GETARG_DATUM(1)));
		do_numeric_accum(state, newval);
	}

	PG_RETURN_POINTER(state);
}


/*
 * Inverse transition functions to go with the above.
 */

Datum
int2_accum_inv(PG_FUNCTION_ARGS)
{
	NumericAggState *state;

	state = PG_ARGISNULL(0) ? NULL : (NumericAggState *) PG_GETARG_POINTER(0);

	/* Should not get here with no state */
	if (state == NULL)
		elog(ERROR, "int2_accum_inv called with NULL state");

	if (!PG_ARGISNULL(1))
	{
		Numeric		newval;

		newval = DatumGetNumeric(DirectFunctionCall1(int2_numeric,
													 PG_GETARG_DATUM(1)));

		/* Should never fail, all inputs have dscale 0 */
		if (!do_numeric_discard(state, newval))
			elog(ERROR, "do_numeric_discard failed unexpectedly");
	}

	PG_RETURN_POINTER(state);
}

Datum
int4_accum_inv(PG_FUNCTION_ARGS)
{
	NumericAggState *state;

	state = PG_ARGISNULL(0) ? NULL : (NumericAggState *) PG_GETARG_POINTER(0);

	/* Should not get here with no state */
	if (state == NULL)
		elog(ERROR, "int4_accum_inv called with NULL state");

	if (!PG_ARGISNULL(1))
	{
		Numeric		newval;

		newval = DatumGetNumeric(DirectFunctionCall1(int4_numeric,
													 PG_GETARG_DATUM(1)));

		/* Should never fail, all inputs have dscale 0 */
		if (!do_numeric_discard(state, newval))
			elog(ERROR, "do_numeric_discard failed unexpectedly");
	}

	PG_RETURN_POINTER(state);
}

<<<<<<< HEAD
=======
Datum
int8_accum_inv(PG_FUNCTION_ARGS)
{
	NumericAggState *state;

	state = PG_ARGISNULL(0) ? NULL : (NumericAggState *) PG_GETARG_POINTER(0);

	/* Should not get here with no state */
	if (state == NULL)
		elog(ERROR, "int8_accum_inv called with NULL state");

	if (!PG_ARGISNULL(1))
	{
		Numeric		newval;

		newval = DatumGetNumeric(DirectFunctionCall1(int8_numeric,
													 PG_GETARG_DATUM(1)));

		/* Should never fail, all inputs have dscale 0 */
		if (!do_numeric_discard(state, newval))
			elog(ERROR, "do_numeric_discard failed unexpectedly");
	}

	PG_RETURN_POINTER(state);
}

>>>>>>> ab76208e
Datum
numeric_avg(PG_FUNCTION_ARGS)
{
	NumericAggState *state;
	Datum		N_datum;
	Datum		sumX_datum;

	state = PG_ARGISNULL(0) ? NULL : (NumericAggState *) PG_GETARG_POINTER(0);

	/* If there were no non-null inputs, return NULL */
	if (state == NULL || (state->N + state->NaNcount) == 0)
		PG_RETURN_NULL();

	if (state->NaNcount > 0)	/* there was at least one NaN input */
		PG_RETURN_NUMERIC(make_result(&const_nan));

	N_datum = DirectFunctionCall1(int8_numeric, Int64GetDatum(state->N));
	sumX_datum = NumericGetDatum(make_result(&state->sumX));

	PG_RETURN_DATUM(DirectFunctionCall2(numeric_div, sumX_datum, N_datum));
}

Datum
numeric_sum(PG_FUNCTION_ARGS)
{
	NumericAggState *state;

	state = PG_ARGISNULL(0) ? NULL : (NumericAggState *) PG_GETARG_POINTER(0);

	/* If there were no non-null inputs, return NULL */
	if (state == NULL || (state->N + state->NaNcount) == 0)
		PG_RETURN_NULL();

	if (state->NaNcount > 0)	/* there was at least one NaN input */
		PG_RETURN_NUMERIC(make_result(&const_nan));

	PG_RETURN_NUMERIC(make_result(&(state->sumX)));
}

/*
 * Workhorse routine for the standard deviance and variance
 * aggregates. 'state' is aggregate's transition state.
 * 'variance' specifies whether we should calculate the
 * variance or the standard deviation. 'sample' indicates whether the
 * caller is interested in the sample or the population
 * variance/stddev.
 *
 * If appropriate variance statistic is undefined for the input,
 * *is_null is set to true and NULL is returned.
 */
static Numeric
numeric_stddev_internal(NumericAggState *state,
						bool variance, bool sample,
						bool *is_null)
{
	Numeric		res;
	NumericVar	vN,
				vsumX,
				vsumX2,
				vNminus1;
	NumericVar *comp;
	int			rscale;

	/* Deal with empty input and NaN-input cases */
	if (state == NULL || (state->N + state->NaNcount) == 0)
	{
		*is_null = true;
		return NULL;
	}

	*is_null = false;

	if (state->NaNcount > 0)
		return make_result(&const_nan);

	init_var(&vN);
	init_var(&vsumX);
	init_var(&vsumX2);

	int8_to_numericvar(state->N, &vN);
	set_var_from_var(&(state->sumX), &vsumX);
	set_var_from_var(&(state->sumX2), &vsumX2);

	/*
	 * Sample stddev and variance are undefined when N <= 1; population stddev
	 * is undefined when N == 0. Return NULL in either case.
	 */
	if (sample)
		comp = &const_one;
	else
		comp = &const_zero;

	if (cmp_var(&vN, comp) <= 0)
	{
		*is_null = true;
		return NULL;
	}

	init_var(&vNminus1);
	sub_var(&vN, &const_one, &vNminus1);

	/* compute rscale for mul_var calls */
	rscale = vsumX.dscale * 2;

	mul_var(&vsumX, &vsumX, &vsumX, rscale);	/* vsumX = sumX * sumX */
	mul_var(&vN, &vsumX2, &vsumX2, rscale);		/* vsumX2 = N * sumX2 */
	sub_var(&vsumX2, &vsumX, &vsumX2);	/* N * sumX2 - sumX * sumX */

	if (cmp_var(&vsumX2, &const_zero) <= 0)
	{
		/* Watch out for roundoff error producing a negative numerator */
		res = make_result(&const_zero);
	}
	else
	{
		if (sample)
			mul_var(&vN, &vNminus1, &vNminus1, 0);		/* N * (N - 1) */
		else
			mul_var(&vN, &vN, &vNminus1, 0);	/* N * N */
		rscale = select_div_scale(&vsumX2, &vNminus1);
		div_var(&vsumX2, &vNminus1, &vsumX, rscale, true);		/* variance */
		if (!variance)
			sqrt_var(&vsumX, &vsumX, rscale);	/* stddev */

		res = make_result(&vsumX);
	}

	free_var(&vNminus1);
	free_var(&vsumX);
	free_var(&vsumX2);

	return res;
}

Datum
numeric_var_samp(PG_FUNCTION_ARGS)
{
	NumericAggState *state;
	Numeric		res;
	bool		is_null;

	state = PG_ARGISNULL(0) ? NULL : (NumericAggState *) PG_GETARG_POINTER(0);

	res = numeric_stddev_internal(state, true, true, &is_null);

	if (is_null)
		PG_RETURN_NULL();
	else
		PG_RETURN_NUMERIC(res);
}

Datum
numeric_stddev_samp(PG_FUNCTION_ARGS)
{
	NumericAggState *state;
	Numeric		res;
	bool		is_null;

	state = PG_ARGISNULL(0) ? NULL : (NumericAggState *) PG_GETARG_POINTER(0);

	res = numeric_stddev_internal(state, false, true, &is_null);

	if (is_null)
		PG_RETURN_NULL();
	else
		PG_RETURN_NUMERIC(res);
}

Datum
numeric_var_pop(PG_FUNCTION_ARGS)
{
	NumericAggState *state;
	Numeric		res;
	bool		is_null;

	state = PG_ARGISNULL(0) ? NULL : (NumericAggState *) PG_GETARG_POINTER(0);

	res = numeric_stddev_internal(state, true, false, &is_null);

	if (is_null)
		PG_RETURN_NULL();
	else
		PG_RETURN_NUMERIC(res);
}

Datum
numeric_stddev_pop(PG_FUNCTION_ARGS)
{
	NumericAggState *state;
	Numeric		res;
	bool		is_null;

	state = PG_ARGISNULL(0) ? NULL : (NumericAggState *) PG_GETARG_POINTER(0);

	res = numeric_stddev_internal(state, false, false, &is_null);

	if (is_null)
		PG_RETURN_NULL();
	else
		PG_RETURN_NUMERIC(res);
}

/*
 * SUM transition functions for integer datatypes.
 *
 * To avoid overflow, we use accumulators wider than the input datatype.
 * A Numeric accumulator is needed for int8 input; for int4 and int2
 * inputs, we use int8 accumulators which should be sufficient for practical
 * purposes.  (The latter two therefore don't really belong in this file,
 * but we keep them here anyway.)
 *
 * Because SQL defines the SUM() of no values to be NULL, not zero,
 * the initial condition of the transition data value needs to be NULL. This
 * means we can't rely on ExecAgg to automatically insert the first non-null
 * data value into the transition data: it doesn't know how to do the type
 * conversion.  The upshot is that these routines have to be marked non-strict
 * and handle substitution of the first non-null input themselves.
 *
 * Note: these functions are used only in plain aggregation mode.
 * In moving-aggregate mode, we use intX_avg_accum and intX_avg_accum_inv.
 */

Datum
int2_sum(PG_FUNCTION_ARGS)
{
	int64		newval;

	if (PG_ARGISNULL(0))
	{
		/* No non-null input seen so far... */
		if (PG_ARGISNULL(1))
			PG_RETURN_NULL();	/* still no non-null */
		/* This is the first non-null input. */
		newval = (int64) PG_GETARG_INT16(1);
		PG_RETURN_INT64(newval);
	}

	/*
	 * If we're invoked as an aggregate, we can cheat and modify our first
	 * parameter in-place to avoid palloc overhead. If not, we need to return
	 * the new value of the transition variable. (If int8 is pass-by-value,
	 * then of course this is useless as well as incorrect, so just ifdef it
	 * out.)
	 */
#ifndef USE_FLOAT8_BYVAL		/* controls int8 too */
	if (AggCheckCallContext(fcinfo, NULL))
	{
		int64	   *oldsum = (int64 *) PG_GETARG_POINTER(0);

		/* Leave the running sum unchanged in the new input is null */
		if (!PG_ARGISNULL(1))
			*oldsum = *oldsum + (int64) PG_GETARG_INT16(1);

		PG_RETURN_POINTER(oldsum);
	}
	else
#endif
	{
		int64		oldsum = PG_GETARG_INT64(0);

		/* Leave sum unchanged if new input is null. */
		if (PG_ARGISNULL(1))
			PG_RETURN_INT64(oldsum);

		/* OK to do the addition. */
		newval = oldsum + (int64) PG_GETARG_INT16(1);

		PG_RETURN_INT64(newval);
	}
}

Datum
int4_sum(PG_FUNCTION_ARGS)
{
	int64		newval;

	if (PG_ARGISNULL(0))
	{
		/* No non-null input seen so far... */
		if (PG_ARGISNULL(1))
			PG_RETURN_NULL();	/* still no non-null */
		/* This is the first non-null input. */
		newval = (int64) PG_GETARG_INT32(1);
		PG_RETURN_INT64(newval);
	}

	/*
	 * If we're invoked as an aggregate, we can cheat and modify our first
	 * parameter in-place to avoid palloc overhead. If not, we need to return
	 * the new value of the transition variable. (If int8 is pass-by-value,
	 * then of course this is useless as well as incorrect, so just ifdef it
	 * out.)
	 */
#ifndef USE_FLOAT8_BYVAL		/* controls int8 too */
	if (AggCheckCallContext(fcinfo, NULL))
	{
		int64	   *oldsum = (int64 *) PG_GETARG_POINTER(0);

		/* Leave the running sum unchanged in the new input is null */
		if (!PG_ARGISNULL(1))
			*oldsum = *oldsum + (int64) PG_GETARG_INT32(1);

		PG_RETURN_POINTER(oldsum);
	}
	else
#endif
	{
		int64		oldsum = PG_GETARG_INT64(0);

		/* Leave sum unchanged if new input is null. */
		if (PG_ARGISNULL(1))
			PG_RETURN_INT64(oldsum);

		/* OK to do the addition. */
		newval = oldsum + (int64) PG_GETARG_INT32(1);

		PG_RETURN_INT64(newval);
	}
}

/*
 * Note: this function is obsolete, it's no longer used for SUM(int8).
 */
Datum
int8_sum(PG_FUNCTION_ARGS)
{
	Numeric		oldsum;
	Datum		newval;

	if (PG_ARGISNULL(0))
	{
		/* No non-null input seen so far... */
		if (PG_ARGISNULL(1))
			PG_RETURN_NULL();	/* still no non-null */
		/* This is the first non-null input. */
		newval = DirectFunctionCall1(int8_numeric, PG_GETARG_DATUM(1));
		PG_RETURN_DATUM(newval);
	}

	/*
	 * Note that we cannot special-case the aggregate case here, as we do for
	 * int2_sum and int4_sum: numeric is of variable size, so we cannot modify
	 * our first parameter in-place.
	 */

	oldsum = PG_GETARG_NUMERIC(0);

	/* Leave sum unchanged if new input is null. */
	if (PG_ARGISNULL(1))
		PG_RETURN_NUMERIC(oldsum);

	/* OK to do the addition. */
	newval = DirectFunctionCall1(int8_numeric, PG_GETARG_DATUM(1));

	PG_RETURN_DATUM(DirectFunctionCall2(numeric_add,
										NumericGetDatum(oldsum), newval));
}

#ifdef PGXC
/*
 * similar to int8_sum, except that the result is casted into int8
 */
Datum
int8_sum_to_int8(PG_FUNCTION_ARGS)
{
	Datum		result_num;
	Datum		numeric_arg;

	/* if both arguments are null, the result is null */
	if (PG_ARGISNULL(0) && PG_ARGISNULL(1))
		PG_RETURN_NULL();

	/* if either of them is null, the other is the result */
	if (PG_ARGISNULL(0))
		PG_RETURN_DATUM(PG_GETARG_DATUM(1));

	if (PG_ARGISNULL(1))
		PG_RETURN_DATUM(PG_GETARG_DATUM(0));

	/*
	 * convert the first argument to numeric (second one is converted into
	 * numeric)
	 * add both the arguments using int8_sum
	 * convert the result into int8 using numeric_int8
	 */
	numeric_arg = DirectFunctionCall1(int8_numeric, PG_GETARG_DATUM(0));
	result_num = DirectFunctionCall2(int8_sum, numeric_arg, PG_GETARG_DATUM(1));
	PG_RETURN_DATUM(DirectFunctionCall1(numeric_int8, result_num));
}
#endif

/*
 * Routines for avg(int2) and avg(int4).  The transition datatype
 * is a two-element int8 array, holding count and sum.
 *
 * These functions are also used for sum(int2) and sum(int4) when
 * operating in moving-aggregate mode, since for correct inverse transitions
 * we need to count the inputs.
 */

typedef struct Int8TransTypeData
{
	int64		count;
	int64		sum;
} Int8TransTypeData;

Datum
int2_avg_accum(PG_FUNCTION_ARGS)
{
	ArrayType  *transarray;
	int16		newval = PG_GETARG_INT16(1);
	Int8TransTypeData *transdata;

	/*
	 * If we're invoked as an aggregate, we can cheat and modify our first
	 * parameter in-place to reduce palloc overhead. Otherwise we need to make
	 * a copy of it before scribbling on it.
	 */
	if (AggCheckCallContext(fcinfo, NULL))
		transarray = PG_GETARG_ARRAYTYPE_P(0);
	else
		transarray = PG_GETARG_ARRAYTYPE_P_COPY(0);

	if (ARR_HASNULL(transarray) ||
		ARR_SIZE(transarray) != ARR_OVERHEAD_NONULLS(1) + sizeof(Int8TransTypeData))
		elog(ERROR, "expected 2-element int8 array");

	transdata = (Int8TransTypeData *) ARR_DATA_PTR(transarray);
	transdata->count++;
	transdata->sum += newval;

	PG_RETURN_ARRAYTYPE_P(transarray);
}

Datum
int4_avg_accum(PG_FUNCTION_ARGS)
{
	ArrayType  *transarray;
	int32		newval = PG_GETARG_INT32(1);
	Int8TransTypeData *transdata;

	/*
	 * If we're invoked as an aggregate, we can cheat and modify our first
	 * parameter in-place to reduce palloc overhead. Otherwise we need to make
	 * a copy of it before scribbling on it.
	 */
	if (AggCheckCallContext(fcinfo, NULL))
		transarray = PG_GETARG_ARRAYTYPE_P(0);
	else
		transarray = PG_GETARG_ARRAYTYPE_P_COPY(0);

	if (ARR_HASNULL(transarray) ||
		ARR_SIZE(transarray) != ARR_OVERHEAD_NONULLS(1) + sizeof(Int8TransTypeData))
		elog(ERROR, "expected 2-element int8 array");

	transdata = (Int8TransTypeData *) ARR_DATA_PTR(transarray);
	transdata->count++;
	transdata->sum += newval;

	PG_RETURN_ARRAYTYPE_P(transarray);
}

Datum
int2_avg_accum_inv(PG_FUNCTION_ARGS)
{
	ArrayType  *transarray;
	int16		newval = PG_GETARG_INT16(1);
	Int8TransTypeData *transdata;

	/*
	 * If we're invoked as an aggregate, we can cheat and modify our first
	 * parameter in-place to reduce palloc overhead. Otherwise we need to make
	 * a copy of it before scribbling on it.
	 */
	if (AggCheckCallContext(fcinfo, NULL))
		transarray = PG_GETARG_ARRAYTYPE_P(0);
	else
		transarray = PG_GETARG_ARRAYTYPE_P_COPY(0);

	if (ARR_HASNULL(transarray) ||
		ARR_SIZE(transarray) != ARR_OVERHEAD_NONULLS(1) + sizeof(Int8TransTypeData))
		elog(ERROR, "expected 2-element int8 array");

	transdata = (Int8TransTypeData *) ARR_DATA_PTR(transarray);
	transdata->count--;
	transdata->sum -= newval;

	PG_RETURN_ARRAYTYPE_P(transarray);
}

Datum
int4_avg_accum_inv(PG_FUNCTION_ARGS)
{
	ArrayType  *transarray;
	int32		newval = PG_GETARG_INT32(1);
	Int8TransTypeData *transdata;

	/*
	 * If we're invoked as an aggregate, we can cheat and modify our first
	 * parameter in-place to reduce palloc overhead. Otherwise we need to make
	 * a copy of it before scribbling on it.
	 */
	if (AggCheckCallContext(fcinfo, NULL))
		transarray = PG_GETARG_ARRAYTYPE_P(0);
	else
		transarray = PG_GETARG_ARRAYTYPE_P_COPY(0);

	if (ARR_HASNULL(transarray) ||
		ARR_SIZE(transarray) != ARR_OVERHEAD_NONULLS(1) + sizeof(Int8TransTypeData))
		elog(ERROR, "expected 2-element int8 array");

	transdata = (Int8TransTypeData *) ARR_DATA_PTR(transarray);
	transdata->count--;
	transdata->sum -= newval;

	PG_RETURN_ARRAYTYPE_P(transarray);
}

Datum
int8_avg(PG_FUNCTION_ARGS)
{
	ArrayType  *transarray = PG_GETARG_ARRAYTYPE_P(0);
	Int8TransTypeData *transdata;
	Datum		countd,
				sumd;

	if (ARR_HASNULL(transarray) ||
		ARR_SIZE(transarray) != ARR_OVERHEAD_NONULLS(1) + sizeof(Int8TransTypeData))
		elog(ERROR, "expected 2-element int8 array");
	transdata = (Int8TransTypeData *) ARR_DATA_PTR(transarray);

	/* SQL defines AVG of no values to be NULL */
	if (transdata->count == 0)
		PG_RETURN_NULL();

	countd = DirectFunctionCall1(int8_numeric,
								 Int64GetDatumFast(transdata->count));
	sumd = DirectFunctionCall1(int8_numeric,
							   Int64GetDatumFast(transdata->sum));

	PG_RETURN_DATUM(DirectFunctionCall2(numeric_div, sumd, countd));
}

/*
 * SUM(int2) and SUM(int4) both return int8, so we can use this
 * final function for both.
 */
Datum
int2int4_sum(PG_FUNCTION_ARGS)
{
	ArrayType  *transarray = PG_GETARG_ARRAYTYPE_P(0);
	Int8TransTypeData *transdata;

	if (ARR_HASNULL(transarray) ||
		ARR_SIZE(transarray) != ARR_OVERHEAD_NONULLS(1) + sizeof(Int8TransTypeData))
		elog(ERROR, "expected 2-element int8 array");
	transdata = (Int8TransTypeData *) ARR_DATA_PTR(transarray);

	/* SQL defines SUM of no values to be NULL */
	if (transdata->count == 0)
		PG_RETURN_NULL();

	PG_RETURN_DATUM(Int64GetDatumFast(transdata->sum));
}


/* ----------------------------------------------------------------------
 *
 * Debug support
 *
 * ----------------------------------------------------------------------
 */

#ifdef NUMERIC_DEBUG

/*
 * dump_numeric() - Dump a value in the db storage format for debugging
 */
static void
dump_numeric(const char *str, Numeric num)
{
	NumericDigit *digits = NUMERIC_DIGITS(num);
	int			ndigits;
	int			i;

	ndigits = NUMERIC_NDIGITS(num);

	printf("%s: NUMERIC w=%d d=%d ", str,
		   NUMERIC_WEIGHT(num), NUMERIC_DSCALE(num));
	switch (NUMERIC_SIGN(num))
	{
		case NUMERIC_POS:
			printf("POS");
			break;
		case NUMERIC_NEG:
			printf("NEG");
			break;
		case NUMERIC_NAN:
			printf("NaN");
			break;
		default:
			printf("SIGN=0x%x", NUMERIC_SIGN(num));
			break;
	}

	for (i = 0; i < ndigits; i++)
		printf(" %0*d", DEC_DIGITS, digits[i]);
	printf("\n");
}


/*
 * dump_var() - Dump a value in the variable format for debugging
 */
static void
dump_var(const char *str, NumericVar *var)
{
	int			i;

	printf("%s: VAR w=%d d=%d ", str, var->weight, var->dscale);
	switch (var->sign)
	{
		case NUMERIC_POS:
			printf("POS");
			break;
		case NUMERIC_NEG:
			printf("NEG");
			break;
		case NUMERIC_NAN:
			printf("NaN");
			break;
		default:
			printf("SIGN=0x%x", var->sign);
			break;
	}

	for (i = 0; i < var->ndigits; i++)
		printf(" %0*d", DEC_DIGITS, var->digits[i]);

	printf("\n");
}
#endif   /* NUMERIC_DEBUG */


/* ----------------------------------------------------------------------
 *
 * Local functions follow
 *
 * In general, these do not support NaNs --- callers must eliminate
 * the possibility of NaN first.  (make_result() is an exception.)
 *
 * ----------------------------------------------------------------------
 */


/*
 * alloc_var() -
 *
 *	Allocate a digit buffer of ndigits digits (plus a spare digit for rounding)
 */
static void
alloc_var(NumericVar *var, int ndigits)
{
	digitbuf_free(var->buf);
	var->buf = digitbuf_alloc(ndigits + 1);
	var->buf[0] = 0;			/* spare digit for rounding */
	var->digits = var->buf + 1;
	var->ndigits = ndigits;
}


/*
 * free_var() -
 *
 *	Return the digit buffer of a variable to the free pool
 */
static void
free_var(NumericVar *var)
{
	digitbuf_free(var->buf);
	var->buf = NULL;
	var->digits = NULL;
	var->sign = NUMERIC_NAN;
}


/*
 * zero_var() -
 *
 *	Set a variable to ZERO.
 *	Note: its dscale is not touched.
 */
static void
zero_var(NumericVar *var)
{
	digitbuf_free(var->buf);
	var->buf = NULL;
	var->digits = NULL;
	var->ndigits = 0;
	var->weight = 0;			/* by convention; doesn't really matter */
	var->sign = NUMERIC_POS;	/* anything but NAN... */
}


/*
 * set_var_from_str()
 *
 *	Parse a string and put the number into a variable
 *
 * This function does not handle leading or trailing spaces, and it doesn't
 * accept "NaN" either.  It returns the end+1 position so that caller can
 * check for trailing spaces/garbage if deemed necessary.
 *
 * cp is the place to actually start parsing; str is what to use in error
 * reports.  (Typically cp would be the same except advanced over spaces.)
 */
static const char *
set_var_from_str(const char *str, const char *cp, NumericVar *dest)
{
	bool		have_dp = FALSE;
	int			i;
	unsigned char *decdigits;
	int			sign = NUMERIC_POS;
	int			dweight = -1;
	int			ddigits;
	int			dscale = 0;
	int			weight;
	int			ndigits;
	int			offset;
	NumericDigit *digits;

	/*
	 * We first parse the string to extract decimal digits and determine the
	 * correct decimal weight.  Then convert to NBASE representation.
	 */
	switch (*cp)
	{
		case '+':
			sign = NUMERIC_POS;
			cp++;
			break;

		case '-':
			sign = NUMERIC_NEG;
			cp++;
			break;
	}

	if (*cp == '.')
	{
		have_dp = TRUE;
		cp++;
	}

	if (!isdigit((unsigned char) *cp))
		ereport(ERROR,
				(errcode(ERRCODE_INVALID_TEXT_REPRESENTATION),
			  errmsg("invalid input syntax for type numeric: \"%s\"", str)));

	decdigits = (unsigned char *) palloc(strlen(cp) + DEC_DIGITS * 2);

	/* leading padding for digit alignment later */
	memset(decdigits, 0, DEC_DIGITS);
	i = DEC_DIGITS;

	while (*cp)
	{
		if (isdigit((unsigned char) *cp))
		{
			decdigits[i++] = *cp++ - '0';
			if (!have_dp)
				dweight++;
			else
				dscale++;
		}
		else if (*cp == '.')
		{
			if (have_dp)
				ereport(ERROR,
						(errcode(ERRCODE_INVALID_TEXT_REPRESENTATION),
					  errmsg("invalid input syntax for type numeric: \"%s\"",
							 str)));
			have_dp = TRUE;
			cp++;
		}
		else
			break;
	}

	ddigits = i - DEC_DIGITS;
	/* trailing padding for digit alignment later */
	memset(decdigits + i, 0, DEC_DIGITS - 1);

	/* Handle exponent, if any */
	if (*cp == 'e' || *cp == 'E')
	{
		long		exponent;
		char	   *endptr;

		cp++;
		exponent = strtol(cp, &endptr, 10);
		if (endptr == cp)
			ereport(ERROR,
					(errcode(ERRCODE_INVALID_TEXT_REPRESENTATION),
					 errmsg("invalid input syntax for type numeric: \"%s\"",
							str)));
		cp = endptr;
		if (exponent > NUMERIC_MAX_PRECISION ||
			exponent < -NUMERIC_MAX_PRECISION)
			ereport(ERROR,
					(errcode(ERRCODE_INVALID_TEXT_REPRESENTATION),
					 errmsg("invalid input syntax for type numeric: \"%s\"",
							str)));
		dweight += (int) exponent;
		dscale -= (int) exponent;
		if (dscale < 0)
			dscale = 0;
	}

	/*
	 * Okay, convert pure-decimal representation to base NBASE.  First we need
	 * to determine the converted weight and ndigits.  offset is the number of
	 * decimal zeroes to insert before the first given digit to have a
	 * correctly aligned first NBASE digit.
	 */
	if (dweight >= 0)
		weight = (dweight + 1 + DEC_DIGITS - 1) / DEC_DIGITS - 1;
	else
		weight = -((-dweight - 1) / DEC_DIGITS + 1);
	offset = (weight + 1) * DEC_DIGITS - (dweight + 1);
	ndigits = (ddigits + offset + DEC_DIGITS - 1) / DEC_DIGITS;

	alloc_var(dest, ndigits);
	dest->sign = sign;
	dest->weight = weight;
	dest->dscale = dscale;

	i = DEC_DIGITS - offset;
	digits = dest->digits;

	while (ndigits-- > 0)
	{
#if DEC_DIGITS == 4
		*digits++ = ((decdigits[i] * 10 + decdigits[i + 1]) * 10 +
					 decdigits[i + 2]) * 10 + decdigits[i + 3];
#elif DEC_DIGITS == 2
		*digits++ = decdigits[i] * 10 + decdigits[i + 1];
#elif DEC_DIGITS == 1
		*digits++ = decdigits[i];
#else
#error unsupported NBASE
#endif
		i += DEC_DIGITS;
	}

	pfree(decdigits);

	/* Strip any leading/trailing zeroes, and normalize weight if zero */
	strip_var(dest);

	/* Return end+1 position for caller */
	return cp;
}


/*
 * set_var_from_num() -
 *
 *	Convert the packed db format into a variable
 */
static void
set_var_from_num(Numeric num, NumericVar *dest)
{
	int			ndigits;

	ndigits = NUMERIC_NDIGITS(num);

	alloc_var(dest, ndigits);

	dest->weight = NUMERIC_WEIGHT(num);
	dest->sign = NUMERIC_SIGN(num);
	dest->dscale = NUMERIC_DSCALE(num);

	memcpy(dest->digits, NUMERIC_DIGITS(num), ndigits * sizeof(NumericDigit));
}


/*
 * init_var_from_num() -
 *
 *	Initialize a variable from packed db format. The digits array is not
 *	copied, which saves some cycles when the resulting var is not modified.
 *	Also, there's no need to call free_var(), as long as you don't assign any
 *	other value to it (with set_var_* functions, or by using the var as the
 *	destination of a function like add_var())
 *
 *	CAUTION: Do not modify the digits buffer of a var initialized with this
 *	function, e.g by calling round_var() or trunc_var(), as the changes will
 *	propagate to the original Numeric! It's OK to use it as the destination
 *	argument of one of the calculational functions, though.
 */
static void
init_var_from_num(Numeric num, NumericVar *dest)
{
	dest->ndigits = NUMERIC_NDIGITS(num);
	dest->weight = NUMERIC_WEIGHT(num);
	dest->sign = NUMERIC_SIGN(num);
	dest->dscale = NUMERIC_DSCALE(num);
	dest->digits = NUMERIC_DIGITS(num);
	dest->buf = NULL;			/* digits array is not palloc'd */
}


/*
 * set_var_from_var() -
 *
 *	Copy one variable into another
 */
static void
set_var_from_var(NumericVar *value, NumericVar *dest)
{
	NumericDigit *newbuf;

	newbuf = digitbuf_alloc(value->ndigits + 1);
	newbuf[0] = 0;				/* spare digit for rounding */
	memcpy(newbuf + 1, value->digits, value->ndigits * sizeof(NumericDigit));

	digitbuf_free(dest->buf);

	memmove(dest, value, sizeof(NumericVar));
	dest->buf = newbuf;
	dest->digits = newbuf + 1;
}


/*
 * get_str_from_var() -
 *
 *	Convert a var to text representation (guts of numeric_out).
 *	The var is displayed to the number of digits indicated by its dscale.
 *	Returns a palloc'd string.
 */
static char *
get_str_from_var(NumericVar *var)
{
	int			dscale;
	char	   *str;
	char	   *cp;
	char	   *endcp;
	int			i;
	int			d;
	NumericDigit dig;

#if DEC_DIGITS > 1
	NumericDigit d1;
#endif

	dscale = var->dscale;

	/*
	 * Allocate space for the result.
	 *
	 * i is set to the # of decimal digits before decimal point. dscale is the
	 * # of decimal digits we will print after decimal point. We may generate
	 * as many as DEC_DIGITS-1 excess digits at the end, and in addition we
	 * need room for sign, decimal point, null terminator.
	 */
	i = (var->weight + 1) * DEC_DIGITS;
	if (i <= 0)
		i = 1;

	str = palloc(i + dscale + DEC_DIGITS + 2);
	cp = str;

	/*
	 * Output a dash for negative values
	 */
	if (var->sign == NUMERIC_NEG)
		*cp++ = '-';

	/*
	 * Output all digits before the decimal point
	 */
	if (var->weight < 0)
	{
		d = var->weight + 1;
		*cp++ = '0';
	}
	else
	{
		for (d = 0; d <= var->weight; d++)
		{
			dig = (d < var->ndigits) ? var->digits[d] : 0;
			/* In the first digit, suppress extra leading decimal zeroes */
#if DEC_DIGITS == 4
			{
				bool		putit = (d > 0);

				d1 = dig / 1000;
				dig -= d1 * 1000;
				putit |= (d1 > 0);
				if (putit)
					*cp++ = d1 + '0';
				d1 = dig / 100;
				dig -= d1 * 100;
				putit |= (d1 > 0);
				if (putit)
					*cp++ = d1 + '0';
				d1 = dig / 10;
				dig -= d1 * 10;
				putit |= (d1 > 0);
				if (putit)
					*cp++ = d1 + '0';
				*cp++ = dig + '0';
			}
#elif DEC_DIGITS == 2
			d1 = dig / 10;
			dig -= d1 * 10;
			if (d1 > 0 || d > 0)
				*cp++ = d1 + '0';
			*cp++ = dig + '0';
#elif DEC_DIGITS == 1
			*cp++ = dig + '0';
#else
#error unsupported NBASE
#endif
		}
	}

	/*
	 * If requested, output a decimal point and all the digits that follow it.
	 * We initially put out a multiple of DEC_DIGITS digits, then truncate if
	 * needed.
	 */
	if (dscale > 0)
	{
		*cp++ = '.';
		endcp = cp + dscale;
		for (i = 0; i < dscale; d++, i += DEC_DIGITS)
		{
			dig = (d >= 0 && d < var->ndigits) ? var->digits[d] : 0;
#if DEC_DIGITS == 4
			d1 = dig / 1000;
			dig -= d1 * 1000;
			*cp++ = d1 + '0';
			d1 = dig / 100;
			dig -= d1 * 100;
			*cp++ = d1 + '0';
			d1 = dig / 10;
			dig -= d1 * 10;
			*cp++ = d1 + '0';
			*cp++ = dig + '0';
#elif DEC_DIGITS == 2
			d1 = dig / 10;
			dig -= d1 * 10;
			*cp++ = d1 + '0';
			*cp++ = dig + '0';
#elif DEC_DIGITS == 1
			*cp++ = dig + '0';
#else
#error unsupported NBASE
#endif
		}
		cp = endcp;
	}

	/*
	 * terminate the string and return it
	 */
	*cp = '\0';
	return str;
}

/*
 * get_str_from_var_sci() -
 *
 *	Convert a var to a normalised scientific notation text representation.
 *	This function does the heavy lifting for numeric_out_sci().
 *
 *	This notation has the general form a * 10^b, where a is known as the
 *	"significand" and b is known as the "exponent".
 *
 *	Because we can't do superscript in ASCII (and because we want to copy
 *	printf's behaviour) we display the exponent using E notation, with a
 *	minimum of two exponent digits.
 *
 *	For example, the value 1234 could be output as 1.2e+03.
 *
 *	We assume that the exponent can fit into an int32.
 *
 *	rscale is the number of decimal digits desired after the decimal point in
 *	the output, negative values will be treated as meaning zero.
 *
 *	Returns a palloc'd string.
 */
static char *
get_str_from_var_sci(NumericVar *var, int rscale)
{
	int32		exponent;
	NumericVar	denominator;
	NumericVar	significand;
	int			denom_scale;
	size_t		len;
	char	   *str;
	char	   *sig_out;

	if (rscale < 0)
		rscale = 0;

	/*
	 * Determine the exponent of this number in normalised form.
	 *
	 * This is the exponent required to represent the number with only one
	 * significant digit before the decimal place.
	 */
	if (var->ndigits > 0)
	{
		exponent = (var->weight + 1) * DEC_DIGITS;

		/*
		 * Compensate for leading decimal zeroes in the first numeric digit by
		 * decrementing the exponent.
		 */
		exponent -= DEC_DIGITS - (int) log10(var->digits[0]);
	}
	else
	{
		/*
		 * If var has no digits, then it must be zero.
		 *
		 * Zero doesn't technically have a meaningful exponent in normalised
		 * notation, but we just display the exponent as zero for consistency
		 * of output.
		 */
		exponent = 0;
	}

	/*
	 * The denominator is set to 10 raised to the power of the exponent.
	 *
	 * We then divide var by the denominator to get the significand, rounding
	 * to rscale decimal digits in the process.
	 */
	if (exponent < 0)
		denom_scale = -exponent;
	else
		denom_scale = 0;

	init_var(&denominator);
	init_var(&significand);

	power_var_int(&const_ten, exponent, &denominator, denom_scale);
	div_var(var, &denominator, &significand, rscale, true);
	sig_out = get_str_from_var(&significand);

	free_var(&denominator);
	free_var(&significand);

	/*
	 * Allocate space for the result.
	 *
	 * In addition to the significand, we need room for the exponent
	 * decoration ("e"), the sign of the exponent, up to 10 digits for the
	 * exponent itself, and of course the null terminator.
	 */
	len = strlen(sig_out) + 13;
	str = palloc(len);
	snprintf(str, len, "%se%+03d", sig_out, exponent);

	pfree(sig_out);

	return str;
}


/*
 * make_result() -
 *
 *	Create the packed db numeric format in palloc()'d memory from
 *	a variable.
 */
static Numeric
make_result(NumericVar *var)
{
	Numeric		result;
	NumericDigit *digits = var->digits;
	int			weight = var->weight;
	int			sign = var->sign;
	int			n;
	Size		len;

	if (sign == NUMERIC_NAN)
	{
		result = (Numeric) palloc(NUMERIC_HDRSZ_SHORT);

		SET_VARSIZE(result, NUMERIC_HDRSZ_SHORT);
		result->choice.n_header = NUMERIC_NAN;
		/* the header word is all we need */

		dump_numeric("make_result()", result);
		return result;
	}

	n = var->ndigits;

	/* truncate leading zeroes */
	while (n > 0 && *digits == 0)
	{
		digits++;
		weight--;
		n--;
	}
	/* truncate trailing zeroes */
	while (n > 0 && digits[n - 1] == 0)
		n--;

	/* If zero result, force to weight=0 and positive sign */
	if (n == 0)
	{
		weight = 0;
		sign = NUMERIC_POS;
	}

	/* Build the result */
	if (NUMERIC_CAN_BE_SHORT(var->dscale, weight))
	{
		len = NUMERIC_HDRSZ_SHORT + n * sizeof(NumericDigit);
		result = (Numeric) palloc(len);
		SET_VARSIZE(result, len);
		result->choice.n_short.n_header =
			(sign == NUMERIC_NEG ? (NUMERIC_SHORT | NUMERIC_SHORT_SIGN_MASK)
			 : NUMERIC_SHORT)
			| (var->dscale << NUMERIC_SHORT_DSCALE_SHIFT)
			| (weight < 0 ? NUMERIC_SHORT_WEIGHT_SIGN_MASK : 0)
			| (weight & NUMERIC_SHORT_WEIGHT_MASK);
	}
	else
	{
		len = NUMERIC_HDRSZ + n * sizeof(NumericDigit);
		result = (Numeric) palloc(len);
		SET_VARSIZE(result, len);
		result->choice.n_long.n_sign_dscale =
			sign | (var->dscale & NUMERIC_DSCALE_MASK);
		result->choice.n_long.n_weight = weight;
	}

	memcpy(NUMERIC_DIGITS(result), digits, n * sizeof(NumericDigit));
	Assert(NUMERIC_NDIGITS(result) == n);

	/* Check for overflow of int16 fields */
	if (NUMERIC_WEIGHT(result) != weight ||
		NUMERIC_DSCALE(result) != var->dscale)
		ereport(ERROR,
				(errcode(ERRCODE_NUMERIC_VALUE_OUT_OF_RANGE),
				 errmsg("value overflows numeric format")));

	dump_numeric("make_result()", result);
	return result;
}


/*
 * apply_typmod() -
 *
 *	Do bounds checking and rounding according to the attributes
 *	typmod field.
 */
static void
apply_typmod(NumericVar *var, int32 typmod)
{
	int			precision;
	int			scale;
	int			maxdigits;
	int			ddigits;
	int			i;

	/* Do nothing if we have a default typmod (-1) */
	if (typmod < (int32) (VARHDRSZ))
		return;

	typmod -= VARHDRSZ;
	precision = (typmod >> 16) & 0xffff;
	scale = typmod & 0xffff;
	maxdigits = precision - scale;

	/* Round to target scale (and set var->dscale) */
	round_var(var, scale);

	/*
	 * Check for overflow - note we can't do this before rounding, because
	 * rounding could raise the weight.  Also note that the var's weight could
	 * be inflated by leading zeroes, which will be stripped before storage
	 * but perhaps might not have been yet. In any case, we must recognize a
	 * true zero, whose weight doesn't mean anything.
	 */
	ddigits = (var->weight + 1) * DEC_DIGITS;
	if (ddigits > maxdigits)
	{
		/* Determine true weight; and check for all-zero result */
		for (i = 0; i < var->ndigits; i++)
		{
			NumericDigit dig = var->digits[i];

			if (dig)
			{
				/* Adjust for any high-order decimal zero digits */
#if DEC_DIGITS == 4
				if (dig < 10)
					ddigits -= 3;
				else if (dig < 100)
					ddigits -= 2;
				else if (dig < 1000)
					ddigits -= 1;
#elif DEC_DIGITS == 2
				if (dig < 10)
					ddigits -= 1;
#elif DEC_DIGITS == 1
				/* no adjustment */
#else
#error unsupported NBASE
#endif
				if (ddigits > maxdigits)
					ereport(ERROR,
							(errcode(ERRCODE_NUMERIC_VALUE_OUT_OF_RANGE),
							 errmsg("numeric field overflow"),
							 errdetail("A field with precision %d, scale %d must round to an absolute value less than %s%d.",
									   precision, scale,
					/* Display 10^0 as 1 */
									   maxdigits ? "10^" : "",
									   maxdigits ? maxdigits : 1
									   )));
				break;
			}
			ddigits -= DEC_DIGITS;
		}
	}
}

/*
 * Convert numeric to int8, rounding if needed.
 *
 * If overflow, return FALSE (no error is raised).  Return TRUE if okay.
 */
static bool
numericvar_to_int8(NumericVar *var, int64 *result)
{
	NumericDigit *digits;
	int			ndigits;
	int			weight;
	int			i;
	int64		val,
				oldval;
	bool		neg;
	NumericVar	rounded;

	/* Round to nearest integer */
	init_var(&rounded);
	set_var_from_var(var, &rounded);
	round_var(&rounded, 0);

	/* Check for zero input */
	strip_var(&rounded);
	ndigits = rounded.ndigits;
	if (ndigits == 0)
	{
		*result = 0;
		free_var(&rounded);
		return true;
	}

	/*
	 * For input like 10000000000, we must treat stripped digits as real. So
	 * the loop assumes there are weight+1 digits before the decimal point.
	 */
	weight = rounded.weight;
	Assert(weight >= 0 && ndigits <= weight + 1);

	/* Construct the result */
	digits = rounded.digits;
	neg = (rounded.sign == NUMERIC_NEG);
	val = digits[0];
	for (i = 1; i <= weight; i++)
	{
		oldval = val;
		val *= NBASE;
		if (i < ndigits)
			val += digits[i];

		/*
		 * The overflow check is a bit tricky because we want to accept
		 * INT64_MIN, which will overflow the positive accumulator.  We can
		 * detect this case easily though because INT64_MIN is the only
		 * nonzero value for which -val == val (on a two's complement machine,
		 * anyway).
		 */
		if ((val / NBASE) != oldval)	/* possible overflow? */
		{
			if (!neg || (-val) != val || val == 0 || oldval < 0)
			{
				free_var(&rounded);
				return false;
			}
		}
	}

	free_var(&rounded);

	*result = neg ? -val : val;
	return true;
}

/*
 * Convert int8 value to numeric.
 */
static void
int8_to_numericvar(int64 val, NumericVar *var)
{
	uint64		uval,
				newuval;
	NumericDigit *ptr;
	int			ndigits;

	/* int8 can require at most 19 decimal digits; add one for safety */
	alloc_var(var, 20 / DEC_DIGITS);
	if (val < 0)
	{
		var->sign = NUMERIC_NEG;
		uval = -val;
	}
	else
	{
		var->sign = NUMERIC_POS;
		uval = val;
	}
	var->dscale = 0;
	if (val == 0)
	{
		var->ndigits = 0;
		var->weight = 0;
		return;
	}
	ptr = var->digits + var->ndigits;
	ndigits = 0;
	do
	{
		ptr--;
		ndigits++;
		newuval = uval / NBASE;
		*ptr = uval - newuval * NBASE;
		uval = newuval;
	} while (uval);
	var->digits = ptr;
	var->ndigits = ndigits;
	var->weight = ndigits - 1;
}

/*
 * Convert numeric to float8; if out of range, return +/- HUGE_VAL
 */
static double
numeric_to_double_no_overflow(Numeric num)
{
	char	   *tmp;
	double		val;
	char	   *endptr;

	tmp = DatumGetCString(DirectFunctionCall1(numeric_out,
											  NumericGetDatum(num)));

	/* unlike float8in, we ignore ERANGE from strtod */
	val = strtod(tmp, &endptr);
	if (*endptr != '\0')
	{
		/* shouldn't happen ... */
		ereport(ERROR,
				(errcode(ERRCODE_INVALID_TEXT_REPRESENTATION),
			 errmsg("invalid input syntax for type double precision: \"%s\"",
					tmp)));
	}

	pfree(tmp);

	return val;
}

/* As above, but work from a NumericVar */
static double
numericvar_to_double_no_overflow(NumericVar *var)
{
	char	   *tmp;
	double		val;
	char	   *endptr;

	tmp = get_str_from_var(var);

	/* unlike float8in, we ignore ERANGE from strtod */
	val = strtod(tmp, &endptr);
	if (*endptr != '\0')
	{
		/* shouldn't happen ... */
		ereport(ERROR,
				(errcode(ERRCODE_INVALID_TEXT_REPRESENTATION),
			 errmsg("invalid input syntax for type double precision: \"%s\"",
					tmp)));
	}

	pfree(tmp);

	return val;
}


/*
 * cmp_var() -
 *
 *	Compare two values on variable level.  We assume zeroes have been
 *	truncated to no digits.
 */
static int
cmp_var(NumericVar *var1, NumericVar *var2)
{
	return cmp_var_common(var1->digits, var1->ndigits,
						  var1->weight, var1->sign,
						  var2->digits, var2->ndigits,
						  var2->weight, var2->sign);
}

/*
 * cmp_var_common() -
 *
 *	Main routine of cmp_var(). This function can be used by both
 *	NumericVar and Numeric.
 */
static int
cmp_var_common(const NumericDigit *var1digits, int var1ndigits,
			   int var1weight, int var1sign,
			   const NumericDigit *var2digits, int var2ndigits,
			   int var2weight, int var2sign)
{
	if (var1ndigits == 0)
	{
		if (var2ndigits == 0)
			return 0;
		if (var2sign == NUMERIC_NEG)
			return 1;
		return -1;
	}
	if (var2ndigits == 0)
	{
		if (var1sign == NUMERIC_POS)
			return 1;
		return -1;
	}

	if (var1sign == NUMERIC_POS)
	{
		if (var2sign == NUMERIC_NEG)
			return 1;
		return cmp_abs_common(var1digits, var1ndigits, var1weight,
							  var2digits, var2ndigits, var2weight);
	}

	if (var2sign == NUMERIC_POS)
		return -1;

	return cmp_abs_common(var2digits, var2ndigits, var2weight,
						  var1digits, var1ndigits, var1weight);
}


/*
 * add_var() -
 *
 *	Full version of add functionality on variable level (handling signs).
 *	result might point to one of the operands too without danger.
 */
static void
add_var(NumericVar *var1, NumericVar *var2, NumericVar *result)
{
	/*
	 * Decide on the signs of the two variables what to do
	 */
	if (var1->sign == NUMERIC_POS)
	{
		if (var2->sign == NUMERIC_POS)
		{
			/*
			 * Both are positive result = +(ABS(var1) + ABS(var2))
			 */
			add_abs(var1, var2, result);
			result->sign = NUMERIC_POS;
		}
		else
		{
			/*
			 * var1 is positive, var2 is negative Must compare absolute values
			 */
			switch (cmp_abs(var1, var2))
			{
				case 0:
					/* ----------
					 * ABS(var1) == ABS(var2)
					 * result = ZERO
					 * ----------
					 */
					zero_var(result);
					result->dscale = Max(var1->dscale, var2->dscale);
					break;

				case 1:
					/* ----------
					 * ABS(var1) > ABS(var2)
					 * result = +(ABS(var1) - ABS(var2))
					 * ----------
					 */
					sub_abs(var1, var2, result);
					result->sign = NUMERIC_POS;
					break;

				case -1:
					/* ----------
					 * ABS(var1) < ABS(var2)
					 * result = -(ABS(var2) - ABS(var1))
					 * ----------
					 */
					sub_abs(var2, var1, result);
					result->sign = NUMERIC_NEG;
					break;
			}
		}
	}
	else
	{
		if (var2->sign == NUMERIC_POS)
		{
			/* ----------
			 * var1 is negative, var2 is positive
			 * Must compare absolute values
			 * ----------
			 */
			switch (cmp_abs(var1, var2))
			{
				case 0:
					/* ----------
					 * ABS(var1) == ABS(var2)
					 * result = ZERO
					 * ----------
					 */
					zero_var(result);
					result->dscale = Max(var1->dscale, var2->dscale);
					break;

				case 1:
					/* ----------
					 * ABS(var1) > ABS(var2)
					 * result = -(ABS(var1) - ABS(var2))
					 * ----------
					 */
					sub_abs(var1, var2, result);
					result->sign = NUMERIC_NEG;
					break;

				case -1:
					/* ----------
					 * ABS(var1) < ABS(var2)
					 * result = +(ABS(var2) - ABS(var1))
					 * ----------
					 */
					sub_abs(var2, var1, result);
					result->sign = NUMERIC_POS;
					break;
			}
		}
		else
		{
			/* ----------
			 * Both are negative
			 * result = -(ABS(var1) + ABS(var2))
			 * ----------
			 */
			add_abs(var1, var2, result);
			result->sign = NUMERIC_NEG;
		}
	}
}


/*
 * sub_var() -
 *
 *	Full version of sub functionality on variable level (handling signs).
 *	result might point to one of the operands too without danger.
 */
static void
sub_var(NumericVar *var1, NumericVar *var2, NumericVar *result)
{
	/*
	 * Decide on the signs of the two variables what to do
	 */
	if (var1->sign == NUMERIC_POS)
	{
		if (var2->sign == NUMERIC_NEG)
		{
			/* ----------
			 * var1 is positive, var2 is negative
			 * result = +(ABS(var1) + ABS(var2))
			 * ----------
			 */
			add_abs(var1, var2, result);
			result->sign = NUMERIC_POS;
		}
		else
		{
			/* ----------
			 * Both are positive
			 * Must compare absolute values
			 * ----------
			 */
			switch (cmp_abs(var1, var2))
			{
				case 0:
					/* ----------
					 * ABS(var1) == ABS(var2)
					 * result = ZERO
					 * ----------
					 */
					zero_var(result);
					result->dscale = Max(var1->dscale, var2->dscale);
					break;

				case 1:
					/* ----------
					 * ABS(var1) > ABS(var2)
					 * result = +(ABS(var1) - ABS(var2))
					 * ----------
					 */
					sub_abs(var1, var2, result);
					result->sign = NUMERIC_POS;
					break;

				case -1:
					/* ----------
					 * ABS(var1) < ABS(var2)
					 * result = -(ABS(var2) - ABS(var1))
					 * ----------
					 */
					sub_abs(var2, var1, result);
					result->sign = NUMERIC_NEG;
					break;
			}
		}
	}
	else
	{
		if (var2->sign == NUMERIC_NEG)
		{
			/* ----------
			 * Both are negative
			 * Must compare absolute values
			 * ----------
			 */
			switch (cmp_abs(var1, var2))
			{
				case 0:
					/* ----------
					 * ABS(var1) == ABS(var2)
					 * result = ZERO
					 * ----------
					 */
					zero_var(result);
					result->dscale = Max(var1->dscale, var2->dscale);
					break;

				case 1:
					/* ----------
					 * ABS(var1) > ABS(var2)
					 * result = -(ABS(var1) - ABS(var2))
					 * ----------
					 */
					sub_abs(var1, var2, result);
					result->sign = NUMERIC_NEG;
					break;

				case -1:
					/* ----------
					 * ABS(var1) < ABS(var2)
					 * result = +(ABS(var2) - ABS(var1))
					 * ----------
					 */
					sub_abs(var2, var1, result);
					result->sign = NUMERIC_POS;
					break;
			}
		}
		else
		{
			/* ----------
			 * var1 is negative, var2 is positive
			 * result = -(ABS(var1) + ABS(var2))
			 * ----------
			 */
			add_abs(var1, var2, result);
			result->sign = NUMERIC_NEG;
		}
	}
}


/*
 * mul_var() -
 *
 *	Multiplication on variable level. Product of var1 * var2 is stored
 *	in result.  Result is rounded to no more than rscale fractional digits.
 */
static void
mul_var(NumericVar *var1, NumericVar *var2, NumericVar *result,
		int rscale)
{
	int			res_ndigits;
	int			res_sign;
	int			res_weight;
	int			maxdigits;
	int		   *dig;
	int			carry;
	int			maxdig;
	int			newdig;
	NumericDigit *res_digits;
	int			i,
				ri,
				i1,
				i2;

	/* copy these values into local vars for speed in inner loop */
	int			var1ndigits = var1->ndigits;
	int			var2ndigits = var2->ndigits;
	NumericDigit *var1digits = var1->digits;
	NumericDigit *var2digits = var2->digits;

	if (var1ndigits == 0 || var2ndigits == 0)
	{
		/* one or both inputs is zero; so is result */
		zero_var(result);
		result->dscale = rscale;
		return;
	}

	/* Determine result sign and (maximum possible) weight */
	if (var1->sign == var2->sign)
		res_sign = NUMERIC_POS;
	else
		res_sign = NUMERIC_NEG;
	res_weight = var1->weight + var2->weight + 2;

	/*
	 * Determine number of result digits to compute.  If the exact result
	 * would have more than rscale fractional digits, truncate the computation
	 * with MUL_GUARD_DIGITS guard digits.  We do that by pretending that one
	 * or both inputs have fewer digits than they really do.
	 */
	res_ndigits = var1ndigits + var2ndigits + 1;
	maxdigits = res_weight + 1 + (rscale * DEC_DIGITS) + MUL_GUARD_DIGITS;
	if (res_ndigits > maxdigits)
	{
		if (maxdigits < 3)
		{
			/* no useful precision at all in the result... */
			zero_var(result);
			result->dscale = rscale;
			return;
		}
		/* force maxdigits odd so that input ndigits can be equal */
		if ((maxdigits & 1) == 0)
			maxdigits++;
		if (var1ndigits > var2ndigits)
		{
			var1ndigits -= res_ndigits - maxdigits;
			if (var1ndigits < var2ndigits)
				var1ndigits = var2ndigits = (var1ndigits + var2ndigits) / 2;
		}
		else
		{
			var2ndigits -= res_ndigits - maxdigits;
			if (var2ndigits < var1ndigits)
				var1ndigits = var2ndigits = (var1ndigits + var2ndigits) / 2;
		}
		res_ndigits = maxdigits;
		Assert(res_ndigits == var1ndigits + var2ndigits + 1);
	}

	/*
	 * We do the arithmetic in an array "dig[]" of signed int's.  Since
	 * INT_MAX is noticeably larger than NBASE*NBASE, this gives us headroom
	 * to avoid normalizing carries immediately.
	 *
	 * maxdig tracks the maximum possible value of any dig[] entry; when this
	 * threatens to exceed INT_MAX, we take the time to propagate carries. To
	 * avoid overflow in maxdig itself, it actually represents the max
	 * possible value divided by NBASE-1.
	 */
	dig = (int *) palloc0(res_ndigits * sizeof(int));
	maxdig = 0;

	ri = res_ndigits - 1;
	for (i1 = var1ndigits - 1; i1 >= 0; ri--, i1--)
	{
		int			var1digit = var1digits[i1];

		if (var1digit == 0)
			continue;

		/* Time to normalize? */
		maxdig += var1digit;
		if (maxdig > INT_MAX / (NBASE - 1))
		{
			/* Yes, do it */
			carry = 0;
			for (i = res_ndigits - 1; i >= 0; i--)
			{
				newdig = dig[i] + carry;
				if (newdig >= NBASE)
				{
					carry = newdig / NBASE;
					newdig -= carry * NBASE;
				}
				else
					carry = 0;
				dig[i] = newdig;
			}
			Assert(carry == 0);
			/* Reset maxdig to indicate new worst-case */
			maxdig = 1 + var1digit;
		}

		/* Add appropriate multiple of var2 into the accumulator */
		i = ri;
		for (i2 = var2ndigits - 1; i2 >= 0; i2--)
			dig[i--] += var1digit * var2digits[i2];
	}

	/*
	 * Now we do a final carry propagation pass to normalize the result, which
	 * we combine with storing the result digits into the output. Note that
	 * this is still done at full precision w/guard digits.
	 */
	alloc_var(result, res_ndigits);
	res_digits = result->digits;
	carry = 0;
	for (i = res_ndigits - 1; i >= 0; i--)
	{
		newdig = dig[i] + carry;
		if (newdig >= NBASE)
		{
			carry = newdig / NBASE;
			newdig -= carry * NBASE;
		}
		else
			carry = 0;
		res_digits[i] = newdig;
	}
	Assert(carry == 0);

	pfree(dig);

	/*
	 * Finally, round the result to the requested precision.
	 */
	result->weight = res_weight;
	result->sign = res_sign;

	/* Round to target rscale (and set result->dscale) */
	round_var(result, rscale);

	/* Strip leading and trailing zeroes */
	strip_var(result);
}


/*
 * div_var() -
 *
 *	Division on variable level. Quotient of var1 / var2 is stored in result.
 *	The quotient is figured to exactly rscale fractional digits.
 *	If round is true, it is rounded at the rscale'th digit; if false, it
 *	is truncated (towards zero) at that digit.
 */
static void
div_var(NumericVar *var1, NumericVar *var2, NumericVar *result,
		int rscale, bool round)
{
	int			div_ndigits;
	int			res_ndigits;
	int			res_sign;
	int			res_weight;
	int			carry;
	int			borrow;
	int			divisor1;
	int			divisor2;
	NumericDigit *dividend;
	NumericDigit *divisor;
	NumericDigit *res_digits;
	int			i;
	int			j;

	/* copy these values into local vars for speed in inner loop */
	int			var1ndigits = var1->ndigits;
	int			var2ndigits = var2->ndigits;

	/*
	 * First of all division by zero check; we must not be handed an
	 * unnormalized divisor.
	 */
	if (var2ndigits == 0 || var2->digits[0] == 0)
		ereport(ERROR,
				(errcode(ERRCODE_DIVISION_BY_ZERO),
				 errmsg("division by zero")));

	/*
	 * Now result zero check
	 */
	if (var1ndigits == 0)
	{
		zero_var(result);
		result->dscale = rscale;
		return;
	}

	/*
	 * Determine the result sign, weight and number of digits to calculate.
	 * The weight figured here is correct if the emitted quotient has no
	 * leading zero digits; otherwise strip_var() will fix things up.
	 */
	if (var1->sign == var2->sign)
		res_sign = NUMERIC_POS;
	else
		res_sign = NUMERIC_NEG;
	res_weight = var1->weight - var2->weight;
	/* The number of accurate result digits we need to produce: */
	res_ndigits = res_weight + 1 + (rscale + DEC_DIGITS - 1) / DEC_DIGITS;
	/* ... but always at least 1 */
	res_ndigits = Max(res_ndigits, 1);
	/* If rounding needed, figure one more digit to ensure correct result */
	if (round)
		res_ndigits++;

	/*
	 * The working dividend normally requires res_ndigits + var2ndigits
	 * digits, but make it at least var1ndigits so we can load all of var1
	 * into it.  (There will be an additional digit dividend[0] in the
	 * dividend space, but for consistency with Knuth's notation we don't
	 * count that in div_ndigits.)
	 */
	div_ndigits = res_ndigits + var2ndigits;
	div_ndigits = Max(div_ndigits, var1ndigits);

	/*
	 * We need a workspace with room for the working dividend (div_ndigits+1
	 * digits) plus room for the possibly-normalized divisor (var2ndigits
	 * digits).  It is convenient also to have a zero at divisor[0] with the
	 * actual divisor data in divisor[1 .. var2ndigits].  Transferring the
	 * digits into the workspace also allows us to realloc the result (which
	 * might be the same as either input var) before we begin the main loop.
	 * Note that we use palloc0 to ensure that divisor[0], dividend[0], and
	 * any additional dividend positions beyond var1ndigits, start out 0.
	 */
	dividend = (NumericDigit *)
		palloc0((div_ndigits + var2ndigits + 2) * sizeof(NumericDigit));
	divisor = dividend + (div_ndigits + 1);
	memcpy(dividend + 1, var1->digits, var1ndigits * sizeof(NumericDigit));
	memcpy(divisor + 1, var2->digits, var2ndigits * sizeof(NumericDigit));

	/*
	 * Now we can realloc the result to hold the generated quotient digits.
	 */
	alloc_var(result, res_ndigits);
	res_digits = result->digits;

	if (var2ndigits == 1)
	{
		/*
		 * If there's only a single divisor digit, we can use a fast path (cf.
		 * Knuth section 4.3.1 exercise 16).
		 */
		divisor1 = divisor[1];
		carry = 0;
		for (i = 0; i < res_ndigits; i++)
		{
			carry = carry * NBASE + dividend[i + 1];
			res_digits[i] = carry / divisor1;
			carry = carry % divisor1;
		}
	}
	else
	{
		/*
		 * The full multiple-place algorithm is taken from Knuth volume 2,
		 * Algorithm 4.3.1D.
		 *
		 * We need the first divisor digit to be >= NBASE/2.  If it isn't,
		 * make it so by scaling up both the divisor and dividend by the
		 * factor "d".  (The reason for allocating dividend[0] above is to
		 * leave room for possible carry here.)
		 */
		if (divisor[1] < HALF_NBASE)
		{
			int			d = NBASE / (divisor[1] + 1);

			carry = 0;
			for (i = var2ndigits; i > 0; i--)
			{
				carry += divisor[i] * d;
				divisor[i] = carry % NBASE;
				carry = carry / NBASE;
			}
			Assert(carry == 0);
			carry = 0;
			/* at this point only var1ndigits of dividend can be nonzero */
			for (i = var1ndigits; i >= 0; i--)
			{
				carry += dividend[i] * d;
				dividend[i] = carry % NBASE;
				carry = carry / NBASE;
			}
			Assert(carry == 0);
			Assert(divisor[1] >= HALF_NBASE);
		}
		/* First 2 divisor digits are used repeatedly in main loop */
		divisor1 = divisor[1];
		divisor2 = divisor[2];

		/*
		 * Begin the main loop.  Each iteration of this loop produces the j'th
		 * quotient digit by dividing dividend[j .. j + var2ndigits] by the
		 * divisor; this is essentially the same as the common manual
		 * procedure for long division.
		 */
		for (j = 0; j < res_ndigits; j++)
		{
			/* Estimate quotient digit from the first two dividend digits */
			int			next2digits = dividend[j] * NBASE + dividend[j + 1];
			int			qhat;

			/*
			 * If next2digits are 0, then quotient digit must be 0 and there's
			 * no need to adjust the working dividend.  It's worth testing
			 * here to fall out ASAP when processing trailing zeroes in a
			 * dividend.
			 */
			if (next2digits == 0)
			{
				res_digits[j] = 0;
				continue;
			}

			if (dividend[j] == divisor1)
				qhat = NBASE - 1;
			else
				qhat = next2digits / divisor1;

			/*
			 * Adjust quotient digit if it's too large.  Knuth proves that
			 * after this step, the quotient digit will be either correct or
			 * just one too large.  (Note: it's OK to use dividend[j+2] here
			 * because we know the divisor length is at least 2.)
			 */
			while (divisor2 * qhat >
				   (next2digits - qhat * divisor1) * NBASE + dividend[j + 2])
				qhat--;

			/* As above, need do nothing more when quotient digit is 0 */
			if (qhat > 0)
			{
				/*
				 * Multiply the divisor by qhat, and subtract that from the
				 * working dividend.  "carry" tracks the multiplication,
				 * "borrow" the subtraction (could we fold these together?)
				 */
				carry = 0;
				borrow = 0;
				for (i = var2ndigits; i >= 0; i--)
				{
					carry += divisor[i] * qhat;
					borrow -= carry % NBASE;
					carry = carry / NBASE;
					borrow += dividend[j + i];
					if (borrow < 0)
					{
						dividend[j + i] = borrow + NBASE;
						borrow = -1;
					}
					else
					{
						dividend[j + i] = borrow;
						borrow = 0;
					}
				}
				Assert(carry == 0);

				/*
				 * If we got a borrow out of the top dividend digit, then
				 * indeed qhat was one too large.  Fix it, and add back the
				 * divisor to correct the working dividend.  (Knuth proves
				 * that this will occur only about 3/NBASE of the time; hence,
				 * it's a good idea to test this code with small NBASE to be
				 * sure this section gets exercised.)
				 */
				if (borrow)
				{
					qhat--;
					carry = 0;
					for (i = var2ndigits; i >= 0; i--)
					{
						carry += dividend[j + i] + divisor[i];
						if (carry >= NBASE)
						{
							dividend[j + i] = carry - NBASE;
							carry = 1;
						}
						else
						{
							dividend[j + i] = carry;
							carry = 0;
						}
					}
					/* A carry should occur here to cancel the borrow above */
					Assert(carry == 1);
				}
			}

			/* And we're done with this quotient digit */
			res_digits[j] = qhat;
		}
	}

	pfree(dividend);

	/*
	 * Finally, round or truncate the result to the requested precision.
	 */
	result->weight = res_weight;
	result->sign = res_sign;

	/* Round or truncate to target rscale (and set result->dscale) */
	if (round)
		round_var(result, rscale);
	else
		trunc_var(result, rscale);

	/* Strip leading and trailing zeroes */
	strip_var(result);
}


/*
 * div_var_fast() -
 *
 *	This has the same API as div_var, but is implemented using the division
 *	algorithm from the "FM" library, rather than Knuth's schoolbook-division
 *	approach.  This is significantly faster but can produce inaccurate
 *	results, because it sometimes has to propagate rounding to the left,
 *	and so we can never be entirely sure that we know the requested digits
 *	exactly.  We compute DIV_GUARD_DIGITS extra digits, but there is
 *	no certainty that that's enough.  We use this only in the transcendental
 *	function calculation routines, where everything is approximate anyway.
 */
static void
div_var_fast(NumericVar *var1, NumericVar *var2, NumericVar *result,
			 int rscale, bool round)
{
	int			div_ndigits;
	int			res_sign;
	int			res_weight;
	int		   *div;
	int			qdigit;
	int			carry;
	int			maxdiv;
	int			newdig;
	NumericDigit *res_digits;
	double		fdividend,
				fdivisor,
				fdivisorinverse,
				fquotient;
	int			qi;
	int			i;

	/* copy these values into local vars for speed in inner loop */
	int			var1ndigits = var1->ndigits;
	int			var2ndigits = var2->ndigits;
	NumericDigit *var1digits = var1->digits;
	NumericDigit *var2digits = var2->digits;

	/*
	 * First of all division by zero check; we must not be handed an
	 * unnormalized divisor.
	 */
	if (var2ndigits == 0 || var2digits[0] == 0)
		ereport(ERROR,
				(errcode(ERRCODE_DIVISION_BY_ZERO),
				 errmsg("division by zero")));

	/*
	 * Now result zero check
	 */
	if (var1ndigits == 0)
	{
		zero_var(result);
		result->dscale = rscale;
		return;
	}

	/*
	 * Determine the result sign, weight and number of digits to calculate
	 */
	if (var1->sign == var2->sign)
		res_sign = NUMERIC_POS;
	else
		res_sign = NUMERIC_NEG;
	res_weight = var1->weight - var2->weight + 1;
	/* The number of accurate result digits we need to produce: */
	div_ndigits = res_weight + 1 + (rscale + DEC_DIGITS - 1) / DEC_DIGITS;
	/* Add guard digits for roundoff error */
	div_ndigits += DIV_GUARD_DIGITS;
	if (div_ndigits < DIV_GUARD_DIGITS)
		div_ndigits = DIV_GUARD_DIGITS;
	/* Must be at least var1ndigits, too, to simplify data-loading loop */
	if (div_ndigits < var1ndigits)
		div_ndigits = var1ndigits;

	/*
	 * We do the arithmetic in an array "div[]" of signed int's.  Since
	 * INT_MAX is noticeably larger than NBASE*NBASE, this gives us headroom
	 * to avoid normalizing carries immediately.
	 *
	 * We start with div[] containing one zero digit followed by the
	 * dividend's digits (plus appended zeroes to reach the desired precision
	 * including guard digits).  Each step of the main loop computes an
	 * (approximate) quotient digit and stores it into div[], removing one
	 * position of dividend space.  A final pass of carry propagation takes
	 * care of any mistaken quotient digits.
	 */
	div = (int *) palloc0((div_ndigits + 1) * sizeof(int));
	for (i = 0; i < var1ndigits; i++)
		div[i + 1] = var1digits[i];

	/*
	 * We estimate each quotient digit using floating-point arithmetic, taking
	 * the first four digits of the (current) dividend and divisor. This must
	 * be float to avoid overflow.
	 */
	fdivisor = (double) var2digits[0];
	for (i = 1; i < 4; i++)
	{
		fdivisor *= NBASE;
		if (i < var2ndigits)
			fdivisor += (double) var2digits[i];
	}
	fdivisorinverse = 1.0 / fdivisor;

	/*
	 * maxdiv tracks the maximum possible absolute value of any div[] entry;
	 * when this threatens to exceed INT_MAX, we take the time to propagate
	 * carries.  To avoid overflow in maxdiv itself, it actually represents
	 * the max possible abs. value divided by NBASE-1.
	 */
	maxdiv = 1;

	/*
	 * Outer loop computes next quotient digit, which will go into div[qi]
	 */
	for (qi = 0; qi < div_ndigits; qi++)
	{
		/* Approximate the current dividend value */
		fdividend = (double) div[qi];
		for (i = 1; i < 4; i++)
		{
			fdividend *= NBASE;
			if (qi + i <= div_ndigits)
				fdividend += (double) div[qi + i];
		}
		/* Compute the (approximate) quotient digit */
		fquotient = fdividend * fdivisorinverse;
		qdigit = (fquotient >= 0.0) ? ((int) fquotient) :
			(((int) fquotient) - 1);	/* truncate towards -infinity */

		if (qdigit != 0)
		{
			/* Do we need to normalize now? */
			maxdiv += Abs(qdigit);
			if (maxdiv > INT_MAX / (NBASE - 1))
			{
				/* Yes, do it */
				carry = 0;
				for (i = div_ndigits; i > qi; i--)
				{
					newdig = div[i] + carry;
					if (newdig < 0)
					{
						carry = -((-newdig - 1) / NBASE) - 1;
						newdig -= carry * NBASE;
					}
					else if (newdig >= NBASE)
					{
						carry = newdig / NBASE;
						newdig -= carry * NBASE;
					}
					else
						carry = 0;
					div[i] = newdig;
				}
				newdig = div[qi] + carry;
				div[qi] = newdig;

				/*
				 * All the div[] digits except possibly div[qi] are now in the
				 * range 0..NBASE-1.
				 */
				maxdiv = Abs(newdig) / (NBASE - 1);
				maxdiv = Max(maxdiv, 1);

				/*
				 * Recompute the quotient digit since new info may have
				 * propagated into the top four dividend digits
				 */
				fdividend = (double) div[qi];
				for (i = 1; i < 4; i++)
				{
					fdividend *= NBASE;
					if (qi + i <= div_ndigits)
						fdividend += (double) div[qi + i];
				}
				/* Compute the (approximate) quotient digit */
				fquotient = fdividend * fdivisorinverse;
				qdigit = (fquotient >= 0.0) ? ((int) fquotient) :
					(((int) fquotient) - 1);	/* truncate towards -infinity */
				maxdiv += Abs(qdigit);
			}

			/* Subtract off the appropriate multiple of the divisor */
			if (qdigit != 0)
			{
				int			istop = Min(var2ndigits, div_ndigits - qi + 1);

				for (i = 0; i < istop; i++)
					div[qi + i] -= qdigit * var2digits[i];
			}
		}

		/*
		 * The dividend digit we are about to replace might still be nonzero.
		 * Fold it into the next digit position.  We don't need to worry about
		 * overflow here since this should nearly cancel with the subtraction
		 * of the divisor.
		 */
		div[qi + 1] += div[qi] * NBASE;

		div[qi] = qdigit;
	}

	/*
	 * Approximate and store the last quotient digit (div[div_ndigits])
	 */
	fdividend = (double) div[qi];
	for (i = 1; i < 4; i++)
		fdividend *= NBASE;
	fquotient = fdividend * fdivisorinverse;
	qdigit = (fquotient >= 0.0) ? ((int) fquotient) :
		(((int) fquotient) - 1);	/* truncate towards -infinity */
	div[qi] = qdigit;

	/*
	 * Now we do a final carry propagation pass to normalize the result, which
	 * we combine with storing the result digits into the output. Note that
	 * this is still done at full precision w/guard digits.
	 */
	alloc_var(result, div_ndigits + 1);
	res_digits = result->digits;
	carry = 0;
	for (i = div_ndigits; i >= 0; i--)
	{
		newdig = div[i] + carry;
		if (newdig < 0)
		{
			carry = -((-newdig - 1) / NBASE) - 1;
			newdig -= carry * NBASE;
		}
		else if (newdig >= NBASE)
		{
			carry = newdig / NBASE;
			newdig -= carry * NBASE;
		}
		else
			carry = 0;
		res_digits[i] = newdig;
	}
	Assert(carry == 0);

	pfree(div);

	/*
	 * Finally, round the result to the requested precision.
	 */
	result->weight = res_weight;
	result->sign = res_sign;

	/* Round to target rscale (and set result->dscale) */
	if (round)
		round_var(result, rscale);
	else
		trunc_var(result, rscale);

	/* Strip leading and trailing zeroes */
	strip_var(result);
}


/*
 * Default scale selection for division
 *
 * Returns the appropriate result scale for the division result.
 */
static int
select_div_scale(NumericVar *var1, NumericVar *var2)
{
	int			weight1,
				weight2,
				qweight,
				i;
	NumericDigit firstdigit1,
				firstdigit2;
	int			rscale;

	/*
	 * The result scale of a division isn't specified in any SQL standard. For
	 * PostgreSQL we select a result scale that will give at least
	 * NUMERIC_MIN_SIG_DIGITS significant digits, so that numeric gives a
	 * result no less accurate than float8; but use a scale not less than
	 * either input's display scale.
	 */

	/* Get the actual (normalized) weight and first digit of each input */

	weight1 = 0;				/* values to use if var1 is zero */
	firstdigit1 = 0;
	for (i = 0; i < var1->ndigits; i++)
	{
		firstdigit1 = var1->digits[i];
		if (firstdigit1 != 0)
		{
			weight1 = var1->weight - i;
			break;
		}
	}

	weight2 = 0;				/* values to use if var2 is zero */
	firstdigit2 = 0;
	for (i = 0; i < var2->ndigits; i++)
	{
		firstdigit2 = var2->digits[i];
		if (firstdigit2 != 0)
		{
			weight2 = var2->weight - i;
			break;
		}
	}

	/*
	 * Estimate weight of quotient.  If the two first digits are equal, we
	 * can't be sure, but assume that var1 is less than var2.
	 */
	qweight = weight1 - weight2;
	if (firstdigit1 <= firstdigit2)
		qweight--;

	/* Select result scale */
	rscale = NUMERIC_MIN_SIG_DIGITS - qweight * DEC_DIGITS;
	rscale = Max(rscale, var1->dscale);
	rscale = Max(rscale, var2->dscale);
	rscale = Max(rscale, NUMERIC_MIN_DISPLAY_SCALE);
	rscale = Min(rscale, NUMERIC_MAX_DISPLAY_SCALE);

	return rscale;
}


/*
 * mod_var() -
 *
 *	Calculate the modulo of two numerics at variable level
 */
static void
mod_var(NumericVar *var1, NumericVar *var2, NumericVar *result)
{
	NumericVar	tmp;

	init_var(&tmp);

	/* ---------
	 * We do this using the equation
	 *		mod(x,y) = x - trunc(x/y)*y
	 * div_var can be persuaded to give us trunc(x/y) directly.
	 * ----------
	 */
	div_var(var1, var2, &tmp, 0, false);

	mul_var(var2, &tmp, &tmp, var2->dscale);

	sub_var(var1, &tmp, result);

	free_var(&tmp);
}


/*
 * ceil_var() -
 *
 *	Return the smallest integer greater than or equal to the argument
 *	on variable level
 */
static void
ceil_var(NumericVar *var, NumericVar *result)
{
	NumericVar	tmp;

	init_var(&tmp);
	set_var_from_var(var, &tmp);

	trunc_var(&tmp, 0);

	if (var->sign == NUMERIC_POS && cmp_var(var, &tmp) != 0)
		add_var(&tmp, &const_one, &tmp);

	set_var_from_var(&tmp, result);
	free_var(&tmp);
}


/*
 * floor_var() -
 *
 *	Return the largest integer equal to or less than the argument
 *	on variable level
 */
static void
floor_var(NumericVar *var, NumericVar *result)
{
	NumericVar	tmp;

	init_var(&tmp);
	set_var_from_var(var, &tmp);

	trunc_var(&tmp, 0);

	if (var->sign == NUMERIC_NEG && cmp_var(var, &tmp) != 0)
		sub_var(&tmp, &const_one, &tmp);

	set_var_from_var(&tmp, result);
	free_var(&tmp);
}


/*
 * sqrt_var() -
 *
 *	Compute the square root of x using Newton's algorithm
 */
static void
sqrt_var(NumericVar *arg, NumericVar *result, int rscale)
{
	NumericVar	tmp_arg;
	NumericVar	tmp_val;
	NumericVar	last_val;
	int			local_rscale;
	int			stat;

	local_rscale = rscale + 8;

	stat = cmp_var(arg, &const_zero);
	if (stat == 0)
	{
		zero_var(result);
		result->dscale = rscale;
		return;
	}

	/*
	 * SQL2003 defines sqrt() in terms of power, so we need to emit the right
	 * SQLSTATE error code if the operand is negative.
	 */
	if (stat < 0)
		ereport(ERROR,
				(errcode(ERRCODE_INVALID_ARGUMENT_FOR_POWER_FUNCTION),
				 errmsg("cannot take square root of a negative number")));

	init_var(&tmp_arg);
	init_var(&tmp_val);
	init_var(&last_val);

	/* Copy arg in case it is the same var as result */
	set_var_from_var(arg, &tmp_arg);

	/*
	 * Initialize the result to the first guess
	 */
	alloc_var(result, 1);
	result->digits[0] = tmp_arg.digits[0] / 2;
	if (result->digits[0] == 0)
		result->digits[0] = 1;
	result->weight = tmp_arg.weight / 2;
	result->sign = NUMERIC_POS;

	set_var_from_var(result, &last_val);

	for (;;)
	{
		div_var_fast(&tmp_arg, result, &tmp_val, local_rscale, true);

		add_var(result, &tmp_val, result);
		mul_var(result, &const_zero_point_five, result, local_rscale);

		if (cmp_var(&last_val, result) == 0)
			break;
		set_var_from_var(result, &last_val);
	}

	free_var(&last_val);
	free_var(&tmp_val);
	free_var(&tmp_arg);

	/* Round to requested precision */
	round_var(result, rscale);
}


/*
 * exp_var() -
 *
 *	Raise e to the power of x
 */
static void
exp_var(NumericVar *arg, NumericVar *result, int rscale)
{
	NumericVar	x;
	int			xintval;
	bool		xneg = FALSE;
	int			local_rscale;

	/*----------
	 * We separate the integral and fraction parts of x, then compute
	 *		e^x = e^xint * e^xfrac
	 * where e = exp(1) and e^xfrac = exp(xfrac) are computed by
	 * exp_var_internal; the limited range of inputs allows that routine
	 * to do a good job with a simple Taylor series.  Raising e^xint is
	 * done by repeated multiplications in power_var_int.
	 *----------
	 */
	init_var(&x);

	set_var_from_var(arg, &x);

	if (x.sign == NUMERIC_NEG)
	{
		xneg = TRUE;
		x.sign = NUMERIC_POS;
	}

	/* Extract the integer part, remove it from x */
	xintval = 0;
	while (x.weight >= 0)
	{
		xintval *= NBASE;
		if (x.ndigits > 0)
		{
			xintval += x.digits[0];
			x.digits++;
			x.ndigits--;
		}
		x.weight--;
		/* Guard against overflow */
		if (xintval >= NUMERIC_MAX_RESULT_SCALE * 3)
			ereport(ERROR,
					(errcode(ERRCODE_NUMERIC_VALUE_OUT_OF_RANGE),
					 errmsg("argument for function \"exp\" too big")));
	}

	/* Select an appropriate scale for internal calculation */
	local_rscale = rscale + MUL_GUARD_DIGITS * 2;

	/* Compute e^xfrac */
	exp_var_internal(&x, result, local_rscale);

	/* If there's an integer part, multiply by e^xint */
	if (xintval > 0)
	{
		NumericVar	e;

		init_var(&e);
		exp_var_internal(&const_one, &e, local_rscale);
		power_var_int(&e, xintval, &e, local_rscale);
		mul_var(&e, result, result, local_rscale);
		free_var(&e);
	}

	/* Compensate for input sign, and round to requested rscale */
	if (xneg)
		div_var_fast(&const_one, result, result, rscale, true);
	else
		round_var(result, rscale);

	free_var(&x);
}


/*
 * exp_var_internal() -
 *
 *	Raise e to the power of x, where 0 <= x <= 1
 *
 * NB: the result should be good to at least rscale digits, but it has
 * *not* been rounded off; the caller must do that if wanted.
 */
static void
exp_var_internal(NumericVar *arg, NumericVar *result, int rscale)
{
	NumericVar	x;
	NumericVar	xpow;
	NumericVar	ifac;
	NumericVar	elem;
	NumericVar	ni;
	int			ndiv2 = 0;
	int			local_rscale;

	init_var(&x);
	init_var(&xpow);
	init_var(&ifac);
	init_var(&elem);
	init_var(&ni);

	set_var_from_var(arg, &x);

	Assert(x.sign == NUMERIC_POS);

	local_rscale = rscale + 8;

	/* Reduce input into range 0 <= x <= 0.01 */
	while (cmp_var(&x, &const_zero_point_01) > 0)
	{
		ndiv2++;
		local_rscale++;
		mul_var(&x, &const_zero_point_five, &x, x.dscale + 1);
	}

	/*
	 * Use the Taylor series
	 *
	 * exp(x) = 1 + x + x^2/2! + x^3/3! + ...
	 *
	 * Given the limited range of x, this should converge reasonably quickly.
	 * We run the series until the terms fall below the local_rscale limit.
	 */
	add_var(&const_one, &x, result);
	set_var_from_var(&x, &xpow);
	set_var_from_var(&const_one, &ifac);
	set_var_from_var(&const_one, &ni);

	for (;;)
	{
		add_var(&ni, &const_one, &ni);
		mul_var(&xpow, &x, &xpow, local_rscale);
		mul_var(&ifac, &ni, &ifac, 0);
		div_var_fast(&xpow, &ifac, &elem, local_rscale, true);

		if (elem.ndigits == 0)
			break;

		add_var(result, &elem, result);
	}

	/* Compensate for argument range reduction */
	while (ndiv2-- > 0)
		mul_var(result, result, result, local_rscale);

	free_var(&x);
	free_var(&xpow);
	free_var(&ifac);
	free_var(&elem);
	free_var(&ni);
}


/*
 * ln_var() -
 *
 *	Compute the natural log of x
 */
static void
ln_var(NumericVar *arg, NumericVar *result, int rscale)
{
	NumericVar	x;
	NumericVar	xx;
	NumericVar	ni;
	NumericVar	elem;
	NumericVar	fact;
	int			local_rscale;
	int			cmp;

	cmp = cmp_var(arg, &const_zero);
	if (cmp == 0)
		ereport(ERROR,
				(errcode(ERRCODE_INVALID_ARGUMENT_FOR_LOG),
				 errmsg("cannot take logarithm of zero")));
	else if (cmp < 0)
		ereport(ERROR,
				(errcode(ERRCODE_INVALID_ARGUMENT_FOR_LOG),
				 errmsg("cannot take logarithm of a negative number")));

	local_rscale = rscale + 8;

	init_var(&x);
	init_var(&xx);
	init_var(&ni);
	init_var(&elem);
	init_var(&fact);

	set_var_from_var(arg, &x);
	set_var_from_var(&const_two, &fact);

	/* Reduce input into range 0.9 < x < 1.1 */
	while (cmp_var(&x, &const_zero_point_nine) <= 0)
	{
		local_rscale++;
		sqrt_var(&x, &x, local_rscale);
		mul_var(&fact, &const_two, &fact, 0);
	}
	while (cmp_var(&x, &const_one_point_one) >= 0)
	{
		local_rscale++;
		sqrt_var(&x, &x, local_rscale);
		mul_var(&fact, &const_two, &fact, 0);
	}

	/*
	 * We use the Taylor series for 0.5 * ln((1+z)/(1-z)),
	 *
	 * z + z^3/3 + z^5/5 + ...
	 *
	 * where z = (x-1)/(x+1) is in the range (approximately) -0.053 .. 0.048
	 * due to the above range-reduction of x.
	 *
	 * The convergence of this is not as fast as one would like, but is
	 * tolerable given that z is small.
	 */
	sub_var(&x, &const_one, result);
	add_var(&x, &const_one, &elem);
	div_var_fast(result, &elem, result, local_rscale, true);
	set_var_from_var(result, &xx);
	mul_var(result, result, &x, local_rscale);

	set_var_from_var(&const_one, &ni);

	for (;;)
	{
		add_var(&ni, &const_two, &ni);
		mul_var(&xx, &x, &xx, local_rscale);
		div_var_fast(&xx, &ni, &elem, local_rscale, true);

		if (elem.ndigits == 0)
			break;

		add_var(result, &elem, result);

		if (elem.weight < (result->weight - local_rscale * 2 / DEC_DIGITS))
			break;
	}

	/* Compensate for argument range reduction, round to requested rscale */
	mul_var(result, &fact, result, rscale);

	free_var(&x);
	free_var(&xx);
	free_var(&ni);
	free_var(&elem);
	free_var(&fact);
}


/*
 * log_var() -
 *
 *	Compute the logarithm of num in a given base.
 *
 *	Note: this routine chooses dscale of the result.
 */
static void
log_var(NumericVar *base, NumericVar *num, NumericVar *result)
{
	NumericVar	ln_base;
	NumericVar	ln_num;
	int			dec_digits;
	int			rscale;
	int			local_rscale;

	init_var(&ln_base);
	init_var(&ln_num);

	/* Set scale for ln() calculations --- compare numeric_ln() */

	/* Approx decimal digits before decimal point */
	dec_digits = (num->weight + 1) * DEC_DIGITS;

	if (dec_digits > 1)
		rscale = NUMERIC_MIN_SIG_DIGITS - (int) log10(dec_digits - 1);
	else if (dec_digits < 1)
		rscale = NUMERIC_MIN_SIG_DIGITS - (int) log10(1 - dec_digits);
	else
		rscale = NUMERIC_MIN_SIG_DIGITS;

	rscale = Max(rscale, base->dscale);
	rscale = Max(rscale, num->dscale);
	rscale = Max(rscale, NUMERIC_MIN_DISPLAY_SCALE);
	rscale = Min(rscale, NUMERIC_MAX_DISPLAY_SCALE);

	local_rscale = rscale + 8;

	/* Form natural logarithms */
	ln_var(base, &ln_base, local_rscale);
	ln_var(num, &ln_num, local_rscale);

	ln_base.dscale = rscale;
	ln_num.dscale = rscale;

	/* Select scale for division result */
	rscale = select_div_scale(&ln_num, &ln_base);

	div_var_fast(&ln_num, &ln_base, result, rscale, true);

	free_var(&ln_num);
	free_var(&ln_base);
}


/*
 * power_var() -
 *
 *	Raise base to the power of exp
 *
 *	Note: this routine chooses dscale of the result.
 */
static void
power_var(NumericVar *base, NumericVar *exp, NumericVar *result)
{
	NumericVar	ln_base;
	NumericVar	ln_num;
	int			dec_digits;
	int			rscale;
	int			local_rscale;
	double		val;

	/* If exp can be represented as an integer, use power_var_int */
	if (exp->ndigits == 0 || exp->ndigits <= exp->weight + 1)
	{
		/* exact integer, but does it fit in int? */
		int64		expval64;

		if (numericvar_to_int8(exp, &expval64))
		{
			int			expval = (int) expval64;

			/* Test for overflow by reverse-conversion. */
			if ((int64) expval == expval64)
			{
				/* Okay, select rscale */
				rscale = NUMERIC_MIN_SIG_DIGITS;
				rscale = Max(rscale, base->dscale);
				rscale = Max(rscale, NUMERIC_MIN_DISPLAY_SCALE);
				rscale = Min(rscale, NUMERIC_MAX_DISPLAY_SCALE);

				power_var_int(base, expval, result, rscale);
				return;
			}
		}
	}

	/*
	 * This avoids log(0) for cases of 0 raised to a non-integer. 0 ^ 0
	 * handled by power_var_int().
	 */
	if (cmp_var(base, &const_zero) == 0)
	{
		set_var_from_var(&const_zero, result);
		result->dscale = NUMERIC_MIN_SIG_DIGITS;		/* no need to round */
		return;
	}

	init_var(&ln_base);
	init_var(&ln_num);

	/* Set scale for ln() calculation --- need extra accuracy here */

	/* Approx decimal digits before decimal point */
	dec_digits = (base->weight + 1) * DEC_DIGITS;

	if (dec_digits > 1)
		rscale = NUMERIC_MIN_SIG_DIGITS * 2 - (int) log10(dec_digits - 1);
	else if (dec_digits < 1)
		rscale = NUMERIC_MIN_SIG_DIGITS * 2 - (int) log10(1 - dec_digits);
	else
		rscale = NUMERIC_MIN_SIG_DIGITS * 2;

	rscale = Max(rscale, base->dscale * 2);
	rscale = Max(rscale, exp->dscale * 2);
	rscale = Max(rscale, NUMERIC_MIN_DISPLAY_SCALE * 2);
	rscale = Min(rscale, NUMERIC_MAX_DISPLAY_SCALE * 2);

	local_rscale = rscale + 8;

	ln_var(base, &ln_base, local_rscale);

	mul_var(&ln_base, exp, &ln_num, local_rscale);

	/* Set scale for exp() -- compare numeric_exp() */

	/* convert input to float8, ignoring overflow */
	val = numericvar_to_double_no_overflow(&ln_num);

	/*
	 * log10(result) = num * log10(e), so this is approximately the weight:
	 */
	val *= 0.434294481903252;

	/* limit to something that won't cause integer overflow */
	val = Max(val, -NUMERIC_MAX_RESULT_SCALE);
	val = Min(val, NUMERIC_MAX_RESULT_SCALE);

	rscale = NUMERIC_MIN_SIG_DIGITS - (int) val;
	rscale = Max(rscale, base->dscale);
	rscale = Max(rscale, exp->dscale);
	rscale = Max(rscale, NUMERIC_MIN_DISPLAY_SCALE);
	rscale = Min(rscale, NUMERIC_MAX_DISPLAY_SCALE);

	exp_var(&ln_num, result, rscale);

	free_var(&ln_num);
	free_var(&ln_base);
}

/*
 * power_var_int() -
 *
 *	Raise base to the power of exp, where exp is an integer.
 */
static void
power_var_int(NumericVar *base, int exp, NumericVar *result, int rscale)
{
	bool		neg;
	NumericVar	base_prod;
	int			local_rscale;

	switch (exp)
	{
		case 0:

			/*
			 * While 0 ^ 0 can be either 1 or indeterminate (error), we treat
			 * it as 1 because most programming languages do this. SQL:2003
			 * also requires a return value of 1.
			 * http://en.wikipedia.org/wiki/Exponentiation#Zero_to_the_zero_pow
			 * er
			 */
			set_var_from_var(&const_one, result);
			result->dscale = rscale;	/* no need to round */
			return;
		case 1:
			set_var_from_var(base, result);
			round_var(result, rscale);
			return;
		case -1:
			div_var(&const_one, base, result, rscale, true);
			return;
		case 2:
			mul_var(base, base, result, rscale);
			return;
		default:
			break;
	}

	/*
	 * The general case repeatedly multiplies base according to the bit
	 * pattern of exp.  We do the multiplications with some extra precision.
	 */
	neg = (exp < 0);
	exp = Abs(exp);

	local_rscale = rscale + MUL_GUARD_DIGITS * 2;

	init_var(&base_prod);
	set_var_from_var(base, &base_prod);

	if (exp & 1)
		set_var_from_var(base, result);
	else
		set_var_from_var(&const_one, result);

	while ((exp >>= 1) > 0)
	{
		mul_var(&base_prod, &base_prod, &base_prod, local_rscale);
		if (exp & 1)
			mul_var(&base_prod, result, result, local_rscale);
	}

	free_var(&base_prod);

	/* Compensate for input sign, and round to requested rscale */
	if (neg)
		div_var_fast(&const_one, result, result, rscale, true);
	else
		round_var(result, rscale);
}


/* ----------------------------------------------------------------------
 *
 * Following are the lowest level functions that operate unsigned
 * on the variable level
 *
 * ----------------------------------------------------------------------
 */


/* ----------
 * cmp_abs() -
 *
 *	Compare the absolute values of var1 and var2
 *	Returns:	-1 for ABS(var1) < ABS(var2)
 *				0  for ABS(var1) == ABS(var2)
 *				1  for ABS(var1) > ABS(var2)
 * ----------
 */
static int
cmp_abs(NumericVar *var1, NumericVar *var2)
{
	return cmp_abs_common(var1->digits, var1->ndigits, var1->weight,
						  var2->digits, var2->ndigits, var2->weight);
}

/* ----------
 * cmp_abs_common() -
 *
 *	Main routine of cmp_abs(). This function can be used by both
 *	NumericVar and Numeric.
 * ----------
 */
static int
cmp_abs_common(const NumericDigit *var1digits, int var1ndigits, int var1weight,
			 const NumericDigit *var2digits, int var2ndigits, int var2weight)
{
	int			i1 = 0;
	int			i2 = 0;

	/* Check any digits before the first common digit */

	while (var1weight > var2weight && i1 < var1ndigits)
	{
		if (var1digits[i1++] != 0)
			return 1;
		var1weight--;
	}
	while (var2weight > var1weight && i2 < var2ndigits)
	{
		if (var2digits[i2++] != 0)
			return -1;
		var2weight--;
	}

	/* At this point, either w1 == w2 or we've run out of digits */

	if (var1weight == var2weight)
	{
		while (i1 < var1ndigits && i2 < var2ndigits)
		{
			int			stat = var1digits[i1++] - var2digits[i2++];

			if (stat)
			{
				if (stat > 0)
					return 1;
				return -1;
			}
		}
	}

	/*
	 * At this point, we've run out of digits on one side or the other; so any
	 * remaining nonzero digits imply that side is larger
	 */
	while (i1 < var1ndigits)
	{
		if (var1digits[i1++] != 0)
			return 1;
	}
	while (i2 < var2ndigits)
	{
		if (var2digits[i2++] != 0)
			return -1;
	}

	return 0;
}


/*
 * add_abs() -
 *
 *	Add the absolute values of two variables into result.
 *	result might point to one of the operands without danger.
 */
static void
add_abs(NumericVar *var1, NumericVar *var2, NumericVar *result)
{
	NumericDigit *res_buf;
	NumericDigit *res_digits;
	int			res_ndigits;
	int			res_weight;
	int			res_rscale,
				rscale1,
				rscale2;
	int			res_dscale;
	int			i,
				i1,
				i2;
	int			carry = 0;

	/* copy these values into local vars for speed in inner loop */
	int			var1ndigits = var1->ndigits;
	int			var2ndigits = var2->ndigits;
	NumericDigit *var1digits = var1->digits;
	NumericDigit *var2digits = var2->digits;

	res_weight = Max(var1->weight, var2->weight) + 1;

	res_dscale = Max(var1->dscale, var2->dscale);

	/* Note: here we are figuring rscale in base-NBASE digits */
	rscale1 = var1->ndigits - var1->weight - 1;
	rscale2 = var2->ndigits - var2->weight - 1;
	res_rscale = Max(rscale1, rscale2);

	res_ndigits = res_rscale + res_weight + 1;
	if (res_ndigits <= 0)
		res_ndigits = 1;

	res_buf = digitbuf_alloc(res_ndigits + 1);
	res_buf[0] = 0;				/* spare digit for later rounding */
	res_digits = res_buf + 1;

	i1 = res_rscale + var1->weight + 1;
	i2 = res_rscale + var2->weight + 1;
	for (i = res_ndigits - 1; i >= 0; i--)
	{
		i1--;
		i2--;
		if (i1 >= 0 && i1 < var1ndigits)
			carry += var1digits[i1];
		if (i2 >= 0 && i2 < var2ndigits)
			carry += var2digits[i2];

		if (carry >= NBASE)
		{
			res_digits[i] = carry - NBASE;
			carry = 1;
		}
		else
		{
			res_digits[i] = carry;
			carry = 0;
		}
	}

	Assert(carry == 0);			/* else we failed to allow for carry out */

	digitbuf_free(result->buf);
	result->ndigits = res_ndigits;
	result->buf = res_buf;
	result->digits = res_digits;
	result->weight = res_weight;
	result->dscale = res_dscale;

	/* Remove leading/trailing zeroes */
	strip_var(result);
}


/*
 * sub_abs()
 *
 *	Subtract the absolute value of var2 from the absolute value of var1
 *	and store in result. result might point to one of the operands
 *	without danger.
 *
 *	ABS(var1) MUST BE GREATER OR EQUAL ABS(var2) !!!
 */
static void
sub_abs(NumericVar *var1, NumericVar *var2, NumericVar *result)
{
	NumericDigit *res_buf;
	NumericDigit *res_digits;
	int			res_ndigits;
	int			res_weight;
	int			res_rscale,
				rscale1,
				rscale2;
	int			res_dscale;
	int			i,
				i1,
				i2;
	int			borrow = 0;

	/* copy these values into local vars for speed in inner loop */
	int			var1ndigits = var1->ndigits;
	int			var2ndigits = var2->ndigits;
	NumericDigit *var1digits = var1->digits;
	NumericDigit *var2digits = var2->digits;

	res_weight = var1->weight;

	res_dscale = Max(var1->dscale, var2->dscale);

	/* Note: here we are figuring rscale in base-NBASE digits */
	rscale1 = var1->ndigits - var1->weight - 1;
	rscale2 = var2->ndigits - var2->weight - 1;
	res_rscale = Max(rscale1, rscale2);

	res_ndigits = res_rscale + res_weight + 1;
	if (res_ndigits <= 0)
		res_ndigits = 1;

	res_buf = digitbuf_alloc(res_ndigits + 1);
	res_buf[0] = 0;				/* spare digit for later rounding */
	res_digits = res_buf + 1;

	i1 = res_rscale + var1->weight + 1;
	i2 = res_rscale + var2->weight + 1;
	for (i = res_ndigits - 1; i >= 0; i--)
	{
		i1--;
		i2--;
		if (i1 >= 0 && i1 < var1ndigits)
			borrow += var1digits[i1];
		if (i2 >= 0 && i2 < var2ndigits)
			borrow -= var2digits[i2];

		if (borrow < 0)
		{
			res_digits[i] = borrow + NBASE;
			borrow = -1;
		}
		else
		{
			res_digits[i] = borrow;
			borrow = 0;
		}
	}

	Assert(borrow == 0);		/* else caller gave us var1 < var2 */

	digitbuf_free(result->buf);
	result->ndigits = res_ndigits;
	result->buf = res_buf;
	result->digits = res_digits;
	result->weight = res_weight;
	result->dscale = res_dscale;

	/* Remove leading/trailing zeroes */
	strip_var(result);
}

/*
 * round_var
 *
 * Round the value of a variable to no more than rscale decimal digits
 * after the decimal point.  NOTE: we allow rscale < 0 here, implying
 * rounding before the decimal point.
 */
static void
round_var(NumericVar *var, int rscale)
{
	NumericDigit *digits = var->digits;
	int			di;
	int			ndigits;
	int			carry;

	var->dscale = rscale;

	/* decimal digits wanted */
	di = (var->weight + 1) * DEC_DIGITS + rscale;

	/*
	 * If di = 0, the value loses all digits, but could round up to 1 if its
	 * first extra digit is >= 5.  If di < 0 the result must be 0.
	 */
	if (di < 0)
	{
		var->ndigits = 0;
		var->weight = 0;
		var->sign = NUMERIC_POS;
	}
	else
	{
		/* NBASE digits wanted */
		ndigits = (di + DEC_DIGITS - 1) / DEC_DIGITS;

		/* 0, or number of decimal digits to keep in last NBASE digit */
		di %= DEC_DIGITS;

		if (ndigits < var->ndigits ||
			(ndigits == var->ndigits && di > 0))
		{
			var->ndigits = ndigits;

#if DEC_DIGITS == 1
			/* di must be zero */
			carry = (digits[ndigits] >= HALF_NBASE) ? 1 : 0;
#else
			if (di == 0)
				carry = (digits[ndigits] >= HALF_NBASE) ? 1 : 0;
			else
			{
				/* Must round within last NBASE digit */
				int			extra,
							pow10;

#if DEC_DIGITS == 4
				pow10 = round_powers[di];
#elif DEC_DIGITS == 2
				pow10 = 10;
#else
#error unsupported NBASE
#endif
				extra = digits[--ndigits] % pow10;
				digits[ndigits] -= extra;
				carry = 0;
				if (extra >= pow10 / 2)
				{
					pow10 += digits[ndigits];
					if (pow10 >= NBASE)
					{
						pow10 -= NBASE;
						carry = 1;
					}
					digits[ndigits] = pow10;
				}
			}
#endif

			/* Propagate carry if needed */
			while (carry)
			{
				carry += digits[--ndigits];
				if (carry >= NBASE)
				{
					digits[ndigits] = carry - NBASE;
					carry = 1;
				}
				else
				{
					digits[ndigits] = carry;
					carry = 0;
				}
			}

			if (ndigits < 0)
			{
				Assert(ndigits == -1);	/* better not have added > 1 digit */
				Assert(var->digits > var->buf);
				var->digits--;
				var->ndigits++;
				var->weight++;
			}
		}
	}
}

/*
 * trunc_var
 *
 * Truncate (towards zero) the value of a variable at rscale decimal digits
 * after the decimal point.  NOTE: we allow rscale < 0 here, implying
 * truncation before the decimal point.
 */
static void
trunc_var(NumericVar *var, int rscale)
{
	int			di;
	int			ndigits;

	var->dscale = rscale;

	/* decimal digits wanted */
	di = (var->weight + 1) * DEC_DIGITS + rscale;

	/*
	 * If di <= 0, the value loses all digits.
	 */
	if (di <= 0)
	{
		var->ndigits = 0;
		var->weight = 0;
		var->sign = NUMERIC_POS;
	}
	else
	{
		/* NBASE digits wanted */
		ndigits = (di + DEC_DIGITS - 1) / DEC_DIGITS;

		if (ndigits <= var->ndigits)
		{
			var->ndigits = ndigits;

#if DEC_DIGITS == 1
			/* no within-digit stuff to worry about */
#else
			/* 0, or number of decimal digits to keep in last NBASE digit */
			di %= DEC_DIGITS;

			if (di > 0)
			{
				/* Must truncate within last NBASE digit */
				NumericDigit *digits = var->digits;
				int			extra,
							pow10;

#if DEC_DIGITS == 4
				pow10 = round_powers[di];
#elif DEC_DIGITS == 2
				pow10 = 10;
#else
#error unsupported NBASE
#endif
				extra = digits[--ndigits] % pow10;
				digits[ndigits] -= extra;
			}
#endif
		}
	}
}

/*
 * strip_var
 *
 * Strip any leading and trailing zeroes from a numeric variable
 */
static void
strip_var(NumericVar *var)
{
	NumericDigit *digits = var->digits;
	int			ndigits = var->ndigits;

	/* Strip leading zeroes */
	while (ndigits > 0 && *digits == 0)
	{
		digits++;
		var->weight--;
		ndigits--;
	}

	/* Strip trailing zeroes */
	while (ndigits > 0 && digits[ndigits - 1] == 0)
		ndigits--;

	/* If it's zero, normalize the sign and weight */
	if (ndigits == 0)
	{
		var->sign = NUMERIC_POS;
		var->weight = 0;
	}

	var->digits = digits;
	var->ndigits = ndigits;
}

#ifdef PGXC
Datum
numeric_collect(PG_FUNCTION_ARGS)
{
	ArrayType  *collectarray = PG_GETARG_ARRAYTYPE_P(0);
	ArrayType  *transarray = PG_GETARG_ARRAYTYPE_P(1);
	Datum	   *collectdatums;
	Datum	   *transdatums;
	int			ndatums;
	Datum		N,
				sumX,
				sumX2;

	/* We assume the input is array of numeric */
	deconstruct_array(collectarray,
					  NUMERICOID, -1, false, 'i',
					  &collectdatums, NULL, &ndatums);
	if (ndatums != 3)
		elog(ERROR, "expected 3-element numeric array");
	N = collectdatums[0];
	sumX = collectdatums[1];
	sumX2 = collectdatums[2];

	/* We assume the input is array of numeric */
	deconstruct_array(transarray,
					  NUMERICOID, -1, false, 'i',
					  &transdatums, NULL, &ndatums);
	if (ndatums != 3)
		elog(ERROR, "expected 3-element numeric array");

	N = DirectFunctionCall2(numeric_add, N, transdatums[0]);
	sumX = DirectFunctionCall2(numeric_add, sumX, transdatums[1]);
	sumX2 = DirectFunctionCall2(numeric_add, sumX2, transdatums[2]);

	collectdatums[0] = N;
	collectdatums[1] = sumX;
	collectdatums[2] = sumX2;

	PG_RETURN_ARRAYTYPE_P(construct_array(collectdatums, 3,
							 NUMERICOID, -1, false, 'i'));
}

Datum
numeric_avg_collect(PG_FUNCTION_ARGS)
{
	ArrayType  *collectarray = PG_GETARG_ARRAYTYPE_P(0);
	ArrayType  *transarray = PG_GETARG_ARRAYTYPE_P(1);
	Datum	   *collectdatums;
	Datum	   *transdatums;
	int			ndatums;
	Datum		N,
				sumX;

	/* We assume the input is array of numeric */
	deconstruct_array(collectarray,
					  NUMERICOID, -1, false, 'i',
					  &collectdatums, NULL, &ndatums);
	if (ndatums != 2)
		elog(ERROR, "expected 2-element numeric array");
	N = collectdatums[0];
	sumX = collectdatums[1];

	/* We assume the input is array of numeric */
	deconstruct_array(transarray,
					  NUMERICOID, -1, false, 'i',
					  &transdatums, NULL, &ndatums);
	if (ndatums != 2)
		elog(ERROR, "expected 2-element numeric array");

	N = DirectFunctionCall2(numeric_add, N, transdatums[0]);
	sumX = DirectFunctionCall2(numeric_add, sumX, transdatums[1]);

	collectdatums[0] = N;
	collectdatums[1] = sumX;

	PG_RETURN_ARRAYTYPE_P(construct_array(collectdatums, 2,
							 NUMERICOID, -1, false, 'i'));
}

Datum
int8_avg_collect(PG_FUNCTION_ARGS)
{
	ArrayType  *collectarray;
	ArrayType  *transarray = PG_GETARG_ARRAYTYPE_P(1);
	Int8TransTypeData *collectdata;
	Int8TransTypeData *transdata;

	/*
	 * If we're invoked by nodeAgg, we can cheat and modify our first
	 * parameter in-place to reduce palloc overhead. Otherwise we need to make
	 * a copy of it before scribbling on it.
	 */
	if (fcinfo->context &&
		(IsA(fcinfo->context, AggState) ||
		 IsA(fcinfo->context, WindowAggState)))
		collectarray = PG_GETARG_ARRAYTYPE_P(0);
	else
		collectarray = PG_GETARG_ARRAYTYPE_P_COPY(0);

	if (ARR_HASNULL(collectarray) ||
		ARR_SIZE(collectarray) != ARR_OVERHEAD_NONULLS(1) + sizeof(Int8TransTypeData))
		elog(ERROR, "expected 2-element int8 array");
	collectdata = (Int8TransTypeData *) ARR_DATA_PTR(collectarray);

	if (ARR_HASNULL(transarray) ||
		ARR_SIZE(transarray) != ARR_OVERHEAD_NONULLS(1) + sizeof(Int8TransTypeData))
		elog(ERROR, "expected 2-element int8 array");
	transdata = (Int8TransTypeData *) ARR_DATA_PTR(transarray);

	collectdata->count += transdata->count;
	collectdata->sum += transdata->sum;

	PG_RETURN_ARRAYTYPE_P(collectarray);
}
#endif<|MERGE_RESOLUTION|>--- conflicted
+++ resolved
@@ -2927,8 +2927,6 @@
 	PG_RETURN_POINTER(state);
 }
 
-<<<<<<< HEAD
-=======
 Datum
 int8_accum_inv(PG_FUNCTION_ARGS)
 {
@@ -2955,7 +2953,6 @@
 	PG_RETURN_POINTER(state);
 }
 
->>>>>>> ab76208e
 Datum
 numeric_avg(PG_FUNCTION_ARGS)
 {

--- conflicted
+++ resolved
@@ -3379,15 +3379,11 @@
 }
 
 /*
-<<<<<<< HEAD
- * interval_accum and interval_avg implement the AVG(interval)
+ * interval_accum, interval_accum_inv, and interval_avg implement the
+ * AVG(interval) aggregate.
 #ifdef PGXC
  * as well as interval_collect 
 #endif
-=======
- * interval_accum, interval_accum_inv, and interval_avg implement the
- * AVG(interval) aggregate.
->>>>>>> ab76208e
  *
  * The transition datatype for this aggregate is a 2-element array of
  * intervals, where the first is the running sum and the second contains

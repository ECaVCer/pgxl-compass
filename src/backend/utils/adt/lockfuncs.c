--- conflicted
+++ resolved
@@ -441,7 +441,6 @@
 #define SET_LOCKTAG_INT32(tag, key1, key2) \
 	SET_LOCKTAG_ADVISORY(tag, MyDatabaseId, key1, key2, 2)
 
-<<<<<<< HEAD
 #ifdef PGXC
 
 #define MAXINT8LEN 25
@@ -579,7 +578,6 @@
 
 #endif /* PGXC */
 
-=======
 static void
 PreventAdvisoryLocksInParallelMode(void)
 {
@@ -589,7 +587,6 @@
 		   errmsg("cannot use advisory locks during a parallel operation")));
 }
 
->>>>>>> 38d500ac
 /*
  * pg_advisory_lock(int8) - acquire exclusive lock on an int8 key
  */
@@ -599,7 +596,8 @@
 	int64		key = PG_GETARG_INT64(0);
 	LOCKTAG		tag;
 
-<<<<<<< HEAD
+	PreventAdvisoryLocksInParallelMode();
+
 #ifdef PGXC
 	if (IS_PGXC_LOCAL_COORDINATOR)
 	{
@@ -608,9 +606,6 @@
 	}
 #endif
 
-=======
-	PreventAdvisoryLocksInParallelMode();
->>>>>>> 38d500ac
 	SET_LOCKTAG_INT64(tag, key);
 
 	(void) LockAcquire(&tag, ExclusiveLock, true, false);
@@ -628,7 +623,8 @@
 	int64		key = PG_GETARG_INT64(0);
 	LOCKTAG		tag;
 
-<<<<<<< HEAD
+	PreventAdvisoryLocksInParallelMode();
+
 #ifdef PGXC
 	if (IS_PGXC_LOCAL_COORDINATOR)
 	{
@@ -637,9 +633,6 @@
 	}
 #endif
 
-=======
-	PreventAdvisoryLocksInParallelMode();
->>>>>>> 38d500ac
 	SET_LOCKTAG_INT64(tag, key);
 
 	(void) LockAcquire(&tag, ExclusiveLock, false, false);
@@ -656,7 +649,8 @@
 	int64		key = PG_GETARG_INT64(0);
 	LOCKTAG		tag;
 
-<<<<<<< HEAD
+	PreventAdvisoryLocksInParallelMode();
+
 #ifdef PGXC
 	if (IS_PGXC_LOCAL_COORDINATOR)
 	{
@@ -665,9 +659,6 @@
 	}
 #endif
 
-=======
-	PreventAdvisoryLocksInParallelMode();
->>>>>>> 38d500ac
 	SET_LOCKTAG_INT64(tag, key);
 
 	(void) LockAcquire(&tag, ShareLock, true, false);
@@ -685,7 +676,8 @@
 	int64		key = PG_GETARG_INT64(0);
 	LOCKTAG		tag;
 
-<<<<<<< HEAD
+	PreventAdvisoryLocksInParallelMode();
+
 #ifdef PGXC
 	if (IS_PGXC_LOCAL_COORDINATOR)
 	{
@@ -693,10 +685,6 @@
 		PG_RETURN_VOID();
 	}
 #endif
-
-=======
-	PreventAdvisoryLocksInParallelMode();
->>>>>>> 38d500ac
 	SET_LOCKTAG_INT64(tag, key);
 
 	(void) LockAcquire(&tag, ShareLock, false, false);
@@ -716,15 +704,12 @@
 	LOCKTAG		tag;
 	LockAcquireResult res;
 
-<<<<<<< HEAD
+	PreventAdvisoryLocksInParallelMode();
+
 #ifdef PGXC
 	if (IS_PGXC_LOCAL_COORDINATOR)
 		PG_RETURN_BOOL(pgxc_advisory_lock(key, 0, 0, true, ExclusiveLock, SESSION_LOCK, DONT_WAIT));
 #endif
-
-=======
-	PreventAdvisoryLocksInParallelMode();
->>>>>>> 38d500ac
 	SET_LOCKTAG_INT64(tag, key);
 
 	res = LockAcquire(&tag, ExclusiveLock, true, true);
@@ -745,15 +730,12 @@
 	LOCKTAG		tag;
 	LockAcquireResult res;
 
-<<<<<<< HEAD
+	PreventAdvisoryLocksInParallelMode();
+
 #ifdef PGXC
 	if (IS_PGXC_LOCAL_COORDINATOR)
 		PG_RETURN_BOOL(pgxc_advisory_lock(key, 0, 0, true, ExclusiveLock, TRANSACTION_LOCK, DONT_WAIT));
 #endif
-
-=======
-	PreventAdvisoryLocksInParallelMode();
->>>>>>> 38d500ac
 	SET_LOCKTAG_INT64(tag, key);
 
 	res = LockAcquire(&tag, ExclusiveLock, false, true);
@@ -773,15 +755,13 @@
 	LOCKTAG		tag;
 	LockAcquireResult res;
 
-<<<<<<< HEAD
+	PreventAdvisoryLocksInParallelMode();
+
 #ifdef PGXC
 	if (IS_PGXC_LOCAL_COORDINATOR)
 		PG_RETURN_BOOL(pgxc_advisory_lock(key, 0, 0, true, ShareLock, SESSION_LOCK, DONT_WAIT));
 #endif
 
-=======
-	PreventAdvisoryLocksInParallelMode();
->>>>>>> 38d500ac
 	SET_LOCKTAG_INT64(tag, key);
 
 	res = LockAcquire(&tag, ShareLock, true, true);
@@ -802,15 +782,12 @@
 	LOCKTAG		tag;
 	LockAcquireResult res;
 
-<<<<<<< HEAD
+	PreventAdvisoryLocksInParallelMode();
+
 #ifdef PGXC
 	if (IS_PGXC_LOCAL_COORDINATOR)
 		PG_RETURN_BOOL(pgxc_advisory_lock(key, 0, 0, true, ShareLock, TRANSACTION_LOCK, DONT_WAIT));
 #endif
-
-=======
-	PreventAdvisoryLocksInParallelMode();
->>>>>>> 38d500ac
 	SET_LOCKTAG_INT64(tag, key);
 
 	res = LockAcquire(&tag, ShareLock, false, true);
@@ -868,7 +845,8 @@
 	int32		key2 = PG_GETARG_INT32(1);
 	LOCKTAG		tag;
 
-<<<<<<< HEAD
+	PreventAdvisoryLocksInParallelMode();
+
 #ifdef PGXC
 	if (IS_PGXC_LOCAL_COORDINATOR)
 	{
@@ -876,10 +854,6 @@
 		PG_RETURN_VOID();
 	}
 #endif
-
-=======
-	PreventAdvisoryLocksInParallelMode();
->>>>>>> 38d500ac
 	SET_LOCKTAG_INT32(tag, key1, key2);
 
 	(void) LockAcquire(&tag, ExclusiveLock, true, false);
@@ -898,7 +872,8 @@
 	int32		key2 = PG_GETARG_INT32(1);
 	LOCKTAG		tag;
 
-<<<<<<< HEAD
+	PreventAdvisoryLocksInParallelMode();
+
 #ifdef PGXC
 	if (IS_PGXC_LOCAL_COORDINATOR)
 	{
@@ -906,10 +881,6 @@
 		PG_RETURN_VOID();
 	}
 #endif
-
-=======
-	PreventAdvisoryLocksInParallelMode();
->>>>>>> 38d500ac
 	SET_LOCKTAG_INT32(tag, key1, key2);
 
 	(void) LockAcquire(&tag, ExclusiveLock, false, false);
@@ -927,7 +898,8 @@
 	int32		key2 = PG_GETARG_INT32(1);
 	LOCKTAG		tag;
 
-<<<<<<< HEAD
+	PreventAdvisoryLocksInParallelMode();
+
 #ifdef PGXC
 	if (IS_PGXC_LOCAL_COORDINATOR)
 	{
@@ -935,10 +907,6 @@
 		PG_RETURN_VOID();
 	}
 #endif
-
-=======
-	PreventAdvisoryLocksInParallelMode();
->>>>>>> 38d500ac
 	SET_LOCKTAG_INT32(tag, key1, key2);
 
 	(void) LockAcquire(&tag, ShareLock, true, false);
@@ -957,7 +925,8 @@
 	int32		key2 = PG_GETARG_INT32(1);
 	LOCKTAG		tag;
 
-<<<<<<< HEAD
+	PreventAdvisoryLocksInParallelMode();
+
 #ifdef PGXC
 	if (IS_PGXC_LOCAL_COORDINATOR)
 	{
@@ -965,10 +934,6 @@
 		PG_RETURN_VOID();
 	}
 #endif
-
-=======
-	PreventAdvisoryLocksInParallelMode();
->>>>>>> 38d500ac
 	SET_LOCKTAG_INT32(tag, key1, key2);
 
 	(void) LockAcquire(&tag, ShareLock, false, false);
@@ -989,15 +954,12 @@
 	LOCKTAG		tag;
 	LockAcquireResult res;
 
-<<<<<<< HEAD
+	PreventAdvisoryLocksInParallelMode();
+
 #ifdef PGXC
 	if (IS_PGXC_LOCAL_COORDINATOR)
 		PG_RETURN_BOOL(pgxc_advisory_lock(0, key1, key2, false, ExclusiveLock, SESSION_LOCK, DONT_WAIT));
 #endif
-
-=======
-	PreventAdvisoryLocksInParallelMode();
->>>>>>> 38d500ac
 	SET_LOCKTAG_INT32(tag, key1, key2);
 
 	res = LockAcquire(&tag, ExclusiveLock, true, true);
@@ -1019,15 +981,12 @@
 	LOCKTAG		tag;
 	LockAcquireResult res;
 
-<<<<<<< HEAD
+	PreventAdvisoryLocksInParallelMode();
+
 #ifdef PGXC
 	if (IS_PGXC_LOCAL_COORDINATOR)
 		PG_RETURN_BOOL(pgxc_advisory_lock(0, key1, key2, false, ExclusiveLock, TRANSACTION_LOCK, DONT_WAIT));
 #endif
-
-=======
-	PreventAdvisoryLocksInParallelMode();
->>>>>>> 38d500ac
 	SET_LOCKTAG_INT32(tag, key1, key2);
 
 	res = LockAcquire(&tag, ExclusiveLock, false, true);
@@ -1048,15 +1007,12 @@
 	LOCKTAG		tag;
 	LockAcquireResult res;
 
-<<<<<<< HEAD
+	PreventAdvisoryLocksInParallelMode();
+
 #ifdef PGXC
 	if (IS_PGXC_LOCAL_COORDINATOR)
 		PG_RETURN_BOOL(pgxc_advisory_lock(0, key1, key2, false, ShareLock, SESSION_LOCK, DONT_WAIT));
 #endif
-
-=======
-	PreventAdvisoryLocksInParallelMode();
->>>>>>> 38d500ac
 	SET_LOCKTAG_INT32(tag, key1, key2);
 
 	res = LockAcquire(&tag, ShareLock, true, true);
@@ -1078,15 +1034,12 @@
 	LOCKTAG		tag;
 	LockAcquireResult res;
 
-<<<<<<< HEAD
+	PreventAdvisoryLocksInParallelMode();
+
 #ifdef PGXC
 	if (IS_PGXC_LOCAL_COORDINATOR)
 		PG_RETURN_BOOL(pgxc_advisory_lock(0, key1, key2, false, ShareLock, TRANSACTION_LOCK, DONT_WAIT));
 #endif
-
-=======
-	PreventAdvisoryLocksInParallelMode();
->>>>>>> 38d500ac
 	SET_LOCKTAG_INT32(tag, key1, key2);
 
 	res = LockAcquire(&tag, ShareLock, false, true);

/*-------------------------------------------------------------------------
 *
 * tuplesort.c
 *	  Generalized tuple sorting routines.
 *
 * This module handles sorting of heap tuples, index tuples, or single
 * Datums (and could easily support other kinds of sortable objects,
 * if necessary).  It works efficiently for both small and large amounts
 * of data.  Small amounts are sorted in-memory using qsort().  Large
 * amounts are sorted using temporary files and a standard external sort
 * algorithm.
 *
 * See Knuth, volume 3, for more than you want to know about the external
 * sorting algorithm.  We divide the input into sorted runs using replacement
 * selection, in the form of a priority tree implemented as a heap
 * (essentially his Algorithm 5.2.3H), then merge the runs using polyphase
 * merge, Knuth's Algorithm 5.4.2D.  The logical "tapes" used by Algorithm D
 * are implemented by logtape.c, which avoids space wastage by recycling
 * disk space as soon as each block is read from its "tape".
 *
 * We do not form the initial runs using Knuth's recommended replacement
 * selection data structure (Algorithm 5.4.1R), because it uses a fixed
 * number of records in memory at all times.  Since we are dealing with
 * tuples that may vary considerably in size, we want to be able to vary
 * the number of records kept in memory to ensure full utilization of the
 * allowed sort memory space.  So, we keep the tuples in a variable-size
 * heap, with the next record to go out at the top of the heap.  Like
 * Algorithm 5.4.1R, each record is stored with the run number that it
 * must go into, and we use (run number, key) as the ordering key for the
 * heap.  When the run number at the top of the heap changes, we know that
 * no more records of the prior run are left in the heap.
 *
 * The approximate amount of memory allowed for any one sort operation
 * is specified in kilobytes by the caller (most pass work_mem).  Initially,
 * we absorb tuples and simply store them in an unsorted array as long as
 * we haven't exceeded workMem.  If we reach the end of the input without
 * exceeding workMem, we sort the array using qsort() and subsequently return
 * tuples just by scanning the tuple array sequentially.  If we do exceed
 * workMem, we construct a heap using Algorithm H and begin to emit tuples
 * into sorted runs in temporary tapes, emitting just enough tuples at each
 * step to get back within the workMem limit.  Whenever the run number at
 * the top of the heap changes, we begin a new run with a new output tape
 * (selected per Algorithm D).  After the end of the input is reached,
 * we dump out remaining tuples in memory into a final run (or two),
 * then merge the runs using Algorithm D.
 *
 * When merging runs, we use a heap containing just the frontmost tuple from
 * each source run; we repeatedly output the smallest tuple and insert the
 * next tuple from its source tape (if any).  When the heap empties, the merge
 * is complete.  The basic merge algorithm thus needs very little memory ---
 * only M tuples for an M-way merge, and M is constrained to a small number.
 * However, we can still make good use of our full workMem allocation by
 * pre-reading additional tuples from each source tape.  Without prereading,
 * our access pattern to the temporary file would be very erratic; on average
 * we'd read one block from each of M source tapes during the same time that
 * we're writing M blocks to the output tape, so there is no sequentiality of
 * access at all, defeating the read-ahead methods used by most Unix kernels.
 * Worse, the output tape gets written into a very random sequence of blocks
 * of the temp file, ensuring that things will be even worse when it comes
 * time to read that tape.  A straightforward merge pass thus ends up doing a
 * lot of waiting for disk seeks.  We can improve matters by prereading from
 * each source tape sequentially, loading about workMem/M bytes from each tape
 * in turn.  Then we run the merge algorithm, writing but not reading until
 * one of the preloaded tuple series runs out.  Then we switch back to preread
 * mode, fill memory again, and repeat.  This approach helps to localize both
 * read and write accesses.
 *
 * When the caller requests random access to the sort result, we form
 * the final sorted run on a logical tape which is then "frozen", so
 * that we can access it randomly.  When the caller does not need random
 * access, we return from tuplesort_performsort() as soon as we are down
 * to one run per logical tape.  The final merge is then performed
 * on-the-fly as the caller repeatedly calls tuplesort_getXXX; this
 * saves one cycle of writing all the data out to disk and reading it in.
 *
 * Before Postgres 8.2, we always used a seven-tape polyphase merge, on the
 * grounds that 7 is the "sweet spot" on the tapes-to-passes curve according
 * to Knuth's figure 70 (section 5.4.2).  However, Knuth is assuming that
 * tape drives are expensive beasts, and in particular that there will always
 * be many more runs than tape drives.  In our implementation a "tape drive"
 * doesn't cost much more than a few Kb of memory buffers, so we can afford
 * to have lots of them.  In particular, if we can have as many tape drives
 * as sorted runs, we can eliminate any repeated I/O at all.  In the current
 * code we determine the number of tapes M on the basis of workMem: we want
 * workMem/M to be large enough that we read a fair amount of data each time
 * we preread from a tape, so as to maintain the locality of access described
 * above.  Nonetheless, with large workMem we can have many tapes.
 *
 *
 * This Source Code Form is subject to the terms of the Mozilla Public
 * License, v. 2.0. If a copy of the MPL was not distributed with this
 * file, You can obtain one at http://mozilla.org/MPL/2.0/.
 *
 * Portions Copyright (c) 2012-2014, TransLattice, Inc.
 * Portions Copyright (c) 1996-2015, PostgreSQL Global Development Group
 * Portions Copyright (c) 1994, Regents of the University of California
 *
 * IDENTIFICATION
 *	  src/backend/utils/sort/tuplesort.c
 *
 *-------------------------------------------------------------------------
 */

#include "postgres.h"

#include <limits.h>

#include "access/htup_details.h"
#include "access/nbtree.h"
#include "catalog/index.h"
#include "commands/tablespace.h"
#include "executor/executor.h"
#include "miscadmin.h"
#include "pg_trace.h"
#ifdef PGXC
#include "pgxc/execRemote.h"
#include "catalog/pgxc_node.h"
#endif
#include "utils/datum.h"
#include "utils/logtape.h"
#include "utils/lsyscache.h"
#include "utils/memutils.h"
#include "utils/pg_rusage.h"
#include "utils/rel.h"
#include "utils/sortsupport.h"
#include "utils/tuplesort.h"


/* sort-type codes for sort__start probes */
#define HEAP_SORT	0
#define INDEX_SORT	1
#define DATUM_SORT	2
#define CLUSTER_SORT	3
#ifdef PGXC
#define MERGE_SORT 4
#endif

/* GUC variables */
#ifdef TRACE_SORT
bool		trace_sort = false;
#endif

#ifdef DEBUG_BOUNDED_SORT
bool		optimize_bounded_sort = true;
#endif


/*
 * The objects we actually sort are SortTuple structs.  These contain
 * a pointer to the tuple proper (might be a MinimalTuple or IndexTuple),
 * which is a separate palloc chunk --- we assume it is just one chunk and
 * can be freed by a simple pfree().  SortTuples also contain the tuple's
 * first key column in Datum/nullflag format, and an index integer.
 *
 * Storing the first key column lets us save heap_getattr or index_getattr
 * calls during tuple comparisons.  We could extract and save all the key
 * columns not just the first, but this would increase code complexity and
 * overhead, and wouldn't actually save any comparison cycles in the common
 * case where the first key determines the comparison result.  Note that
 * for a pass-by-reference datatype, datum1 points into the "tuple" storage.
 *
 * There is one special case: when the sort support infrastructure provides an
 * "abbreviated key" representation, where the key is (typically) a pass by
 * value proxy for a pass by reference type.  In this case, the abbreviated key
 * is stored in datum1 in place of the actual first key column.
 *
 * When sorting single Datums, the data value is represented directly by
 * datum1/isnull1 for pass by value types (or null values).  If the datatype is
 * pass-by-reference and isnull1 is false, then "tuple" points to a separately
 * palloc'd data value, otherwise "tuple" is NULL.  The value of datum1 is then
 * either the same pointer as "tuple", or is an abbreviated key value as
 * described above.  Accordingly, "tuple" is always used in preference to
 * datum1 as the authoritative value for pass-by-reference cases.
 *
 * While building initial runs, tupindex holds the tuple's run number.  During
 * merge passes, we re-use it to hold the input tape number that each tuple in
 * the heap was read from, or to hold the index of the next tuple pre-read
 * from the same tape in the case of pre-read entries.  tupindex goes unused
 * if the sort occurs entirely in memory.
 */
typedef struct
{
	void	   *tuple;			/* the tuple proper */
	Datum		datum1;			/* value of first key column */
	bool		isnull1;		/* is first key column NULL? */
	int			tupindex;		/* see notes above */
} SortTuple;


/*
 * Possible states of a Tuplesort object.  These denote the states that
 * persist between calls of Tuplesort routines.
 */
typedef enum
{
	TSS_INITIAL,				/* Loading tuples; still within memory limit */
	TSS_BOUNDED,				/* Loading tuples into bounded-size heap */
	TSS_BUILDRUNS,				/* Loading tuples; writing to tape */
	TSS_SORTEDINMEM,			/* Sort completed entirely in memory */
	TSS_SORTEDONTAPE,			/* Sort completed, final run is on tape */
	TSS_FINALMERGE				/* Performing final merge on-the-fly */
} TupSortStatus;

/*
 * Parameters for calculation of number of tapes to use --- see inittapes()
 * and tuplesort_merge_order().
 *
 * In this calculation we assume that each tape will cost us about 3 blocks
 * worth of buffer space (which is an underestimate for very large data
 * volumes, but it's probably close enough --- see logtape.c).
 *
 * MERGE_BUFFER_SIZE is how much data we'd like to read from each input
 * tape during a preread cycle (see discussion at top of file).
 */
#define MINORDER		6		/* minimum merge order */
#define TAPE_BUFFER_OVERHEAD		(BLCKSZ * 3)
#define MERGE_BUFFER_SIZE			(BLCKSZ * 32)

typedef int (*SortTupleComparator) (const SortTuple *a, const SortTuple *b,
												Tuplesortstate *state);

/*
 * Private state of a Tuplesort operation.
 */
struct Tuplesortstate
{
	TupSortStatus status;		/* enumerated value as shown above */
	int			nKeys;			/* number of columns in sort key */
	bool		randomAccess;	/* did caller request random access? */
	bool		bounded;		/* did caller specify a maximum number of
								 * tuples to return? */
	bool		boundUsed;		/* true if we made use of a bounded heap */
	int			bound;			/* if bounded, the maximum number of tuples */
	int64		availMem;		/* remaining memory available, in bytes */
	int64		allowedMem;		/* total memory allowed, in bytes */
	int			maxTapes;		/* number of tapes (Knuth's T) */
	int			tapeRange;		/* maxTapes-1 (Knuth's P) */
	MemoryContext sortcontext;	/* memory context holding all sort data */
	LogicalTapeSet *tapeset;	/* logtape.c object for tapes in a temp file */
#ifdef PGXC
#ifdef XCP
	ResponseCombiner *combiner; /* tuple source, alternate to tapeset */
#else
	RemoteQueryState *combiner; /* tuple source, alternate to tapeset */
#endif /* XCP */
#endif /* PGXC */

	/*
	 * These function pointers decouple the routines that must know what kind
	 * of tuple we are sorting from the routines that don't need to know it.
	 * They are set up by the tuplesort_begin_xxx routines.
	 *
	 * Function to compare two tuples; result is per qsort() convention, ie:
	 * <0, 0, >0 according as a<b, a=b, a>b.  The API must match
	 * qsort_arg_comparator.
	 */
	SortTupleComparator comparetup;

	/*
	 * Function to copy a supplied input tuple into palloc'd space and set up
	 * its SortTuple representation (ie, set tuple/datum1/isnull1).  Also,
	 * state->availMem must be decreased by the amount of space used for the
	 * tuple copy (note the SortTuple struct itself is not counted).
	 */
	void		(*copytup) (Tuplesortstate *state, SortTuple *stup, void *tup);

	/*
	 * Function to write a stored tuple onto tape.  The representation of the
	 * tuple on tape need not be the same as it is in memory; requirements on
	 * the tape representation are given below.  After writing the tuple,
	 * pfree() the out-of-line data (not the SortTuple struct!), and increase
	 * state->availMem by the amount of memory space thereby released.
	 */
	void		(*writetup) (Tuplesortstate *state, int tapenum,
										 SortTuple *stup);

	/*
	 * Function to read a stored tuple from tape back into memory. 'len' is
	 * the already-read length of the stored tuple.  Create a palloc'd copy,
	 * initialize tuple/datum1/isnull1 in the target SortTuple struct, and
	 * decrease state->availMem by the amount of memory space consumed.
	 */
	void		(*readtup) (Tuplesortstate *state, SortTuple *stup,
										int tapenum, unsigned int len);

#ifdef PGXC
	/*
	 * Function to read length of next stored tuple.
	 * Used as 'len' parameter for readtup function.
	 */
	unsigned int (*getlen) (Tuplesortstate *state, int tapenum, bool eofOK);
#endif

	/*
	 * This array holds the tuples now in sort memory.  If we are in state
	 * INITIAL, the tuples are in no particular order; if we are in state
	 * SORTEDINMEM, the tuples are in final sorted order; in states BUILDRUNS
	 * and FINALMERGE, the tuples are organized in "heap" order per Algorithm
	 * H.  (Note that memtupcount only counts the tuples that are part of the
	 * heap --- during merge passes, memtuples[] entries beyond tapeRange are
	 * never in the heap and are used to hold pre-read tuples.)  In state
	 * SORTEDONTAPE, the array is not used.
	 */
	SortTuple  *memtuples;		/* array of SortTuple structs */
	int			memtupcount;	/* number of tuples currently present */
	int			memtupsize;		/* allocated length of memtuples array */
	bool		growmemtuples;	/* memtuples' growth still underway? */

	/*
	 * While building initial runs, this is the current output run number
	 * (starting at 0).  Afterwards, it is the number of initial runs we made.
	 */
	int			currentRun;

	/*
	 * Unless otherwise noted, all pointer variables below are pointers to
	 * arrays of length maxTapes, holding per-tape data.
	 */

	/*
	 * These variables are only used during merge passes.  mergeactive[i] is
	 * true if we are reading an input run from (actual) tape number i and
	 * have not yet exhausted that run.  mergenext[i] is the memtuples index
	 * of the next pre-read tuple (next to be loaded into the heap) for tape
	 * i, or 0 if we are out of pre-read tuples.  mergelast[i] similarly
	 * points to the last pre-read tuple from each tape.  mergeavailslots[i]
	 * is the number of unused memtuples[] slots reserved for tape i, and
	 * mergeavailmem[i] is the amount of unused space allocated for tape i.
	 * mergefreelist and mergefirstfree keep track of unused locations in the
	 * memtuples[] array.  The memtuples[].tupindex fields link together
	 * pre-read tuples for each tape as well as recycled locations in
	 * mergefreelist. It is OK to use 0 as a null link in these lists, because
	 * memtuples[0] is part of the merge heap and is never a pre-read tuple.
	 */
	bool	   *mergeactive;	/* active input run source? */
	int		   *mergenext;		/* first preread tuple for each source */
	int		   *mergelast;		/* last preread tuple for each source */
	int		   *mergeavailslots;	/* slots left for prereading each tape */
	int64	   *mergeavailmem;	/* availMem for prereading each tape */
	int			mergefreelist;	/* head of freelist of recycled slots */
	int			mergefirstfree; /* first slot never used in this merge */

	/*
	 * Variables for Algorithm D.  Note that destTape is a "logical" tape
	 * number, ie, an index into the tp_xxx[] arrays.  Be careful to keep
	 * "logical" and "actual" tape numbers straight!
	 */
	int			Level;			/* Knuth's l */
	int			destTape;		/* current output tape (Knuth's j, less 1) */
	int		   *tp_fib;			/* Target Fibonacci run counts (A[]) */
	int		   *tp_runs;		/* # of real runs on each tape */
	int		   *tp_dummy;		/* # of dummy runs for each tape (D[]) */
	int		   *tp_tapenum;		/* Actual tape numbers (TAPE[]) */
	int			activeTapes;	/* # of active input tapes in merge pass */

	/*
	 * These variables are used after completion of sorting to keep track of
	 * the next tuple to return.  (In the tape case, the tape's current read
	 * position is also critical state.)
	 */
	int			result_tape;	/* actual tape number of finished output */
	int			current;		/* array index (only used if SORTEDINMEM) */
	bool		eof_reached;	/* reached EOF (needed for cursors) */

	/* markpos_xxx holds marked position for mark and restore */
	long		markpos_block;	/* tape block# (only used if SORTEDONTAPE) */
	int			markpos_offset; /* saved "current", or offset in tape block */
	bool		markpos_eof;	/* saved "eof_reached" */

	/*
	 * The sortKeys variable is used by every case other than the hash index
	 * case; it is set by tuplesort_begin_xxx.  tupDesc is only used by the
	 * MinimalTuple and CLUSTER routines, though.
	 */
	TupleDesc	tupDesc;
	SortSupport sortKeys;		/* array of length nKeys */

	/*
	 * This variable is shared by the single-key MinimalTuple case and the
	 * Datum case (which both use qsort_ssup()).  Otherwise it's NULL.
	 */
	SortSupport onlyKey;

	/*
	 * Additional state for managing "abbreviated key" sortsupport routines
	 * (which currently may be used by all cases except the Datum sort case
	 * and hash index case).  Tracks the intervals at which the optimization's
	 * effectiveness is tested.
	 */
	int64		abbrevNext;		/* Tuple # at which to next check
								 * applicability */

	/*
	 * These variables are specific to the CLUSTER case; they are set by
	 * tuplesort_begin_cluster.
	 */
	IndexInfo  *indexInfo;		/* info about index being used for reference */
	EState	   *estate;			/* for evaluating index expressions */

	/*
	 * These variables are specific to the IndexTuple case; they are set by
	 * tuplesort_begin_index_xxx and used only by the IndexTuple routines.
	 */
	Relation	heapRel;		/* table the index is being built on */
	Relation	indexRel;		/* index being built */

	/* These are specific to the index_btree subcase: */
	bool		enforceUnique;	/* complain if we find duplicate tuples */

	/* These are specific to the index_hash subcase: */
	uint32		hash_mask;		/* mask for sortable part of hash code */

	/*
	 * These variables are specific to the Datum case; they are set by
	 * tuplesort_begin_datum and used only by the DatumTuple routines.
	 */
	Oid			datumType;
	/* we need typelen and byval in order to know how to copy the Datums. */
	int			datumTypeLen;
	bool		datumTypeByVal;

	/*
	 * Resource snapshot for time of sort start.
	 */
#ifdef TRACE_SORT
	PGRUsage	ru_start;
#endif
};

#define COMPARETUP(state,a,b)	((*(state)->comparetup) (a, b, state))
#define COPYTUP(state,stup,tup) ((*(state)->copytup) (state, stup, tup))
#define WRITETUP(state,tape,stup)	((*(state)->writetup) (state, tape, stup))
#define READTUP(state,stup,tape,len) ((*(state)->readtup) (state, stup, tape, len))
#ifdef PGXC
#define GETLEN(state,tape,eofOK) ((*(state)->getlen) (state, tape, eofOK))
#endif
#define LACKMEM(state)		((state)->availMem < 0)
#define USEMEM(state,amt)	((state)->availMem -= (amt))
#define FREEMEM(state,amt)	((state)->availMem += (amt))

/*
 * NOTES about on-tape representation of tuples:
 *
 * We require the first "unsigned int" of a stored tuple to be the total size
 * on-tape of the tuple, including itself (so it is never zero; an all-zero
 * unsigned int is used to delimit runs).  The remainder of the stored tuple
 * may or may not match the in-memory representation of the tuple ---
 * any conversion needed is the job of the writetup and readtup routines.
 *
 * If state->randomAccess is true, then the stored representation of the
 * tuple must be followed by another "unsigned int" that is a copy of the
 * length --- so the total tape space used is actually sizeof(unsigned int)
 * more than the stored length value.  This allows read-backwards.  When
 * randomAccess is not true, the write/read routines may omit the extra
 * length word.
 *
 * writetup is expected to write both length words as well as the tuple
 * data.  When readtup is called, the tape is positioned just after the
 * front length word; readtup must read the tuple data and advance past
 * the back length word (if present).
 *
 * The write/read routines can make use of the tuple description data
 * stored in the Tuplesortstate record, if needed.  They are also expected
 * to adjust state->availMem by the amount of memory space (not tape space!)
 * released or consumed.  There is no error return from either writetup
 * or readtup; they should ereport() on failure.
 *
 *
 * NOTES about memory consumption calculations:
 *
 * We count space allocated for tuples against the workMem limit, plus
 * the space used by the variable-size memtuples array.  Fixed-size space
 * is not counted; it's small enough to not be interesting.
 *
 * Note that we count actual space used (as shown by GetMemoryChunkSpace)
 * rather than the originally-requested size.  This is important since
 * palloc can add substantial overhead.  It's not a complete answer since
 * we won't count any wasted space in palloc allocation blocks, but it's
 * a lot better than what we were doing before 7.3.
 */

/* When using this macro, beware of double evaluation of len */
#define LogicalTapeReadExact(tapeset, tapenum, ptr, len) \
	do { \
		if (LogicalTapeRead(tapeset, tapenum, ptr, len) != (size_t) (len)) \
			elog(ERROR, "unexpected end of data"); \
	} while(0)


static Tuplesortstate *tuplesort_begin_common(int workMem, bool randomAccess);
static void puttuple_common(Tuplesortstate *state, SortTuple *tuple);
static bool consider_abort_common(Tuplesortstate *state);
static void inittapes(Tuplesortstate *state);
static void selectnewtape(Tuplesortstate *state);
static void mergeruns(Tuplesortstate *state);
static void mergeonerun(Tuplesortstate *state);
static void beginmerge(Tuplesortstate *state);
static void mergepreread(Tuplesortstate *state);
static void mergeprereadone(Tuplesortstate *state, int srcTape);
static void dumptuples(Tuplesortstate *state, bool alltuples);
static void make_bounded_heap(Tuplesortstate *state);
static void sort_bounded_heap(Tuplesortstate *state);
static void tuplesort_heap_insert(Tuplesortstate *state, SortTuple *tuple,
					  int tupleindex, bool checkIndex);
static void tuplesort_heap_siftup(Tuplesortstate *state, bool checkIndex);
static void reversedirection(Tuplesortstate *state);
static unsigned int getlen(Tuplesortstate *state, int tapenum, bool eofOK);
static void markrunend(Tuplesortstate *state, int tapenum);
static int comparetup_heap(const SortTuple *a, const SortTuple *b,
				Tuplesortstate *state);
static void copytup_heap(Tuplesortstate *state, SortTuple *stup, void *tup);
static void writetup_heap(Tuplesortstate *state, int tapenum,
			  SortTuple *stup);
static void readtup_heap(Tuplesortstate *state, SortTuple *stup,
			 int tapenum, unsigned int len);
#ifdef PGXC
static unsigned int getlen_datanode(Tuplesortstate *state, int tapenum,
				bool eofOK);
static void readtup_datanode(Tuplesortstate *state, SortTuple *stup,
				 int tapenum, unsigned int len);
#endif
static int comparetup_cluster(const SortTuple *a, const SortTuple *b,
				   Tuplesortstate *state);
static void copytup_cluster(Tuplesortstate *state, SortTuple *stup, void *tup);
static void writetup_cluster(Tuplesortstate *state, int tapenum,
				 SortTuple *stup);
static void readtup_cluster(Tuplesortstate *state, SortTuple *stup,
				int tapenum, unsigned int len);
static int comparetup_index_btree(const SortTuple *a, const SortTuple *b,
					   Tuplesortstate *state);
static int comparetup_index_hash(const SortTuple *a, const SortTuple *b,
					  Tuplesortstate *state);
static void copytup_index(Tuplesortstate *state, SortTuple *stup, void *tup);
static void writetup_index(Tuplesortstate *state, int tapenum,
			   SortTuple *stup);
static void readtup_index(Tuplesortstate *state, SortTuple *stup,
			  int tapenum, unsigned int len);
static int comparetup_datum(const SortTuple *a, const SortTuple *b,
				 Tuplesortstate *state);
static void copytup_datum(Tuplesortstate *state, SortTuple *stup, void *tup);
static void writetup_datum(Tuplesortstate *state, int tapenum,
			   SortTuple *stup);
static void readtup_datum(Tuplesortstate *state, SortTuple *stup,
			  int tapenum, unsigned int len);
static void free_sort_tuple(Tuplesortstate *state, SortTuple *stup);

/*
 * Special versions of qsort just for SortTuple objects.  qsort_tuple() sorts
 * any variant of SortTuples, using the appropriate comparetup function.
 * qsort_ssup() is specialized for the case where the comparetup function
 * reduces to ApplySortComparator(), that is single-key MinimalTuple sorts
 * and Datum sorts.
 */
#include "qsort_tuple.c"


/*
 *		tuplesort_begin_xxx
 *
 * Initialize for a tuple sort operation.
 *
 * After calling tuplesort_begin, the caller should call tuplesort_putXXX
 * zero or more times, then call tuplesort_performsort when all the tuples
 * have been supplied.  After performsort, retrieve the tuples in sorted
 * order by calling tuplesort_getXXX until it returns false/NULL.  (If random
 * access was requested, rescan, markpos, and restorepos can also be called.)
 * Call tuplesort_end to terminate the operation and release memory/disk space.
 *
 * Each variant of tuplesort_begin has a workMem parameter specifying the
 * maximum number of kilobytes of RAM to use before spilling data to disk.
 * (The normal value of this parameter is work_mem, but some callers use
 * other values.)  Each variant also has a randomAccess parameter specifying
 * whether the caller needs non-sequential access to the sort result.
 */

static Tuplesortstate *
tuplesort_begin_common(int workMem, bool randomAccess)
{
	Tuplesortstate *state;
	MemoryContext sortcontext;
	MemoryContext oldcontext;

	/*
	 * Create a working memory context for this sort operation. All data
	 * needed by the sort will live inside this context.
	 */
	sortcontext = AllocSetContextCreate(CurrentMemoryContext,
										"TupleSort",
										ALLOCSET_DEFAULT_MINSIZE,
										ALLOCSET_DEFAULT_INITSIZE,
										ALLOCSET_DEFAULT_MAXSIZE);

	/*
	 * Make the Tuplesortstate within the per-sort context.  This way, we
	 * don't need a separate pfree() operation for it at shutdown.
	 */
	oldcontext = MemoryContextSwitchTo(sortcontext);

	state = (Tuplesortstate *) palloc0(sizeof(Tuplesortstate));

#ifdef TRACE_SORT
	if (trace_sort)
		pg_rusage_init(&state->ru_start);
#endif

	state->status = TSS_INITIAL;
	state->randomAccess = randomAccess;
	state->bounded = false;
	state->boundUsed = false;
	state->allowedMem = workMem * (int64) 1024;
	state->availMem = state->allowedMem;
	state->sortcontext = sortcontext;
	state->tapeset = NULL;

	state->memtupcount = 0;
	state->memtupsize = 1024;	/* initial guess */
	state->growmemtuples = true;
	state->memtuples = (SortTuple *) palloc(state->memtupsize * sizeof(SortTuple));

	USEMEM(state, GetMemoryChunkSpace(state->memtuples));

	/* workMem must be large enough for the minimal memtuples array */
	if (LACKMEM(state))
		elog(ERROR, "insufficient memory allowed for sort");

	state->currentRun = 0;

	/*
	 * maxTapes, tapeRange, and Algorithm D variables will be initialized by
	 * inittapes(), if needed
	 */

	state->result_tape = -1;	/* flag that result tape has not been formed */

	MemoryContextSwitchTo(oldcontext);

	return state;
}

Tuplesortstate *
tuplesort_begin_heap(TupleDesc tupDesc,
					 int nkeys, AttrNumber *attNums,
					 Oid *sortOperators, Oid *sortCollations,
					 bool *nullsFirstFlags,
					 int workMem, bool randomAccess)
{
	Tuplesortstate *state = tuplesort_begin_common(workMem, randomAccess);
	MemoryContext oldcontext;
	int			i;

	oldcontext = MemoryContextSwitchTo(state->sortcontext);

	AssertArg(nkeys > 0);

#ifdef TRACE_SORT
	if (trace_sort)
		elog(LOG,
			 "begin tuple sort: nkeys = %d, workMem = %d, randomAccess = %c",
			 nkeys, workMem, randomAccess ? 't' : 'f');
#endif

	state->nKeys = nkeys;

	TRACE_POSTGRESQL_SORT_START(HEAP_SORT,
								false,	/* no unique check */
								nkeys,
								workMem,
								randomAccess);

	state->comparetup = comparetup_heap;
	state->copytup = copytup_heap;
	state->writetup = writetup_heap;
	state->readtup = readtup_heap;
#ifdef PGXC
	state->getlen = getlen;
#endif

	state->tupDesc = tupDesc;	/* assume we need not copy tupDesc */
	state->abbrevNext = 10;

	/* Prepare SortSupport data for each column */
	state->sortKeys = (SortSupport) palloc0(nkeys * sizeof(SortSupportData));

	for (i = 0; i < nkeys; i++)
	{
		SortSupport sortKey = state->sortKeys + i;

		AssertArg(attNums[i] != 0);
		AssertArg(sortOperators[i] != 0);

		sortKey->ssup_cxt = CurrentMemoryContext;
		sortKey->ssup_collation = sortCollations[i];
		sortKey->ssup_nulls_first = nullsFirstFlags[i];
		sortKey->ssup_attno = attNums[i];
		/* Convey if abbreviation optimization is applicable in principle */
		sortKey->abbreviate = (i == 0);

		PrepareSortSupportFromOrderingOp(sortOperators[i], sortKey);
	}

	/*
	 * The "onlyKey" optimization cannot be used with abbreviated keys, since
	 * tie-breaker comparisons may be required.  Typically, the optimization
	 * is only of value to pass-by-value types anyway, whereas abbreviated
	 * keys are typically only of value to pass-by-reference types.
	 */
	if (nkeys == 1 && !state->sortKeys->abbrev_converter)
		state->onlyKey = state->sortKeys;

	MemoryContextSwitchTo(oldcontext);

	return state;
}

Tuplesortstate *
tuplesort_begin_cluster(TupleDesc tupDesc,
						Relation indexRel,
						int workMem, bool randomAccess)
{
	Tuplesortstate *state = tuplesort_begin_common(workMem, randomAccess);
	ScanKey		indexScanKey;
	MemoryContext oldcontext;
	int			i;

	Assert(indexRel->rd_rel->relam == BTREE_AM_OID);

	oldcontext = MemoryContextSwitchTo(state->sortcontext);

#ifdef TRACE_SORT
	if (trace_sort)
		elog(LOG,
			 "begin tuple sort: nkeys = %d, workMem = %d, randomAccess = %c",
			 RelationGetNumberOfAttributes(indexRel),
			 workMem, randomAccess ? 't' : 'f');
#endif

	state->nKeys = RelationGetNumberOfAttributes(indexRel);

	TRACE_POSTGRESQL_SORT_START(CLUSTER_SORT,
								false,	/* no unique check */
								state->nKeys,
								workMem,
								randomAccess);

	state->comparetup = comparetup_cluster;
	state->copytup = copytup_cluster;
	state->writetup = writetup_cluster;
	state->readtup = readtup_cluster;
	state->abbrevNext = 10;

	state->indexInfo = BuildIndexInfo(indexRel);

	state->tupDesc = tupDesc;	/* assume we need not copy tupDesc */

	indexScanKey = _bt_mkscankey_nodata(indexRel);

	if (state->indexInfo->ii_Expressions != NULL)
	{
		TupleTableSlot *slot;
		ExprContext *econtext;

		/*
		 * We will need to use FormIndexDatum to evaluate the index
		 * expressions.  To do that, we need an EState, as well as a
		 * TupleTableSlot to put the table tuples into.  The econtext's
		 * scantuple has to point to that slot, too.
		 */
		state->estate = CreateExecutorState();
		slot = MakeSingleTupleTableSlot(tupDesc);
		econtext = GetPerTupleExprContext(state->estate);
		econtext->ecxt_scantuple = slot;
	}

	/* Prepare SortSupport data for each column */
	state->sortKeys = (SortSupport) palloc0(state->nKeys *
											sizeof(SortSupportData));

	for (i = 0; i < state->nKeys; i++)
	{
		SortSupport sortKey = state->sortKeys + i;
		ScanKey		scanKey = indexScanKey + i;
		int16		strategy;

		sortKey->ssup_cxt = CurrentMemoryContext;
		sortKey->ssup_collation = scanKey->sk_collation;
		sortKey->ssup_nulls_first =
			(scanKey->sk_flags & SK_BT_NULLS_FIRST) != 0;
		sortKey->ssup_attno = scanKey->sk_attno;
		/* Convey if abbreviation optimization is applicable in principle */
		sortKey->abbreviate = (i == 0);

		AssertState(sortKey->ssup_attno != 0);

		strategy = (scanKey->sk_flags & SK_BT_DESC) != 0 ?
			BTGreaterStrategyNumber : BTLessStrategyNumber;

		PrepareSortSupportFromIndexRel(indexRel, strategy, sortKey);
	}

	_bt_freeskey(indexScanKey);

	MemoryContextSwitchTo(oldcontext);

	return state;
}

Tuplesortstate *
tuplesort_begin_index_btree(Relation heapRel,
							Relation indexRel,
							bool enforceUnique,
							int workMem, bool randomAccess)
{
	Tuplesortstate *state = tuplesort_begin_common(workMem, randomAccess);
	ScanKey		indexScanKey;
	MemoryContext oldcontext;
	int			i;

	oldcontext = MemoryContextSwitchTo(state->sortcontext);

#ifdef TRACE_SORT
	if (trace_sort)
		elog(LOG,
			 "begin index sort: unique = %c, workMem = %d, randomAccess = %c",
			 enforceUnique ? 't' : 'f',
			 workMem, randomAccess ? 't' : 'f');
#endif

	state->nKeys = RelationGetNumberOfAttributes(indexRel);

	TRACE_POSTGRESQL_SORT_START(INDEX_SORT,
								enforceUnique,
								state->nKeys,
								workMem,
								randomAccess);

	state->comparetup = comparetup_index_btree;
	state->copytup = copytup_index;
	state->writetup = writetup_index;
	state->readtup = readtup_index;
#ifdef PGXC
	state->getlen = getlen;
#endif
	state->abbrevNext = 10;

	state->heapRel = heapRel;
	state->indexRel = indexRel;
	state->enforceUnique = enforceUnique;

	indexScanKey = _bt_mkscankey_nodata(indexRel);
	state->nKeys = RelationGetNumberOfAttributes(indexRel);

	/* Prepare SortSupport data for each column */
	state->sortKeys = (SortSupport) palloc0(state->nKeys *
											sizeof(SortSupportData));

	for (i = 0; i < state->nKeys; i++)
	{
		SortSupport sortKey = state->sortKeys + i;
		ScanKey		scanKey = indexScanKey + i;
		int16		strategy;

		sortKey->ssup_cxt = CurrentMemoryContext;
		sortKey->ssup_collation = scanKey->sk_collation;
		sortKey->ssup_nulls_first =
			(scanKey->sk_flags & SK_BT_NULLS_FIRST) != 0;
		sortKey->ssup_attno = scanKey->sk_attno;
		/* Convey if abbreviation optimization is applicable in principle */
		sortKey->abbreviate = (i == 0);

		AssertState(sortKey->ssup_attno != 0);

		strategy = (scanKey->sk_flags & SK_BT_DESC) != 0 ?
			BTGreaterStrategyNumber : BTLessStrategyNumber;

		PrepareSortSupportFromIndexRel(indexRel, strategy, sortKey);
	}

	_bt_freeskey(indexScanKey);

	MemoryContextSwitchTo(oldcontext);

	return state;
}

Tuplesortstate *
tuplesort_begin_index_hash(Relation heapRel,
						   Relation indexRel,
						   uint32 hash_mask,
						   int workMem, bool randomAccess)
{
	Tuplesortstate *state = tuplesort_begin_common(workMem, randomAccess);
	MemoryContext oldcontext;

	oldcontext = MemoryContextSwitchTo(state->sortcontext);

#ifdef TRACE_SORT
	if (trace_sort)
		elog(LOG,
		"begin index sort: hash_mask = 0x%x, workMem = %d, randomAccess = %c",
			 hash_mask,
			 workMem, randomAccess ? 't' : 'f');
#endif

	state->nKeys = 1;			/* Only one sort column, the hash code */

	state->comparetup = comparetup_index_hash;
	state->copytup = copytup_index;
	state->writetup = writetup_index;
	state->readtup = readtup_index;
#ifdef PGXC
	state->getlen = getlen;
#endif

	state->heapRel = heapRel;
	state->indexRel = indexRel;

	state->hash_mask = hash_mask;

	MemoryContextSwitchTo(oldcontext);

	return state;
}

Tuplesortstate *
tuplesort_begin_datum(Oid datumType, Oid sortOperator, Oid sortCollation,
					  bool nullsFirstFlag,
					  int workMem, bool randomAccess)
{
	Tuplesortstate *state = tuplesort_begin_common(workMem, randomAccess);
	MemoryContext oldcontext;
	int16		typlen;
	bool		typbyval;

	oldcontext = MemoryContextSwitchTo(state->sortcontext);

#ifdef TRACE_SORT
	if (trace_sort)
		elog(LOG,
			 "begin datum sort: workMem = %d, randomAccess = %c",
			 workMem, randomAccess ? 't' : 'f');
#endif

	state->nKeys = 1;			/* always a one-column sort */

	TRACE_POSTGRESQL_SORT_START(DATUM_SORT,
								false,	/* no unique check */
								1,
								workMem,
								randomAccess);

	state->comparetup = comparetup_datum;
	state->copytup = copytup_datum;
	state->writetup = writetup_datum;
	state->readtup = readtup_datum;
<<<<<<< HEAD
#ifdef PGXC
	state->getlen = getlen;
#endif
=======
	state->abbrevNext = 10;
>>>>>>> 38d500ac

	state->datumType = datumType;

	/* lookup necessary attributes of the datum type */
	get_typlenbyval(datumType, &typlen, &typbyval);
	state->datumTypeLen = typlen;
	state->datumTypeByVal = typbyval;

	/* Prepare SortSupport data */
	state->sortKeys = (SortSupport) palloc0(sizeof(SortSupportData));

	state->sortKeys->ssup_cxt = CurrentMemoryContext;
	state->sortKeys->ssup_collation = sortCollation;
	state->sortKeys->ssup_nulls_first = nullsFirstFlag;

	/* abbreviation is possible here only for by-reference types */
	state->sortKeys->abbreviate = !typbyval;

	PrepareSortSupportFromOrderingOp(sortOperator, state->sortKeys);

	/*
	 * The "onlyKey" optimization cannot be used with abbreviated keys, since
	 * tie-breaker comparisons may be required.  Typically, the optimization
	 * is only of value to pass-by-value types anyway, whereas abbreviated
	 * keys are typically only of value to pass-by-reference types.
	 */
	if (!state->sortKeys->abbrev_converter)
		state->onlyKey = state->sortKeys;

	MemoryContextSwitchTo(oldcontext);

	return state;
}

#ifdef PGXC
/*
 * Tuples are coming from source where they are already sorted.
 * It is pretty much like sorting heap tuples but no need to load sorter.
 * Sorter initial status is final merge, and correct readtup and getlen
 * callbacks should be passed in.
 * Usage pattern of the merge sorter
 * tuplesort_begin_merge
 * while (tuple = tuplesort_gettuple())
 * {
 *     // process
 * }
 * tuplesort_end_merge
 */
Tuplesortstate *
tuplesort_begin_merge(TupleDesc tupDesc,
					 int nkeys, AttrNumber *attNums,
					 Oid *sortOperators, Oid *sortCollations, bool *nullsFirstFlags,
#ifdef XCP
					 ResponseCombiner *combiner,
#else
					 RemoteQueryState *combiner,
#endif
					 int workMem)
{
	Tuplesortstate *state = tuplesort_begin_common(workMem, false);
	MemoryContext oldcontext;
	int			i;

	oldcontext = MemoryContextSwitchTo(state->sortcontext);

	AssertArg(nkeys > 0);
	AssertArg(combiner);

#ifdef TRACE_SORT
	if (trace_sort)
		elog(LOG,
			 "begin merge sort: nkeys = %d, workMem = %d", nkeys, workMem);
#endif

	state->nKeys = nkeys;

	TRACE_POSTGRESQL_SORT_START(MERGE_SORT,
								false,	/* no unique check */
								nkeys,
								workMem,
								false);

	state->combiner = combiner;
	state->comparetup = comparetup_heap;
	state->copytup = NULL;
	state->writetup = NULL;
	state->readtup = readtup_datanode;
	state->getlen = getlen_datanode;

	state->tupDesc = tupDesc;	/* assume we need not copy tupDesc */
	state->sortKeys = (SortSupport) palloc0(nkeys * sizeof(SortSupportData));

	for (i = 0; i < nkeys; i++)
	{
		SortSupport sortKey = state->sortKeys + i;

		AssertArg(attNums[i] != 0);
		AssertArg(sortOperators[i] != 0);

		sortKey->ssup_cxt = CurrentMemoryContext;
		sortKey->ssup_collation = sortCollations[i];
		sortKey->ssup_nulls_first = nullsFirstFlags[i];
		sortKey->ssup_attno = attNums[i];

		PrepareSortSupportFromOrderingOp(sortOperators[i], sortKey);
	}

	/*
	 * logical tape in this case is a sorted stream
	 */
	state->maxTapes = combiner->conn_count;
	state->tapeRange = combiner->conn_count;

	state->mergeactive = (bool *) palloc0(combiner->conn_count * sizeof(bool));
	state->mergenext = (int *) palloc0(combiner->conn_count * sizeof(int));
	state->mergelast = (int *) palloc0(combiner->conn_count * sizeof(int));
	state->mergeavailslots = (int *) palloc0(combiner->conn_count * sizeof(int));
	state->mergeavailmem = (long *) palloc0(combiner->conn_count * sizeof(long));

	state->tp_runs = (int *) palloc0(combiner->conn_count * sizeof(int));
	state->tp_dummy = (int *) palloc0(combiner->conn_count * sizeof(int));
	state->tp_tapenum = (int *) palloc0(combiner->conn_count * sizeof(int));
	/* mark each stream (tape) has one run */
	for (i = 0; i < combiner->conn_count; i++)
	{
		state->tp_runs[i] = 1;
		state->tp_tapenum[i] = i;
	}
	beginmerge(state);
	state->status = TSS_FINALMERGE;

	MemoryContextSwitchTo(oldcontext);

	return state;
}
#endif

/*
 * tuplesort_set_bound
 *
 *	Advise tuplesort that at most the first N result tuples are required.
 *
 * Must be called before inserting any tuples.  (Actually, we could allow it
 * as long as the sort hasn't spilled to disk, but there seems no need for
 * delayed calls at the moment.)
 *
 * This is a hint only. The tuplesort may still return more tuples than
 * requested.
 */
void
tuplesort_set_bound(Tuplesortstate *state, int64 bound)
{
	/* Assert we're called before loading any tuples */
	Assert(state->status == TSS_INITIAL);
	Assert(state->memtupcount == 0);
	Assert(!state->bounded);

#ifdef DEBUG_BOUNDED_SORT
	/* Honor GUC setting that disables the feature (for easy testing) */
	if (!optimize_bounded_sort)
		return;
#endif

	/* We want to be able to compute bound * 2, so limit the setting */
	if (bound > (int64) (INT_MAX / 2))
		return;

	state->bounded = true;
	state->bound = (int) bound;

	/*
	 * Bounded sorts are not an effective target for abbreviated key
	 * optimization.  Disable by setting state to be consistent with no
	 * abbreviation support.
	 */
	state->sortKeys->abbrev_converter = NULL;
	if (state->sortKeys->abbrev_full_comparator)
		state->sortKeys->comparator = state->sortKeys->abbrev_full_comparator;

	/* Not strictly necessary, but be tidy */
	state->sortKeys->abbrev_abort = NULL;
	state->sortKeys->abbrev_full_comparator = NULL;
}

/*
 * tuplesort_end
 *
 *	Release resources and clean up.
 *
 * NOTE: after calling this, any pointers returned by tuplesort_getXXX are
 * pointing to garbage.  Be careful not to attempt to use or free such
 * pointers afterwards!
 */
void
tuplesort_end(Tuplesortstate *state)
{
	/* context swap probably not needed, but let's be safe */
	MemoryContext oldcontext = MemoryContextSwitchTo(state->sortcontext);

#ifdef TRACE_SORT
	long		spaceUsed;

	if (state->tapeset)
		spaceUsed = LogicalTapeSetBlocks(state->tapeset);
	else
		spaceUsed = (state->allowedMem - state->availMem + 1023) / 1024;
#endif

	/*
	 * Delete temporary "tape" files, if any.
	 *
	 * Note: want to include this in reported total cost of sort, hence need
	 * for two #ifdef TRACE_SORT sections.
	 */
	if (state->tapeset)
		LogicalTapeSetClose(state->tapeset);

#ifdef TRACE_SORT
	if (trace_sort)
	{
		if (state->tapeset)
			elog(LOG, "external sort ended, %ld disk blocks used: %s",
				 spaceUsed, pg_rusage_show(&state->ru_start));
		else
			elog(LOG, "internal sort ended, %ld KB used: %s",
				 spaceUsed, pg_rusage_show(&state->ru_start));
	}

	TRACE_POSTGRESQL_SORT_DONE(state->tapeset != NULL, spaceUsed);
#else

	/*
	 * If you disabled TRACE_SORT, you can still probe sort__done, but you
	 * ain't getting space-used stats.
	 */
	TRACE_POSTGRESQL_SORT_DONE(state->tapeset != NULL, 0L);
#endif

	/* Free any execution state created for CLUSTER case */
	if (state->estate != NULL)
	{
		ExprContext *econtext = GetPerTupleExprContext(state->estate);

		ExecDropSingleTupleTableSlot(econtext->ecxt_scantuple);
		FreeExecutorState(state->estate);
	}

	MemoryContextSwitchTo(oldcontext);

	/*
	 * Free the per-sort memory context, thereby releasing all working memory,
	 * including the Tuplesortstate struct itself.
	 */
	MemoryContextDelete(state->sortcontext);
}

/*
 * Grow the memtuples[] array, if possible within our memory constraint.  We
 * must not exceed INT_MAX tuples in memory or the caller-provided memory
 * limit.  Return TRUE if we were able to enlarge the array, FALSE if not.
 *
 * Normally, at each increment we double the size of the array.  When doing
 * that would exceed a limit, we attempt one last, smaller increase (and then
 * clear the growmemtuples flag so we don't try any more).  That allows us to
 * use memory as fully as permitted; sticking to the pure doubling rule could
 * result in almost half going unused.  Because availMem moves around with
 * tuple addition/removal, we need some rule to prevent making repeated small
 * increases in memtupsize, which would just be useless thrashing.  The
 * growmemtuples flag accomplishes that and also prevents useless
 * recalculations in this function.
 */
static bool
grow_memtuples(Tuplesortstate *state)
{
	int			newmemtupsize;
	int			memtupsize = state->memtupsize;
	int64		memNowUsed = state->allowedMem - state->availMem;

	/* Forget it if we've already maxed out memtuples, per comment above */
	if (!state->growmemtuples)
		return false;

	/* Select new value of memtupsize */
	if (memNowUsed <= state->availMem)
	{
		/*
		 * We've used no more than half of allowedMem; double our usage,
		 * clamping at INT_MAX tuples.
		 */
		if (memtupsize < INT_MAX / 2)
			newmemtupsize = memtupsize * 2;
		else
		{
			newmemtupsize = INT_MAX;
			state->growmemtuples = false;
		}
	}
	else
	{
		/*
		 * This will be the last increment of memtupsize.  Abandon doubling
		 * strategy and instead increase as much as we safely can.
		 *
		 * To stay within allowedMem, we can't increase memtupsize by more
		 * than availMem / sizeof(SortTuple) elements.  In practice, we want
		 * to increase it by considerably less, because we need to leave some
		 * space for the tuples to which the new array slots will refer.  We
		 * assume the new tuples will be about the same size as the tuples
		 * we've already seen, and thus we can extrapolate from the space
		 * consumption so far to estimate an appropriate new size for the
		 * memtuples array.  The optimal value might be higher or lower than
		 * this estimate, but it's hard to know that in advance.  We again
		 * clamp at INT_MAX tuples.
		 *
		 * This calculation is safe against enlarging the array so much that
		 * LACKMEM becomes true, because the memory currently used includes
		 * the present array; thus, there would be enough allowedMem for the
		 * new array elements even if no other memory were currently used.
		 *
		 * We do the arithmetic in float8, because otherwise the product of
		 * memtupsize and allowedMem could overflow.  Any inaccuracy in the
		 * result should be insignificant; but even if we computed a
		 * completely insane result, the checks below will prevent anything
		 * really bad from happening.
		 */
		double		grow_ratio;

		grow_ratio = (double) state->allowedMem / (double) memNowUsed;
		if (memtupsize * grow_ratio < INT_MAX)
			newmemtupsize = (int) (memtupsize * grow_ratio);
		else
			newmemtupsize = INT_MAX;

		/* We won't make any further enlargement attempts */
		state->growmemtuples = false;
	}

	/* Must enlarge array by at least one element, else report failure */
	if (newmemtupsize <= memtupsize)
		goto noalloc;

	/*
	 * On a 32-bit machine, allowedMem could exceed MaxAllocHugeSize.  Clamp
	 * to ensure our request won't be rejected.  Note that we can easily
	 * exhaust address space before facing this outcome.  (This is presently
	 * impossible due to guc.c's MAX_KILOBYTES limitation on work_mem, but
	 * don't rely on that at this distance.)
	 */
	if ((Size) newmemtupsize >= MaxAllocHugeSize / sizeof(SortTuple))
	{
		newmemtupsize = (int) (MaxAllocHugeSize / sizeof(SortTuple));
		state->growmemtuples = false;	/* can't grow any more */
	}

	/*
	 * We need to be sure that we do not cause LACKMEM to become true, else
	 * the space management algorithm will go nuts.  The code above should
	 * never generate a dangerous request, but to be safe, check explicitly
	 * that the array growth fits within availMem.  (We could still cause
	 * LACKMEM if the memory chunk overhead associated with the memtuples
	 * array were to increase.  That shouldn't happen with any sane value of
	 * allowedMem, because at any array size large enough to risk LACKMEM,
	 * palloc would be treating both old and new arrays as separate chunks.
	 * But we'll check LACKMEM explicitly below just in case.)
	 */
	if (state->availMem < (int64) ((newmemtupsize - memtupsize) * sizeof(SortTuple)))
		goto noalloc;

	/* OK, do it */
	FREEMEM(state, GetMemoryChunkSpace(state->memtuples));
	state->memtupsize = newmemtupsize;
	state->memtuples = (SortTuple *)
		repalloc_huge(state->memtuples,
					  state->memtupsize * sizeof(SortTuple));
	USEMEM(state, GetMemoryChunkSpace(state->memtuples));
	if (LACKMEM(state))
		elog(ERROR, "unexpected out-of-memory situation during sort");
	return true;

noalloc:
	/* If for any reason we didn't realloc, shut off future attempts */
	state->growmemtuples = false;
	return false;
}

/*
 * Accept one tuple while collecting input data for sort.
 *
 * Note that the input data is always copied; the caller need not save it.
 */
void
tuplesort_puttupleslot(Tuplesortstate *state, TupleTableSlot *slot)
{
	MemoryContext oldcontext = MemoryContextSwitchTo(state->sortcontext);
	SortTuple	stup;

	/*
	 * Copy the given tuple into memory we control, and decrease availMem.
	 * Then call the common code.
	 */
	COPYTUP(state, &stup, (void *) slot);

	puttuple_common(state, &stup);

	MemoryContextSwitchTo(oldcontext);
}

/*
 * Accept one tuple while collecting input data for sort.
 *
 * Note that the input data is always copied; the caller need not save it.
 */
void
tuplesort_putheaptuple(Tuplesortstate *state, HeapTuple tup)
{
	MemoryContext oldcontext = MemoryContextSwitchTo(state->sortcontext);
	SortTuple	stup;

	/*
	 * Copy the given tuple into memory we control, and decrease availMem.
	 * Then call the common code.
	 */
	COPYTUP(state, &stup, (void *) tup);

	puttuple_common(state, &stup);

	MemoryContextSwitchTo(oldcontext);
}

/*
 * Collect one index tuple while collecting input data for sort, building
 * it from caller-supplied values.
 */
void
tuplesort_putindextuplevalues(Tuplesortstate *state, Relation rel,
							  ItemPointer self, Datum *values,
							  bool *isnull)
{
	MemoryContext oldcontext = MemoryContextSwitchTo(state->sortcontext);
	SortTuple	stup;
	Datum		original;
	IndexTuple	tuple;

	stup.tuple = index_form_tuple(RelationGetDescr(rel), values, isnull);
	tuple = ((IndexTuple) stup.tuple);
	tuple->t_tid = *self;
	USEMEM(state, GetMemoryChunkSpace(stup.tuple));
	/* set up first-column key value */
	original = index_getattr(tuple,
							 1,
							 RelationGetDescr(state->indexRel),
							 &stup.isnull1);

	if (!state->sortKeys || !state->sortKeys->abbrev_converter || stup.isnull1)
	{
		/*
		 * Store ordinary Datum representation, or NULL value.  If there is a
		 * converter it won't expect NULL values, and cost model is not
		 * required to account for NULL, so in that case we avoid calling
		 * converter and just set datum1 to "void" representation (to be
		 * consistent).
		 */
		stup.datum1 = original;
	}
	else if (!consider_abort_common(state))
	{
		/* Store abbreviated key representation */
		stup.datum1 = state->sortKeys->abbrev_converter(original,
														state->sortKeys);
	}
	else
	{
		/* Abort abbreviation */
		int			i;

		stup.datum1 = original;

		/*
		 * Set state to be consistent with never trying abbreviation.
		 *
		 * Alter datum1 representation in already-copied tuples, so as to
		 * ensure a consistent representation (current tuple was just
		 * handled). Note that we rely on all tuples copied so far actually
		 * being contained within memtuples array.
		 */
		for (i = 0; i < state->memtupcount; i++)
		{
			SortTuple  *mtup = &state->memtuples[i];

			tuple = mtup->tuple;
			mtup->datum1 = index_getattr(tuple,
										 1,
										 RelationGetDescr(state->indexRel),
										 &stup.isnull1);
		}
	}

	puttuple_common(state, &stup);

	MemoryContextSwitchTo(oldcontext);
}

/*
 * Accept one Datum while collecting input data for sort.
 *
 * If the Datum is pass-by-ref type, the value will be copied.
 */
void
tuplesort_putdatum(Tuplesortstate *state, Datum val, bool isNull)
{
	MemoryContext oldcontext = MemoryContextSwitchTo(state->sortcontext);
	SortTuple	stup;

	/*
	 * Pass-by-value types or null values are just stored directly in
	 * stup.datum1 (and stup.tuple is not used and set to NULL).
	 *
	 * Non-null pass-by-reference values need to be copied into memory we
	 * control, and possibly abbreviated. The copied value is pointed to by
	 * stup.tuple and is treated as the canonical copy (e.g. to return via
	 * tuplesort_getdatum or when writing to tape); stup.datum1 gets the
	 * abbreviated value if abbreviation is happening, otherwise it's
	 * identical to stup.tuple.
	 */

	if (isNull || state->datumTypeByVal)
	{
		stup.datum1 = val;
		stup.isnull1 = isNull;
		stup.tuple = NULL;		/* no separate storage */
	}
	else
	{
		Datum		original = datumCopy(val, false, state->datumTypeLen);

		stup.isnull1 = false;
		stup.tuple = DatumGetPointer(original);
		USEMEM(state, GetMemoryChunkSpace(stup.tuple));

		if (!state->sortKeys->abbrev_converter)
		{
			stup.datum1 = original;
		}
		else if (!consider_abort_common(state))
		{
			/* Store abbreviated key representation */
			stup.datum1 = state->sortKeys->abbrev_converter(original,
															state->sortKeys);
		}
		else
		{
			/* Abort abbreviation */
			int			i;

			stup.datum1 = original;

			/*
			 * Set state to be consistent with never trying abbreviation.
			 *
			 * Alter datum1 representation in already-copied tuples, so as to
			 * ensure a consistent representation (current tuple was just
			 * handled). Note that we rely on all tuples copied so far
			 * actually being contained within memtuples array.
			 */
			for (i = 0; i < state->memtupcount; i++)
			{
				SortTuple  *mtup = &state->memtuples[i];

				mtup->datum1 = PointerGetDatum(mtup->tuple);
			}
		}
	}

	puttuple_common(state, &stup);

	MemoryContextSwitchTo(oldcontext);
}

/*
 * Shared code for tuple and datum cases.
 */
static void
puttuple_common(Tuplesortstate *state, SortTuple *tuple)
{
	switch (state->status)
	{
		case TSS_INITIAL:

			/*
			 * Save the tuple into the unsorted array.  First, grow the array
			 * as needed.  Note that we try to grow the array when there is
			 * still one free slot remaining --- if we fail, there'll still be
			 * room to store the incoming tuple, and then we'll switch to
			 * tape-based operation.
			 */
			if (state->memtupcount >= state->memtupsize - 1)
			{
				(void) grow_memtuples(state);
				Assert(state->memtupcount < state->memtupsize);
			}
			state->memtuples[state->memtupcount++] = *tuple;

			/*
			 * Check if it's time to switch over to a bounded heapsort. We do
			 * so if the input tuple count exceeds twice the desired tuple
			 * count (this is a heuristic for where heapsort becomes cheaper
			 * than a quicksort), or if we've just filled workMem and have
			 * enough tuples to meet the bound.
			 *
			 * Note that once we enter TSS_BOUNDED state we will always try to
			 * complete the sort that way.  In the worst case, if later input
			 * tuples are larger than earlier ones, this might cause us to
			 * exceed workMem significantly.
			 */
			if (state->bounded &&
				(state->memtupcount > state->bound * 2 ||
				 (state->memtupcount > state->bound && LACKMEM(state))))
			{
#ifdef TRACE_SORT
				if (trace_sort)
					elog(LOG, "switching to bounded heapsort at %d tuples: %s",
						 state->memtupcount,
						 pg_rusage_show(&state->ru_start));
#endif
				make_bounded_heap(state);
				return;
			}

			/*
			 * Done if we still fit in available memory and have array slots.
			 */
			if (state->memtupcount < state->memtupsize && !LACKMEM(state))
				return;

			/*
			 * Nope; time to switch to tape-based operation.
			 */
			inittapes(state);

			/*
			 * Dump tuples until we are back under the limit.
			 */
			dumptuples(state, false);
			break;

		case TSS_BOUNDED:

			/*
			 * We don't want to grow the array here, so check whether the new
			 * tuple can be discarded before putting it in.  This should be a
			 * good speed optimization, too, since when there are many more
			 * input tuples than the bound, most input tuples can be discarded
			 * with just this one comparison.  Note that because we currently
			 * have the sort direction reversed, we must check for <= not >=.
			 */
			if (COMPARETUP(state, tuple, &state->memtuples[0]) <= 0)
			{
				/* new tuple <= top of the heap, so we can discard it */
				free_sort_tuple(state, tuple);
				CHECK_FOR_INTERRUPTS();
			}
			else
			{
				/* discard top of heap, sift up, insert new tuple */
				free_sort_tuple(state, &state->memtuples[0]);
				tuplesort_heap_siftup(state, false);
				tuplesort_heap_insert(state, tuple, 0, false);
			}
			break;

		case TSS_BUILDRUNS:

			/*
			 * Insert the tuple into the heap, with run number currentRun if
			 * it can go into the current run, else run number currentRun+1.
			 * The tuple can go into the current run if it is >= the first
			 * not-yet-output tuple.  (Actually, it could go into the current
			 * run if it is >= the most recently output tuple ... but that
			 * would require keeping around the tuple we last output, and it's
			 * simplest to let writetup free each tuple as soon as it's
			 * written.)
			 *
			 * Note there will always be at least one tuple in the heap at
			 * this point; see dumptuples.
			 */
			Assert(state->memtupcount > 0);
			if (COMPARETUP(state, tuple, &state->memtuples[0]) >= 0)
				tuplesort_heap_insert(state, tuple, state->currentRun, true);
			else
				tuplesort_heap_insert(state, tuple, state->currentRun + 1, true);

			/*
			 * If we are over the memory limit, dump tuples till we're under.
			 */
			dumptuples(state, false);
			break;

		default:
			elog(ERROR, "invalid tuplesort state");
			break;
	}
}

static bool
consider_abort_common(Tuplesortstate *state)
{
	Assert(state->sortKeys[0].abbrev_converter != NULL);
	Assert(state->sortKeys[0].abbrev_abort != NULL);
	Assert(state->sortKeys[0].abbrev_full_comparator != NULL);

	/*
	 * Check effectiveness of abbreviation optimization.  Consider aborting
	 * when still within memory limit.
	 */
	if (state->status == TSS_INITIAL &&
		state->memtupcount >= state->abbrevNext)
	{
		state->abbrevNext *= 2;

		/*
		 * Check opclass-supplied abbreviation abort routine.  It may indicate
		 * that abbreviation should not proceed.
		 */
		if (!state->sortKeys->abbrev_abort(state->memtupcount,
										   state->sortKeys))
			return false;

		/*
		 * Finally, restore authoritative comparator, and indicate that
		 * abbreviation is not in play by setting abbrev_converter to NULL
		 */
		state->sortKeys[0].comparator = state->sortKeys[0].abbrev_full_comparator;
		state->sortKeys[0].abbrev_converter = NULL;
		/* Not strictly necessary, but be tidy */
		state->sortKeys[0].abbrev_abort = NULL;
		state->sortKeys[0].abbrev_full_comparator = NULL;

		/* Give up - expect original pass-by-value representation */
		return true;
	}

	return false;
}

/*
 * All tuples have been provided; finish the sort.
 */
void
tuplesort_performsort(Tuplesortstate *state)
{
	MemoryContext oldcontext = MemoryContextSwitchTo(state->sortcontext);

#ifdef TRACE_SORT
	if (trace_sort)
		elog(LOG, "performsort starting: %s",
			 pg_rusage_show(&state->ru_start));
#endif

	switch (state->status)
	{
		case TSS_INITIAL:

			/*
			 * We were able to accumulate all the tuples within the allowed
			 * amount of memory.  Just qsort 'em and we're done.
			 */
			if (state->memtupcount > 1)
			{
				/* Can we use the single-key sort function? */
				if (state->onlyKey != NULL)
					qsort_ssup(state->memtuples, state->memtupcount,
							   state->onlyKey);
				else
					qsort_tuple(state->memtuples,
								state->memtupcount,
								state->comparetup,
								state);
			}
			state->current = 0;
			state->eof_reached = false;
			state->markpos_offset = 0;
			state->markpos_eof = false;
			state->status = TSS_SORTEDINMEM;
			break;

		case TSS_BOUNDED:

			/*
			 * We were able to accumulate all the tuples required for output
			 * in memory, using a heap to eliminate excess tuples.  Now we
			 * have to transform the heap to a properly-sorted array.
			 */
			sort_bounded_heap(state);
			state->current = 0;
			state->eof_reached = false;
			state->markpos_offset = 0;
			state->markpos_eof = false;
			state->status = TSS_SORTEDINMEM;
			break;

		case TSS_BUILDRUNS:

			/*
			 * Finish tape-based sort.  First, flush all tuples remaining in
			 * memory out to tape; then merge until we have a single remaining
			 * run (or, if !randomAccess, one run per tape). Note that
			 * mergeruns sets the correct state->status.
			 */
			dumptuples(state, true);
			mergeruns(state);
			state->eof_reached = false;
			state->markpos_block = 0L;
			state->markpos_offset = 0;
			state->markpos_eof = false;
			break;

		default:
			elog(ERROR, "invalid tuplesort state");
			break;
	}

#ifdef TRACE_SORT
	if (trace_sort)
	{
		if (state->status == TSS_FINALMERGE)
			elog(LOG, "performsort done (except %d-way final merge): %s",
				 state->activeTapes,
				 pg_rusage_show(&state->ru_start));
		else
			elog(LOG, "performsort done: %s",
				 pg_rusage_show(&state->ru_start));
	}
#endif

	MemoryContextSwitchTo(oldcontext);
}

/*
 * Internal routine to fetch the next tuple in either forward or back
 * direction into *stup.  Returns FALSE if no more tuples.
 * If *should_free is set, the caller must pfree stup.tuple when done with it.
 */
static bool
tuplesort_gettuple_common(Tuplesortstate *state, bool forward,
						  SortTuple *stup, bool *should_free)
{
	unsigned int tuplen;

	switch (state->status)
	{
		case TSS_SORTEDINMEM:
			Assert(forward || state->randomAccess);
			*should_free = false;
			if (forward)
			{
				if (state->current < state->memtupcount)
				{
					*stup = state->memtuples[state->current++];
					return true;
				}
				state->eof_reached = true;

				/*
				 * Complain if caller tries to retrieve more tuples than
				 * originally asked for in a bounded sort.  This is because
				 * returning EOF here might be the wrong thing.
				 */
				if (state->bounded && state->current >= state->bound)
					elog(ERROR, "retrieved too many tuples in a bounded sort");

				return false;
			}
			else
			{
				if (state->current <= 0)
					return false;

				/*
				 * if all tuples are fetched already then we return last
				 * tuple, else - tuple before last returned.
				 */
				if (state->eof_reached)
					state->eof_reached = false;
				else
				{
					state->current--;	/* last returned tuple */
					if (state->current <= 0)
						return false;
				}
				*stup = state->memtuples[state->current - 1];
				return true;
			}
			break;

		case TSS_SORTEDONTAPE:
			Assert(forward || state->randomAccess);
			*should_free = true;
			if (forward)
			{
				if (state->eof_reached)
					return false;
				if ((tuplen = getlen(state, state->result_tape, true)) != 0)
				{
					READTUP(state, stup, state->result_tape, tuplen);
					return true;
				}
				else
				{
					state->eof_reached = true;
					return false;
				}
			}

			/*
			 * Backward.
			 *
			 * if all tuples are fetched already then we return last tuple,
			 * else - tuple before last returned.
			 */
			if (state->eof_reached)
			{
				/*
				 * Seek position is pointing just past the zero tuplen at the
				 * end of file; back up to fetch last tuple's ending length
				 * word.  If seek fails we must have a completely empty file.
				 */
				if (!LogicalTapeBackspace(state->tapeset,
										  state->result_tape,
										  2 * sizeof(unsigned int)))
					return false;
				state->eof_reached = false;
			}
			else
			{
				/*
				 * Back up and fetch previously-returned tuple's ending length
				 * word.  If seek fails, assume we are at start of file.
				 */
				if (!LogicalTapeBackspace(state->tapeset,
										  state->result_tape,
										  sizeof(unsigned int)))
					return false;
				tuplen = getlen(state, state->result_tape, false);
				/*
				 * Back up to get ending length word of tuple before it.
				 */
				if (!LogicalTapeBackspace(state->tapeset,
										  state->result_tape,
										  tuplen + 2 * sizeof(unsigned int)))
				{
					/*
					 * If that fails, presumably the prev tuple is the first
					 * in the file.  Back up so that it becomes next to read
					 * in forward direction (not obviously right, but that is
					 * what in-memory case does).
					 */
					if (!LogicalTapeBackspace(state->tapeset,
											  state->result_tape,
											  tuplen + sizeof(unsigned int)))
						elog(ERROR, "bogus tuple length in backward scan");
					return false;
				}
			}

			tuplen = getlen(state, state->result_tape, false);

			/*
			 * Now we have the length of the prior tuple, back up and read it.
			 * Note: READTUP expects we are positioned after the initial
			 * length word of the tuple, so back up to that point.
			 */
			if (!LogicalTapeBackspace(state->tapeset,
									  state->result_tape,
									  tuplen))
				elog(ERROR, "bogus tuple length in backward scan");
			READTUP(state, stup, state->result_tape, tuplen);
			return true;

		case TSS_FINALMERGE:
			Assert(forward);
			*should_free = true;

			/*
			 * This code should match the inner loop of mergeonerun().
			 */
			if (state->memtupcount > 0)
			{
				int			srcTape = state->memtuples[0].tupindex;
				Size		tuplen;
				int			tupIndex;
				SortTuple  *newtup;

				*stup = state->memtuples[0];
				/* returned tuple is no longer counted in our memory space */
				if (stup->tuple)
				{
					tuplen = GetMemoryChunkSpace(stup->tuple);
					state->availMem += tuplen;
					state->mergeavailmem[srcTape] += tuplen;
				}
				tuplesort_heap_siftup(state, false);
				if ((tupIndex = state->mergenext[srcTape]) == 0)
				{
					/*
					 * out of preloaded data on this tape, try to read more
					 *
					 * Unlike mergeonerun(), we only preload from the single
					 * tape that's run dry.  See mergepreread() comments.
					 */
					mergeprereadone(state, srcTape);

					/*
					 * if still no data, we've reached end of run on this tape
					 */
					if ((tupIndex = state->mergenext[srcTape]) == 0)
						return true;
				}
				/* pull next preread tuple from list, insert in heap */
				newtup = &state->memtuples[tupIndex];
				state->mergenext[srcTape] = newtup->tupindex;
				if (state->mergenext[srcTape] == 0)
					state->mergelast[srcTape] = 0;
				tuplesort_heap_insert(state, newtup, srcTape, false);
				/* put the now-unused memtuples entry on the freelist */
				newtup->tupindex = state->mergefreelist;
				state->mergefreelist = tupIndex;
				state->mergeavailslots[srcTape]++;
				return true;
			}
			return false;

		default:
			elog(ERROR, "invalid tuplesort state");
			return false;		/* keep compiler quiet */
	}
}

/*
 * Fetch the next tuple in either forward or back direction.
 * If successful, put tuple in slot and return TRUE; else, clear the slot
 * and return FALSE.
 */
bool
tuplesort_gettupleslot(Tuplesortstate *state, bool forward,
					   TupleTableSlot *slot)
{
	MemoryContext oldcontext = MemoryContextSwitchTo(state->sortcontext);
	SortTuple	stup;
	bool		should_free;

	if (!tuplesort_gettuple_common(state, forward, &stup, &should_free))
		stup.tuple = NULL;

	MemoryContextSwitchTo(oldcontext);

	if (stup.tuple)
	{
		ExecStoreMinimalTuple((MinimalTuple) stup.tuple, slot, should_free);
		return true;
	}
	else
	{
		ExecClearTuple(slot);
		return false;
	}
}

/*
 * Fetch the next tuple in either forward or back direction.
 * Returns NULL if no more tuples.  If *should_free is set, the
 * caller must pfree the returned tuple when done with it.
 */
HeapTuple
tuplesort_getheaptuple(Tuplesortstate *state, bool forward, bool *should_free)
{
	MemoryContext oldcontext = MemoryContextSwitchTo(state->sortcontext);
	SortTuple	stup;

	if (!tuplesort_gettuple_common(state, forward, &stup, should_free))
		stup.tuple = NULL;

	MemoryContextSwitchTo(oldcontext);

	return stup.tuple;
}

/*
 * Fetch the next index tuple in either forward or back direction.
 * Returns NULL if no more tuples.  If *should_free is set, the
 * caller must pfree the returned tuple when done with it.
 */
IndexTuple
tuplesort_getindextuple(Tuplesortstate *state, bool forward,
						bool *should_free)
{
	MemoryContext oldcontext = MemoryContextSwitchTo(state->sortcontext);
	SortTuple	stup;

	if (!tuplesort_gettuple_common(state, forward, &stup, should_free))
		stup.tuple = NULL;

	MemoryContextSwitchTo(oldcontext);

	return (IndexTuple) stup.tuple;
}

/*
 * Fetch the next Datum in either forward or back direction.
 * Returns FALSE if no more datums.
 *
 * If the Datum is pass-by-ref type, the returned value is freshly palloc'd
 * and is now owned by the caller.
 */
bool
tuplesort_getdatum(Tuplesortstate *state, bool forward,
				   Datum *val, bool *isNull)
{
	MemoryContext oldcontext = MemoryContextSwitchTo(state->sortcontext);
	SortTuple	stup;
	bool		should_free;

	if (!tuplesort_gettuple_common(state, forward, &stup, &should_free))
	{
		MemoryContextSwitchTo(oldcontext);
		return false;
	}

	if (stup.isnull1 || state->datumTypeByVal)
	{
		*val = stup.datum1;
		*isNull = stup.isnull1;
	}
	else
	{
		/* use stup.tuple because stup.datum1 may be an abbreviation */

		if (should_free)
			*val = PointerGetDatum(stup.tuple);
		else
			*val = datumCopy(PointerGetDatum(stup.tuple), false, state->datumTypeLen);
		*isNull = false;
	}

	MemoryContextSwitchTo(oldcontext);

	return true;
}

/*
 * Advance over N tuples in either forward or back direction,
 * without returning any data.  N==0 is a no-op.
 * Returns TRUE if successful, FALSE if ran out of tuples.
 */
bool
tuplesort_skiptuples(Tuplesortstate *state, int64 ntuples, bool forward)
{
	MemoryContext oldcontext;

	/*
	 * We don't actually support backwards skip yet, because no callers need
	 * it.  The API is designed to allow for that later, though.
	 */
	Assert(forward);
	Assert(ntuples >= 0);

	switch (state->status)
	{
		case TSS_SORTEDINMEM:
			if (state->memtupcount - state->current >= ntuples)
			{
				state->current += ntuples;
				return true;
			}
			state->current = state->memtupcount;
			state->eof_reached = true;

			/*
			 * Complain if caller tries to retrieve more tuples than
			 * originally asked for in a bounded sort.  This is because
			 * returning EOF here might be the wrong thing.
			 */
			if (state->bounded && state->current >= state->bound)
				elog(ERROR, "retrieved too many tuples in a bounded sort");

			return false;

		case TSS_SORTEDONTAPE:
		case TSS_FINALMERGE:

			/*
			 * We could probably optimize these cases better, but for now it's
			 * not worth the trouble.
			 */
			oldcontext = MemoryContextSwitchTo(state->sortcontext);
			while (ntuples-- > 0)
			{
				SortTuple	stup;
				bool		should_free;

				if (!tuplesort_gettuple_common(state, forward,
											   &stup, &should_free))
				{
					MemoryContextSwitchTo(oldcontext);
					return false;
				}
				if (should_free && stup.tuple)
					pfree(stup.tuple);
				CHECK_FOR_INTERRUPTS();
			}
			MemoryContextSwitchTo(oldcontext);
			return true;

		default:
			elog(ERROR, "invalid tuplesort state");
			return false;		/* keep compiler quiet */
	}
}

/*
 * tuplesort_merge_order - report merge order we'll use for given memory
 * (note: "merge order" just means the number of input tapes in the merge).
 *
 * This is exported for use by the planner.  allowedMem is in bytes.
 */
int
tuplesort_merge_order(int64 allowedMem)
{
	int			mOrder;

	/*
	 * We need one tape for each merge input, plus another one for the output,
	 * and each of these tapes needs buffer space.  In addition we want
	 * MERGE_BUFFER_SIZE workspace per input tape (but the output tape doesn't
	 * count).
	 *
	 * Note: you might be thinking we need to account for the memtuples[]
	 * array in this calculation, but we effectively treat that as part of the
	 * MERGE_BUFFER_SIZE workspace.
	 */
	mOrder = (allowedMem - TAPE_BUFFER_OVERHEAD) /
		(MERGE_BUFFER_SIZE + TAPE_BUFFER_OVERHEAD);

	/* Even in minimum memory, use at least a MINORDER merge */
	mOrder = Max(mOrder, MINORDER);

	return mOrder;
}

/*
 * inittapes - initialize for tape sorting.
 *
 * This is called only if we have found we don't have room to sort in memory.
 */
static void
inittapes(Tuplesortstate *state)
{
	int			maxTapes,
				ntuples,
				j;
	int64		tapeSpace;

	/* Compute number of tapes to use: merge order plus 1 */
	maxTapes = tuplesort_merge_order(state->allowedMem) + 1;

	/*
	 * We must have at least 2*maxTapes slots in the memtuples[] array, else
	 * we'd not have room for merge heap plus preread.  It seems unlikely that
	 * this case would ever occur, but be safe.
	 */
	maxTapes = Min(maxTapes, state->memtupsize / 2);

	state->maxTapes = maxTapes;
	state->tapeRange = maxTapes - 1;

#ifdef TRACE_SORT
	if (trace_sort)
		elog(LOG, "switching to external sort with %d tapes: %s",
			 maxTapes, pg_rusage_show(&state->ru_start));
#endif

	/*
	 * Decrease availMem to reflect the space needed for tape buffers; but
	 * don't decrease it to the point that we have no room for tuples. (That
	 * case is only likely to occur if sorting pass-by-value Datums; in all
	 * other scenarios the memtuples[] array is unlikely to occupy more than
	 * half of allowedMem.  In the pass-by-value case it's not important to
	 * account for tuple space, so we don't care if LACKMEM becomes
	 * inaccurate.)
	 */
	tapeSpace = (int64) maxTapes *TAPE_BUFFER_OVERHEAD;

	if (tapeSpace + GetMemoryChunkSpace(state->memtuples) < state->allowedMem)
		USEMEM(state, tapeSpace);

	/*
	 * Make sure that the temp file(s) underlying the tape set are created in
	 * suitable temp tablespaces.
	 */
	PrepareTempTablespaces();

	/*
	 * Create the tape set and allocate the per-tape data arrays.
	 */
	state->tapeset = LogicalTapeSetCreate(maxTapes);

	state->mergeactive = (bool *) palloc0(maxTapes * sizeof(bool));
	state->mergenext = (int *) palloc0(maxTapes * sizeof(int));
	state->mergelast = (int *) palloc0(maxTapes * sizeof(int));
	state->mergeavailslots = (int *) palloc0(maxTapes * sizeof(int));
	state->mergeavailmem = (int64 *) palloc0(maxTapes * sizeof(int64));
	state->tp_fib = (int *) palloc0(maxTapes * sizeof(int));
	state->tp_runs = (int *) palloc0(maxTapes * sizeof(int));
	state->tp_dummy = (int *) palloc0(maxTapes * sizeof(int));
	state->tp_tapenum = (int *) palloc0(maxTapes * sizeof(int));

	/*
	 * Convert the unsorted contents of memtuples[] into a heap. Each tuple is
	 * marked as belonging to run number zero.
	 *
	 * NOTE: we pass false for checkIndex since there's no point in comparing
	 * indexes in this step, even though we do intend the indexes to be part
	 * of the sort key...
	 */
	ntuples = state->memtupcount;
	state->memtupcount = 0;		/* make the heap empty */
	for (j = 0; j < ntuples; j++)
	{
		/* Must copy source tuple to avoid possible overwrite */
		SortTuple	stup = state->memtuples[j];

		tuplesort_heap_insert(state, &stup, 0, false);
	}
	Assert(state->memtupcount == ntuples);

	state->currentRun = 0;

	/*
	 * Initialize variables of Algorithm D (step D1).
	 */
	for (j = 0; j < maxTapes; j++)
	{
		state->tp_fib[j] = 1;
		state->tp_runs[j] = 0;
		state->tp_dummy[j] = 1;
		state->tp_tapenum[j] = j;
	}
	state->tp_fib[state->tapeRange] = 0;
	state->tp_dummy[state->tapeRange] = 0;

	state->Level = 1;
	state->destTape = 0;

	state->status = TSS_BUILDRUNS;
}

/*
 * selectnewtape -- select new tape for new initial run.
 *
 * This is called after finishing a run when we know another run
 * must be started.  This implements steps D3, D4 of Algorithm D.
 */
static void
selectnewtape(Tuplesortstate *state)
{
	int			j;
	int			a;

	/* Step D3: advance j (destTape) */
	if (state->tp_dummy[state->destTape] < state->tp_dummy[state->destTape + 1])
	{
		state->destTape++;
		return;
	}
	if (state->tp_dummy[state->destTape] != 0)
	{
		state->destTape = 0;
		return;
	}

	/* Step D4: increase level */
	state->Level++;
	a = state->tp_fib[0];
	for (j = 0; j < state->tapeRange; j++)
	{
		state->tp_dummy[j] = a + state->tp_fib[j + 1] - state->tp_fib[j];
		state->tp_fib[j] = a + state->tp_fib[j + 1];
	}
	state->destTape = 0;
}

/*
 * mergeruns -- merge all the completed initial runs.
 *
 * This implements steps D5, D6 of Algorithm D.  All input data has
 * already been written to initial runs on tape (see dumptuples).
 */
static void
mergeruns(Tuplesortstate *state)
{
	int			tapenum,
				svTape,
				svRuns,
				svDummy;

	Assert(state->status == TSS_BUILDRUNS);
	Assert(state->memtupcount == 0);

	/*
	 * If we produced only one initial run (quite likely if the total data
	 * volume is between 1X and 2X workMem), we can just use that tape as the
	 * finished output, rather than doing a useless merge.  (This obvious
	 * optimization is not in Knuth's algorithm.)
	 */
	if (state->currentRun == 1)
	{
		state->result_tape = state->tp_tapenum[state->destTape];
		/* must freeze and rewind the finished output tape */
		LogicalTapeFreeze(state->tapeset, state->result_tape);
		state->status = TSS_SORTEDONTAPE;
		return;
	}

	if (state->sortKeys != NULL && state->sortKeys->abbrev_converter != NULL)
	{
		/*
		 * If there are multiple runs to be merged, when we go to read back
		 * tuples from disk, abbreviated keys will not have been stored, and
		 * we don't care to regenerate them.  Disable abbreviation from this
		 * point on.
		 */
		state->sortKeys->abbrev_converter = NULL;
		state->sortKeys->comparator = state->sortKeys->abbrev_full_comparator;

		/* Not strictly necessary, but be tidy */
		state->sortKeys->abbrev_abort = NULL;
		state->sortKeys->abbrev_full_comparator = NULL;
	}

	/* End of step D2: rewind all output tapes to prepare for merging */
	for (tapenum = 0; tapenum < state->tapeRange; tapenum++)
		LogicalTapeRewind(state->tapeset, tapenum, false);

	for (;;)
	{
		/*
		 * At this point we know that tape[T] is empty.  If there's just one
		 * (real or dummy) run left on each input tape, then only one merge
		 * pass remains.  If we don't have to produce a materialized sorted
		 * tape, we can stop at this point and do the final merge on-the-fly.
		 */
		if (!state->randomAccess)
		{
			bool		allOneRun = true;

			Assert(state->tp_runs[state->tapeRange] == 0);
			for (tapenum = 0; tapenum < state->tapeRange; tapenum++)
			{
				if (state->tp_runs[tapenum] + state->tp_dummy[tapenum] != 1)
				{
					allOneRun = false;
					break;
				}
			}
			if (allOneRun)
			{
				/* Tell logtape.c we won't be writing anymore */
				LogicalTapeSetForgetFreeSpace(state->tapeset);
				/* Initialize for the final merge pass */
				beginmerge(state);
				state->status = TSS_FINALMERGE;
				return;
			}
		}

		/* Step D5: merge runs onto tape[T] until tape[P] is empty */
		while (state->tp_runs[state->tapeRange - 1] ||
			   state->tp_dummy[state->tapeRange - 1])
		{
			bool		allDummy = true;

			for (tapenum = 0; tapenum < state->tapeRange; tapenum++)
			{
				if (state->tp_dummy[tapenum] == 0)
				{
					allDummy = false;
					break;
				}
			}

			if (allDummy)
			{
				state->tp_dummy[state->tapeRange]++;
				for (tapenum = 0; tapenum < state->tapeRange; tapenum++)
					state->tp_dummy[tapenum]--;
			}
			else
				mergeonerun(state);
		}

		/* Step D6: decrease level */
		if (--state->Level == 0)
			break;
		/* rewind output tape T to use as new input */
		LogicalTapeRewind(state->tapeset, state->tp_tapenum[state->tapeRange],
						  false);
		/* rewind used-up input tape P, and prepare it for write pass */
		LogicalTapeRewind(state->tapeset, state->tp_tapenum[state->tapeRange - 1],
						  true);
		state->tp_runs[state->tapeRange - 1] = 0;

		/*
		 * reassign tape units per step D6; note we no longer care about A[]
		 */
		svTape = state->tp_tapenum[state->tapeRange];
		svDummy = state->tp_dummy[state->tapeRange];
		svRuns = state->tp_runs[state->tapeRange];
		for (tapenum = state->tapeRange; tapenum > 0; tapenum--)
		{
			state->tp_tapenum[tapenum] = state->tp_tapenum[tapenum - 1];
			state->tp_dummy[tapenum] = state->tp_dummy[tapenum - 1];
			state->tp_runs[tapenum] = state->tp_runs[tapenum - 1];
		}
		state->tp_tapenum[0] = svTape;
		state->tp_dummy[0] = svDummy;
		state->tp_runs[0] = svRuns;
	}

	/*
	 * Done.  Knuth says that the result is on TAPE[1], but since we exited
	 * the loop without performing the last iteration of step D6, we have not
	 * rearranged the tape unit assignment, and therefore the result is on
	 * TAPE[T].  We need to do it this way so that we can freeze the final
	 * output tape while rewinding it.  The last iteration of step D6 would be
	 * a waste of cycles anyway...
	 */
	state->result_tape = state->tp_tapenum[state->tapeRange];
	LogicalTapeFreeze(state->tapeset, state->result_tape);
	state->status = TSS_SORTEDONTAPE;
}

/*
 * Merge one run from each input tape, except ones with dummy runs.
 *
 * This is the inner loop of Algorithm D step D5.  We know that the
 * output tape is TAPE[T].
 */
static void
mergeonerun(Tuplesortstate *state)
{
	int			destTape = state->tp_tapenum[state->tapeRange];
	int			srcTape;
	int			tupIndex;
	SortTuple  *tup;
	int64		priorAvail,
				spaceFreed;

	/*
	 * Start the merge by loading one tuple from each active source tape into
	 * the heap.  We can also decrease the input run/dummy run counts.
	 */
	beginmerge(state);

	/*
	 * Execute merge by repeatedly extracting lowest tuple in heap, writing it
	 * out, and replacing it with next tuple from same tape (if there is
	 * another one).
	 */
	while (state->memtupcount > 0)
	{
		/* write the tuple to destTape */
		priorAvail = state->availMem;
		srcTape = state->memtuples[0].tupindex;
		WRITETUP(state, destTape, &state->memtuples[0]);
		/* writetup adjusted total free space, now fix per-tape space */
		spaceFreed = state->availMem - priorAvail;
		state->mergeavailmem[srcTape] += spaceFreed;
		/* compact the heap */
		tuplesort_heap_siftup(state, false);
		if ((tupIndex = state->mergenext[srcTape]) == 0)
		{
			/* out of preloaded data on this tape, try to read more */
			mergepreread(state);
			/* if still no data, we've reached end of run on this tape */
			if ((tupIndex = state->mergenext[srcTape]) == 0)
				continue;
		}
		/* pull next preread tuple from list, insert in heap */
		tup = &state->memtuples[tupIndex];
		state->mergenext[srcTape] = tup->tupindex;
		if (state->mergenext[srcTape] == 0)
			state->mergelast[srcTape] = 0;
		tuplesort_heap_insert(state, tup, srcTape, false);
		/* put the now-unused memtuples entry on the freelist */
		tup->tupindex = state->mergefreelist;
		state->mergefreelist = tupIndex;
		state->mergeavailslots[srcTape]++;
	}

	/*
	 * When the heap empties, we're done.  Write an end-of-run marker on the
	 * output tape, and increment its count of real runs.
	 */
	markrunend(state, destTape);
	state->tp_runs[state->tapeRange]++;

#ifdef TRACE_SORT
	if (trace_sort)
		elog(LOG, "finished %d-way merge step: %s", state->activeTapes,
			 pg_rusage_show(&state->ru_start));
#endif
}

/*
 * beginmerge - initialize for a merge pass
 *
 * We decrease the counts of real and dummy runs for each tape, and mark
 * which tapes contain active input runs in mergeactive[].  Then, load
 * as many tuples as we can from each active input tape, and finally
 * fill the merge heap with the first tuple from each active tape.
 */
static void
beginmerge(Tuplesortstate *state)
{
	int			activeTapes;
	int			tapenum;
	int			srcTape;
	int			slotsPerTape;
	int64		spacePerTape;

	/* Heap should be empty here */
	Assert(state->memtupcount == 0);

	/* Adjust run counts and mark the active tapes */
	memset(state->mergeactive, 0,
		   state->maxTapes * sizeof(*state->mergeactive));
	activeTapes = 0;
	for (tapenum = 0; tapenum < state->tapeRange; tapenum++)
	{
		if (state->tp_dummy[tapenum] > 0)
			state->tp_dummy[tapenum]--;
		else
		{
			Assert(state->tp_runs[tapenum] > 0);
			state->tp_runs[tapenum]--;
			srcTape = state->tp_tapenum[tapenum];
			state->mergeactive[srcTape] = true;
			activeTapes++;
		}
	}
	state->activeTapes = activeTapes;

	/* Clear merge-pass state variables */
	memset(state->mergenext, 0,
		   state->maxTapes * sizeof(*state->mergenext));
	memset(state->mergelast, 0,
		   state->maxTapes * sizeof(*state->mergelast));
	state->mergefreelist = 0;	/* nothing in the freelist */
	state->mergefirstfree = activeTapes;		/* 1st slot avail for preread */

	/*
	 * Initialize space allocation to let each active input tape have an equal
	 * share of preread space.
	 */
	Assert(activeTapes > 0);
	slotsPerTape = (state->memtupsize - state->mergefirstfree) / activeTapes;
	Assert(slotsPerTape > 0);
	spacePerTape = state->availMem / activeTapes;
	for (srcTape = 0; srcTape < state->maxTapes; srcTape++)
	{
		if (state->mergeactive[srcTape])
		{
			state->mergeavailslots[srcTape] = slotsPerTape;
			state->mergeavailmem[srcTape] = spacePerTape;
		}
	}

	/*
	 * Preread as many tuples as possible (and at least one) from each active
	 * tape
	 */
	mergepreread(state);

	/* Load the merge heap with the first tuple from each input tape */
	for (srcTape = 0; srcTape < state->maxTapes; srcTape++)
	{
		int			tupIndex = state->mergenext[srcTape];
		SortTuple  *tup;

		if (tupIndex)
		{
			tup = &state->memtuples[tupIndex];
			state->mergenext[srcTape] = tup->tupindex;
			if (state->mergenext[srcTape] == 0)
				state->mergelast[srcTape] = 0;
			tuplesort_heap_insert(state, tup, srcTape, false);
			/* put the now-unused memtuples entry on the freelist */
			tup->tupindex = state->mergefreelist;
			state->mergefreelist = tupIndex;
			state->mergeavailslots[srcTape]++;
		}
	}
}

/*
 * mergepreread - load tuples from merge input tapes
 *
 * This routine exists to improve sequentiality of reads during a merge pass,
 * as explained in the header comments of this file.  Load tuples from each
 * active source tape until the tape's run is exhausted or it has used up
 * its fair share of available memory.  In any case, we guarantee that there
 * is at least one preread tuple available from each unexhausted input tape.
 *
 * We invoke this routine at the start of a merge pass for initial load,
 * and then whenever any tape's preread data runs out.  Note that we load
 * as much data as possible from all tapes, not just the one that ran out.
 * This is because logtape.c works best with a usage pattern that alternates
 * between reading a lot of data and writing a lot of data, so whenever we
 * are forced to read, we should fill working memory completely.
 *
 * In FINALMERGE state, we *don't* use this routine, but instead just preread
 * from the single tape that ran dry.  There's no read/write alternation in
 * that state and so no point in scanning through all the tapes to fix one.
 * (Moreover, there may be quite a lot of inactive tapes in that state, since
 * we might have had many fewer runs than tapes.  In a regular tape-to-tape
 * merge we can expect most of the tapes to be active.)
 */
static void
mergepreread(Tuplesortstate *state)
{
	int			srcTape;

	for (srcTape = 0; srcTape < state->maxTapes; srcTape++)
		mergeprereadone(state, srcTape);
}

/*
 * mergeprereadone - load tuples from one merge input tape
 *
 * Read tuples from the specified tape until it has used up its free memory
 * or array slots; but ensure that we have at least one tuple, if any are
 * to be had.
 */
static void
mergeprereadone(Tuplesortstate *state, int srcTape)
{
	unsigned int tuplen;
	SortTuple	stup;
	int			tupIndex;
	int64		priorAvail,
				spaceUsed;

	if (!state->mergeactive[srcTape])
		return;					/* tape's run is already exhausted */
	priorAvail = state->availMem;
	state->availMem = state->mergeavailmem[srcTape];
	while ((state->mergeavailslots[srcTape] > 0 && !LACKMEM(state)) ||
		   state->mergenext[srcTape] == 0)
	{
		/* read next tuple, if any */
#ifdef PGXC
		if ((tuplen = GETLEN(state, srcTape, true)) == 0)
#else
		if ((tuplen = getlen(state, srcTape, true)) == 0)
#endif
		{
			state->mergeactive[srcTape] = false;
			break;
		}
		READTUP(state, &stup, srcTape, tuplen);
		/* find a free slot in memtuples[] for it */
		tupIndex = state->mergefreelist;
		if (tupIndex)
			state->mergefreelist = state->memtuples[tupIndex].tupindex;
		else
		{
			tupIndex = state->mergefirstfree++;
			Assert(tupIndex < state->memtupsize);
		}
		state->mergeavailslots[srcTape]--;
		/* store tuple, append to list for its tape */
		stup.tupindex = 0;
		state->memtuples[tupIndex] = stup;
		if (state->mergelast[srcTape])
			state->memtuples[state->mergelast[srcTape]].tupindex = tupIndex;
		else
			state->mergenext[srcTape] = tupIndex;
		state->mergelast[srcTape] = tupIndex;
	}
	/* update per-tape and global availmem counts */
	spaceUsed = state->mergeavailmem[srcTape] - state->availMem;
	state->mergeavailmem[srcTape] = state->availMem;
	state->availMem = priorAvail - spaceUsed;
}

/*
 * dumptuples - remove tuples from heap and write to tape
 *
 * This is used during initial-run building, but not during merging.
 *
 * When alltuples = false, dump only enough tuples to get under the
 * availMem limit (and leave at least one tuple in the heap in any case,
 * since puttuple assumes it always has a tuple to compare to).  We also
 * insist there be at least one free slot in the memtuples[] array.
 *
 * When alltuples = true, dump everything currently in memory.
 * (This case is only used at end of input data.)
 *
 * If we empty the heap, close out the current run and return (this should
 * only happen at end of input data).  If we see that the tuple run number
 * at the top of the heap has changed, start a new run.
 */
static void
dumptuples(Tuplesortstate *state, bool alltuples)
{
	while (alltuples ||
		   (LACKMEM(state) && state->memtupcount > 1) ||
		   state->memtupcount >= state->memtupsize)
	{
		/*
		 * Dump the heap's frontmost entry, and sift up to remove it from the
		 * heap.
		 */
		Assert(state->memtupcount > 0);
		WRITETUP(state, state->tp_tapenum[state->destTape],
				 &state->memtuples[0]);
		tuplesort_heap_siftup(state, true);

		/*
		 * If the heap is empty *or* top run number has changed, we've
		 * finished the current run.
		 */
		if (state->memtupcount == 0 ||
			state->currentRun != state->memtuples[0].tupindex)
		{
			markrunend(state, state->tp_tapenum[state->destTape]);
			state->currentRun++;
			state->tp_runs[state->destTape]++;
			state->tp_dummy[state->destTape]--; /* per Alg D step D2 */

#ifdef TRACE_SORT
			if (trace_sort)
				elog(LOG, "finished writing%s run %d to tape %d: %s",
					 (state->memtupcount == 0) ? " final" : "",
					 state->currentRun, state->destTape,
					 pg_rusage_show(&state->ru_start));
#endif

			/*
			 * Done if heap is empty, else prepare for new run.
			 */
			if (state->memtupcount == 0)
				break;
			Assert(state->currentRun == state->memtuples[0].tupindex);
			selectnewtape(state);
		}
	}
}

/*
 * tuplesort_rescan		- rewind and replay the scan
 */
void
tuplesort_rescan(Tuplesortstate *state)
{
	MemoryContext oldcontext = MemoryContextSwitchTo(state->sortcontext);

	Assert(state->randomAccess);

	switch (state->status)
	{
		case TSS_SORTEDINMEM:
			state->current = 0;
			state->eof_reached = false;
			state->markpos_offset = 0;
			state->markpos_eof = false;
			break;
		case TSS_SORTEDONTAPE:
			LogicalTapeRewind(state->tapeset,
							  state->result_tape,
							  false);
			state->eof_reached = false;
			state->markpos_block = 0L;
			state->markpos_offset = 0;
			state->markpos_eof = false;
			break;
		default:
			elog(ERROR, "invalid tuplesort state");
			break;
	}

	MemoryContextSwitchTo(oldcontext);
}

/*
 * tuplesort_markpos	- saves current position in the merged sort file
 */
void
tuplesort_markpos(Tuplesortstate *state)
{
	MemoryContext oldcontext = MemoryContextSwitchTo(state->sortcontext);

	Assert(state->randomAccess);

	switch (state->status)
	{
		case TSS_SORTEDINMEM:
			state->markpos_offset = state->current;
			state->markpos_eof = state->eof_reached;
			break;
		case TSS_SORTEDONTAPE:
			LogicalTapeTell(state->tapeset,
							state->result_tape,
							&state->markpos_block,
							&state->markpos_offset);
			state->markpos_eof = state->eof_reached;
			break;
		default:
			elog(ERROR, "invalid tuplesort state");
			break;
	}

	MemoryContextSwitchTo(oldcontext);
}

/*
 * tuplesort_restorepos - restores current position in merged sort file to
 *						  last saved position
 */
void
tuplesort_restorepos(Tuplesortstate *state)
{
	MemoryContext oldcontext = MemoryContextSwitchTo(state->sortcontext);

	Assert(state->randomAccess);

	switch (state->status)
	{
		case TSS_SORTEDINMEM:
			state->current = state->markpos_offset;
			state->eof_reached = state->markpos_eof;
			break;
		case TSS_SORTEDONTAPE:
			if (!LogicalTapeSeek(state->tapeset,
								 state->result_tape,
								 state->markpos_block,
								 state->markpos_offset))
				elog(ERROR, "tuplesort_restorepos failed");
			state->eof_reached = state->markpos_eof;
			break;
		default:
			elog(ERROR, "invalid tuplesort state");
			break;
	}

	MemoryContextSwitchTo(oldcontext);
}

/*
 * tuplesort_get_stats - extract summary statistics
 *
 * This can be called after tuplesort_performsort() finishes to obtain
 * printable summary information about how the sort was performed.
 * spaceUsed is measured in kilobytes.
 */
void
tuplesort_get_stats(Tuplesortstate *state,
					const char **sortMethod,
					const char **spaceType,
					long *spaceUsed)
{
	/*
	 * Note: it might seem we should provide both memory and disk usage for a
	 * disk-based sort.  However, the current code doesn't track memory space
	 * accurately once we have begun to return tuples to the caller (since we
	 * don't account for pfree's the caller is expected to do), so we cannot
	 * rely on availMem in a disk sort.  This does not seem worth the overhead
	 * to fix.  Is it worth creating an API for the memory context code to
	 * tell us how much is actually used in sortcontext?
	 */
	if (state->tapeset)
	{
		*spaceType = "Disk";
		*spaceUsed = LogicalTapeSetBlocks(state->tapeset) * (BLCKSZ / 1024);
	}
	else
	{
		*spaceType = "Memory";
		*spaceUsed = (state->allowedMem - state->availMem + 1023) / 1024;
	}

	switch (state->status)
	{
		case TSS_SORTEDINMEM:
			if (state->boundUsed)
				*sortMethod = "top-N heapsort";
			else
				*sortMethod = "quicksort";
			break;
		case TSS_SORTEDONTAPE:
			*sortMethod = "external sort";
			break;
		case TSS_FINALMERGE:
			*sortMethod = "external merge";
			break;
		default:
			*sortMethod = "still in progress";
			break;
	}
}


/*
 * Heap manipulation routines, per Knuth's Algorithm 5.2.3H.
 *
 * Compare two SortTuples.  If checkIndex is true, use the tuple index
 * as the front of the sort key; otherwise, no.
 */

#define HEAPCOMPARE(tup1,tup2) \
	(checkIndex && ((tup1)->tupindex != (tup2)->tupindex) ? \
	 ((tup1)->tupindex) - ((tup2)->tupindex) : \
	 COMPARETUP(state, tup1, tup2))

/*
 * Convert the existing unordered array of SortTuples to a bounded heap,
 * discarding all but the smallest "state->bound" tuples.
 *
 * When working with a bounded heap, we want to keep the largest entry
 * at the root (array entry zero), instead of the smallest as in the normal
 * sort case.  This allows us to discard the largest entry cheaply.
 * Therefore, we temporarily reverse the sort direction.
 *
 * We assume that all entries in a bounded heap will always have tupindex
 * zero; it therefore doesn't matter that HEAPCOMPARE() doesn't reverse
 * the direction of comparison for tupindexes.
 */
static void
make_bounded_heap(Tuplesortstate *state)
{
	int			tupcount = state->memtupcount;
	int			i;

	Assert(state->status == TSS_INITIAL);
	Assert(state->bounded);
	Assert(tupcount >= state->bound);

	/* Reverse sort direction so largest entry will be at root */
	reversedirection(state);

	state->memtupcount = 0;		/* make the heap empty */
	for (i = 0; i < tupcount; i++)
	{
		if (state->memtupcount >= state->bound &&
		  COMPARETUP(state, &state->memtuples[i], &state->memtuples[0]) <= 0)
		{
			/* New tuple would just get thrown out, so skip it */
			free_sort_tuple(state, &state->memtuples[i]);
			CHECK_FOR_INTERRUPTS();
		}
		else
		{
			/* Insert next tuple into heap */
			/* Must copy source tuple to avoid possible overwrite */
			SortTuple	stup = state->memtuples[i];

			tuplesort_heap_insert(state, &stup, 0, false);

			/* If heap too full, discard largest entry */
			if (state->memtupcount > state->bound)
			{
				free_sort_tuple(state, &state->memtuples[0]);
				tuplesort_heap_siftup(state, false);
			}
		}
	}

	Assert(state->memtupcount == state->bound);
	state->status = TSS_BOUNDED;
}

/*
 * Convert the bounded heap to a properly-sorted array
 */
static void
sort_bounded_heap(Tuplesortstate *state)
{
	int			tupcount = state->memtupcount;

	Assert(state->status == TSS_BOUNDED);
	Assert(state->bounded);
	Assert(tupcount == state->bound);

	/*
	 * We can unheapify in place because each sift-up will remove the largest
	 * entry, which we can promptly store in the newly freed slot at the end.
	 * Once we're down to a single-entry heap, we're done.
	 */
	while (state->memtupcount > 1)
	{
		SortTuple	stup = state->memtuples[0];

		/* this sifts-up the next-largest entry and decreases memtupcount */
		tuplesort_heap_siftup(state, false);
		state->memtuples[state->memtupcount] = stup;
	}
	state->memtupcount = tupcount;

	/*
	 * Reverse sort direction back to the original state.  This is not
	 * actually necessary but seems like a good idea for tidiness.
	 */
	reversedirection(state);

	state->status = TSS_SORTEDINMEM;
	state->boundUsed = true;
}

/*
 * Insert a new tuple into an empty or existing heap, maintaining the
 * heap invariant.  Caller is responsible for ensuring there's room.
 *
 * Note: we assume *tuple is a temporary variable that can be scribbled on.
 * For some callers, tuple actually points to a memtuples[] entry above the
 * end of the heap.  This is safe as long as it's not immediately adjacent
 * to the end of the heap (ie, in the [memtupcount] array entry) --- if it
 * is, it might get overwritten before being moved into the heap!
 */
static void
tuplesort_heap_insert(Tuplesortstate *state, SortTuple *tuple,
					  int tupleindex, bool checkIndex)
{
	SortTuple  *memtuples;
	int			j;

	/*
	 * Save the tupleindex --- see notes above about writing on *tuple. It's a
	 * historical artifact that tupleindex is passed as a separate argument
	 * and not in *tuple, but it's notationally convenient so let's leave it
	 * that way.
	 */
	tuple->tupindex = tupleindex;

	memtuples = state->memtuples;
	Assert(state->memtupcount < state->memtupsize);

	CHECK_FOR_INTERRUPTS();

	/*
	 * Sift-up the new entry, per Knuth 5.2.3 exercise 16. Note that Knuth is
	 * using 1-based array indexes, not 0-based.
	 */
	j = state->memtupcount++;
	while (j > 0)
	{
		int			i = (j - 1) >> 1;

		if (HEAPCOMPARE(tuple, &memtuples[i]) >= 0)
			break;
		memtuples[j] = memtuples[i];
		j = i;
	}
	memtuples[j] = *tuple;
}

/*
 * The tuple at state->memtuples[0] has been removed from the heap.
 * Decrement memtupcount, and sift up to maintain the heap invariant.
 */
static void
tuplesort_heap_siftup(Tuplesortstate *state, bool checkIndex)
{
	SortTuple  *memtuples = state->memtuples;
	SortTuple  *tuple;
	int			i,
				n;

	if (--state->memtupcount <= 0)
		return;

	CHECK_FOR_INTERRUPTS();

	n = state->memtupcount;
	tuple = &memtuples[n];		/* tuple that must be reinserted */
	i = 0;						/* i is where the "hole" is */
	for (;;)
	{
		int			j = 2 * i + 1;

		if (j >= n)
			break;
		if (j + 1 < n &&
			HEAPCOMPARE(&memtuples[j], &memtuples[j + 1]) > 0)
			j++;
		if (HEAPCOMPARE(tuple, &memtuples[j]) <= 0)
			break;
		memtuples[i] = memtuples[j];
		i = j;
	}
	memtuples[i] = *tuple;
}

/*
 * Function to reverse the sort direction from its current state
 *
 * It is not safe to call this when performing hash tuplesorts
 */
static void
reversedirection(Tuplesortstate *state)
{
	SortSupport sortKey = state->sortKeys;
	int			nkey;

	for (nkey = 0; nkey < state->nKeys; nkey++, sortKey++)
	{
		sortKey->ssup_reverse = !sortKey->ssup_reverse;
		sortKey->ssup_nulls_first = !sortKey->ssup_nulls_first;
	}
}


/*
 * Tape interface routines
 */

static unsigned int
getlen(Tuplesortstate *state, int tapenum, bool eofOK)
{
	unsigned int len;

	if (LogicalTapeRead(state->tapeset, tapenum,
						&len, sizeof(len)) != sizeof(len))
		elog(ERROR, "unexpected end of tape");
	if (len == 0 && !eofOK)
		elog(ERROR, "unexpected end of data");
	return len;
}

static void
markrunend(Tuplesortstate *state, int tapenum)
{
	unsigned int len = 0;

	LogicalTapeWrite(state->tapeset, tapenum, (void *) &len, sizeof(len));
}

/*
 * Routines specialized for HeapTuple (actually MinimalTuple) case
 */

static int
comparetup_heap(const SortTuple *a, const SortTuple *b, Tuplesortstate *state)
{
	SortSupport sortKey = state->sortKeys;
	HeapTupleData ltup;
	HeapTupleData rtup;
	TupleDesc	tupDesc;
	int			nkey;
	int32		compare;
	AttrNumber	attno;
	Datum		datum1,
				datum2;
	bool		isnull1,
				isnull2;


	/* Compare the leading sort key */
	compare = ApplySortComparator(a->datum1, a->isnull1,
								  b->datum1, b->isnull1,
								  sortKey);
	if (compare != 0)
		return compare;

	/* Compare additional sort keys */
	ltup.t_len = ((MinimalTuple) a->tuple)->t_len + MINIMAL_TUPLE_OFFSET;
	ltup.t_data = (HeapTupleHeader) ((char *) a->tuple - MINIMAL_TUPLE_OFFSET);
	rtup.t_len = ((MinimalTuple) b->tuple)->t_len + MINIMAL_TUPLE_OFFSET;
	rtup.t_data = (HeapTupleHeader) ((char *) b->tuple - MINIMAL_TUPLE_OFFSET);
	tupDesc = state->tupDesc;

	if (sortKey->abbrev_converter)
	{
		attno = sortKey->ssup_attno;

		datum1 = heap_getattr(&ltup, attno, tupDesc, &isnull1);
		datum2 = heap_getattr(&rtup, attno, tupDesc, &isnull2);

		compare = ApplySortAbbrevFullComparator(datum1, isnull1,
												datum2, isnull2,
												sortKey);
		if (compare != 0)
			return compare;
	}

	sortKey++;
	for (nkey = 1; nkey < state->nKeys; nkey++, sortKey++)
	{
		attno = sortKey->ssup_attno;

		datum1 = heap_getattr(&ltup, attno, tupDesc, &isnull1);
		datum2 = heap_getattr(&rtup, attno, tupDesc, &isnull2);

		compare = ApplySortComparator(datum1, isnull1,
									  datum2, isnull2,
									  sortKey);
		if (compare != 0)
			return compare;
	}

	return 0;
}

static void
copytup_heap(Tuplesortstate *state, SortTuple *stup, void *tup)
{
	/*
	 * We expect the passed "tup" to be a TupleTableSlot, and form a
	 * MinimalTuple using the exported interface for that.
	 */
	TupleTableSlot *slot = (TupleTableSlot *) tup;
	Datum		original;
	MinimalTuple tuple;
	HeapTupleData htup;

	/* copy the tuple into sort storage */
	tuple = ExecCopySlotMinimalTuple(slot);
	stup->tuple = (void *) tuple;
	USEMEM(state, GetMemoryChunkSpace(tuple));
	/* set up first-column key value */
	htup.t_len = tuple->t_len + MINIMAL_TUPLE_OFFSET;
	htup.t_data = (HeapTupleHeader) ((char *) tuple - MINIMAL_TUPLE_OFFSET);
	original = heap_getattr(&htup,
							state->sortKeys[0].ssup_attno,
							state->tupDesc,
							&stup->isnull1);

	if (!state->sortKeys->abbrev_converter || stup->isnull1)
	{
		/*
		 * Store ordinary Datum representation, or NULL value.  If there is a
		 * converter it won't expect NULL values, and cost model is not
		 * required to account for NULL, so in that case we avoid calling
		 * converter and just set datum1 to "void" representation (to be
		 * consistent).
		 */
		stup->datum1 = original;
	}
	else if (!consider_abort_common(state))
	{
		/* Store abbreviated key representation */
		stup->datum1 = state->sortKeys->abbrev_converter(original,
														 state->sortKeys);
	}
	else
	{
		/* Abort abbreviation */
		int			i;

		stup->datum1 = original;

		/*
		 * Set state to be consistent with never trying abbreviation.
		 *
		 * Alter datum1 representation in already-copied tuples, so as to
		 * ensure a consistent representation (current tuple was just
		 * handled). Note that we rely on all tuples copied so far actually
		 * being contained within memtuples array.
		 */
		for (i = 0; i < state->memtupcount; i++)
		{
			SortTuple  *mtup = &state->memtuples[i];

			htup.t_len = ((MinimalTuple) mtup->tuple)->t_len +
				MINIMAL_TUPLE_OFFSET;
			htup.t_data = (HeapTupleHeader) ((char *) mtup->tuple -
											 MINIMAL_TUPLE_OFFSET);

			mtup->datum1 = heap_getattr(&htup,
										state->sortKeys[0].ssup_attno,
										state->tupDesc,
										&mtup->isnull1);
		}
	}
}

static void
writetup_heap(Tuplesortstate *state, int tapenum, SortTuple *stup)
{
	MinimalTuple tuple = (MinimalTuple) stup->tuple;

	/* the part of the MinimalTuple we'll write: */
	char	   *tupbody = (char *) tuple + MINIMAL_TUPLE_DATA_OFFSET;
	unsigned int tupbodylen = tuple->t_len - MINIMAL_TUPLE_DATA_OFFSET;

	/* total on-disk footprint: */
	unsigned int tuplen = tupbodylen + sizeof(int);

	LogicalTapeWrite(state->tapeset, tapenum,
					 (void *) &tuplen, sizeof(tuplen));
	LogicalTapeWrite(state->tapeset, tapenum,
					 (void *) tupbody, tupbodylen);
	if (state->randomAccess)	/* need trailing length word? */
		LogicalTapeWrite(state->tapeset, tapenum,
						 (void *) &tuplen, sizeof(tuplen));

	FREEMEM(state, GetMemoryChunkSpace(tuple));
	heap_free_minimal_tuple(tuple);
}

static void
readtup_heap(Tuplesortstate *state, SortTuple *stup,
			 int tapenum, unsigned int len)
{
	unsigned int tupbodylen = len - sizeof(int);
	unsigned int tuplen = tupbodylen + MINIMAL_TUPLE_DATA_OFFSET;
	MinimalTuple tuple = (MinimalTuple) palloc(tuplen);
	char	   *tupbody = (char *) tuple + MINIMAL_TUPLE_DATA_OFFSET;
	HeapTupleData htup;

	USEMEM(state, GetMemoryChunkSpace(tuple));
	/* read in the tuple proper */
	tuple->t_len = tuplen;
	LogicalTapeReadExact(state->tapeset, tapenum,
						 tupbody, tupbodylen);
	if (state->randomAccess)	/* need trailing length word? */
		LogicalTapeReadExact(state->tapeset, tapenum,
							 &tuplen, sizeof(tuplen));
	stup->tuple = (void *) tuple;
	/* set up first-column key value */
	htup.t_len = tuple->t_len + MINIMAL_TUPLE_OFFSET;
	htup.t_data = (HeapTupleHeader) ((char *) tuple - MINIMAL_TUPLE_OFFSET);
	stup->datum1 = heap_getattr(&htup,
								state->sortKeys[0].ssup_attno,
								state->tupDesc,
								&stup->isnull1);
}

#ifdef PGXC
#ifdef XCP
static unsigned int
getlen_datanode(Tuplesortstate *state, int tapenum, bool eofOK)
{
	ResponseCombiner *combiner = state->combiner;
	TupleTableSlot   *dstslot = combiner->ss.ps.ps_ResultTupleSlot;
	TupleTableSlot   *slot;

	combiner->current_conn = tapenum;
	slot = FetchTuple(combiner);
	if (TupIsNull(slot))
	{
		if (eofOK)
			return 0;
		else
			elog(ERROR, "unexpected end of data");
	}

	if (slot != dstslot)
		ExecCopySlot(dstslot, slot);

	return 1;
}

static void
readtup_datanode(Tuplesortstate *state, SortTuple *stup,
				 int tapenum, unsigned int len)
{
	TupleTableSlot *slot = state->combiner->ss.ps.ps_ResultTupleSlot;
	MinimalTuple tuple;
	HeapTupleData htup;

	Assert(!TupIsNull(slot));

	/* copy the tuple into sort storage */
	tuple = ExecCopySlotMinimalTuple(slot);
	stup->tuple = (void *) tuple;
	USEMEM(state, GetMemoryChunkSpace(tuple));
	/* set up first-column key value */
	htup.t_len = tuple->t_len + MINIMAL_TUPLE_OFFSET;
	htup.t_data = (HeapTupleHeader) ((char *) tuple - MINIMAL_TUPLE_OFFSET);
	stup->datum1 = heap_getattr(&htup,
								state->sortKeys[0].ssup_attno,
								state->tupDesc,
								&stup->isnull1);
}
#else
static unsigned int
getlen_datanode(Tuplesortstate *state, int tapenum, bool eofOK)
{
	RemoteQueryState *combiner = state->combiner;
	PGXCNodeHandle *conn = combiner->connections[tapenum];
	/*
	 * If connection is active (potentially has data to read) we can get node
	 * number from the connection. If connection is not active (we have read all
	 * available data rows) and if we have buffered data from that connection
	 * the node number is stored in combiner->tapenodes[tapenum].
	 * If connection is inactive and no buffered data we have EOF condition
	 */
	int		nid;
	unsigned int 	len = 0;
	ListCell	*lc;
	ListCell	*prev = NULL;

	/* May it ever happen ?! */
	if (!conn && !combiner->tapenodes)
		ereport(ERROR,
				(errcode(ERRCODE_INTERNAL_ERROR),
				 errmsg("Failed to fetch from data node cursor")));

	nid = conn ? PGXCNodeGetNodeId(conn->nodeoid, PGXC_NODE_DATANODE) : combiner->tapenodes[tapenum];

	if (nid < 0)
		ereport(ERROR,
				(errcode(ERRCODE_INTERNAL_ERROR),
				 errmsg("Node id %d is incorrect", nid)));

	/*
	 * If there are buffered rows iterate over them and get first from
	 * the requested tape
	 */
	foreach (lc, combiner->rowBuffer)
	{
		RemoteDataRow dataRow = (RemoteDataRow) lfirst(lc);
		if (dataRow->msgnode == nid)
		{
			combiner->currentRow = *dataRow;
			combiner->rowBuffer = list_delete_cell(combiner->rowBuffer, lc, prev);
			return dataRow->msglen;
		}
		prev = lc;
	}

	/* Nothing is found in the buffer, check for EOF */
	if (conn == NULL)
	{
		if (eofOK)
			return 0;
		else
			elog(ERROR, "unexpected end of data");
	}

	/* Going to get data from connection, buffer if needed */
	if (conn->state == DN_CONNECTION_STATE_QUERY && conn->combiner != combiner)
		BufferConnection(conn);

	/* Request more rows if needed */
	if (conn->state == DN_CONNECTION_STATE_IDLE)
	{
		Assert(combiner->cursor);
		if (pgxc_node_send_execute(conn, combiner->cursor, 1000) != 0)
			ereport(ERROR,
					(errcode(ERRCODE_INTERNAL_ERROR),
					 errmsg("Failed to fetch from data node cursor")));
		if (pgxc_node_send_sync(conn) != 0)
			ereport(ERROR,
					(errcode(ERRCODE_INTERNAL_ERROR),
					 errmsg("Failed to fetch from data node cursor")));
		conn->state = DN_CONNECTION_STATE_QUERY;
		conn->combiner = combiner;
	}
	/* Read data from the connection until get a row or EOF */
	for (;;)
	{
		switch (handle_response(conn, combiner))
		{
			case RESPONSE_SUSPENDED:
				/* Send Execute to request next row */
				Assert(combiner->cursor);
				if (len)
					return len;
				if (pgxc_node_send_execute(conn, combiner->cursor, 1000) != 0)
					ereport(ERROR,
							(errcode(ERRCODE_INTERNAL_ERROR),
							 errmsg("Failed to fetch from data node cursor")));
				if (pgxc_node_send_sync(conn) != 0)
					ereport(ERROR,
							(errcode(ERRCODE_INTERNAL_ERROR),
							 errmsg("Failed to fetch from data node cursor")));
				conn->state = DN_CONNECTION_STATE_QUERY;
				conn->combiner = combiner;
				/* fallthru */
			case RESPONSE_EOF:
				/* receive more data */
				if (pgxc_node_receive(1, &conn, NULL))
					ereport(ERROR,
							(errcode(ERRCODE_INTERNAL_ERROR),
							 errmsg(conn->error)));
				break;
			case RESPONSE_COMPLETE:
				/* EOF encountered, close the tape and report EOF */
				if (combiner->cursor)
				{
					combiner->connections[tapenum] = NULL;
					if (len)
						return len;
				}
				if (eofOK)
					return 0;
				else
					elog(ERROR, "unexpected end of data");
				break;
			case RESPONSE_DATAROW:
				Assert(len == 0);
				if (state->combiner->cursor)
				{
					/*
					 * We fetching one row at a time when running EQP
					 * so read following PortalSuspended or ResponseComplete
					 * to leave connection clean between the calls
					 */
					len = state->combiner->currentRow.msglen;
					break;
				}
				else
					return state->combiner->currentRow.msglen;
			default:
				ereport(ERROR,
						(errcode(ERRCODE_INTERNAL_ERROR),
						 errmsg("Unexpected response from the data nodes")));
		}
	}
}

static void
readtup_datanode(Tuplesortstate *state, SortTuple *stup,
				 int tapenum, unsigned int len)
{
	TupleTableSlot *slot = state->combiner->ss.ss_ScanTupleSlot;
	MinimalTuple tuple;
	HeapTupleData htup;

	FetchTuple(state->combiner, slot);

	/* copy the tuple into sort storage */
	tuple = ExecCopySlotMinimalTuple(slot);
	stup->tuple = (void *) tuple;
	USEMEM(state, GetMemoryChunkSpace(tuple));
	/* set up first-column key value */
	htup.t_len = tuple->t_len + MINIMAL_TUPLE_OFFSET;
	htup.t_data = (HeapTupleHeader) ((char *) tuple - MINIMAL_TUPLE_OFFSET);
	stup->datum1 = heap_getattr(&htup,
								state->sortKeys[0].ssup_attno,
								state->tupDesc,
								&stup->isnull1);
}
#endif /* XCP */
#endif /* PGXC */

/*
 * Routines specialized for the CLUSTER case (HeapTuple data, with
 * comparisons per a btree index definition)
 */

static int
comparetup_cluster(const SortTuple *a, const SortTuple *b,
				   Tuplesortstate *state)
{
	SortSupport sortKey = state->sortKeys;
	HeapTuple	ltup;
	HeapTuple	rtup;
	TupleDesc	tupDesc;
	int			nkey;
	int32		compare;
	Datum		datum1,
				datum2;
	bool		isnull1,
				isnull2;
	AttrNumber	leading = state->indexInfo->ii_KeyAttrNumbers[0];

	/* Be prepared to compare additional sort keys */
	ltup = (HeapTuple) a->tuple;
	rtup = (HeapTuple) b->tuple;
	tupDesc = state->tupDesc;

	/* Compare the leading sort key, if it's simple */
	if (leading != 0)
	{
		compare = ApplySortComparator(a->datum1, a->isnull1,
									  b->datum1, b->isnull1,
									  sortKey);
		if (compare != 0)
			return compare;

		if (sortKey->abbrev_converter)
		{
			datum1 = heap_getattr(ltup, leading, tupDesc, &isnull1);
			datum2 = heap_getattr(rtup, leading, tupDesc, &isnull2);

			compare = ApplySortAbbrevFullComparator(datum1, isnull1,
													datum2, isnull2,
													sortKey);
		}
		if (compare != 0 || state->nKeys == 1)
			return compare;
		/* Compare additional columns the hard way */
		sortKey++;
		nkey = 1;
	}
	else
	{
		/* Must compare all keys the hard way */
		nkey = 0;
	}

	if (state->indexInfo->ii_Expressions == NULL)
	{
		/* If not expression index, just compare the proper heap attrs */

		for (; nkey < state->nKeys; nkey++, sortKey++)
		{
			AttrNumber	attno = state->indexInfo->ii_KeyAttrNumbers[nkey];

			datum1 = heap_getattr(ltup, attno, tupDesc, &isnull1);
			datum2 = heap_getattr(rtup, attno, tupDesc, &isnull2);

			compare = ApplySortComparator(datum1, isnull1,
										  datum2, isnull2,
										  sortKey);
			if (compare != 0)
				return compare;
		}
	}
	else
	{
		/*
		 * In the expression index case, compute the whole index tuple and
		 * then compare values.  It would perhaps be faster to compute only as
		 * many columns as we need to compare, but that would require
		 * duplicating all the logic in FormIndexDatum.
		 */
		Datum		l_index_values[INDEX_MAX_KEYS];
		bool		l_index_isnull[INDEX_MAX_KEYS];
		Datum		r_index_values[INDEX_MAX_KEYS];
		bool		r_index_isnull[INDEX_MAX_KEYS];
		TupleTableSlot *ecxt_scantuple;

		/* Reset context each time to prevent memory leakage */
		ResetPerTupleExprContext(state->estate);

		ecxt_scantuple = GetPerTupleExprContext(state->estate)->ecxt_scantuple;

		ExecStoreTuple(ltup, ecxt_scantuple, InvalidBuffer, false);
		FormIndexDatum(state->indexInfo, ecxt_scantuple, state->estate,
					   l_index_values, l_index_isnull);

		ExecStoreTuple(rtup, ecxt_scantuple, InvalidBuffer, false);
		FormIndexDatum(state->indexInfo, ecxt_scantuple, state->estate,
					   r_index_values, r_index_isnull);

		for (; nkey < state->nKeys; nkey++, sortKey++)
		{
			compare = ApplySortComparator(l_index_values[nkey],
										  l_index_isnull[nkey],
										  r_index_values[nkey],
										  r_index_isnull[nkey],
										  sortKey);
			if (compare != 0)
				return compare;
		}
	}

	return 0;
}

static void
copytup_cluster(Tuplesortstate *state, SortTuple *stup, void *tup)
{
	HeapTuple	tuple = (HeapTuple) tup;
	Datum		original;

	/* copy the tuple into sort storage */
	tuple = heap_copytuple(tuple);
	stup->tuple = (void *) tuple;
	USEMEM(state, GetMemoryChunkSpace(tuple));

	/*
	 * set up first-column key value, and potentially abbreviate, if it's a
	 * simple column
	 */
	if (state->indexInfo->ii_KeyAttrNumbers[0] == 0)
		return;

	original = heap_getattr(tuple,
							state->indexInfo->ii_KeyAttrNumbers[0],
							state->tupDesc,
							&stup->isnull1);

	if (!state->sortKeys->abbrev_converter || stup->isnull1)
	{
		/*
		 * Store ordinary Datum representation, or NULL value.  If there is a
		 * converter it won't expect NULL values, and cost model is not
		 * required to account for NULL, so in that case we avoid calling
		 * converter and just set datum1 to "void" representation (to be
		 * consistent).
		 */
		stup->datum1 = original;
	}
	else if (!consider_abort_common(state))
	{
		/* Store abbreviated key representation */
		stup->datum1 = state->sortKeys->abbrev_converter(original,
														 state->sortKeys);
	}
	else
	{
		/* Abort abbreviation */
		int			i;

		stup->datum1 = original;

		/*
		 * Set state to be consistent with never trying abbreviation.
		 *
		 * Alter datum1 representation in already-copied tuples, so as to
		 * ensure a consistent representation (current tuple was just
		 * handled). Note that we rely on all tuples copied so far actually
		 * being contained within memtuples array.
		 */
		for (i = 0; i < state->memtupcount; i++)
		{
			SortTuple  *mtup = &state->memtuples[i];

			tuple = (HeapTuple) mtup->tuple;
			mtup->datum1 = heap_getattr(tuple,
									  state->indexInfo->ii_KeyAttrNumbers[0],
										state->tupDesc,
										&stup->isnull1);
		}
	}
}

static void
writetup_cluster(Tuplesortstate *state, int tapenum, SortTuple *stup)
{
	HeapTuple	tuple = (HeapTuple) stup->tuple;
	unsigned int tuplen = tuple->t_len + sizeof(ItemPointerData) + sizeof(int);

	/* We need to store t_self, but not other fields of HeapTupleData */
	LogicalTapeWrite(state->tapeset, tapenum,
					 &tuplen, sizeof(tuplen));
	LogicalTapeWrite(state->tapeset, tapenum,
					 &tuple->t_self, sizeof(ItemPointerData));
	LogicalTapeWrite(state->tapeset, tapenum,
					 tuple->t_data, tuple->t_len);
	if (state->randomAccess)	/* need trailing length word? */
		LogicalTapeWrite(state->tapeset, tapenum,
						 &tuplen, sizeof(tuplen));

	FREEMEM(state, GetMemoryChunkSpace(tuple));
	heap_freetuple(tuple);
}

static void
readtup_cluster(Tuplesortstate *state, SortTuple *stup,
				int tapenum, unsigned int tuplen)
{
	unsigned int t_len = tuplen - sizeof(ItemPointerData) - sizeof(int);
	HeapTuple	tuple = (HeapTuple) palloc(t_len + HEAPTUPLESIZE);

	USEMEM(state, GetMemoryChunkSpace(tuple));
	/* Reconstruct the HeapTupleData header */
	tuple->t_data = (HeapTupleHeader) ((char *) tuple + HEAPTUPLESIZE);
	tuple->t_len = t_len;
	LogicalTapeReadExact(state->tapeset, tapenum,
						 &tuple->t_self, sizeof(ItemPointerData));
	/* We don't currently bother to reconstruct t_tableOid */
	tuple->t_tableOid = InvalidOid;
#ifdef PGXC
	tuple->t_xc_node_id = 0;
#endif

	/* Read in the tuple body */
	LogicalTapeReadExact(state->tapeset, tapenum,
						 tuple->t_data, tuple->t_len);
	if (state->randomAccess)	/* need trailing length word? */
		LogicalTapeReadExact(state->tapeset, tapenum,
							 &tuplen, sizeof(tuplen));
	stup->tuple = (void *) tuple;
	/* set up first-column key value, if it's a simple column */
	if (state->indexInfo->ii_KeyAttrNumbers[0] != 0)
		stup->datum1 = heap_getattr(tuple,
									state->indexInfo->ii_KeyAttrNumbers[0],
									state->tupDesc,
									&stup->isnull1);
}


/*
 * Routines specialized for IndexTuple case
 *
 * The btree and hash cases require separate comparison functions, but the
 * IndexTuple representation is the same so the copy/write/read support
 * functions can be shared.
 */

static int
comparetup_index_btree(const SortTuple *a, const SortTuple *b,
					   Tuplesortstate *state)
{
	/*
	 * This is similar to comparetup_heap(), but expects index tuples.  There
	 * is also special handling for enforcing uniqueness, and special
	 * treatment for equal keys at the end.
	 */
	SortSupport sortKey = state->sortKeys;
	IndexTuple	tuple1;
	IndexTuple	tuple2;
	int			keysz;
	TupleDesc	tupDes;
	bool		equal_hasnull = false;
	int			nkey;
	int32		compare;
	Datum		datum1,
				datum2;
	bool		isnull1,
				isnull2;


	/* Compare the leading sort key */
	compare = ApplySortComparator(a->datum1, a->isnull1,
								  b->datum1, b->isnull1,
								  sortKey);
	if (compare != 0)
		return compare;

	/* Compare additional sort keys */
	tuple1 = (IndexTuple) a->tuple;
	tuple2 = (IndexTuple) b->tuple;
	keysz = state->nKeys;
	tupDes = RelationGetDescr(state->indexRel);

	if (sortKey->abbrev_converter)
	{
		datum1 = index_getattr(tuple1, 1, tupDes, &isnull1);
		datum2 = index_getattr(tuple2, 1, tupDes, &isnull2);

		compare = ApplySortAbbrevFullComparator(datum1, isnull1,
												datum2, isnull2,
												sortKey);
		if (compare != 0)
			return compare;
	}

	/* they are equal, so we only need to examine one null flag */
	if (a->isnull1)
		equal_hasnull = true;

	sortKey++;
	for (nkey = 2; nkey <= keysz; nkey++, sortKey++)
	{
		datum1 = index_getattr(tuple1, nkey, tupDes, &isnull1);
		datum2 = index_getattr(tuple2, nkey, tupDes, &isnull2);

		compare = ApplySortComparator(datum1, isnull1,
									  datum2, isnull2,
									  sortKey);
		if (compare != 0)
			return compare;		/* done when we find unequal attributes */

		/* they are equal, so we only need to examine one null flag */
		if (isnull1)
			equal_hasnull = true;
	}

	/*
	 * If btree has asked us to enforce uniqueness, complain if two equal
	 * tuples are detected (unless there was at least one NULL field).
	 *
	 * It is sufficient to make the test here, because if two tuples are equal
	 * they *must* get compared at some stage of the sort --- otherwise the
	 * sort algorithm wouldn't have checked whether one must appear before the
	 * other.
	 */
	if (state->enforceUnique && !equal_hasnull)
	{
		Datum		values[INDEX_MAX_KEYS];
		bool		isnull[INDEX_MAX_KEYS];
		char	   *key_desc;

		/*
		 * Some rather brain-dead implementations of qsort (such as the one in
		 * QNX 4) will sometimes call the comparison routine to compare a
		 * value to itself, but we always use our own implementation, which
		 * does not.
		 */
		Assert(tuple1 != tuple2);

		index_deform_tuple(tuple1, tupDes, values, isnull);

		key_desc = BuildIndexValueDescription(state->indexRel, values, isnull);

		ereport(ERROR,
				(errcode(ERRCODE_UNIQUE_VIOLATION),
				 errmsg("could not create unique index \"%s\"",
						RelationGetRelationName(state->indexRel)),
				 key_desc ? errdetail("Key %s is duplicated.", key_desc) :
				 errdetail("Duplicate keys exist."),
				 errtableconstraint(state->heapRel,
								 RelationGetRelationName(state->indexRel))));
	}

	/*
	 * If key values are equal, we sort on ItemPointer.  This does not affect
	 * validity of the finished index, but it may be useful to have index
	 * scans in physical order.
	 */
	{
		BlockNumber blk1 = ItemPointerGetBlockNumber(&tuple1->t_tid);
		BlockNumber blk2 = ItemPointerGetBlockNumber(&tuple2->t_tid);

		if (blk1 != blk2)
			return (blk1 < blk2) ? -1 : 1;
	}
	{
		OffsetNumber pos1 = ItemPointerGetOffsetNumber(&tuple1->t_tid);
		OffsetNumber pos2 = ItemPointerGetOffsetNumber(&tuple2->t_tid);

		if (pos1 != pos2)
			return (pos1 < pos2) ? -1 : 1;
	}

	return 0;
}

static int
comparetup_index_hash(const SortTuple *a, const SortTuple *b,
					  Tuplesortstate *state)
{
	uint32		hash1;
	uint32		hash2;
	IndexTuple	tuple1;
	IndexTuple	tuple2;

	/*
	 * Fetch hash keys and mask off bits we don't want to sort by. We know
	 * that the first column of the index tuple is the hash key.
	 */
	Assert(!a->isnull1);
	hash1 = DatumGetUInt32(a->datum1) & state->hash_mask;
	Assert(!b->isnull1);
	hash2 = DatumGetUInt32(b->datum1) & state->hash_mask;

	if (hash1 > hash2)
		return 1;
	else if (hash1 < hash2)
		return -1;

	/*
	 * If hash values are equal, we sort on ItemPointer.  This does not affect
	 * validity of the finished index, but it may be useful to have index
	 * scans in physical order.
	 */
	tuple1 = (IndexTuple) a->tuple;
	tuple2 = (IndexTuple) b->tuple;

	{
		BlockNumber blk1 = ItemPointerGetBlockNumber(&tuple1->t_tid);
		BlockNumber blk2 = ItemPointerGetBlockNumber(&tuple2->t_tid);

		if (blk1 != blk2)
			return (blk1 < blk2) ? -1 : 1;
	}
	{
		OffsetNumber pos1 = ItemPointerGetOffsetNumber(&tuple1->t_tid);
		OffsetNumber pos2 = ItemPointerGetOffsetNumber(&tuple2->t_tid);

		if (pos1 != pos2)
			return (pos1 < pos2) ? -1 : 1;
	}

	return 0;
}

static void
copytup_index(Tuplesortstate *state, SortTuple *stup, void *tup)
{
	IndexTuple	tuple = (IndexTuple) tup;
	unsigned int tuplen = IndexTupleSize(tuple);
	IndexTuple	newtuple;
	Datum		original;

	/* copy the tuple into sort storage */
	newtuple = (IndexTuple) palloc(tuplen);
	memcpy(newtuple, tuple, tuplen);
	USEMEM(state, GetMemoryChunkSpace(newtuple));
	stup->tuple = (void *) newtuple;
	/* set up first-column key value */
	original = index_getattr(newtuple,
							 1,
							 RelationGetDescr(state->indexRel),
							 &stup->isnull1);

	if (!state->sortKeys->abbrev_converter || stup->isnull1)
	{
		/*
		 * Store ordinary Datum representation, or NULL value.  If there is a
		 * converter it won't expect NULL values, and cost model is not
		 * required to account for NULL, so in that case we avoid calling
		 * converter and just set datum1 to "void" representation (to be
		 * consistent).
		 */
		stup->datum1 = original;
	}
	else if (!consider_abort_common(state))
	{
		/* Store abbreviated key representation */
		stup->datum1 = state->sortKeys->abbrev_converter(original,
														 state->sortKeys);
	}
	else
	{
		/* Abort abbreviation */
		int			i;

		stup->datum1 = original;

		/*
		 * Set state to be consistent with never trying abbreviation.
		 *
		 * Alter datum1 representation in already-copied tuples, so as to
		 * ensure a consistent representation (current tuple was just
		 * handled). Note that we rely on all tuples copied so far actually
		 * being contained within memtuples array.
		 */
		for (i = 0; i < state->memtupcount; i++)
		{
			SortTuple  *mtup = &state->memtuples[i];

			tuple = (IndexTuple) mtup->tuple;
			mtup->datum1 = index_getattr(tuple,
										 1,
										 RelationGetDescr(state->indexRel),
										 &stup->isnull1);
		}
	}
}

static void
writetup_index(Tuplesortstate *state, int tapenum, SortTuple *stup)
{
	IndexTuple	tuple = (IndexTuple) stup->tuple;
	unsigned int tuplen;

	tuplen = IndexTupleSize(tuple) + sizeof(tuplen);
	LogicalTapeWrite(state->tapeset, tapenum,
					 (void *) &tuplen, sizeof(tuplen));
	LogicalTapeWrite(state->tapeset, tapenum,
					 (void *) tuple, IndexTupleSize(tuple));
	if (state->randomAccess)	/* need trailing length word? */
		LogicalTapeWrite(state->tapeset, tapenum,
						 (void *) &tuplen, sizeof(tuplen));

	FREEMEM(state, GetMemoryChunkSpace(tuple));
	pfree(tuple);
}

static void
readtup_index(Tuplesortstate *state, SortTuple *stup,
			  int tapenum, unsigned int len)
{
	unsigned int tuplen = len - sizeof(unsigned int);
	IndexTuple	tuple = (IndexTuple) palloc(tuplen);

	USEMEM(state, GetMemoryChunkSpace(tuple));
	LogicalTapeReadExact(state->tapeset, tapenum,
						 tuple, tuplen);
	if (state->randomAccess)	/* need trailing length word? */
		LogicalTapeReadExact(state->tapeset, tapenum,
							 &tuplen, sizeof(tuplen));
	stup->tuple = (void *) tuple;
	/* set up first-column key value */
	stup->datum1 = index_getattr(tuple,
								 1,
								 RelationGetDescr(state->indexRel),
								 &stup->isnull1);
}

/*
 * Routines specialized for DatumTuple case
 */

static int
comparetup_datum(const SortTuple *a, const SortTuple *b, Tuplesortstate *state)
{
	int			compare;

	compare = ApplySortComparator(a->datum1, a->isnull1,
								  b->datum1, b->isnull1,
								  state->sortKeys);
	if (compare != 0)
		return compare;

	/* if we have abbreviations, then "tuple" has the original value */

	if (state->sortKeys->abbrev_converter)
		compare = ApplySortAbbrevFullComparator(PointerGetDatum(a->tuple), a->isnull1,
									   PointerGetDatum(b->tuple), b->isnull1,
												state->sortKeys);

	return compare;
}

static void
copytup_datum(Tuplesortstate *state, SortTuple *stup, void *tup)
{
	/* Not currently needed */
	elog(ERROR, "copytup_datum() should not be called");
}

static void
writetup_datum(Tuplesortstate *state, int tapenum, SortTuple *stup)
{
	void	   *waddr;
	unsigned int tuplen;
	unsigned int writtenlen;

	if (stup->isnull1)
	{
		waddr = NULL;
		tuplen = 0;
	}
	else if (state->datumTypeByVal)
	{
		waddr = &stup->datum1;
		tuplen = sizeof(Datum);
	}
	else
	{
		waddr = stup->tuple;
		tuplen = datumGetSize(PointerGetDatum(stup->tuple), false, state->datumTypeLen);
		Assert(tuplen != 0);
	}

	writtenlen = tuplen + sizeof(unsigned int);

	LogicalTapeWrite(state->tapeset, tapenum,
					 (void *) &writtenlen, sizeof(writtenlen));
	LogicalTapeWrite(state->tapeset, tapenum,
					 waddr, tuplen);
	if (state->randomAccess)	/* need trailing length word? */
		LogicalTapeWrite(state->tapeset, tapenum,
						 (void *) &writtenlen, sizeof(writtenlen));

	if (stup->tuple)
	{
		FREEMEM(state, GetMemoryChunkSpace(stup->tuple));
		pfree(stup->tuple);
	}
}

static void
readtup_datum(Tuplesortstate *state, SortTuple *stup,
			  int tapenum, unsigned int len)
{
	unsigned int tuplen = len - sizeof(unsigned int);

	if (tuplen == 0)
	{
		/* it's NULL */
		stup->datum1 = (Datum) 0;
		stup->isnull1 = true;
		stup->tuple = NULL;
	}
	else if (state->datumTypeByVal)
	{
		Assert(tuplen == sizeof(Datum));
		LogicalTapeReadExact(state->tapeset, tapenum,
							 &stup->datum1, tuplen);
		stup->isnull1 = false;
		stup->tuple = NULL;
	}
	else
	{
		void	   *raddr = palloc(tuplen);

		LogicalTapeReadExact(state->tapeset, tapenum,
							 raddr, tuplen);
		stup->datum1 = PointerGetDatum(raddr);
		stup->isnull1 = false;
		stup->tuple = raddr;
		USEMEM(state, GetMemoryChunkSpace(raddr));
	}

	if (state->randomAccess)	/* need trailing length word? */
		LogicalTapeReadExact(state->tapeset, tapenum,
							 &tuplen, sizeof(tuplen));
}

/*
 * Convenience routine to free a tuple previously loaded into sort memory
 */
static void
free_sort_tuple(Tuplesortstate *state, SortTuple *stup)
{
	FREEMEM(state, GetMemoryChunkSpace(stup->tuple));
	pfree(stup->tuple);
}<|MERGE_RESOLUTION|>--- conflicted
+++ resolved
@@ -952,13 +952,10 @@
 	state->copytup = copytup_datum;
 	state->writetup = writetup_datum;
 	state->readtup = readtup_datum;
-<<<<<<< HEAD
 #ifdef PGXC
 	state->getlen = getlen;
 #endif
-=======
 	state->abbrevNext = 10;
->>>>>>> 38d500ac
 
 	state->datumType = datumType;
 

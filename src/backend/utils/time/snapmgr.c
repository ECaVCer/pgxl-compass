--- conflicted
+++ resolved
@@ -631,17 +631,6 @@
 	Assert(ActiveSnapshot->as_snap->active_count == 1);
 	Assert(ActiveSnapshot->as_snap->regd_count == 0);
 
-<<<<<<< HEAD
-	ActiveSnapshot->as_snap->curcid = GetCurrentCommandId(false);
-#ifdef XCP	
-	/*
-	 * Set flag so that updated command ID is sent to the datanodes before the
-	 * next query. This ensures that the effects of previous statements are
-	 * visible to the subsequent statements
-	 */
-	SetSendCommandId(true);
-#endif	
-=======
 	/*
 	 * Don't allow modification of the active snapshot during parallel
 	 * operation.  We share the snapshot to worker backends at beginning of
@@ -655,7 +644,15 @@
 	if (IsInParallelMode() && save_curcid != curcid)
 		elog(ERROR, "cannot modify commandid in active snapshot during a parallel operation");
 	ActiveSnapshot->as_snap->curcid = curcid;
->>>>>>> 38d500ac
+
+#ifdef XCP	
+	/*
+	 * Set flag so that updated command ID is sent to the datanodes before the
+	 * next query. This ensures that the effects of previous statements are
+	 * visible to the subsequent statements
+	 */
+	SetSendCommandId(true);
+#endif	
 }
 
 /*

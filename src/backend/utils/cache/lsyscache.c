--- conflicted
+++ resolved
@@ -3498,56 +3498,4 @@
 	}
 	else
 		return InvalidOid;
-<<<<<<< HEAD
-}
-
-/*				---------- PG_TABLESAMPLE_METHOD CACHE ----------			 */
-
-/*
- * get_tablesample_method_name - given a tablesample method OID,
- * look up the name or NULL if not found
- */
-char *
-get_tablesample_method_name(Oid tsmid)
-{
-	HeapTuple	tuple;
-
-	tuple = SearchSysCache1(TABLESAMPLEMETHODOID, ObjectIdGetDatum(tsmid));
-	if (HeapTupleIsValid(tuple))
-	{
-		Form_pg_tablesample_method tup =
-		(Form_pg_tablesample_method) GETSTRUCT(tuple);
-		char	   *result;
-
-		result = pstrdup(NameStr(tup->tsmname));
-		ReleaseSysCache(tuple);
-		return result;
-	}
-	else
-		return NULL;
-}
-
-#ifdef XCP
-Oid
-get_tablesample_method_id(const char *methodname)
-{
-	Oid tsoid;
-	HeapTuple	tuple;
-
-	/* Load the tablesample method */
-	tuple = SearchSysCache1(TABLESAMPLEMETHODNAME, PointerGetDatum(methodname));
-	if (!HeapTupleIsValid(tuple))
-		ereport(ERROR,
-				(errcode(ERRCODE_UNDEFINED_OBJECT),
-				 errmsg("tablesample method \"%s\" does not exist",
-					 methodname)));
-
-	tsoid = HeapTupleGetOid(tuple);
-	ReleaseSysCache(tuple);
-
-	return tsoid;
-}
-#endif
-=======
-}
->>>>>>> 36d4a50a
+}
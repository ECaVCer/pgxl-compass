/*-------------------------------------------------------------------------
 *
 * inval.c
 *	  POSTGRES cache invalidation dispatcher code.
 *
 *	This is subtle stuff, so pay attention:
 *
 *	When a tuple is updated or deleted, our standard time qualification rules
 *	consider that it is *still valid* so long as we are in the same command,
 *	ie, until the next CommandCounterIncrement() or transaction commit.
 *	(See utils/time/tqual.c, and note that system catalogs are generally
 *	scanned under the most current snapshot available, rather than the
 *	transaction snapshot.)	At the command boundary, the old tuple stops
 *	being valid and the new version, if any, becomes valid.  Therefore,
 *	we cannot simply flush a tuple from the system caches during heap_update()
 *	or heap_delete().  The tuple is still good at that point; what's more,
 *	even if we did flush it, it might be reloaded into the caches by a later
 *	request in the same command.  So the correct behavior is to keep a list
 *	of outdated (updated/deleted) tuples and then do the required cache
 *	flushes at the next command boundary.  We must also keep track of
 *	inserted tuples so that we can flush "negative" cache entries that match
 *	the new tuples; again, that mustn't happen until end of command.
 *
 *	Once we have finished the command, we still need to remember inserted
 *	tuples (including new versions of updated tuples), so that we can flush
 *	them from the caches if we abort the transaction.  Similarly, we'd better
 *	be able to flush "negative" cache entries that may have been loaded in
 *	place of deleted tuples, so we still need the deleted ones too.
 *
 *	If we successfully complete the transaction, we have to broadcast all
 *	these invalidation events to other backends (via the SI message queue)
 *	so that they can flush obsolete entries from their caches.  Note we have
 *	to record the transaction commit before sending SI messages, otherwise
 *	the other backends won't see our updated tuples as good.
 *
 *	When a subtransaction aborts, we can process and discard any events
 *	it has queued.  When a subtransaction commits, we just add its events
 *	to the pending lists of the parent transaction.
 *
 *	In short, we need to remember until xact end every insert or delete
 *	of a tuple that might be in the system caches.  Updates are treated as
 *	two events, delete + insert, for simplicity.  (If the update doesn't
 *	change the tuple hash value, catcache.c optimizes this into one event.)
 *
 *	We do not need to register EVERY tuple operation in this way, just those
 *	on tuples in relations that have associated catcaches.  We do, however,
 *	have to register every operation on every tuple that *could* be in a
 *	catcache, whether or not it currently is in our cache.  Also, if the
 *	tuple is in a relation that has multiple catcaches, we need to register
 *	an invalidation message for each such catcache.  catcache.c's
 *	PrepareToInvalidateCacheTuple() routine provides the knowledge of which
 *	catcaches may need invalidation for a given tuple.
 *
 *	Also, whenever we see an operation on a pg_class or pg_attribute tuple,
 *	we register a relcache flush operation for the relation described by that
 *	tuple.
 *
 *	We keep the relcache flush requests in lists separate from the catcache
 *	tuple flush requests.  This allows us to issue all the pending catcache
 *	flushes before we issue relcache flushes, which saves us from loading
 *	a catcache tuple during relcache load only to flush it again right away.
 *	Also, we avoid queuing multiple relcache flush requests for the same
 *	relation, since a relcache flush is relatively expensive to do.
 *	(XXX is it worth testing likewise for duplicate catcache flush entries?
 *	Probably not.)
 *
 *	If a relcache flush is issued for a system relation that we preload
 *	from the relcache init file, we must also delete the init file so that
 *	it will be rebuilt during the next backend restart.  The actual work of
 *	manipulating the init file is in relcache.c, but we keep track of the
 *	need for it here.
 *
 *	The request lists proper are kept in CurTransactionContext of their
 *	creating (sub)transaction, since they can be forgotten on abort of that
 *	transaction but must be kept till top-level commit otherwise.  For
 *	simplicity we keep the controlling list-of-lists in TopTransactionContext.
 *
 *	Currently, inval messages are sent without regard for the possibility
 *	that the object described by the catalog tuple might be a session-local
 *	object such as a temporary table.  This is because (1) this code has
 *	no practical way to tell the difference, and (2) it is not certain that
 *	other backends don't have catalog cache or even relcache entries for
 *	such tables, anyway; there is nothing that prevents that.  It might be
 *	worth trying to avoid sending such inval traffic in the future, if those
 *	problems can be overcome cheaply.
 *
 *
<<<<<<< HEAD
 * This Source Code Form is subject to the terms of the Mozilla Public
 * License, v. 2.0. If a copy of the MPL was not distributed with this
 * file, You can obtain one at http://mozilla.org/MPL/2.0/.
 *
 * Portions Copyright (c) 2012-2014, TransLattice, Inc.
 * Portions Copyright (c) 1996-2014, PostgreSQL Global Development Group
=======
 * Portions Copyright (c) 1996-2015, PostgreSQL Global Development Group
>>>>>>> 4cb7d671
 * Portions Copyright (c) 1994, Regents of the University of California
 *
 * IDENTIFICATION
 *	  src/backend/utils/cache/inval.c
 *
 *-------------------------------------------------------------------------
 */
#include "postgres.h"

#include "access/htup_details.h"
#include "access/xact.h"
#include "catalog/catalog.h"
#include "miscadmin.h"
#ifdef XCP
#include "pgxc/pgxc.h"
#endif
#include "storage/sinval.h"
#include "storage/smgr.h"
#include "utils/catcache.h"
#include "utils/inval.h"
#include "utils/memdebug.h"
#include "utils/memutils.h"
#include "utils/rel.h"
#include "utils/relmapper.h"
#include "utils/snapmgr.h"
#include "utils/syscache.h"


/*
 * To minimize palloc traffic, we keep pending requests in successively-
 * larger chunks (a slightly more sophisticated version of an expansible
 * array).  All request types can be stored as SharedInvalidationMessage
 * records.  The ordering of requests within a list is never significant.
 */
typedef struct InvalidationChunk
{
	struct InvalidationChunk *next;		/* list link */
	int			nitems;			/* # items currently stored in chunk */
	int			maxitems;		/* size of allocated array in this chunk */
	SharedInvalidationMessage msgs[FLEXIBLE_ARRAY_MEMBER];
} InvalidationChunk;

typedef struct InvalidationListHeader
{
	InvalidationChunk *cclist;	/* list of chunks holding catcache msgs */
	InvalidationChunk *rclist;	/* list of chunks holding relcache msgs */
} InvalidationListHeader;

/*----------------
 * Invalidation info is divided into two lists:
 *	1) events so far in current command, not yet reflected to caches.
 *	2) events in previous commands of current transaction; these have
 *	   been reflected to local caches, and must be either broadcast to
 *	   other backends or rolled back from local cache when we commit
 *	   or abort the transaction.
 * Actually, we need two such lists for each level of nested transaction,
 * so that we can discard events from an aborted subtransaction.  When
 * a subtransaction commits, we append its lists to the parent's lists.
 *
 * The relcache-file-invalidated flag can just be a simple boolean,
 * since we only act on it at transaction commit; we don't care which
 * command of the transaction set it.
 *----------------
 */

typedef struct TransInvalidationInfo
{
	/* Back link to parent transaction's info */
	struct TransInvalidationInfo *parent;

	/* Subtransaction nesting depth */
	int			my_level;

	/* head of current-command event list */
	InvalidationListHeader CurrentCmdInvalidMsgs;

	/* head of previous-commands event list */
	InvalidationListHeader PriorCmdInvalidMsgs;

	/* init file must be invalidated? */
	bool		RelcacheInitFileInval;
} TransInvalidationInfo;

static TransInvalidationInfo *transInvalInfo = NULL;

static SharedInvalidationMessage *SharedInvalidMessagesArray;
static int	numSharedInvalidMessagesArray;
static int	maxSharedInvalidMessagesArray;


/*
 * Dynamically-registered callback functions.  Current implementation
 * assumes there won't be very many of these at once; could improve if needed.
 */

#define MAX_SYSCACHE_CALLBACKS 32
#define MAX_RELCACHE_CALLBACKS 10

static struct SYSCACHECALLBACK
{
	int16		id;				/* cache number */
	SyscacheCallbackFunction function;
	Datum		arg;
}	syscache_callback_list[MAX_SYSCACHE_CALLBACKS];

static int	syscache_callback_count = 0;

static struct RELCACHECALLBACK
{
	RelcacheCallbackFunction function;
	Datum		arg;
}	relcache_callback_list[MAX_RELCACHE_CALLBACKS];

static int	relcache_callback_count = 0;

/* ----------------------------------------------------------------
 *				Invalidation list support functions
 *
 * These three routines encapsulate processing of the "chunked"
 * representation of what is logically just a list of messages.
 * ----------------------------------------------------------------
 */

/*
 * AddInvalidationMessage
 *		Add an invalidation message to a list (of chunks).
 *
 * Note that we do not pay any great attention to maintaining the original
 * ordering of the messages.
 */
static void
AddInvalidationMessage(InvalidationChunk **listHdr,
					   SharedInvalidationMessage *msg)
{
	InvalidationChunk *chunk = *listHdr;

	if (chunk == NULL)
	{
		/* First time through; create initial chunk */
#define FIRSTCHUNKSIZE 32
		chunk = (InvalidationChunk *)
			MemoryContextAlloc(CurTransactionContext,
							   offsetof(InvalidationChunk, msgs) +
					FIRSTCHUNKSIZE * sizeof(SharedInvalidationMessage));
		chunk->nitems = 0;
		chunk->maxitems = FIRSTCHUNKSIZE;
		chunk->next = *listHdr;
		*listHdr = chunk;
	}
	else if (chunk->nitems >= chunk->maxitems)
	{
		/* Need another chunk; double size of last chunk */
		int			chunksize = 2 * chunk->maxitems;

		chunk = (InvalidationChunk *)
			MemoryContextAlloc(CurTransactionContext,
							   offsetof(InvalidationChunk, msgs) +
						 chunksize * sizeof(SharedInvalidationMessage));
		chunk->nitems = 0;
		chunk->maxitems = chunksize;
		chunk->next = *listHdr;
		*listHdr = chunk;
	}
	/* Okay, add message to current chunk */
	chunk->msgs[chunk->nitems] = *msg;
	chunk->nitems++;
}

/*
 * Append one list of invalidation message chunks to another, resetting
 * the source chunk-list pointer to NULL.
 */
static void
AppendInvalidationMessageList(InvalidationChunk **destHdr,
							  InvalidationChunk **srcHdr)
{
	InvalidationChunk *chunk = *srcHdr;

	if (chunk == NULL)
		return;					/* nothing to do */

	while (chunk->next != NULL)
		chunk = chunk->next;

	chunk->next = *destHdr;

	*destHdr = *srcHdr;

	*srcHdr = NULL;
}

/*
 * Process a list of invalidation messages.
 *
 * This is a macro that executes the given code fragment for each message in
 * a message chunk list.  The fragment should refer to the message as *msg.
 */
#define ProcessMessageList(listHdr, codeFragment) \
	do { \
		InvalidationChunk *_chunk; \
		for (_chunk = (listHdr); _chunk != NULL; _chunk = _chunk->next) \
		{ \
			int		_cindex; \
			for (_cindex = 0; _cindex < _chunk->nitems; _cindex++) \
			{ \
				SharedInvalidationMessage *msg = &_chunk->msgs[_cindex]; \
				codeFragment; \
			} \
		} \
	} while (0)

/*
 * Process a list of invalidation messages group-wise.
 *
 * As above, but the code fragment can handle an array of messages.
 * The fragment should refer to the messages as msgs[], with n entries.
 */
#define ProcessMessageListMulti(listHdr, codeFragment) \
	do { \
		InvalidationChunk *_chunk; \
		for (_chunk = (listHdr); _chunk != NULL; _chunk = _chunk->next) \
		{ \
			SharedInvalidationMessage *msgs = _chunk->msgs; \
			int		n = _chunk->nitems; \
			codeFragment; \
		} \
	} while (0)


/* ----------------------------------------------------------------
 *				Invalidation set support functions
 *
 * These routines understand about the division of a logical invalidation
 * list into separate physical lists for catcache and relcache entries.
 * ----------------------------------------------------------------
 */

/*
 * Add a catcache inval entry
 */
static void
AddCatcacheInvalidationMessage(InvalidationListHeader *hdr,
							   int id, uint32 hashValue, Oid dbId)
{
	SharedInvalidationMessage msg;

	Assert(id < CHAR_MAX);
	msg.cc.id = (int8) id;
	msg.cc.dbId = dbId;
	msg.cc.hashValue = hashValue;
	/*
	 * Define padding bytes in SharedInvalidationMessage structs to be
	 * defined. Otherwise the sinvaladt.c ringbuffer, which is accessed by
	 * multiple processes, will cause spurious valgrind warnings about
	 * undefined memory being used. That's because valgrind remembers the
	 * undefined bytes from the last local process's store, not realizing that
	 * another process has written since, filling the previously uninitialized
	 * bytes
	 */
	VALGRIND_MAKE_MEM_DEFINED(&msg, sizeof(msg));

	AddInvalidationMessage(&hdr->cclist, &msg);
}

/*
 * Add a whole-catalog inval entry
 */
static void
AddCatalogInvalidationMessage(InvalidationListHeader *hdr,
							  Oid dbId, Oid catId)
{
	SharedInvalidationMessage msg;

	msg.cat.id = SHAREDINVALCATALOG_ID;
	msg.cat.dbId = dbId;
	msg.cat.catId = catId;
	/* check AddCatcacheInvalidationMessage() for an explanation */
	VALGRIND_MAKE_MEM_DEFINED(&msg, sizeof(msg));

	AddInvalidationMessage(&hdr->cclist, &msg);
}

/*
 * Add a relcache inval entry
 */
static void
AddRelcacheInvalidationMessage(InvalidationListHeader *hdr,
							   Oid dbId, Oid relId)
{
	SharedInvalidationMessage msg;

	/* Don't add a duplicate item */
	/* We assume dbId need not be checked because it will never change */
	ProcessMessageList(hdr->rclist,
					   if (msg->rc.id == SHAREDINVALRELCACHE_ID &&
						   msg->rc.relId == relId)
					   return);

	/* OK, add the item */
	msg.rc.id = SHAREDINVALRELCACHE_ID;
	msg.rc.dbId = dbId;
	msg.rc.relId = relId;
	/* check AddCatcacheInvalidationMessage() for an explanation */
	VALGRIND_MAKE_MEM_DEFINED(&msg, sizeof(msg));

	AddInvalidationMessage(&hdr->rclist, &msg);
}

/*
 * Add a snapshot inval entry
 */
static void
AddSnapshotInvalidationMessage(InvalidationListHeader *hdr,
							   Oid dbId, Oid relId)
{
	SharedInvalidationMessage msg;

	/* Don't add a duplicate item */
	/* We assume dbId need not be checked because it will never change */
	ProcessMessageList(hdr->rclist,
					   if (msg->sn.id == SHAREDINVALSNAPSHOT_ID &&
						   msg->sn.relId == relId)
					   return);

	/* OK, add the item */
	msg.sn.id = SHAREDINVALSNAPSHOT_ID;
	msg.sn.dbId = dbId;
	msg.sn.relId = relId;
	/* check AddCatcacheInvalidationMessage() for an explanation */
	VALGRIND_MAKE_MEM_DEFINED(&msg, sizeof(msg));

	AddInvalidationMessage(&hdr->rclist, &msg);
}

/*
 * Append one list of invalidation messages to another, resetting
 * the source list to empty.
 */
static void
AppendInvalidationMessages(InvalidationListHeader *dest,
						   InvalidationListHeader *src)
{
	AppendInvalidationMessageList(&dest->cclist, &src->cclist);
	AppendInvalidationMessageList(&dest->rclist, &src->rclist);
}

/*
 * Execute the given function for all the messages in an invalidation list.
 * The list is not altered.
 *
 * catcache entries are processed first, for reasons mentioned above.
 */
static void
ProcessInvalidationMessages(InvalidationListHeader *hdr,
							void (*func) (SharedInvalidationMessage *msg))
{
	ProcessMessageList(hdr->cclist, func(msg));
	ProcessMessageList(hdr->rclist, func(msg));
}

/*
 * As above, but the function is able to process an array of messages
 * rather than just one at a time.
 */
static void
ProcessInvalidationMessagesMulti(InvalidationListHeader *hdr,
				 void (*func) (const SharedInvalidationMessage *msgs, int n))
{
	ProcessMessageListMulti(hdr->cclist, func(msgs, n));
	ProcessMessageListMulti(hdr->rclist, func(msgs, n));
}

/* ----------------------------------------------------------------
 *					  private support functions
 * ----------------------------------------------------------------
 */

/*
 * RegisterCatcacheInvalidation
 *
 * Register an invalidation event for a catcache tuple entry.
 */
static void
RegisterCatcacheInvalidation(int cacheId,
							 uint32 hashValue,
							 Oid dbId)
{
	AddCatcacheInvalidationMessage(&transInvalInfo->CurrentCmdInvalidMsgs,
								   cacheId, hashValue, dbId);
}

/*
 * RegisterCatalogInvalidation
 *
 * Register an invalidation event for all catcache entries from a catalog.
 */
static void
RegisterCatalogInvalidation(Oid dbId, Oid catId)
{
	AddCatalogInvalidationMessage(&transInvalInfo->CurrentCmdInvalidMsgs,
								  dbId, catId);
}

/*
 * RegisterRelcacheInvalidation
 *
 * As above, but register a relcache invalidation event.
 */
static void
RegisterRelcacheInvalidation(Oid dbId, Oid relId)
{
	AddRelcacheInvalidationMessage(&transInvalInfo->CurrentCmdInvalidMsgs,
								   dbId, relId);

	/*
	 * Most of the time, relcache invalidation is associated with system
	 * catalog updates, but there are a few cases where it isn't.  Quick hack
	 * to ensure that the next CommandCounterIncrement() will think that we
	 * need to do CommandEndInvalidationMessages().
	 */
	(void) GetCurrentCommandId(true);

	/*
	 * If the relation being invalidated is one of those cached in the
	 * relcache init file, mark that we need to zap that file at commit.
	 */
	if (RelationIdIsInInitFile(relId))
		transInvalInfo->RelcacheInitFileInval = true;
}

/*
 * RegisterSnapshotInvalidation
 *
 * Register a invalidation event for MVCC scans against a given catalog.
 * Only needed for catalogs that don't have catcaches.
 */
static void
RegisterSnapshotInvalidation(Oid dbId, Oid relId)
{
	AddSnapshotInvalidationMessage(&transInvalInfo->CurrentCmdInvalidMsgs,
								   dbId, relId);
}

/*
 * LocalExecuteInvalidationMessage
 *
 * Process a single invalidation message (which could be of any type).
 * Only the local caches are flushed; this does not transmit the message
 * to other backends.
 */
void
LocalExecuteInvalidationMessage(SharedInvalidationMessage *msg)
{
	if (msg->id >= 0)
	{
		if (msg->cc.dbId == MyDatabaseId || msg->cc.dbId == InvalidOid)
		{
			InvalidateCatalogSnapshot();

			CatalogCacheIdInvalidate(msg->cc.id, msg->cc.hashValue);

			CallSyscacheCallbacks(msg->cc.id, msg->cc.hashValue);
		}
	}
	else if (msg->id == SHAREDINVALCATALOG_ID)
	{
		if (msg->cat.dbId == MyDatabaseId || msg->cat.dbId == InvalidOid)
		{
			InvalidateCatalogSnapshot();

			CatalogCacheFlushCatalog(msg->cat.catId);

			/* CatalogCacheFlushCatalog calls CallSyscacheCallbacks as needed */
		}
	}
	else if (msg->id == SHAREDINVALRELCACHE_ID)
	{
		if (msg->rc.dbId == MyDatabaseId || msg->rc.dbId == InvalidOid)
		{
			int			i;

			RelationCacheInvalidateEntry(msg->rc.relId);

			for (i = 0; i < relcache_callback_count; i++)
			{
				struct RELCACHECALLBACK *ccitem = relcache_callback_list + i;

				(*ccitem->function) (ccitem->arg, msg->rc.relId);
			}
		}
	}
	else if (msg->id == SHAREDINVALSMGR_ID)
	{
		/*
		 * We could have smgr entries for relations of other databases, so no
		 * short-circuit test is possible here.
		 */
		RelFileNodeBackend rnode;

		rnode.node = msg->sm.rnode;
		rnode.backend = (msg->sm.backend_hi << 16) | (int) msg->sm.backend_lo;
		smgrclosenode(rnode);
	}
	else if (msg->id == SHAREDINVALRELMAP_ID)
	{
		/* We only care about our own database and shared catalogs */
		if (msg->rm.dbId == InvalidOid)
			RelationMapInvalidate(true);
		else if (msg->rm.dbId == MyDatabaseId)
			RelationMapInvalidate(false);
	}
	else if (msg->id == SHAREDINVALSNAPSHOT_ID)
	{
		/* We only care about our own database and shared catalogs */
		if (msg->rm.dbId == InvalidOid)
			InvalidateCatalogSnapshot();
		else if (msg->rm.dbId == MyDatabaseId)
			InvalidateCatalogSnapshot();
	}
	else
		elog(FATAL, "unrecognized SI message ID: %d", msg->id);
}

/*
 *		InvalidateSystemCaches
 *
 *		This blows away all tuples in the system catalog caches and
 *		all the cached relation descriptors and smgr cache entries.
 *		Relation descriptors that have positive refcounts are then rebuilt.
 *
 *		We call this when we see a shared-inval-queue overflow signal,
 *		since that tells us we've lost some shared-inval messages and hence
 *		don't know what needs to be invalidated.
 */
void
InvalidateSystemCaches(void)
{
	int			i;

	InvalidateCatalogSnapshot();
	ResetCatalogCaches();
	RelationCacheInvalidate();	/* gets smgr and relmap too */

	for (i = 0; i < syscache_callback_count; i++)
	{
		struct SYSCACHECALLBACK *ccitem = syscache_callback_list + i;

		(*ccitem->function) (ccitem->arg, ccitem->id, 0);
	}

	for (i = 0; i < relcache_callback_count; i++)
	{
		struct RELCACHECALLBACK *ccitem = relcache_callback_list + i;

		(*ccitem->function) (ccitem->arg, InvalidOid);
	}
}


/* ----------------------------------------------------------------
 *					  public functions
 * ----------------------------------------------------------------
 */

/*
 * AcceptInvalidationMessages
 *		Read and process invalidation messages from the shared invalidation
 *		message queue.
 *
 * Note:
 *		This should be called as the first step in processing a transaction.
 */
void
AcceptInvalidationMessages(void)
{
	ReceiveSharedInvalidMessages(LocalExecuteInvalidationMessage,
								 InvalidateSystemCaches);

	/*
	 * Test code to force cache flushes anytime a flush could happen.
	 *
	 * If used with CLOBBER_FREED_MEMORY, CLOBBER_CACHE_ALWAYS provides a
	 * fairly thorough test that the system contains no cache-flush hazards.
	 * However, it also makes the system unbelievably slow --- the regression
	 * tests take about 100 times longer than normal.
	 *
	 * If you're a glutton for punishment, try CLOBBER_CACHE_RECURSIVELY. This
	 * slows things by at least a factor of 10000, so I wouldn't suggest
	 * trying to run the entire regression tests that way.  It's useful to try
	 * a few simple tests, to make sure that cache reload isn't subject to
	 * internal cache-flush hazards, but after you've done a few thousand
	 * recursive reloads it's unlikely you'll learn more.
	 */
#if defined(CLOBBER_CACHE_ALWAYS)
	{
		static bool in_recursion = false;

		if (!in_recursion)
		{
			in_recursion = true;
			InvalidateSystemCaches();
			in_recursion = false;
		}
	}
#elif defined(CLOBBER_CACHE_RECURSIVELY)
	InvalidateSystemCaches();
#endif
}

/*
 * PrepareInvalidationState
 *		Initialize inval lists for the current (sub)transaction.
 */
static void
PrepareInvalidationState(void)
{
	TransInvalidationInfo *myInfo;

	if (transInvalInfo != NULL &&
		transInvalInfo->my_level == GetCurrentTransactionNestLevel())
		return;

	myInfo = (TransInvalidationInfo *)
		MemoryContextAllocZero(TopTransactionContext,
							   sizeof(TransInvalidationInfo));
	myInfo->parent = transInvalInfo;
	myInfo->my_level = GetCurrentTransactionNestLevel();

	/*
	 * If there's any previous entry, this one should be for a deeper
	 * nesting level.
	 */
	Assert(transInvalInfo == NULL ||
		myInfo->my_level > transInvalInfo->my_level);

	transInvalInfo = myInfo;
}

/*
 * PostPrepare_Inval
 *		Clean up after successful PREPARE.
 *
 * Here, we want to act as though the transaction aborted, so that we will
 * undo any syscache changes it made, thereby bringing us into sync with the
 * outside world, which doesn't believe the transaction committed yet.
 *
 * If the prepared transaction is later aborted, there is nothing more to
 * do; if it commits, we will receive the consequent inval messages just
 * like everyone else.
 */
void
PostPrepare_Inval(void)
{
	AtEOXact_Inval(false);
}

/*
 * Collect invalidation messages into SharedInvalidMessagesArray array.
 */
static void
MakeSharedInvalidMessagesArray(const SharedInvalidationMessage *msgs, int n)
{
	/*
	 * Initialise array first time through in each commit
	 */
	if (SharedInvalidMessagesArray == NULL)
	{
		maxSharedInvalidMessagesArray = FIRSTCHUNKSIZE;
		numSharedInvalidMessagesArray = 0;

		/*
		 * Although this is being palloc'd we don't actually free it directly.
		 * We're so close to EOXact that we now we're going to lose it anyhow.
		 */
		SharedInvalidMessagesArray = palloc(maxSharedInvalidMessagesArray
										* sizeof(SharedInvalidationMessage));
	}

	if ((numSharedInvalidMessagesArray + n) > maxSharedInvalidMessagesArray)
	{
		while ((numSharedInvalidMessagesArray + n) > maxSharedInvalidMessagesArray)
			maxSharedInvalidMessagesArray *= 2;

		SharedInvalidMessagesArray = repalloc(SharedInvalidMessagesArray,
											  maxSharedInvalidMessagesArray
										* sizeof(SharedInvalidationMessage));
	}

	/*
	 * Append the next chunk onto the array
	 */
	memcpy(SharedInvalidMessagesArray + numSharedInvalidMessagesArray,
		   msgs, n * sizeof(SharedInvalidationMessage));
	numSharedInvalidMessagesArray += n;
}

/*
 * xactGetCommittedInvalidationMessages() is executed by
 * RecordTransactionCommit() to add invalidation messages onto the
 * commit record. This applies only to commit message types, never to
 * abort records. Must always run before AtEOXact_Inval(), since that
 * removes the data we need to see.
 *
 * Remember that this runs before we have officially committed, so we
 * must not do anything here to change what might occur *if* we should
 * fail between here and the actual commit.
 *
 * see also xact_redo_commit() and xact_desc_commit()
 */
int
xactGetCommittedInvalidationMessages(SharedInvalidationMessage **msgs,
									 bool *RelcacheInitFileInval)
{
	MemoryContext oldcontext;

	/* Quick exit if we haven't done anything with invalidation messages. */
	if (transInvalInfo == NULL)
	{
		*RelcacheInitFileInval = false;
		*msgs = NULL;
		return 0;
	}

	/* Must be at top of stack */
	Assert(transInvalInfo->my_level == 1 && transInvalInfo->parent == NULL);

	/*
	 * Relcache init file invalidation requires processing both before and
	 * after we send the SI messages.  However, we need not do anything unless
	 * we committed.
	 */
	*RelcacheInitFileInval = transInvalInfo->RelcacheInitFileInval;

	/*
	 * Walk through TransInvalidationInfo to collect all the messages into a
	 * single contiguous array of invalidation messages. It must be contiguous
	 * so we can copy directly into WAL message. Maintain the order that they
	 * would be processed in by AtEOXact_Inval(), to ensure emulated behaviour
	 * in redo is as similar as possible to original. We want the same bugs,
	 * if any, not new ones.
	 */
	oldcontext = MemoryContextSwitchTo(CurTransactionContext);

	ProcessInvalidationMessagesMulti(&transInvalInfo->CurrentCmdInvalidMsgs,
									 MakeSharedInvalidMessagesArray);
	ProcessInvalidationMessagesMulti(&transInvalInfo->PriorCmdInvalidMsgs,
									 MakeSharedInvalidMessagesArray);
	MemoryContextSwitchTo(oldcontext);

	Assert(!(numSharedInvalidMessagesArray > 0 &&
			 SharedInvalidMessagesArray == NULL));

	*msgs = SharedInvalidMessagesArray;

	return numSharedInvalidMessagesArray;
}

/*
 * ProcessCommittedInvalidationMessages is executed by xact_redo_commit()
 * to process invalidation messages added to commit records.
 *
 * Relcache init file invalidation requires processing both
 * before and after we send the SI messages. See AtEOXact_Inval()
 */
void
ProcessCommittedInvalidationMessages(SharedInvalidationMessage *msgs,
									 int nmsgs, bool RelcacheInitFileInval,
									 Oid dbid, Oid tsid)
{
	if (nmsgs <= 0)
		return;

	elog(trace_recovery(DEBUG4), "replaying commit with %d messages%s", nmsgs,
		 (RelcacheInitFileInval ? " and relcache file invalidation" : ""));

	if (RelcacheInitFileInval)
	{
		/*
		 * RelationCacheInitFilePreInvalidate requires DatabasePath to be set,
		 * but we should not use SetDatabasePath during recovery, since it is
		 * intended to be used only once by normal backends.  Hence, a quick
		 * hack: set DatabasePath directly then unset after use.
		 */
		DatabasePath = GetDatabasePath(dbid, tsid);
		elog(trace_recovery(DEBUG4), "removing relcache init file in \"%s\"",
			 DatabasePath);
		RelationCacheInitFilePreInvalidate();
		pfree(DatabasePath);
		DatabasePath = NULL;
	}

	SendSharedInvalidMessages(msgs, nmsgs);

	if (RelcacheInitFileInval)
		RelationCacheInitFilePostInvalidate();
}

/*
 * AtEOXact_Inval
 *		Process queued-up invalidation messages at end of main transaction.
 *
 * If isCommit, we must send out the messages in our PriorCmdInvalidMsgs list
 * to the shared invalidation message queue.  Note that these will be read
 * not only by other backends, but also by our own backend at the next
 * transaction start (via AcceptInvalidationMessages).  This means that
 * we can skip immediate local processing of anything that's still in
 * CurrentCmdInvalidMsgs, and just send that list out too.
 *
 * If not isCommit, we are aborting, and must locally process the messages
 * in PriorCmdInvalidMsgs.  No messages need be sent to other backends,
 * since they'll not have seen our changed tuples anyway.  We can forget
 * about CurrentCmdInvalidMsgs too, since those changes haven't touched
 * the caches yet.
 *
 * In any case, reset the various lists to empty.  We need not physically
 * free memory here, since TopTransactionContext is about to be emptied
 * anyway.
 *
 * Note:
 *		This should be called as the last step in processing a transaction.
 */
void
AtEOXact_Inval(bool isCommit)
{
<<<<<<< HEAD
#ifdef XCP
	/*
	 * In our code, the distributed session may run on multiple backends, 
	 * and we need to broadcast invalidation messages so they reach other 
	 * backends even * in case of rollback. If the session runs on single 
	 * backend the invalidation messages may be still applied locally. 
	 * So the criteria may be more complex.
	 */
	if (isCommit || IS_PGXC_DATANODE)
#else
=======
	/* Quick exit if no messages */
	if (transInvalInfo == NULL)
		return;

	/* Must be at top of stack */
	Assert(transInvalInfo->my_level == 1 && transInvalInfo->parent == NULL);

>>>>>>> 4cb7d671
	if (isCommit)
#endif
	{
		/*
		 * Relcache init file invalidation requires processing both before and
		 * after we send the SI messages.  However, we need not do anything
		 * unless we committed.
		 */
		if (transInvalInfo->RelcacheInitFileInval)
			RelationCacheInitFilePreInvalidate();

		AppendInvalidationMessages(&transInvalInfo->PriorCmdInvalidMsgs,
								   &transInvalInfo->CurrentCmdInvalidMsgs);

		ProcessInvalidationMessagesMulti(&transInvalInfo->PriorCmdInvalidMsgs,
										 SendSharedInvalidMessages);

		if (transInvalInfo->RelcacheInitFileInval)
			RelationCacheInitFilePostInvalidate();
	}
	else
	{
		ProcessInvalidationMessages(&transInvalInfo->PriorCmdInvalidMsgs,
									LocalExecuteInvalidationMessage);
	}

	/* Need not free anything explicitly */
	transInvalInfo = NULL;
	SharedInvalidMessagesArray = NULL;
	numSharedInvalidMessagesArray = 0;
}

/*
 * AtEOSubXact_Inval
 *		Process queued-up invalidation messages at end of subtransaction.
 *
 * If isCommit, process CurrentCmdInvalidMsgs if any (there probably aren't),
 * and then attach both CurrentCmdInvalidMsgs and PriorCmdInvalidMsgs to the
 * parent's PriorCmdInvalidMsgs list.
 *
 * If not isCommit, we are aborting, and must locally process the messages
 * in PriorCmdInvalidMsgs.  No messages need be sent to other backends.
 * We can forget about CurrentCmdInvalidMsgs too, since those changes haven't
 * touched the caches yet.
 *
 * In any case, pop the transaction stack.  We need not physically free memory
 * here, since CurTransactionContext is about to be emptied anyway
 * (if aborting).  Beware of the possibility of aborting the same nesting
 * level twice, though.
 */
void
AtEOSubXact_Inval(bool isCommit)
{
	int			my_level;
	TransInvalidationInfo *myInfo = transInvalInfo;

	/* Quick exit if no messages. */
	if (myInfo == NULL)
		return;

	/* Also bail out quickly if messages are not for this level. */
	my_level = GetCurrentTransactionNestLevel();
	if (myInfo->my_level != my_level)
	{
		Assert(myInfo->my_level < my_level);
		return;
	}

	if (isCommit)
	{
		/* If CurrentCmdInvalidMsgs still has anything, fix it */
		CommandEndInvalidationMessages();

		/*
		 * We create invalidation stack entries lazily, so the parent might
		 * not have one.  Instead of creating one, moving all the data over,
		 * and then freeing our own, we can just adjust the level of our own
		 * entry.
		 */
		if (myInfo->parent == NULL || myInfo->parent->my_level < my_level - 1)
		{
			myInfo->my_level--;
			return;
		}

		/* Pass up my inval messages to parent */
		AppendInvalidationMessages(&myInfo->parent->PriorCmdInvalidMsgs,
								   &myInfo->PriorCmdInvalidMsgs);

		/* Pending relcache inval becomes parent's problem too */
		if (myInfo->RelcacheInitFileInval)
			myInfo->parent->RelcacheInitFileInval = true;

		/* Pop the transaction state stack */
		transInvalInfo = myInfo->parent;

		/* Need not free anything else explicitly */
		pfree(myInfo);
	}
	else
	{
		ProcessInvalidationMessages(&myInfo->PriorCmdInvalidMsgs,
									LocalExecuteInvalidationMessage);

		/* Pop the transaction state stack */
		transInvalInfo = myInfo->parent;

		/* Need not free anything else explicitly */
		pfree(myInfo);
	}
}

/*
 * CommandEndInvalidationMessages
 *		Process queued-up invalidation messages at end of one command
 *		in a transaction.
 *
 * Here, we send no messages to the shared queue, since we don't know yet if
 * we will commit.  We do need to locally process the CurrentCmdInvalidMsgs
 * list, so as to flush our caches of any entries we have outdated in the
 * current command.  We then move the current-cmd list over to become part
 * of the prior-cmds list.
 *
 * Note:
 *		This should be called during CommandCounterIncrement(),
 *		after we have advanced the command ID.
 */
void
CommandEndInvalidationMessages(void)
{
	/*
	 * You might think this shouldn't be called outside any transaction, but
	 * bootstrap does it, and also ABORT issued when not in a transaction. So
	 * just quietly return if no state to work on.
	 */
	if (transInvalInfo == NULL)
		return;

	ProcessInvalidationMessages(&transInvalInfo->CurrentCmdInvalidMsgs,
								LocalExecuteInvalidationMessage);
	AppendInvalidationMessages(&transInvalInfo->PriorCmdInvalidMsgs,
							   &transInvalInfo->CurrentCmdInvalidMsgs);
}


/*
 * CacheInvalidateHeapTuple
 *		Register the given tuple for invalidation at end of command
 *		(ie, current command is creating or outdating this tuple).
 *		Also, detect whether a relcache invalidation is implied.
 *
 * For an insert or delete, tuple is the target tuple and newtuple is NULL.
 * For an update, we are called just once, with tuple being the old tuple
 * version and newtuple the new version.  This allows avoidance of duplicate
 * effort during an update.
 */
void
CacheInvalidateHeapTuple(Relation relation,
						 HeapTuple tuple,
						 HeapTuple newtuple)
{
	Oid			tupleRelId;
	Oid			databaseId;
	Oid			relationId;

	/* Do nothing during bootstrap */
	if (IsBootstrapProcessingMode())
		return;

	/*
	 * We only need to worry about invalidation for tuples that are in system
	 * catalogs; user-relation tuples are never in catcaches and can't affect
	 * the relcache either.
	 */
	if (!IsCatalogRelation(relation))
		return;

	/*
	 * IsCatalogRelation() will return true for TOAST tables of system
	 * catalogs, but we don't care about those, either.
	 */
	if (IsToastRelation(relation))
		return;

	/*
	 * If we're not prepared to queue invalidation messages for this
	 * subtransaction level, get ready now.
	 */
	PrepareInvalidationState();

	/*
	 * First let the catcache do its thing
	 */
	tupleRelId = RelationGetRelid(relation);
	if (RelationInvalidatesSnapshotsOnly(tupleRelId))
	{
		databaseId = IsSharedRelation(tupleRelId) ? InvalidOid : MyDatabaseId;
		RegisterSnapshotInvalidation(databaseId, tupleRelId);
	}
	else
		PrepareToInvalidateCacheTuple(relation, tuple, newtuple,
									  RegisterCatcacheInvalidation);

	/*
	 * Now, is this tuple one of the primary definers of a relcache entry?
	 *
	 * Note we ignore newtuple here; we assume an update cannot move a tuple
	 * from being part of one relcache entry to being part of another.
	 */
	if (tupleRelId == RelationRelationId)
	{
		Form_pg_class classtup = (Form_pg_class) GETSTRUCT(tuple);

		relationId = HeapTupleGetOid(tuple);
		if (classtup->relisshared)
			databaseId = InvalidOid;
		else
			databaseId = MyDatabaseId;
	}
	else if (tupleRelId == AttributeRelationId)
	{
		Form_pg_attribute atttup = (Form_pg_attribute) GETSTRUCT(tuple);

		relationId = atttup->attrelid;

		/*
		 * KLUGE ALERT: we always send the relcache event with MyDatabaseId,
		 * even if the rel in question is shared (which we can't easily tell).
		 * This essentially means that only backends in this same database
		 * will react to the relcache flush request.  This is in fact
		 * appropriate, since only those backends could see our pg_attribute
		 * change anyway.  It looks a bit ugly though.  (In practice, shared
		 * relations can't have schema changes after bootstrap, so we should
		 * never come here for a shared rel anyway.)
		 */
		databaseId = MyDatabaseId;
	}
	else if (tupleRelId == IndexRelationId)
	{
		Form_pg_index indextup = (Form_pg_index) GETSTRUCT(tuple);

		/*
		 * When a pg_index row is updated, we should send out a relcache inval
		 * for the index relation.  As above, we don't know the shared status
		 * of the index, but in practice it doesn't matter since indexes of
		 * shared catalogs can't have such updates.
		 */
		relationId = indextup->indexrelid;
		databaseId = MyDatabaseId;
	}
	else
		return;

	/*
	 * Yes.  We need to register a relcache invalidation event.
	 */
	RegisterRelcacheInvalidation(databaseId, relationId);
}

/*
 * CacheInvalidateCatalog
 *		Register invalidation of the whole content of a system catalog.
 *
 * This is normally used in VACUUM FULL/CLUSTER, where we haven't so much
 * changed any tuples as moved them around.  Some uses of catcache entries
 * expect their TIDs to be correct, so we have to blow away the entries.
 *
 * Note: we expect caller to verify that the rel actually is a system
 * catalog.  If it isn't, no great harm is done, just a wasted sinval message.
 */
void
CacheInvalidateCatalog(Oid catalogId)
{
	Oid			databaseId;

	PrepareInvalidationState();

	if (IsSharedRelation(catalogId))
		databaseId = InvalidOid;
	else
		databaseId = MyDatabaseId;

	RegisterCatalogInvalidation(databaseId, catalogId);
}

/*
 * CacheInvalidateRelcache
 *		Register invalidation of the specified relation's relcache entry
 *		at end of command.
 *
 * This is used in places that need to force relcache rebuild but aren't
 * changing any of the tuples recognized as contributors to the relcache
 * entry by CacheInvalidateHeapTuple.  (An example is dropping an index.)
 */
void
CacheInvalidateRelcache(Relation relation)
{
	Oid			databaseId;
	Oid			relationId;

	PrepareInvalidationState();

	relationId = RelationGetRelid(relation);
	if (relation->rd_rel->relisshared)
		databaseId = InvalidOid;
	else
		databaseId = MyDatabaseId;

	RegisterRelcacheInvalidation(databaseId, relationId);
}

/*
 * CacheInvalidateRelcacheByTuple
 *		As above, but relation is identified by passing its pg_class tuple.
 */
void
CacheInvalidateRelcacheByTuple(HeapTuple classTuple)
{
	Form_pg_class classtup = (Form_pg_class) GETSTRUCT(classTuple);
	Oid			databaseId;
	Oid			relationId;

	PrepareInvalidationState();

	relationId = HeapTupleGetOid(classTuple);
	if (classtup->relisshared)
		databaseId = InvalidOid;
	else
		databaseId = MyDatabaseId;
	RegisterRelcacheInvalidation(databaseId, relationId);
}

/*
 * CacheInvalidateRelcacheByRelid
 *		As above, but relation is identified by passing its OID.
 *		This is the least efficient of the three options; use one of
 *		the above routines if you have a Relation or pg_class tuple.
 */
void
CacheInvalidateRelcacheByRelid(Oid relid)
{
	HeapTuple	tup;

	PrepareInvalidationState();

	tup = SearchSysCache1(RELOID, ObjectIdGetDatum(relid));
	if (!HeapTupleIsValid(tup))
		elog(ERROR, "cache lookup failed for relation %u", relid);
	CacheInvalidateRelcacheByTuple(tup);
	ReleaseSysCache(tup);
}


/*
 * CacheInvalidateSmgr
 *		Register invalidation of smgr references to a physical relation.
 *
 * Sending this type of invalidation msg forces other backends to close open
 * smgr entries for the rel.  This should be done to flush dangling open-file
 * references when the physical rel is being dropped or truncated.  Because
 * these are nontransactional (i.e., not-rollback-able) operations, we just
 * send the inval message immediately without any queuing.
 *
 * Note: in most cases there will have been a relcache flush issued against
 * the rel at the logical level.  We need a separate smgr-level flush because
 * it is possible for backends to have open smgr entries for rels they don't
 * have a relcache entry for, e.g. because the only thing they ever did with
 * the rel is write out dirty shared buffers.
 *
 * Note: because these messages are nontransactional, they won't be captured
 * in commit/abort WAL entries.  Instead, calls to CacheInvalidateSmgr()
 * should happen in low-level smgr.c routines, which are executed while
 * replaying WAL as well as when creating it.
 *
 * Note: In order to avoid bloating SharedInvalidationMessage, we store only
 * three bytes of the backend ID using what would otherwise be padding space.
 * Thus, the maximum possible backend ID is 2^23-1.
 */
void
CacheInvalidateSmgr(RelFileNodeBackend rnode)
{
	SharedInvalidationMessage msg;

	msg.sm.id = SHAREDINVALSMGR_ID;
	msg.sm.backend_hi = rnode.backend >> 16;
	msg.sm.backend_lo = rnode.backend & 0xffff;
	msg.sm.rnode = rnode.node;
	/* check AddCatcacheInvalidationMessage() for an explanation */
	VALGRIND_MAKE_MEM_DEFINED(&msg, sizeof(msg));

	SendSharedInvalidMessages(&msg, 1);
}

/*
 * CacheInvalidateRelmap
 *		Register invalidation of the relation mapping for a database,
 *		or for the shared catalogs if databaseId is zero.
 *
 * Sending this type of invalidation msg forces other backends to re-read
 * the indicated relation mapping file.  It is also necessary to send a
 * relcache inval for the specific relations whose mapping has been altered,
 * else the relcache won't get updated with the new filenode data.
 *
 * Note: because these messages are nontransactional, they won't be captured
 * in commit/abort WAL entries.  Instead, calls to CacheInvalidateRelmap()
 * should happen in low-level relmapper.c routines, which are executed while
 * replaying WAL as well as when creating it.
 */
void
CacheInvalidateRelmap(Oid databaseId)
{
	SharedInvalidationMessage msg;

	msg.rm.id = SHAREDINVALRELMAP_ID;
	msg.rm.dbId = databaseId;
	/* check AddCatcacheInvalidationMessage() for an explanation */
	VALGRIND_MAKE_MEM_DEFINED(&msg, sizeof(msg));

	SendSharedInvalidMessages(&msg, 1);
}


/*
 * CacheRegisterSyscacheCallback
 *		Register the specified function to be called for all future
 *		invalidation events in the specified cache.  The cache ID and the
 *		hash value of the tuple being invalidated will be passed to the
 *		function.
 *
 * NOTE: Hash value zero will be passed if a cache reset request is received.
 * In this case the called routines should flush all cached state.
 * Yes, there's a possibility of a false match to zero, but it doesn't seem
 * worth troubling over, especially since most of the current callees just
 * flush all cached state anyway.
 */
void
CacheRegisterSyscacheCallback(int cacheid,
							  SyscacheCallbackFunction func,
							  Datum arg)
{
	if (syscache_callback_count >= MAX_SYSCACHE_CALLBACKS)
		elog(FATAL, "out of syscache_callback_list slots");

	syscache_callback_list[syscache_callback_count].id = cacheid;
	syscache_callback_list[syscache_callback_count].function = func;
	syscache_callback_list[syscache_callback_count].arg = arg;

	++syscache_callback_count;
}

/*
 * CacheRegisterRelcacheCallback
 *		Register the specified function to be called for all future
 *		relcache invalidation events.  The OID of the relation being
 *		invalidated will be passed to the function.
 *
 * NOTE: InvalidOid will be passed if a cache reset request is received.
 * In this case the called routines should flush all cached state.
 */
void
CacheRegisterRelcacheCallback(RelcacheCallbackFunction func,
							  Datum arg)
{
	if (relcache_callback_count >= MAX_RELCACHE_CALLBACKS)
		elog(FATAL, "out of relcache_callback_list slots");

	relcache_callback_list[relcache_callback_count].function = func;
	relcache_callback_list[relcache_callback_count].arg = arg;

	++relcache_callback_count;
}

/*
 * CallSyscacheCallbacks
 *
 * This is exported so that CatalogCacheFlushCatalog can call it, saving
 * this module from knowing which catcache IDs correspond to which catalogs.
 */
void
CallSyscacheCallbacks(int cacheid, uint32 hashvalue)
{
	int			i;

	for (i = 0; i < syscache_callback_count; i++)
	{
		struct SYSCACHECALLBACK *ccitem = syscache_callback_list + i;

		if (ccitem->id == cacheid)
			(*ccitem->function) (ccitem->arg, cacheid, hashvalue);
	}
}<|MERGE_RESOLUTION|>--- conflicted
+++ resolved
@@ -85,16 +85,12 @@
  *	problems can be overcome cheaply.
  *
  *
-<<<<<<< HEAD
  * This Source Code Form is subject to the terms of the Mozilla Public
  * License, v. 2.0. If a copy of the MPL was not distributed with this
  * file, You can obtain one at http://mozilla.org/MPL/2.0/.
  *
  * Portions Copyright (c) 2012-2014, TransLattice, Inc.
- * Portions Copyright (c) 1996-2014, PostgreSQL Global Development Group
-=======
  * Portions Copyright (c) 1996-2015, PostgreSQL Global Development Group
->>>>>>> 4cb7d671
  * Portions Copyright (c) 1994, Regents of the University of California
  *
  * IDENTIFICATION
@@ -919,7 +915,13 @@
 void
 AtEOXact_Inval(bool isCommit)
 {
-<<<<<<< HEAD
+	/* Quick exit if no messages */
+	if (transInvalInfo == NULL)
+		return;
+
+	/* Must be at top of stack */
+	Assert(transInvalInfo->my_level == 1 && transInvalInfo->parent == NULL);
+
 #ifdef XCP
 	/*
 	 * In our code, the distributed session may run on multiple backends, 
@@ -930,15 +932,6 @@
 	 */
 	if (isCommit || IS_PGXC_DATANODE)
 #else
-=======
-	/* Quick exit if no messages */
-	if (transInvalInfo == NULL)
-		return;
-
-	/* Must be at top of stack */
-	Assert(transInvalInfo->my_level == 1 && transInvalInfo->parent == NULL);
-
->>>>>>> 4cb7d671
 	if (isCommit)
 #endif
 	{

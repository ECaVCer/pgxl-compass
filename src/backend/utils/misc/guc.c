--- conflicted
+++ resolved
@@ -429,23 +429,6 @@
 	{NULL, 0, false}
 };
 
-/*
-<<<<<<< HEAD
- * Although only "on", "off", and "force" are documented, we
- * accept all the likely variants of "on" and "off".
- */
-static const struct config_enum_entry row_security_options[] = {
-	{"on", ROW_SECURITY_ON, false},
-	{"off", ROW_SECURITY_OFF, false},
-	{"force", ROW_SECURITY_FORCE, false},
-	{"true", ROW_SECURITY_ON, true},
-	{"false", ROW_SECURITY_OFF, true},
-	{"yes", ROW_SECURITY_ON, true},
-	{"no", ROW_SECURITY_OFF, true},
-	{"1", ROW_SECURITY_ON, true},
-	{"0", ROW_SECURITY_OFF, true},
-	{NULL, 0, false}
-};
 
 #ifdef XCP
 /*
@@ -460,8 +443,6 @@
 #endif
 
 /*
-=======
->>>>>>> 36d4a50a
  * Options for enum values stored in other modules
  */
 extern const struct config_enum_entry wal_level_options[];
@@ -523,14 +504,9 @@
 int			tcp_keepalives_interval;
 int			tcp_keepalives_count;
 
-<<<<<<< HEAD
 #ifdef XCP
 char	   *storm_catalog_remap_string;
 #endif
-int			row_security;
-
-=======
->>>>>>> 36d4a50a
 /*
  * This really belongs in pg_shmem.c, but is defined here so that it doesn't
  * need to be duplicated in all the different implementations of pg_shmem.c.
@@ -4061,17 +4037,6 @@
 		NULL, NULL, NULL
 	},
 
-<<<<<<< HEAD
-	{
-		{"row_security", PGC_USERSET, CONN_AUTH_SECURITY,
-			gettext_noop("Enable row security."),
-			gettext_noop("When enabled, row security will be applied to all users.")
-		},
-		&row_security,
-		ROW_SECURITY_ON, row_security_options,
-		NULL, NULL, NULL
-	},
-
 #ifdef XCP
 	{
 		{"global_snapshot_source", PGC_USERSET, DEVELOPER_OPTIONS,
@@ -4086,8 +4051,6 @@
 	},
 #endif
 
-=======
->>>>>>> 36d4a50a
 	/* End-of-list marker */
 	{
 		{NULL, 0, 0, NULL, NULL}, NULL, 0, NULL, NULL, NULL, NULL

--- conflicted
+++ resolved
@@ -39,7 +39,6 @@
 endif
 endif
 
-<<<<<<< HEAD
 OBJS = $(SUBDIROBJS) $(LOCALOBJS) \
 	$(top_builddir)/src/interfaces/libpq/fe-connect.o \
 	$(top_builddir)/src/interfaces/libpq/fe-secure.o \
@@ -52,11 +51,8 @@
 	$(top_builddir)/src/port/libpgport_srv.a \
 	$(top_builddir)/src/gtm/client/libgtmclient.a \
 	$(top_builddir)/src/gtm/common/libgtm.a \
-	$(top_builddir)/src/gtm/libpq/libpqcomm.a	
-=======
-OBJS = $(SUBDIROBJS) $(LOCALOBJS) $(top_builddir)/src/port/libpgport_srv.a \
+	$(top_builddir)/src/gtm/libpq/libpqcomm.a	 \
        $(top_builddir)/src/common/libpgcommon_srv.a
->>>>>>> ab76208e
 
 # We put libpgport and libpgcommon into OBJS, so remove it from LIBS; also add
 # libldap

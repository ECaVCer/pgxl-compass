/*-------------------------------------------------------------------------
 *
 * nodeAgg.c
 *	  Routines to handle aggregate nodes.
 *
 *	  ExecAgg evaluates each aggregate in the following steps:
 *
 *		 transvalue = initcond
 *		 foreach input_tuple do
 *			transvalue = transfunc(transvalue, input_value(s))
 *		 result = finalfunc(transvalue, direct_argument(s))
 *
 *	  If a finalfunc is not supplied then the result is just the ending
 *	  value of transvalue.
 *
 *	  If a normal aggregate call specifies DISTINCT or ORDER BY, we sort the
 *	  input tuples and eliminate duplicates (if required) before performing
 *	  the above-depicted process.  (However, we don't do that for ordered-set
 *	  aggregates; their "ORDER BY" inputs are ordinary aggregate arguments
 *	  so far as this module is concerned.)
 *
 *	  If transfunc is marked "strict" in pg_proc and initcond is NULL,
 *	  then the first non-NULL input_value is assigned directly to transvalue,
 *	  and transfunc isn't applied until the second non-NULL input_value.
 *	  The agg's first input type and transtype must be the same in this case!
 *
 *	  If transfunc is marked "strict" then NULL input_values are skipped,
 *	  keeping the previous transvalue.  If transfunc is not strict then it
 *	  is called for every input tuple and must deal with NULL initcond
 *	  or NULL input_values for itself.
 *
 *	  If finalfunc is marked "strict" then it is not called when the
 *	  ending transvalue is NULL, instead a NULL result is created
 *	  automatically (this is just the usual handling of strict functions,
 *	  of course).  A non-strict finalfunc can make its own choice of
 *	  what to return for a NULL ending transvalue.
 *
 *	  Ordered-set aggregates are treated specially in one other way: we
 *	  evaluate any "direct" arguments and pass them to the finalfunc along
 *	  with the transition value.
 *
 *	  A finalfunc can have additional arguments beyond the transvalue and
 *	  any "direct" arguments, corresponding to the input arguments of the
 *	  aggregate.  These are always just passed as NULL.  Such arguments may be
 *	  needed to allow resolution of a polymorphic aggregate's result type.
 *
 *	  We compute aggregate input expressions and run the transition functions
 *	  in a temporary econtext (aggstate->tmpcontext).  This is reset at least
 *	  once per input tuple, so when the transvalue datatype is
 *	  pass-by-reference, we have to be careful to copy it into a longer-lived
 *	  memory context, and free the prior value to avoid memory leakage.  We
 *	  store transvalues in another set of econtexts, aggstate->aggcontexts
 *	  (one per grouping set, see below), which are also used for the hashtable
 *	  structures in AGG_HASHED mode.  These econtexts are rescanned, not just
 *	  reset, at group boundaries so that aggregate transition functions can
 *	  register shutdown callbacks via AggRegisterCallback.
 *
 *	  The node's regular econtext (aggstate->ss.ps.ps_ExprContext) is used to
 *	  run finalize functions and compute the output tuple; this context can be
 *	  reset once per output tuple.
 *
 *	  The executor's AggState node is passed as the fmgr "context" value in
 *	  all transfunc and finalfunc calls.  It is not recommended that the
 *	  transition functions look at the AggState node directly, but they can
 *	  use AggCheckCallContext() to verify that they are being called by
 *	  nodeAgg.c (and not as ordinary SQL functions).  The main reason a
 *	  transition function might want to know this is so that it can avoid
 *	  palloc'ing a fixed-size pass-by-ref transition value on every call:
 *	  it can instead just scribble on and return its left input.  Ordinarily
 *	  it is completely forbidden for functions to modify pass-by-ref inputs,
 *	  but in the aggregate case we know the left input is either the initial
 *	  transition value or a previous function result, and in either case its
 *	  value need not be preserved.  See int8inc() for an example.  Notice that
 *	  advance_transition_function() is coded to avoid a data copy step when
 *	  the previous transition value pointer is returned.  Also, some
 *	  transition functions want to store working state in addition to the
 *	  nominal transition value; they can use the memory context returned by
 *	  AggCheckCallContext() to do that.
 *
 *	  Note: AggCheckCallContext() is available as of PostgreSQL 9.0.  The
 *	  AggState is available as context in earlier releases (back to 8.1),
 *	  but direct examination of the node is needed to use it before 9.0.
 *
 *	  As of 9.4, aggregate transition functions can also use AggGetAggref()
 *	  to get hold of the Aggref expression node for their aggregate call.
 *	  This is mainly intended for ordered-set aggregates, which are not
 *	  supported as window functions.  (A regular aggregate function would
 *	  need some fallback logic to use this, since there's no Aggref node
 *	  for a window function.)
 *
<<<<<<< HEAD
 * This Source Code Form is subject to the terms of the Mozilla Public
 * License, v. 2.0. If a copy of the MPL was not distributed with this
 * file, You can obtain one at http://mozilla.org/MPL/2.0/.
=======
 *	  Grouping sets:
 *
 *	  A list of grouping sets which is structurally equivalent to a ROLLUP
 *	  clause (e.g. (a,b,c), (a,b), (a)) can be processed in a single pass over
 *	  ordered data.  We do this by keeping a separate set of transition values
 *	  for each grouping set being concurrently processed; for each input tuple
 *	  we update them all, and on group boundaries we reset those states
 *	  (starting at the front of the list) whose grouping values have changed
 *	  (the list of grouping sets is ordered from most specific to least
 *	  specific).
 *
 *	  Where more complex grouping sets are used, we break them down into
 *	  "phases", where each phase has a different sort order.  During each
 *	  phase but the last, the input tuples are additionally stored in a
 *	  tuplesort which is keyed to the next phase's sort order; during each
 *	  phase but the first, the input tuples are drawn from the previously
 *	  sorted data.  (The sorting of the data for the first phase is handled by
 *	  the planner, as it might be satisfied by underlying nodes.)
 *
 *	  From the perspective of aggregate transition and final functions, the
 *	  only issue regarding grouping sets is this: a single call site (flinfo)
 *	  of an aggregate function may be used for updating several different
 *	  transition values in turn. So the function must not cache in the flinfo
 *	  anything which logically belongs as part of the transition value (most
 *	  importantly, the memory context in which the transition value exists).
 *	  The support API functions (AggCheckCallContext, AggRegisterCallback) are
 *	  sensitive to the grouping set for which the aggregate function is
 *	  currently being called.
 *
 *	  TODO: AGG_HASHED doesn't support multiple grouping sets yet.
>>>>>>> 38d500ac
 *
 * Portions Copyright (c) 2012-2014, TransLattice, Inc.
 * Portions Copyright (c) 1996-2015, PostgreSQL Global Development Group
 * Portions Copyright (c) 1994, Regents of the University of California
 *
 * IDENTIFICATION
 *	  src/backend/executor/nodeAgg.c
 *
 *-------------------------------------------------------------------------
 */

#include "postgres.h"

#include "access/htup_details.h"
#include "catalog/objectaccess.h"
#include "catalog/pg_aggregate.h"
#include "catalog/pg_proc.h"
#include "executor/executor.h"
#include "executor/nodeAgg.h"
#include "miscadmin.h"
#include "nodes/nodeFuncs.h"
#include "optimizer/clauses.h"
#include "optimizer/tlist.h"
#include "parser/parse_agg.h"
#include "parser/parse_coerce.h"
#include "pgxc/pgxc.h"
#include "utils/acl.h"
#include "utils/builtins.h"
#include "utils/lsyscache.h"
#include "utils/memutils.h"
#include "utils/syscache.h"
#include "utils/tuplesort.h"
#include "utils/datum.h"


/*
 * AggStatePerAggData - per-aggregate working state for the Agg scan
 */
typedef struct AggStatePerAggData
{
	/*
	 * These values are set up during ExecInitAgg() and do not change
	 * thereafter:
	 */

	/* Links to Aggref expr and state nodes this working state is for */
	AggrefExprState *aggrefstate;
	Aggref	   *aggref;

	/*
	 * Nominal number of arguments for aggregate function.  For plain aggs,
	 * this excludes any ORDER BY expressions.  For ordered-set aggs, this
	 * counts both the direct and aggregated (ORDER BY) arguments.
	 */
	int			numArguments;

	/*
	 * Number of aggregated input columns.  This includes ORDER BY expressions
	 * in both the plain-agg and ordered-set cases.  Ordered-set direct args
	 * are not counted, though.
	 */
	int			numInputs;

	/*
	 * Number of aggregated input columns to pass to the transfn.  This
	 * includes the ORDER BY columns for ordered-set aggs, but not for plain
	 * aggs.  (This doesn't count the transition state value!)
	 */
	int			numTransInputs;

	/*
	 * Number of arguments to pass to the finalfn.  This is always at least 1
	 * (the transition state value) plus any ordered-set direct args. If the
	 * finalfn wants extra args then we pass nulls corresponding to the
	 * aggregated input columns.
	 */
	int			numFinalArgs;

	/* Oids of transfer functions */
	Oid			transfn_oid;
	Oid			finalfn_oid;	/* may be InvalidOid */
#ifdef PGXC
	Oid			collectfn_oid;	/* may be InvalidOid */
#endif /* PGXC */

	/*
	 * fmgr lookup data for transfer functions --- only valid when
	 * corresponding oid is not InvalidOid.  Note in particular that fn_strict
	 * flags are kept here.
	 */
	FmgrInfo	transfn;
	FmgrInfo	finalfn;
#ifdef PGXC
	FmgrInfo	collectfn;
#endif /* PGXC */

	/* Input collation derived for aggregate */
	Oid			aggCollation;

	/* number of sorting columns */
	int			numSortCols;

	/* number of sorting columns to consider in DISTINCT comparisons */
	/* (this is either zero or the same as numSortCols) */
	int			numDistinctCols;

	/* deconstructed sorting information (arrays of length numSortCols) */
	AttrNumber *sortColIdx;
	Oid		   *sortOperators;
	Oid		   *sortCollations;
	bool	   *sortNullsFirst;

	/*
	 * fmgr lookup data for input columns' equality operators --- only
	 * set/used when aggregate has DISTINCT flag.  Note that these are in
	 * order of sort column index, not parameter index.
	 */
	FmgrInfo   *equalfns;		/* array of length numDistinctCols */

	/*
	 * initial value from pg_aggregate entry
	 */
	Datum		initValue;
	bool		initValueIsNull;
#ifdef PGXC
	Datum		initCollectValue;
	bool		initCollectValueIsNull;
#endif /* PGXC */

	/*
	 * We need the len and byval info for the agg's input, result, and
	 * transition data types in order to know how to copy/delete values.
	 *
	 * Note that the info for the input type is used only when handling
	 * DISTINCT aggs with just one argument, so there is only one input type.
	 */
	int16		inputtypeLen,
				resulttypeLen,
#ifdef XCP
				collecttypeLen,
#endif
				transtypeLen;
	bool		inputtypeByVal,
				resulttypeByVal,
#ifdef XCP
				collecttypeByVal,
#endif
				transtypeByVal;

	/*
	 * Stuff for evaluation of inputs.  We used to just use ExecEvalExpr, but
	 * with the addition of ORDER BY we now need at least a slot for passing
	 * data to the sort object, which requires a tupledesc, so we might as
	 * well go whole hog and use ExecProject too.
	 */
	TupleDesc	evaldesc;		/* descriptor of input tuples */
	ProjectionInfo *evalproj;	/* projection machinery */

	/*
	 * Slots for holding the evaluated input arguments.  These are set up
	 * during ExecInitAgg() and then used for each input row.
	 */
	TupleTableSlot *evalslot;	/* current input tuple */
	TupleTableSlot *uniqslot;	/* used for multi-column DISTINCT */

	/*
	 * These values are working state that is initialized at the start of an
	 * input tuple group and updated for each input tuple.
	 *
	 * For a simple (non DISTINCT/ORDER BY) aggregate, we just feed the input
	 * values straight to the transition function.  If it's DISTINCT or
	 * requires ORDER BY, we pass the input values into a Tuplesort object;
	 * then at completion of the input tuple group, we scan the sorted values,
	 * eliminate duplicates if needed, and run the transition function on the
	 * rest.
	 *
	 * We need a separate tuplesort for each grouping set.
	 */

	Tuplesortstate **sortstates;	/* sort objects, if DISTINCT or ORDER BY */

	/*
	 * This field is a pre-initialized FunctionCallInfo struct used for
	 * calling this aggregate's transfn.  We save a few cycles per row by not
	 * re-initializing the unchanging fields; which isn't much, but it seems
	 * worth the extra space consumption.
	 */
	FunctionCallInfoData transfn_fcinfo;
}	AggStatePerAggData;

/*
 * AggStatePerGroupData - per-aggregate-per-group working state
 *
 * These values are working state that is initialized at the start of
 * an input tuple group and updated for each input tuple.
 *
 * In AGG_PLAIN and AGG_SORTED modes, we have a single array of these
 * structs (pointed to by aggstate->pergroup); we re-use the array for
 * each input group, if it's AGG_SORTED mode.  In AGG_HASHED mode, the
 * hash table contains an array of these structs for each tuple group.
 *
 * Logically, the sortstate field belongs in this struct, but we do not
 * keep it here for space reasons: we don't support DISTINCT aggregates
 * in AGG_HASHED mode, so there's no reason to use up a pointer field
 * in every entry of the hashtable.
 */
typedef struct AggStatePerGroupData
{
	Datum		transValue;		/* current transition value */
	bool		transValueIsNull;

	bool		noTransValue;	/* true if transValue not set yet */

	/*
	 * Note: noTransValue initially has the same value as transValueIsNull,
	 * and if true both are cleared to false at the same time.  They are not
	 * the same though: if transfn later returns a NULL, we want to keep that
	 * NULL and not auto-replace it with a later input value. Only the first
	 * non-NULL input will be auto-substituted.
	 */
#ifdef PGXC
	/*
	 * PGXCTODO: we should be able to reuse the fields above, rather than having
	 * separate fields here, that can be done once we get rid of different
	 * collection and transition result types in pg_aggregate.h. Collection at
	 * Coordinator is equivalent to the transition at non-XC PG.
	 */
	Datum		collectValue;		/* current collection value */
	bool		collectValueIsNull;
	bool		noCollectValue;		/* true if the collectValue not set yet */
#endif /* PGXC */
} AggStatePerGroupData;

/*
 * AggStatePerPhaseData - per-grouping-set-phase state
 *
 * Grouping sets are divided into "phases", where a single phase can be
 * processed in one pass over the input. If there is more than one phase, then
 * at the end of input from the current phase, state is reset and another pass
 * taken over the data which has been re-sorted in the mean time.
 *
 * Accordingly, each phase specifies a list of grouping sets and group clause
 * information, plus each phase after the first also has a sort order.
 */
typedef struct AggStatePerPhaseData
{
	int			numsets;		/* number of grouping sets (or 0) */
	int		   *gset_lengths;	/* lengths of grouping sets */
	Bitmapset **grouped_cols;	/* column groupings for rollup */
	FmgrInfo   *eqfunctions;	/* per-grouping-field equality fns */
	Agg		   *aggnode;		/* Agg node for phase data */
	Sort	   *sortnode;		/* Sort node for input ordering for phase */
}	AggStatePerPhaseData;

/*
 * To implement hashed aggregation, we need a hashtable that stores a
 * representative tuple and an array of AggStatePerGroup structs for each
 * distinct set of GROUP BY column values.  We compute the hash key from
 * the GROUP BY columns.
 */
typedef struct AggHashEntryData *AggHashEntry;

typedef struct AggHashEntryData
{
	TupleHashEntryData shared;	/* common header for hash table entries */
	/* per-aggregate transition status array */
	AggStatePerGroupData pergroup[FLEXIBLE_ARRAY_MEMBER];
}	AggHashEntryData;


static void initialize_phase(AggState *aggstate, int newphase);
static TupleTableSlot *fetch_input_tuple(AggState *aggstate);
static void initialize_aggregates(AggState *aggstate,
					  AggStatePerAgg peragg,
					  AggStatePerGroup pergroup,
					  int numReset);
static void advance_transition_function(AggState *aggstate,
							AggStatePerAgg peraggstate,
							AggStatePerGroup pergroupstate);
static void advance_aggregates(AggState *aggstate, AggStatePerGroup pergroup);
static void process_ordered_aggregate_single(AggState *aggstate,
								 AggStatePerAgg peraggstate,
								 AggStatePerGroup pergroupstate);
static void process_ordered_aggregate_multi(AggState *aggstate,
								AggStatePerAgg peraggstate,
								AggStatePerGroup pergroupstate);
static void finalize_aggregate(AggState *aggstate,
				   AggStatePerAgg peraggstate,
				   AggStatePerGroup pergroupstate,
				   Datum *resultVal, bool *resultIsNull);
static void prepare_projection_slot(AggState *aggstate,
						TupleTableSlot *slot,
						int currentSet);
static void finalize_aggregates(AggState *aggstate,
					AggStatePerAgg peragg,
					AggStatePerGroup pergroup,
					int currentSet);
static TupleTableSlot *project_aggregates(AggState *aggstate);
static Bitmapset *find_unaggregated_cols(AggState *aggstate);
static bool find_unaggregated_cols_walker(Node *node, Bitmapset **colnos);
static void build_hash_table(AggState *aggstate);
static AggHashEntry lookup_hash_entry(AggState *aggstate,
				  TupleTableSlot *inputslot);
static TupleTableSlot *agg_retrieve_direct(AggState *aggstate);
static void agg_fill_hash_table(AggState *aggstate);
static TupleTableSlot *agg_retrieve_hash_table(AggState *aggstate);
static Datum GetAggInitVal(Datum textInitVal, Oid transtype);


/*
 * Switch to phase "newphase", which must either be 0 (to reset) or
 * current_phase + 1. Juggle the tuplesorts accordingly.
 */
static void
initialize_phase(AggState *aggstate, int newphase)
{
	Assert(newphase == 0 || newphase == aggstate->current_phase + 1);

	/*
	 * Whatever the previous state, we're now done with whatever input
	 * tuplesort was in use.
	 */
	if (aggstate->sort_in)
	{
		tuplesort_end(aggstate->sort_in);
		aggstate->sort_in = NULL;
	}

	if (newphase == 0)
	{
		/*
		 * Discard any existing output tuplesort.
		 */
		if (aggstate->sort_out)
		{
			tuplesort_end(aggstate->sort_out);
			aggstate->sort_out = NULL;
		}
	}
	else
	{
		/*
		 * The old output tuplesort becomes the new input one, and this is the
		 * right time to actually sort it.
		 */
		aggstate->sort_in = aggstate->sort_out;
		aggstate->sort_out = NULL;
		Assert(aggstate->sort_in);
		tuplesort_performsort(aggstate->sort_in);
	}

	/*
	 * If this isn't the last phase, we need to sort appropriately for the
	 * next phase in sequence.
	 */
	if (newphase < aggstate->numphases - 1)
	{
		Sort	   *sortnode = aggstate->phases[newphase + 1].sortnode;
		PlanState  *outerNode = outerPlanState(aggstate);
		TupleDesc	tupDesc = ExecGetResultType(outerNode);

		aggstate->sort_out = tuplesort_begin_heap(tupDesc,
												  sortnode->numCols,
												  sortnode->sortColIdx,
												  sortnode->sortOperators,
												  sortnode->collations,
												  sortnode->nullsFirst,
												  work_mem,
												  false);
	}

	aggstate->current_phase = newphase;
	aggstate->phase = &aggstate->phases[newphase];
}

/*
 * Fetch a tuple from either the outer plan (for phase 0) or from the sorter
 * populated by the previous phase.  Copy it to the sorter for the next phase
 * if any.
 */
static TupleTableSlot *
fetch_input_tuple(AggState *aggstate)
{
	TupleTableSlot *slot;

	if (aggstate->sort_in)
	{
		if (!tuplesort_gettupleslot(aggstate->sort_in, true, aggstate->sort_slot))
			return NULL;
		slot = aggstate->sort_slot;
	}
	else
		slot = ExecProcNode(outerPlanState(aggstate));

	if (!TupIsNull(slot) && aggstate->sort_out)
		tuplesort_puttupleslot(aggstate->sort_out, slot);

	return slot;
}

/*
 * (Re)Initialize an individual aggregate.
 *
 * This function handles only one grouping set (already set in
 * aggstate->current_set).
 *
 * When called, CurrentMemoryContext should be the per-query context.
 */
static void
initialize_aggregate(AggState *aggstate, AggStatePerAgg peraggstate,
					 AggStatePerGroup pergroupstate)
{
	/*
	 * Start a fresh sort operation for each DISTINCT/ORDER BY aggregate.
	 */
	if (peraggstate->numSortCols > 0)
	{
		/*
		 * In case of rescan, maybe there could be an uncompleted sort
		 * operation?  Clean it up if so.
		 */
		if (peraggstate->sortstates[aggstate->current_set])
			tuplesort_end(peraggstate->sortstates[aggstate->current_set]);


		/*
		 * We use a plain Datum sorter when there's a single input column;
		 * otherwise sort the full tuple.  (See comments for
		 * process_ordered_aggregate_single.)
		 */
		if (peraggstate->numInputs == 1)
			peraggstate->sortstates[aggstate->current_set] =
				tuplesort_begin_datum(peraggstate->evaldesc->attrs[0]->atttypid,
									  peraggstate->sortOperators[0],
									  peraggstate->sortCollations[0],
									  peraggstate->sortNullsFirst[0],
									  work_mem, false);
		else
			peraggstate->sortstates[aggstate->current_set] =
				tuplesort_begin_heap(peraggstate->evaldesc,
									 peraggstate->numSortCols,
									 peraggstate->sortColIdx,
									 peraggstate->sortOperators,
									 peraggstate->sortCollations,
									 peraggstate->sortNullsFirst,
									 work_mem, false);
	}

	/*
	 * (Re)set transValue to the initial value.
	 *
	 * Note that when the initial value is pass-by-ref, we must copy it (into
	 * the aggcontext) since we will pfree the transValue later.
	 */
	if (peraggstate->initValueIsNull)
		pergroupstate->transValue = peraggstate->initValue;
	else
	{
		MemoryContext oldContext;

		oldContext = MemoryContextSwitchTo(
		aggstate->aggcontexts[aggstate->current_set]->ecxt_per_tuple_memory);
		pergroupstate->transValue = datumCopy(peraggstate->initValue,
											  peraggstate->transtypeByVal,
											  peraggstate->transtypeLen);
		MemoryContextSwitchTo(oldContext);
	}
	pergroupstate->transValueIsNull = peraggstate->initValueIsNull;

	/*
	 * If the initial value for the transition state doesn't exist in the
	 * pg_aggregate table then we will let the first non-NULL value returned
	 * from the outer procNode become the initial value. (This is useful for
	 * aggregates like max() and min().) The noTransValue flag signals that we
	 * still need to do this.
	 */
	pergroupstate->noTransValue = peraggstate->initValueIsNull;
}

/*
 * Initialize all aggregates for a new group of input values.
 *
 * If there are multiple grouping sets, we initialize only the first numReset
 * of them (the grouping sets are ordered so that the most specific one, which
 * is reset most often, is first). As a convenience, if numReset is < 1, we
 * reinitialize all sets.
 *
 * When called, CurrentMemoryContext should be the per-query context.
 */
static void
initialize_aggregates(AggState *aggstate,
					  AggStatePerAgg peragg,
					  AggStatePerGroup pergroup,
					  int numReset)
{
	int			aggno;
	int			numGroupingSets = Max(aggstate->phase->numsets, 1);
	int			setno = 0;

	if (numReset < 1)
		numReset = numGroupingSets;

	for (aggno = 0; aggno < aggstate->numaggs; aggno++)
	{
		AggStatePerAgg peraggstate = &peragg[aggno];

		for (setno = 0; setno < numReset; setno++)
		{
			AggStatePerGroup pergroupstate;

			pergroupstate = &pergroup[aggno + (setno * (aggstate->numaggs))];

<<<<<<< HEAD
		/*
		 * If the initial value for the transition state doesn't exist in the
		 * pg_aggregate table then we will let the first non-NULL value
		 * returned from the outer procNode become the initial value. (This is
		 * useful for aggregates like max() and min().) The noTransValue flag
		 * signals that we still need to do this.
		 */
		pergroupstate->noTransValue = peraggstate->initValueIsNull;

#ifdef PGXC
		/*
		 * (Re)set collectValue to the initial value.
		 *
		 * Note that when the initial value is pass-by-ref, we must copy it
		 * (into the aggcontext) since we will pfree the collectValue later.
		 * collection type is same as transition type.
		 */
		if (peraggstate->initCollectValueIsNull)
			pergroupstate->collectValue = peraggstate->initCollectValue;
		else
		{
			MemoryContext oldContext;

			oldContext = MemoryContextSwitchTo(aggstate->aggcontext);
			pergroupstate->collectValue = datumCopy(peraggstate->initCollectValue,
												  peraggstate->transtypeByVal,
												  peraggstate->transtypeLen);
			MemoryContextSwitchTo(oldContext);
		}
		pergroupstate->collectValueIsNull = peraggstate->initCollectValueIsNull;

		/*
		 * If the initial value for the transition state doesn't exist in the
		 * pg_aggregate table then we will let the first non-NULL value
		 * returned from the outer procNode become the initial value. (This is
		 * useful for aggregates like max() and min().) The noTransValue flag
		 * signals that we still need to do this.
		 */
		pergroupstate->noCollectValue = peraggstate->initCollectValueIsNull;
#endif /* PGXC */
=======
			aggstate->current_set = setno;

			initialize_aggregate(aggstate, peraggstate, pergroupstate);
		}
>>>>>>> 38d500ac
	}
}

/*
 * Given new input value(s), advance the transition function of one aggregate
 * within one grouping set only (already set in aggstate->current_set)
 *
 * The new values (and null flags) have been preloaded into argument positions
 * 1 and up in peraggstate->transfn_fcinfo, so that we needn't copy them again
 * to pass to the transition function.  We also expect that the static fields
 * of the fcinfo are already initialized; that was done by ExecInitAgg().
 *
 * It doesn't matter which memory context this is called in.
 */
static void
advance_transition_function(AggState *aggstate,
							AggStatePerAgg peraggstate,
							AggStatePerGroup pergroupstate)
{
	FunctionCallInfo fcinfo = &peraggstate->transfn_fcinfo;
	MemoryContext oldContext;
	Datum		newVal;

	if (peraggstate->transfn.fn_strict)
	{
		/*
		 * For a strict transfn, nothing happens when there's a NULL input; we
		 * just keep the prior transValue.
		 */
		int			numTransInputs = peraggstate->numTransInputs;
		int			i;

		for (i = 1; i <= numTransInputs; i++)
		{
			if (fcinfo->argnull[i])
				return;
		}
		if (pergroupstate->noTransValue)
		{
			/*
			 * transValue has not been initialized. This is the first non-NULL
			 * input value. We use it as the initial value for transValue. (We
			 * already checked that the agg's input type is binary-compatible
			 * with its transtype, so straight copy here is OK.)
			 *
			 * We must copy the datum into aggcontext if it is pass-by-ref. We
			 * do not need to pfree the old transValue, since it's NULL.
			 */
			oldContext = MemoryContextSwitchTo(
											   aggstate->aggcontexts[aggstate->current_set]->ecxt_per_tuple_memory);
			pergroupstate->transValue = datumCopy(fcinfo->arg[1],
												  peraggstate->transtypeByVal,
												  peraggstate->transtypeLen);
			pergroupstate->transValueIsNull = false;
			pergroupstate->noTransValue = false;
			MemoryContextSwitchTo(oldContext);
			return;
		}
		if (pergroupstate->transValueIsNull)
		{
			/*
			 * Don't call a strict function with NULL inputs.  Note it is
			 * possible to get here despite the above tests, if the transfn is
			 * strict *and* returned a NULL on a prior cycle. If that happens
			 * we will propagate the NULL all the way to the end.
			 */
			return;
		}
	}

	/* We run the transition functions in per-input-tuple memory context */
	oldContext = MemoryContextSwitchTo(aggstate->tmpcontext->ecxt_per_tuple_memory);

	/* set up aggstate->curperagg for AggGetAggref() */
	aggstate->curperagg = peraggstate;

	/*
	 * OK to call the transition function
	 */
	fcinfo->arg[0] = pergroupstate->transValue;
	fcinfo->argnull[0] = pergroupstate->transValueIsNull;
	fcinfo->isnull = false;		/* just in case transfn doesn't set it */

	newVal = FunctionCallInvoke(fcinfo);

	aggstate->curperagg = NULL;

	/*
	 * If pass-by-ref datatype, must copy the new value into aggcontext and
	 * pfree the prior transValue.  But if transfn returned a pointer to its
	 * first input, we don't need to do anything.
	 */
	if (!peraggstate->transtypeByVal &&
		DatumGetPointer(newVal) != DatumGetPointer(pergroupstate->transValue))
	{
		if (!fcinfo->isnull)
		{
			MemoryContextSwitchTo(aggstate->aggcontexts[aggstate->current_set]->ecxt_per_tuple_memory);
			newVal = datumCopy(newVal,
							   peraggstate->transtypeByVal,
							   peraggstate->transtypeLen);
		}
		if (!pergroupstate->transValueIsNull)
			pfree(DatumGetPointer(pergroupstate->transValue));
	}

	pergroupstate->transValue = newVal;
	pergroupstate->transValueIsNull = fcinfo->isnull;

	MemoryContextSwitchTo(oldContext);
}

#ifdef PGXC
#ifndef XCP
/*
 * Given new input value(s), advance the collection function of an aggregate.
 *
 * The new values (and null flags) have been preloaded into argument positions
 * 1 and up in fcinfo, so that we needn't copy them again to pass to the
 * collection function.  No other fields of fcinfo are assumed valid.
 *
 * It doesn't matter which memory context this is called in.
 */
static void
advance_collection_function(AggState *aggstate,
							AggStatePerAgg peraggstate,
							AggStatePerGroup pergroupstate,
							FunctionCallInfoData *fcinfo)
{
	int			numArguments = peraggstate->numArguments;
	Datum		newVal;
	MemoryContext oldContext;

	Assert(OidIsValid(peraggstate->collectfn.fn_oid));

	/*
	 * numArgument has to be one, since each Datanode is going to send a single
	 * transition value
	 */
	Assert(numArguments == 1);
	if (peraggstate->collectfn.fn_strict)
	{
		int cntArgs;
		/*
		 * For a strict collectfn, nothing happens when there's a NULL input; we
		 * just keep the prior transition value, transValue.
		 */
		for (cntArgs = 1; cntArgs <= numArguments; cntArgs++)
		{
			if (fcinfo->argnull[cntArgs])
				return;
		}
		if (pergroupstate->noCollectValue)
		{
			/*
			 * collection result has not been initialized. This is the first non-NULL
			 * transition value. We use it as the initial value for collectValue.
			 * Aggregate's transition and collection type are same
			 * We must copy the datum into result if it is pass-by-ref. We
			 * do not need to pfree the old result, since it's NULL.
			 */
			oldContext = MemoryContextSwitchTo(aggstate->aggcontext);
			pergroupstate->collectValue = datumCopy(fcinfo->arg[1],
												  peraggstate->transtypeByVal,
												  peraggstate->transtypeLen);
			pergroupstate->collectValueIsNull = false;
			pergroupstate->noCollectValue = false;
			MemoryContextSwitchTo(oldContext);
			return;
		}
		if (pergroupstate->collectValueIsNull)
		{
			/*
			 * Don't call a strict function with NULL inputs.  Note it is
			 * possible to get here despite the above tests, if the collectfn is
			 * strict *and* returned a NULL on a prior cycle. If that happens
			 * we will propagate the NULL all the way to the end.
			 */
			return;
		}
	}

	/* We run the collection functions in per-input-tuple memory context */
	oldContext = MemoryContextSwitchTo(aggstate->tmpcontext->ecxt_per_tuple_memory);

	/*
	 * OK to call the collection function
	 */
	InitFunctionCallInfoData(*fcinfo, &(peraggstate->collectfn), 2,
							 peraggstate->aggCollation, (void *)aggstate, NULL);
	fcinfo->arg[0] = pergroupstate->collectValue;
	fcinfo->argnull[0] = pergroupstate->collectValueIsNull;
	newVal = FunctionCallInvoke(fcinfo);

	/*
	 * If pass-by-ref datatype, must copy the new value into aggcontext and
	 * pfree the prior transValue.	But if collectfn returned a pointer to its
	 * first input, we don't need to do anything.
	 */
	if (!peraggstate->transtypeByVal &&
	        DatumGetPointer(newVal) != DatumGetPointer(pergroupstate->collectValue))
	{
		if (!fcinfo->isnull)
		{
			MemoryContextSwitchTo(aggstate->aggcontext);
			newVal = datumCopy(newVal,
			                   peraggstate->transtypeByVal,
			                   peraggstate->transtypeLen);
		}
		if (!pergroupstate->collectValueIsNull)
			pfree(DatumGetPointer(pergroupstate->collectValue));
	}

	pergroupstate->collectValue = newVal;
	pergroupstate->collectValueIsNull = fcinfo->isnull;

	MemoryContextSwitchTo(oldContext);
}
#endif /* XCP */
#endif /* PGXC */

/*
 * Advance all the aggregates for one input tuple.  The input tuple
 * has been stored in tmpcontext->ecxt_outertuple, so that it is accessible
 * to ExecEvalExpr.  pergroup is the array of per-group structs to use
 * (this might be in a hashtable entry).
 *
 * When called, CurrentMemoryContext should be the per-query context.
 */
static void
advance_aggregates(AggState *aggstate, AggStatePerGroup pergroup)
{
	int			aggno;
	int			setno = 0;
	int			numGroupingSets = Max(aggstate->phase->numsets, 1);
	int			numAggs = aggstate->numaggs;

	for (aggno = 0; aggno < numAggs; aggno++)
	{
		AggStatePerAgg peraggstate = &aggstate->peragg[aggno];
		ExprState  *filter = peraggstate->aggrefstate->aggfilter;
		int			numTransInputs = peraggstate->numTransInputs;
		int			i;
		TupleTableSlot *slot;

		/* Skip anything FILTERed out */
		if (filter)
		{
			Datum		res;
			bool		isnull;

			res = ExecEvalExprSwitchContext(filter, aggstate->tmpcontext,
											&isnull, NULL);
			if (isnull || !DatumGetBool(res))
				continue;
		}

		/* Evaluate the current input expressions for this aggregate */
		slot = ExecProject(peraggstate->evalproj, NULL);

		if (peraggstate->numSortCols > 0)
		{
			/* DISTINCT and/or ORDER BY case */
			Assert(slot->tts_nvalid == peraggstate->numInputs);

			/*
			 * If the transfn is strict, we want to check for nullity before
			 * storing the row in the sorter, to save space if there are a lot
			 * of nulls.  Note that we must only check numTransInputs columns,
			 * not numInputs, since nullity in columns used only for sorting
			 * is not relevant here.
			 */
			if (peraggstate->transfn.fn_strict)
			{
				for (i = 0; i < numTransInputs; i++)
				{
					if (slot->tts_isnull[i])
						break;
				}
				if (i < numTransInputs)
					continue;
			}

			for (setno = 0; setno < numGroupingSets; setno++)
			{
				/* OK, put the tuple into the tuplesort object */
				if (peraggstate->numInputs == 1)
					tuplesort_putdatum(peraggstate->sortstates[setno],
									   slot->tts_values[0],
									   slot->tts_isnull[0]);
				else
					tuplesort_puttupleslot(peraggstate->sortstates[setno], slot);
			}
		}
		else
		{
			/* We can apply the transition function immediately */
			FunctionCallInfo fcinfo = &peraggstate->transfn_fcinfo;

			/* Load values into fcinfo */
			/* Start from 1, since the 0th arg will be the transition value */
			Assert(slot->tts_nvalid >= numTransInputs);
			for (i = 0; i < numTransInputs; i++)
			{
				fcinfo->arg[i + 1] = slot->tts_values[i];
				fcinfo->argnull[i + 1] = slot->tts_isnull[i];
			}

<<<<<<< HEAD
#ifdef PGXC
#ifndef XCP
			if (aggstate->skip_trans)
			{
				Assert(IS_PGXC_COORDINATOR);
				/*
				 * we are collecting results sent by the Datanodes, so advance
				 * collections instead of transitions
				 */
				advance_transition_function(aggstate, peraggstate, pergroupstate);
			}
			else
#endif /* XCP */
#endif /* PGXC */
			advance_transition_function(aggstate, peraggstate, pergroupstate);
=======
			for (setno = 0; setno < numGroupingSets; setno++)
			{
				AggStatePerGroup pergroupstate = &pergroup[aggno + (setno * numAggs)];

				aggstate->current_set = setno;

				advance_transition_function(aggstate, peraggstate, pergroupstate);
			}
>>>>>>> 38d500ac
		}
	}
}


/*
 * Run the transition function for a DISTINCT or ORDER BY aggregate
 * with only one input.  This is called after we have completed
 * entering all the input values into the sort object.  We complete the
 * sort, read out the values in sorted order, and run the transition
 * function on each value (applying DISTINCT if appropriate).
 *
 * Note that the strictness of the transition function was checked when
 * entering the values into the sort, so we don't check it again here;
 * we just apply standard SQL DISTINCT logic.
 *
 * The one-input case is handled separately from the multi-input case
 * for performance reasons: for single by-value inputs, such as the
 * common case of count(distinct id), the tuplesort_getdatum code path
 * is around 300% faster.  (The speedup for by-reference types is less
 * but still noticeable.)
 *
 * This function handles only one grouping set (already set in
 * aggstate->current_set).
 *
 * When called, CurrentMemoryContext should be the per-query context.
 */
static void
process_ordered_aggregate_single(AggState *aggstate,
								 AggStatePerAgg peraggstate,
								 AggStatePerGroup pergroupstate)
{
	Datum		oldVal = (Datum) 0;
	bool		oldIsNull = true;
	bool		haveOldVal = false;
	MemoryContext workcontext = aggstate->tmpcontext->ecxt_per_tuple_memory;
	MemoryContext oldContext;
	bool		isDistinct = (peraggstate->numDistinctCols > 0);
	FunctionCallInfo fcinfo = &peraggstate->transfn_fcinfo;
	Datum	   *newVal;
	bool	   *isNull;

	Assert(peraggstate->numDistinctCols < 2);

	tuplesort_performsort(peraggstate->sortstates[aggstate->current_set]);

	/* Load the column into argument 1 (arg 0 will be transition value) */
	newVal = fcinfo->arg + 1;
	isNull = fcinfo->argnull + 1;

	/*
	 * Note: if input type is pass-by-ref, the datums returned by the sort are
	 * freshly palloc'd in the per-query context, so we must be careful to
	 * pfree them when they are no longer needed.
	 */

	while (tuplesort_getdatum(peraggstate->sortstates[aggstate->current_set],
							  true, newVal, isNull))
	{
		/*
		 * Clear and select the working context for evaluation of the equality
		 * function and transition function.
		 */
		MemoryContextReset(workcontext);
		oldContext = MemoryContextSwitchTo(workcontext);

		/*
		 * If DISTINCT mode, and not distinct from prior, skip it.
		 *
		 * Note: we assume equality functions don't care about collation.
		 */
		if (isDistinct &&
			haveOldVal &&
			((oldIsNull && *isNull) ||
			 (!oldIsNull && !*isNull &&
			  DatumGetBool(FunctionCall2(&peraggstate->equalfns[0],
										 oldVal, *newVal)))))
		{
			/* equal to prior, so forget this one */
			if (!peraggstate->inputtypeByVal && !*isNull)
				pfree(DatumGetPointer(*newVal));
		}
		else
		{
			advance_transition_function(aggstate, peraggstate, pergroupstate);
			/* forget the old value, if any */
			if (!oldIsNull && !peraggstate->inputtypeByVal)
				pfree(DatumGetPointer(oldVal));
			/* and remember the new one for subsequent equality checks */
			oldVal = *newVal;
			oldIsNull = *isNull;
			haveOldVal = true;
		}

		MemoryContextSwitchTo(oldContext);
	}

	if (!oldIsNull && !peraggstate->inputtypeByVal)
		pfree(DatumGetPointer(oldVal));

	tuplesort_end(peraggstate->sortstates[aggstate->current_set]);
	peraggstate->sortstates[aggstate->current_set] = NULL;
}

/*
 * Run the transition function for a DISTINCT or ORDER BY aggregate
 * with more than one input.  This is called after we have completed
 * entering all the input values into the sort object.  We complete the
 * sort, read out the values in sorted order, and run the transition
 * function on each value (applying DISTINCT if appropriate).
 *
 * This function handles only one grouping set (already set in
 * aggstate->current_set).
 *
 * When called, CurrentMemoryContext should be the per-query context.
 */
static void
process_ordered_aggregate_multi(AggState *aggstate,
								AggStatePerAgg peraggstate,
								AggStatePerGroup pergroupstate)
{
	MemoryContext workcontext = aggstate->tmpcontext->ecxt_per_tuple_memory;
	FunctionCallInfo fcinfo = &peraggstate->transfn_fcinfo;
	TupleTableSlot *slot1 = peraggstate->evalslot;
	TupleTableSlot *slot2 = peraggstate->uniqslot;
	int			numTransInputs = peraggstate->numTransInputs;
	int			numDistinctCols = peraggstate->numDistinctCols;
	bool		haveOldValue = false;
	int			i;

	tuplesort_performsort(peraggstate->sortstates[aggstate->current_set]);

	ExecClearTuple(slot1);
	if (slot2)
		ExecClearTuple(slot2);

	while (tuplesort_gettupleslot(peraggstate->sortstates[aggstate->current_set],
								  true, slot1))
	{
		/*
		 * Extract the first numTransInputs columns as datums to pass to the
		 * transfn.  (This will help execTuplesMatch too, so we do it
		 * immediately.)
		 */
		slot_getsomeattrs(slot1, numTransInputs);

		if (numDistinctCols == 0 ||
			!haveOldValue ||
			!execTuplesMatch(slot1, slot2,
							 numDistinctCols,
							 peraggstate->sortColIdx,
							 peraggstate->equalfns,
							 workcontext))
		{
			/* Load values into fcinfo */
			/* Start from 1, since the 0th arg will be the transition value */
			for (i = 0; i < numTransInputs; i++)
			{
				fcinfo->arg[i + 1] = slot1->tts_values[i];
				fcinfo->argnull[i + 1] = slot1->tts_isnull[i];
			}

			advance_transition_function(aggstate, peraggstate, pergroupstate);

			if (numDistinctCols > 0)
			{
				/* swap the slot pointers to retain the current tuple */
				TupleTableSlot *tmpslot = slot2;

				slot2 = slot1;
				slot1 = tmpslot;
				haveOldValue = true;
			}
		}

		/* Reset context each time, unless execTuplesMatch did it for us */
		if (numDistinctCols == 0)
			MemoryContextReset(workcontext);

		ExecClearTuple(slot1);
	}

	if (slot2)
		ExecClearTuple(slot2);

	tuplesort_end(peraggstate->sortstates[aggstate->current_set]);
	peraggstate->sortstates[aggstate->current_set] = NULL;
}

/*
 * Compute the final value of one aggregate.
 *
 * This function handles only one grouping set (already set in
 * aggstate->current_set).
 *
 * The finalfunction will be run, and the result delivered, in the
 * output-tuple context; caller's CurrentMemoryContext does not matter.
 */
static void
finalize_aggregate(AggState *aggstate,
				   AggStatePerAgg peraggstate,
				   AggStatePerGroup pergroupstate,
				   Datum *resultVal, bool *resultIsNull)
{
	FunctionCallInfoData fcinfo;
	bool		anynull = false;
	MemoryContext oldContext;
#ifdef XCP
	Datum value;
	bool  isnull;
#endif
	int			i;
	ListCell   *lc;

	oldContext = MemoryContextSwitchTo(aggstate->ss.ps.ps_ExprContext->ecxt_per_tuple_memory);
#ifdef XCP
	if (OidIsValid(peraggstate->collectfn_oid))
	{
		FunctionCallInfoData fcinfo;
		InitFunctionCallInfoData(fcinfo, &(peraggstate->collectfn), 2,
									peraggstate->aggCollation,
									(void *) aggstate, NULL);
		fcinfo.arg[1] = pergroupstate->transValue;
		fcinfo.argnull[1] = pergroupstate->transValueIsNull;
		if (fcinfo.flinfo->fn_strict &&
				(peraggstate->initCollectValueIsNull || pergroupstate->transValueIsNull))
		{
			/*
			 * We have already checked the collection and transition types are
			 * binary compatible, so we can just copy the value.
			 */
			value = pergroupstate->transValue;
			isnull = pergroupstate->transValueIsNull;
		}
		else
		{
			/*
			 * copy the initial datum since it might get changed inside the
			 * collection function
			 */
			fcinfo.arg[0] = datumCopy(peraggstate->initCollectValue,
			                                     peraggstate->collecttypeByVal,
			                                     peraggstate->collecttypeLen);
			fcinfo.argnull[0] = peraggstate->initCollectValueIsNull;
			value = FunctionCallInvoke(&fcinfo);
			isnull = fcinfo.isnull;
		}
	}
	else
	{
		/* No collect function, just use transition values to finalize */
		value = pergroupstate->transValue;
		isnull = pergroupstate->transValueIsNull;
	}
#else
#ifdef PGXC
	/*
	 * if we skipped the transition phase, we have the collection result in the
	 * collectValue, move it to transValue for finalization to work on
	 */
	if (aggstate->skip_trans)
	{
		pergroupstate->transValue = pergroupstate->collectValue;
		pergroupstate->transValueIsNull = pergroupstate->collectValueIsNull;
	}
#endif /* PGXC */
#endif /* XCP */

	/*
	 * Evaluate any direct arguments.  We do this even if there's no finalfn
	 * (which is unlikely anyway), so that side-effects happen as expected.
	 * The direct arguments go into arg positions 1 and up, leaving position 0
	 * for the transition state value.
	 */
	i = 1;
	foreach(lc, peraggstate->aggrefstate->aggdirectargs)
	{
		ExprState  *expr = (ExprState *) lfirst(lc);

		fcinfo.arg[i] = ExecEvalExpr(expr,
									 aggstate->ss.ps.ps_ExprContext,
									 &fcinfo.argnull[i],
									 NULL);
		anynull |= fcinfo.argnull[i];
		i++;
	}

	/*
	 * Apply the agg's finalfn if one is provided, else return transValue.
	 */
	if (OidIsValid(peraggstate->finalfn_oid))
	{
		int			numFinalArgs = peraggstate->numFinalArgs;

		/* set up aggstate->curperagg for AggGetAggref() */
		aggstate->curperagg = peraggstate;

		InitFunctionCallInfoData(fcinfo, &peraggstate->finalfn,
								 numFinalArgs,
								 peraggstate->aggCollation,
								 (void *) aggstate, NULL);
#ifdef XCP
		fcinfo.arg[0] = value;
		fcinfo.argnull[0] = isnull;
#else
		fcinfo.arg[0] = pergroupstate->transValue;
		fcinfo.argnull[0] = pergroupstate->transValueIsNull;
#endif /* XCP */

		anynull |= pergroupstate->transValueIsNull;

		/* Fill any remaining argument positions with nulls */
		for (; i < numFinalArgs; i++)
		{
			fcinfo.arg[i] = (Datum) 0;
			fcinfo.argnull[i] = true;
			anynull = true;
		}

		if (fcinfo.flinfo->fn_strict && anynull)
		{
			/* don't call a strict function with NULL inputs */
			*resultVal = (Datum) 0;
			*resultIsNull = true;
		}
		else
		{
			*resultVal = FunctionCallInvoke(&fcinfo);
			*resultIsNull = fcinfo.isnull;
		}
		aggstate->curperagg = NULL;
	}
	else
	{
#ifdef XCP
		*resultVal = value;
		*resultIsNull = isnull;
#else
		*resultVal = pergroupstate->transValue;
		*resultIsNull = pergroupstate->transValueIsNull;
#endif /* XCP */
	}

	/*
	 * If result is pass-by-ref, make sure it is in the right context.
	 */
	if (!peraggstate->resulttypeByVal && !*resultIsNull &&
		!MemoryContextContains(CurrentMemoryContext,
							   DatumGetPointer(*resultVal)))
		*resultVal = datumCopy(*resultVal,
							   peraggstate->resulttypeByVal,
							   peraggstate->resulttypeLen);

	MemoryContextSwitchTo(oldContext);
}


/*
 * Prepare to finalize and project based on the specified representative tuple
 * slot and grouping set.
 *
 * In the specified tuple slot, force to null all attributes that should be
 * read as null in the context of the current grouping set.  Also stash the
 * current group bitmap where GroupingExpr can get at it.
 *
 * This relies on three conditions:
 *
 * 1) Nothing is ever going to try and extract the whole tuple from this slot,
 * only reference it in evaluations, which will only access individual
 * attributes.
 *
 * 2) No system columns are going to need to be nulled. (If a system column is
 * referenced in a group clause, it is actually projected in the outer plan
 * tlist.)
 *
 * 3) Within a given phase, we never need to recover the value of an attribute
 * once it has been set to null.
 *
 * Poking into the slot this way is a bit ugly, but the consensus is that the
 * alternative was worse.
 */
static void
prepare_projection_slot(AggState *aggstate, TupleTableSlot *slot, int currentSet)
{
	if (aggstate->phase->grouped_cols)
	{
		Bitmapset  *grouped_cols = aggstate->phase->grouped_cols[currentSet];

		aggstate->grouped_cols = grouped_cols;

		if (slot->tts_isempty)
		{
			/*
			 * Force all values to be NULL if working on an empty input tuple
			 * (i.e. an empty grouping set for which no input rows were
			 * supplied).
			 */
			ExecStoreAllNullTuple(slot);
		}
		else if (aggstate->all_grouped_cols)
		{
			ListCell   *lc;

			/* all_grouped_cols is arranged in desc order */
			slot_getsomeattrs(slot, linitial_int(aggstate->all_grouped_cols));

			foreach(lc, aggstate->all_grouped_cols)
			{
				int			attnum = lfirst_int(lc);

				if (!bms_is_member(attnum, grouped_cols))
					slot->tts_isnull[attnum - 1] = true;
			}
		}
	}
}

/*
 * Compute the final value of all aggregates for one group.
 *
 * This function handles only one grouping set at a time.
 *
 * Results are stored in the output econtext aggvalues/aggnulls.
 */
static void
finalize_aggregates(AggState *aggstate,
					AggStatePerAgg peragg,
					AggStatePerGroup pergroup,
					int currentSet)
{
	ExprContext *econtext = aggstate->ss.ps.ps_ExprContext;
	Datum	   *aggvalues = econtext->ecxt_aggvalues;
	bool	   *aggnulls = econtext->ecxt_aggnulls;
	int			aggno;

	Assert(currentSet == 0 ||
		   ((Agg *) aggstate->ss.ps.plan)->aggstrategy != AGG_HASHED);

	aggstate->current_set = currentSet;

	for (aggno = 0; aggno < aggstate->numaggs; aggno++)
	{
		AggStatePerAgg peraggstate = &peragg[aggno];
		AggStatePerGroup pergroupstate;

		pergroupstate = &pergroup[aggno + (currentSet * (aggstate->numaggs))];

		if (peraggstate->numSortCols > 0)
		{
			Assert(((Agg *) aggstate->ss.ps.plan)->aggstrategy != AGG_HASHED);

			if (peraggstate->numInputs == 1)
				process_ordered_aggregate_single(aggstate,
												 peraggstate,
												 pergroupstate);
			else
				process_ordered_aggregate_multi(aggstate,
												peraggstate,
												pergroupstate);
		}

		finalize_aggregate(aggstate, peraggstate, pergroupstate,
						   &aggvalues[aggno], &aggnulls[aggno]);
	}
}

/*
 * Project the result of a group (whose aggs have already been calculated by
 * finalize_aggregates). Returns the result slot, or NULL if no row is
 * projected (suppressed by qual or by an empty SRF).
 */
static TupleTableSlot *
project_aggregates(AggState *aggstate)
{
	ExprContext *econtext = aggstate->ss.ps.ps_ExprContext;

	/*
	 * Check the qual (HAVING clause); if the group does not match, ignore it.
	 */
	if (ExecQual(aggstate->ss.ps.qual, econtext, false))
	{
		/*
		 * Form and return or store a projection tuple using the aggregate
		 * results and the representative input tuple.
		 */
		ExprDoneCond isDone;
		TupleTableSlot *result;

		result = ExecProject(aggstate->ss.ps.ps_ProjInfo, &isDone);

		if (isDone != ExprEndResult)
		{
			aggstate->ss.ps.ps_TupFromTlist =
				(isDone == ExprMultipleResult);
			return result;
		}
	}
	else
		InstrCountFiltered1(aggstate, 1);

	return NULL;
}

/*
 * find_unaggregated_cols
 *	  Construct a bitmapset of the column numbers of un-aggregated Vars
 *	  appearing in our targetlist and qual (HAVING clause)
 */
static Bitmapset *
find_unaggregated_cols(AggState *aggstate)
{
	Agg		   *node = (Agg *) aggstate->ss.ps.plan;
	Bitmapset  *colnos;

	colnos = NULL;
	(void) find_unaggregated_cols_walker((Node *) node->plan.targetlist,
										 &colnos);
	(void) find_unaggregated_cols_walker((Node *) node->plan.qual,
										 &colnos);
	return colnos;
}

static bool
find_unaggregated_cols_walker(Node *node, Bitmapset **colnos)
{
	if (node == NULL)
		return false;
	if (IsA(node, Var))
	{
		Var		   *var = (Var *) node;

		/* setrefs.c should have set the varno to OUTER_VAR */
		Assert(var->varno == OUTER_VAR);
		Assert(var->varlevelsup == 0);
		*colnos = bms_add_member(*colnos, var->varattno);
		return false;
	}
	if (IsA(node, Aggref) ||IsA(node, GroupingFunc))
	{
		/* do not descend into aggregate exprs */
		return false;
	}
	return expression_tree_walker(node, find_unaggregated_cols_walker,
								  (void *) colnos);
}

/*
 * Initialize the hash table to empty.
 *
 * The hash table always lives in the aggcontext memory context.
 */
static void
build_hash_table(AggState *aggstate)
{
	Agg		   *node = (Agg *) aggstate->ss.ps.plan;
	MemoryContext tmpmem = aggstate->tmpcontext->ecxt_per_tuple_memory;
	Size		entrysize;

	Assert(node->aggstrategy == AGG_HASHED);
	Assert(node->numGroups > 0);

	entrysize = offsetof(AggHashEntryData, pergroup) +
		aggstate->numaggs * sizeof(AggStatePerGroupData);

	aggstate->hashtable = BuildTupleHashTable(node->numCols,
											  node->grpColIdx,
											  aggstate->phase->eqfunctions,
											  aggstate->hashfunctions,
											  node->numGroups,
											  entrysize,
							 aggstate->aggcontexts[0]->ecxt_per_tuple_memory,
											  tmpmem);
}

/*
 * Create a list of the tuple columns that actually need to be stored in
 * hashtable entries.  The incoming tuples from the child plan node will
 * contain grouping columns, other columns referenced in our targetlist and
 * qual, columns used to compute the aggregate functions, and perhaps just
 * junk columns we don't use at all.  Only columns of the first two types
 * need to be stored in the hashtable, and getting rid of the others can
 * make the table entries significantly smaller.  To avoid messing up Var
 * numbering, we keep the same tuple descriptor for hashtable entries as the
 * incoming tuples have, but set unwanted columns to NULL in the tuples that
 * go into the table.
 *
 * To eliminate duplicates, we build a bitmapset of the needed columns, then
 * convert it to an integer list (cheaper to scan at runtime). The list is
 * in decreasing order so that the first entry is the largest;
 * lookup_hash_entry depends on this to use slot_getsomeattrs correctly.
 * Note that the list is preserved over ExecReScanAgg, so we allocate it in
 * the per-query context (unlike the hash table itself).
 *
 * Note: at present, searching the tlist/qual is not really necessary since
 * the parser should disallow any unaggregated references to ungrouped
 * columns.  However, the search will be needed when we add support for
 * SQL99 semantics that allow use of "functionally dependent" columns that
 * haven't been explicitly grouped by.
 */
static List *
find_hash_columns(AggState *aggstate)
{
	Agg		   *node = (Agg *) aggstate->ss.ps.plan;
	Bitmapset  *colnos;
	List	   *collist;
	int			i;

	/* Find Vars that will be needed in tlist and qual */
	colnos = find_unaggregated_cols(aggstate);
	/* Add in all the grouping columns */
	for (i = 0; i < node->numCols; i++)
		colnos = bms_add_member(colnos, node->grpColIdx[i]);
	/* Convert to list, using lcons so largest element ends up first */
	collist = NIL;
	while ((i = bms_first_member(colnos)) >= 0)
		collist = lcons_int(i, collist);
	bms_free(colnos);

	return collist;
}

/*
 * Estimate per-hash-table-entry overhead for the planner.
 *
 * Note that the estimate does not include space for pass-by-reference
 * transition data values, nor for the representative tuple of each group.
 */
Size
hash_agg_entry_size(int numAggs)
{
	Size		entrysize;

	/* This must match build_hash_table */
	entrysize = offsetof(AggHashEntryData, pergroup) +
		numAggs * sizeof(AggStatePerGroupData);
	entrysize = MAXALIGN(entrysize);
	/* Account for hashtable overhead (assuming fill factor = 1) */
	entrysize += 3 * sizeof(void *);
	return entrysize;
}

/*
 * Find or create a hashtable entry for the tuple group containing the
 * given tuple.
 *
 * When called, CurrentMemoryContext should be the per-query context.
 */
static AggHashEntry
lookup_hash_entry(AggState *aggstate, TupleTableSlot *inputslot)
{
	TupleTableSlot *hashslot = aggstate->hashslot;
	ListCell   *l;
	AggHashEntry entry;
	bool		isnew;

	/* if first time through, initialize hashslot by cloning input slot */
	if (hashslot->tts_tupleDescriptor == NULL)
	{
		ExecSetSlotDescriptor(hashslot, inputslot->tts_tupleDescriptor);
		/* Make sure all unused columns are NULLs */
		ExecStoreAllNullTuple(hashslot);
	}

	/* transfer just the needed columns into hashslot */
	slot_getsomeattrs(inputslot, linitial_int(aggstate->hash_needed));
	foreach(l, aggstate->hash_needed)
	{
		int			varNumber = lfirst_int(l) - 1;

		hashslot->tts_values[varNumber] = inputslot->tts_values[varNumber];
		hashslot->tts_isnull[varNumber] = inputslot->tts_isnull[varNumber];
	}

	/* find or create the hashtable entry using the filtered tuple */
	entry = (AggHashEntry) LookupTupleHashEntry(aggstate->hashtable,
												hashslot,
												&isnew);

	if (isnew)
	{
		/* initialize aggregates for new tuple group */
		initialize_aggregates(aggstate, aggstate->peragg, entry->pergroup, 0);
	}

	return entry;
}

/*
 * ExecAgg -
 *
 *	  ExecAgg receives tuples from its outer subplan and aggregates over
 *	  the appropriate attribute for each aggregate function use (Aggref
 *	  node) appearing in the targetlist or qual of the node.  The number
 *	  of tuples to aggregate over depends on whether grouped or plain
 *	  aggregation is selected.  In grouped aggregation, we produce a result
 *	  row for each group; in plain aggregation there's a single result row
 *	  for the whole query.  In either case, the value of each aggregate is
 *	  stored in the expression context to be used when ExecProject evaluates
 *	  the result tuple.
 */
TupleTableSlot *
ExecAgg(AggState *node)
{
	TupleTableSlot *result;

	/*
	 * Check to see if we're still projecting out tuples from a previous agg
	 * tuple (because there is a function-returning-set in the projection
	 * expressions).  If so, try to project another one.
	 */
	if (node->ss.ps.ps_TupFromTlist)
	{
		ExprDoneCond isDone;

		result = ExecProject(node->ss.ps.ps_ProjInfo, &isDone);
		if (isDone == ExprMultipleResult)
			return result;
		/* Done with that source tuple... */
		node->ss.ps.ps_TupFromTlist = false;
	}

	/*
	 * (We must do the ps_TupFromTlist check first, because in some cases
	 * agg_done gets set before we emit the final aggregate tuple, and we have
	 * to finish running SRFs for it.)
	 */
	if (!node->agg_done)
	{
		/* Dispatch based on strategy */
		switch (node->phase->aggnode->aggstrategy)
		{
			case AGG_HASHED:
				if (!node->table_filled)
					agg_fill_hash_table(node);
				result = agg_retrieve_hash_table(node);
				break;
			default:
				result = agg_retrieve_direct(node);
				break;
		}

		if (!TupIsNull(result))
			return result;
	}

	return NULL;
}

/*
 * ExecAgg for non-hashed case
 */
static TupleTableSlot *
agg_retrieve_direct(AggState *aggstate)
{
	Agg		   *node = aggstate->phase->aggnode;
	ExprContext *econtext;
	ExprContext *tmpcontext;
	AggStatePerAgg peragg;
	AggStatePerGroup pergroup;
	TupleTableSlot *outerslot;
	TupleTableSlot *firstSlot;
	TupleTableSlot *result;
	bool		hasGroupingSets = aggstate->phase->numsets > 0;
	int			numGroupingSets = Max(aggstate->phase->numsets, 1);
	int			currentSet;
	int			nextSetSize;
	int			numReset;
	int			i;

	/*
	 * get state info from node
	 *
	 * econtext is the per-output-tuple expression context
	 *
	 * tmpcontext is the per-input-tuple expression context
	 */
	econtext = aggstate->ss.ps.ps_ExprContext;
	tmpcontext = aggstate->tmpcontext;

	peragg = aggstate->peragg;
	pergroup = aggstate->pergroup;
	firstSlot = aggstate->ss.ss_ScanTupleSlot;

	/*
	 * We loop retrieving groups until we find one matching
	 * aggstate->ss.ps.qual
	 *
	 * For grouping sets, we have the invariant that aggstate->projected_set
	 * is either -1 (initial call) or the index (starting from 0) in
	 * gset_lengths for the group we just completed (either by projecting a
	 * row or by discarding it in the qual).
	 */
	while (!aggstate->agg_done)
	{
		/*
		 * Clear the per-output-tuple context for each group, as well as
		 * aggcontext (which contains any pass-by-ref transvalues of the old
		 * group).  Some aggregate functions store working state in child
		 * contexts; those now get reset automatically without us needing to
		 * do anything special.
		 *
		 * We use ReScanExprContext not just ResetExprContext because we want
		 * any registered shutdown callbacks to be called.  That allows
		 * aggregate functions to ensure they've cleaned up any non-memory
		 * resources.
		 */
		ReScanExprContext(econtext);

		/*
		 * Determine how many grouping sets need to be reset at this boundary.
		 */
		if (aggstate->projected_set >= 0 &&
			aggstate->projected_set < numGroupingSets)
			numReset = aggstate->projected_set + 1;
		else
			numReset = numGroupingSets;

		/*
		 * numReset can change on a phase boundary, but that's OK; we want to
		 * reset the contexts used in _this_ phase, and later, after possibly
		 * changing phase, initialize the right number of aggregates for the
		 * _new_ phase.
		 */

		for (i = 0; i < numReset; i++)
		{
			ReScanExprContext(aggstate->aggcontexts[i]);
		}

		/*
		 * Check if input is complete and there are no more groups to project
		 * in this phase; move to next phase or mark as done.
		 */
		if (aggstate->input_done == true &&
			aggstate->projected_set >= (numGroupingSets - 1))
		{
			if (aggstate->current_phase < aggstate->numphases - 1)
			{
				initialize_phase(aggstate, aggstate->current_phase + 1);
				aggstate->input_done = false;
				aggstate->projected_set = -1;
				numGroupingSets = Max(aggstate->phase->numsets, 1);
				node = aggstate->phase->aggnode;
				numReset = numGroupingSets;
			}
			else
			{
				aggstate->agg_done = true;
				break;
			}
		}

		/*
		 * Get the number of columns in the next grouping set after the last
		 * projected one (if any). This is the number of columns to compare to
		 * see if we reached the boundary of that set too.
		 */
		if (aggstate->projected_set >= 0 &&
			aggstate->projected_set < (numGroupingSets - 1))
			nextSetSize = aggstate->phase->gset_lengths[aggstate->projected_set + 1];
		else
			nextSetSize = 0;

		/*----------
		 * If a subgroup for the current grouping set is present, project it.
		 *
		 * We have a new group if:
		 *	- we're out of input but haven't projected all grouping sets
		 *	  (checked above)
		 * OR
		 *	  - we already projected a row that wasn't from the last grouping
		 *		set
		 *	  AND
		 *	  - the next grouping set has at least one grouping column (since
		 *		empty grouping sets project only once input is exhausted)
		 *	  AND
		 *	  - the previous and pending rows differ on the grouping columns
		 *		of the next grouping set
		 *----------
		 */
		if (aggstate->input_done ||
			(node->aggstrategy == AGG_SORTED &&
			 aggstate->projected_set != -1 &&
			 aggstate->projected_set < (numGroupingSets - 1) &&
			 nextSetSize > 0 &&
			 !execTuplesMatch(econtext->ecxt_outertuple,
							  tmpcontext->ecxt_outertuple,
							  nextSetSize,
							  node->grpColIdx,
							  aggstate->phase->eqfunctions,
							  tmpcontext->ecxt_per_tuple_memory)))
		{
			aggstate->projected_set += 1;

			Assert(aggstate->projected_set < numGroupingSets);
			Assert(nextSetSize > 0 || aggstate->input_done);
		}
		else
		{
			/*
			 * We no longer care what group we just projected, the next
			 * projection will always be the first (or only) grouping set
			 * (unless the input proves to be empty).
			 */
			aggstate->projected_set = 0;

			/*
			 * If we don't already have the first tuple of the new group,
			 * fetch it from the outer plan.
			 */
			if (aggstate->grp_firstTuple == NULL)
			{
				outerslot = fetch_input_tuple(aggstate);
				if (!TupIsNull(outerslot))
				{
					/*
					 * Make a copy of the first input tuple; we will use this
					 * for comparisons (in group mode) and for projection.
					 */
					aggstate->grp_firstTuple = ExecCopySlotTuple(outerslot);
				}
				else
				{
					/* outer plan produced no tuples at all */
					if (hasGroupingSets)
					{
						/*
						 * If there was no input at all, we need to project
						 * rows only if there are grouping sets of size 0.
						 * Note that this implies that there can't be any
						 * references to ungrouped Vars, which would otherwise
						 * cause issues with the empty output slot.
						 *
						 * XXX: This is no longer true, we currently deal with
						 * this in finalize_aggregates().
						 */
						aggstate->input_done = true;

						while (aggstate->phase->gset_lengths[aggstate->projected_set] > 0)
						{
							aggstate->projected_set += 1;
							if (aggstate->projected_set >= numGroupingSets)
							{
								/*
								 * We can't set agg_done here because we might
								 * have more phases to do, even though the
								 * input is empty. So we need to restart the
								 * whole outer loop.
								 */
								break;
							}
						}

						if (aggstate->projected_set >= numGroupingSets)
							continue;
					}
					else
					{
						aggstate->agg_done = true;
						/* If we are grouping, we should produce no tuples too */
						if (node->aggstrategy != AGG_PLAIN)
							return NULL;
					}
				}
			}

			/*
			 * Initialize working state for a new input tuple group.
			 */
			initialize_aggregates(aggstate, peragg, pergroup, numReset);

			if (aggstate->grp_firstTuple != NULL)
			{
				/*
				 * Store the copied first input tuple in the tuple table slot
				 * reserved for it.  The tuple will be deleted when it is
				 * cleared from the slot.
				 */
				ExecStoreTuple(aggstate->grp_firstTuple,
							   firstSlot,
							   InvalidBuffer,
							   true);
				aggstate->grp_firstTuple = NULL;		/* don't keep two
														 * pointers */

				/* set up for first advance_aggregates call */
				tmpcontext->ecxt_outertuple = firstSlot;

				/*
				 * Process each outer-plan tuple, and then fetch the next one,
				 * until we exhaust the outer plan or cross a group boundary.
				 */
				for (;;)
				{
					advance_aggregates(aggstate, pergroup);

					/* Reset per-input-tuple context after each tuple */
					ResetExprContext(tmpcontext);

					outerslot = fetch_input_tuple(aggstate);
					if (TupIsNull(outerslot))
					{
						/* no more outer-plan tuples available */
						if (hasGroupingSets)
						{
							aggstate->input_done = true;
							break;
						}
						else
						{
							aggstate->agg_done = true;
							break;
						}
					}
					/* set up for next advance_aggregates call */
					tmpcontext->ecxt_outertuple = outerslot;

					/*
					 * If we are grouping, check whether we've crossed a group
					 * boundary.
					 */
					if (node->aggstrategy == AGG_SORTED)
					{
						if (!execTuplesMatch(firstSlot,
											 outerslot,
											 node->numCols,
											 node->grpColIdx,
											 aggstate->phase->eqfunctions,
										  tmpcontext->ecxt_per_tuple_memory))
						{
							aggstate->grp_firstTuple = ExecCopySlotTuple(outerslot);
							break;
						}
					}
				}
			}

			/*
			 * Use the representative input tuple for any references to
			 * non-aggregated input columns in aggregate direct args, the node
			 * qual, and the tlist.  (If we are not grouping, and there are no
			 * input rows at all, we will come here with an empty firstSlot
			 * ... but if not grouping, there can't be any references to
			 * non-aggregated input columns, so no problem.)
			 */
			econtext->ecxt_outertuple = firstSlot;
		}

		Assert(aggstate->projected_set >= 0);

		currentSet = aggstate->projected_set;

		prepare_projection_slot(aggstate, econtext->ecxt_outertuple, currentSet);

		finalize_aggregates(aggstate, peragg, pergroup, currentSet);

		/*
		 * If there's no row to project right now, we must continue rather
		 * than returning a null since there might be more groups.
		 */
		result = project_aggregates(aggstate);
		if (result)
			return result;
	}

	/* No more groups */
	return NULL;
}

/*
 * ExecAgg for hashed case: phase 1, read input and build hash table
 */
static void
agg_fill_hash_table(AggState *aggstate)
{
	ExprContext *tmpcontext;
	AggHashEntry entry;
	TupleTableSlot *outerslot;

	/*
	 * get state info from node
	 *
	 * tmpcontext is the per-input-tuple expression context
	 */
	tmpcontext = aggstate->tmpcontext;

	/*
	 * Process each outer-plan tuple, and then fetch the next one, until we
	 * exhaust the outer plan.
	 */
	for (;;)
	{
		outerslot = fetch_input_tuple(aggstate);
		if (TupIsNull(outerslot))
			break;
		/* set up for advance_aggregates call */
		tmpcontext->ecxt_outertuple = outerslot;

		/* Find or build hashtable entry for this tuple's group */
		entry = lookup_hash_entry(aggstate, outerslot);

		/* Advance the aggregates */
		advance_aggregates(aggstate, entry->pergroup);

		/* Reset per-input-tuple context after each tuple */
		ResetExprContext(tmpcontext);
	}

	aggstate->table_filled = true;
	/* Initialize to walk the hash table */
	ResetTupleHashIterator(aggstate->hashtable, &aggstate->hashiter);
}

/*
 * ExecAgg for hashed case: phase 2, retrieving groups from hash table
 */
static TupleTableSlot *
agg_retrieve_hash_table(AggState *aggstate)
{
	ExprContext *econtext;
	AggStatePerAgg peragg;
	AggStatePerGroup pergroup;
	AggHashEntry entry;
	TupleTableSlot *firstSlot;
	TupleTableSlot *result;

	/*
	 * get state info from node
	 */
	/* econtext is the per-output-tuple expression context */
	econtext = aggstate->ss.ps.ps_ExprContext;
	peragg = aggstate->peragg;
	firstSlot = aggstate->ss.ss_ScanTupleSlot;

	/*
	 * We loop retrieving groups until we find one satisfying
	 * aggstate->ss.ps.qual
	 */
	while (!aggstate->agg_done)
	{
		/*
		 * Find the next entry in the hash table
		 */
		entry = (AggHashEntry) ScanTupleHashTable(&aggstate->hashiter);
		if (entry == NULL)
		{
			/* No more entries in hashtable, so done */
			aggstate->agg_done = TRUE;
			return NULL;
		}

		/*
		 * Clear the per-output-tuple context for each group
		 *
		 * We intentionally don't use ReScanExprContext here; if any aggs have
		 * registered shutdown callbacks, they mustn't be called yet, since we
		 * might not be done with that agg.
		 */
		ResetExprContext(econtext);

		/*
		 * Store the copied first input tuple in the tuple table slot reserved
		 * for it, so that it can be used in ExecProject.
		 */
		ExecStoreMinimalTuple(entry->shared.firstTuple,
							  firstSlot,
							  false);

		pergroup = entry->pergroup;

		finalize_aggregates(aggstate, peragg, pergroup, 0);

		/*
		 * Use the representative input tuple for any references to
		 * non-aggregated input columns in the qual and tlist.
		 */
		econtext->ecxt_outertuple = firstSlot;

		result = project_aggregates(aggstate);
		if (result)
			return result;
	}

	/* No more groups */
	return NULL;
}


/* -----------------
 * ExecInitAgg
 *
 *	Creates the run-time information for the agg node produced by the
 *	planner and initializes its outer subtree
 * -----------------
 */
AggState *
ExecInitAgg(Agg *node, EState *estate, int eflags)
{
	AggState   *aggstate;
	AggStatePerAgg peragg;
	Plan	   *outerPlan;
	ExprContext *econtext;
	int			numaggs,
				aggno;
	int			phase;
	ListCell   *l;
	Bitmapset  *all_grouped_cols = NULL;
	int			numGroupingSets = 1;
	int			numPhases;
	int			currentsortno = 0;
	int			i = 0;
	int			j = 0;

	/* check for unsupported flags */
	Assert(!(eflags & (EXEC_FLAG_BACKWARD | EXEC_FLAG_MARK)));

	/*
	 * create state structure
	 */
	aggstate = makeNode(AggState);
	aggstate->ss.ps.plan = (Plan *) node;
	aggstate->ss.ps.state = estate;

	aggstate->aggs = NIL;
	aggstate->numaggs = 0;
	aggstate->maxsets = 0;
	aggstate->hashfunctions = NULL;
	aggstate->projected_set = -1;
	aggstate->current_set = 0;
	aggstate->peragg = NULL;
	aggstate->curperagg = NULL;
	aggstate->agg_done = false;
	aggstate->input_done = false;
	aggstate->pergroup = NULL;
	aggstate->grp_firstTuple = NULL;
	aggstate->hashtable = NULL;
<<<<<<< HEAD
#ifndef XCP
	aggstate->skip_trans = node->skip_trans;
#endif
=======
	aggstate->sort_in = NULL;
	aggstate->sort_out = NULL;
>>>>>>> 38d500ac

	/*
	 * Calculate the maximum number of grouping sets in any phase; this
	 * determines the size of some allocations.
	 */
	if (node->groupingSets)
	{
		Assert(node->aggstrategy != AGG_HASHED);

		numGroupingSets = list_length(node->groupingSets);

		foreach(l, node->chain)
		{
			Agg		   *agg = lfirst(l);

			numGroupingSets = Max(numGroupingSets,
								  list_length(agg->groupingSets));
		}
	}

	aggstate->maxsets = numGroupingSets;
	aggstate->numphases = numPhases = 1 + list_length(node->chain);

	aggstate->aggcontexts = (ExprContext **)
		palloc0(sizeof(ExprContext *) * numGroupingSets);

	/*
	 * Create expression contexts.  We need three or more, one for
	 * per-input-tuple processing, one for per-output-tuple processing, and
	 * one for each grouping set.  The per-tuple memory context of the
	 * per-grouping-set ExprContexts (aggcontexts) replaces the standalone
	 * memory context formerly used to hold transition values.  We cheat a
	 * little by using ExecAssignExprContext() to build all of them.
	 *
	 * NOTE: the details of what is stored in aggcontexts and what is stored
	 * in the regular per-query memory context are driven by a simple
	 * decision: we want to reset the aggcontext at group boundaries (if not
	 * hashing) and in ExecReScanAgg to recover no-longer-wanted space.
	 */
	ExecAssignExprContext(estate, &aggstate->ss.ps);
	aggstate->tmpcontext = aggstate->ss.ps.ps_ExprContext;

	for (i = 0; i < numGroupingSets; ++i)
	{
		ExecAssignExprContext(estate, &aggstate->ss.ps);
		aggstate->aggcontexts[i] = aggstate->ss.ps.ps_ExprContext;
	}

	ExecAssignExprContext(estate, &aggstate->ss.ps);

	/*
	 * tuple table initialization
	 */
	ExecInitScanTupleSlot(estate, &aggstate->ss);
	ExecInitResultTupleSlot(estate, &aggstate->ss.ps);
	aggstate->hashslot = ExecInitExtraTupleSlot(estate);
	aggstate->sort_slot = ExecInitExtraTupleSlot(estate);

	/*
	 * initialize child expressions
	 *
	 * Note: ExecInitExpr finds Aggrefs for us, and also checks that no aggs
	 * contain other agg calls in their arguments.  This would make no sense
	 * under SQL semantics anyway (and it's forbidden by the spec). Because
	 * that is true, we don't need to worry about evaluating the aggs in any
	 * particular order.
	 */
	aggstate->ss.ps.targetlist = (List *)
		ExecInitExpr((Expr *) node->plan.targetlist,
					 (PlanState *) aggstate);
	aggstate->ss.ps.qual = (List *)
		ExecInitExpr((Expr *) node->plan.qual,
					 (PlanState *) aggstate);

	/*
	 * Initialize child nodes.
	 *
	 * If we are doing a hashed aggregation then the child plan does not need
	 * to handle REWIND efficiently; see ExecReScanAgg.
	 */
	if (node->aggstrategy == AGG_HASHED)
		eflags &= ~EXEC_FLAG_REWIND;
	outerPlan = outerPlan(node);
	outerPlanState(aggstate) = ExecInitNode(outerPlan, estate, eflags);

	/*
	 * initialize source tuple type.
	 */
	ExecAssignScanTypeFromOuterPlan(&aggstate->ss);
	if (node->chain)
		ExecSetSlotDescriptor(aggstate->sort_slot,
						 aggstate->ss.ss_ScanTupleSlot->tts_tupleDescriptor);

	/*
	 * Initialize result tuple type and projection info.
	 */
	ExecAssignResultTypeFromTL(&aggstate->ss.ps);
	ExecAssignProjectionInfo(&aggstate->ss.ps, NULL);

	aggstate->ss.ps.ps_TupFromTlist = false;

	/*
	 * get the count of aggregates in targetlist and quals
	 */
	numaggs = aggstate->numaggs;
	Assert(numaggs == list_length(aggstate->aggs));
	if (numaggs <= 0)
	{
		/*
		 * This is not an error condition: we might be using the Agg node just
		 * to do hash-based grouping.  Even in the regular case,
		 * constant-expression simplification could optimize away all of the
		 * Aggrefs in the targetlist and qual.  So keep going, but force local
		 * copy of numaggs positive so that palloc()s below don't choke.
		 */
		numaggs = 1;
	}

	/*
	 * For each phase, prepare grouping set data and fmgr lookup data for
	 * compare functions.  Accumulate all_grouped_cols in passing.
	 */

	aggstate->phases = palloc0(numPhases * sizeof(AggStatePerPhaseData));

	for (phase = 0; phase < numPhases; ++phase)
	{
		AggStatePerPhase phasedata = &aggstate->phases[phase];
		Agg		   *aggnode;
		Sort	   *sortnode;
		int			num_sets;

		if (phase > 0)
		{
			aggnode = list_nth(node->chain, phase - 1);
			sortnode = (Sort *) aggnode->plan.lefttree;
			Assert(IsA(sortnode, Sort));
		}
		else
		{
			aggnode = node;
			sortnode = NULL;
		}

		phasedata->numsets = num_sets = list_length(aggnode->groupingSets);

		if (num_sets)
		{
			phasedata->gset_lengths = palloc(num_sets * sizeof(int));
			phasedata->grouped_cols = palloc(num_sets * sizeof(Bitmapset *));

			i = 0;
			foreach(l, aggnode->groupingSets)
			{
				int			current_length = list_length(lfirst(l));
				Bitmapset  *cols = NULL;

				/* planner forces this to be correct */
				for (j = 0; j < current_length; ++j)
					cols = bms_add_member(cols, aggnode->grpColIdx[j]);

				phasedata->grouped_cols[i] = cols;
				phasedata->gset_lengths[i] = current_length;
				++i;
			}

			all_grouped_cols = bms_add_members(all_grouped_cols,
											   phasedata->grouped_cols[0]);
		}
		else
		{
			Assert(phase == 0);

			phasedata->gset_lengths = NULL;
			phasedata->grouped_cols = NULL;
		}

		/*
		 * If we are grouping, precompute fmgr lookup data for inner loop.
		 */
		if (aggnode->aggstrategy == AGG_SORTED)
		{
			Assert(aggnode->numCols > 0);

			phasedata->eqfunctions =
				execTuplesMatchPrepare(aggnode->numCols,
									   aggnode->grpOperators);
		}

		phasedata->aggnode = aggnode;
		phasedata->sortnode = sortnode;
	}

	/*
	 * Convert all_grouped_cols to a descending-order list.
	 */
	i = -1;
	while ((i = bms_next_member(all_grouped_cols, i)) >= 0)
		aggstate->all_grouped_cols = lcons_int(i, aggstate->all_grouped_cols);

	/*
	 * Hashing can only appear in the initial phase.
	 */

	if (node->aggstrategy == AGG_HASHED)
		execTuplesHashPrepare(node->numCols,
							  node->grpOperators,
							  &aggstate->phases[0].eqfunctions,
							  &aggstate->hashfunctions);

	/*
	 * Initialize current phase-dependent values to initial phase
	 */

	aggstate->current_phase = 0;
	initialize_phase(aggstate, 0);

	/*
	 * Set up aggregate-result storage in the output expr context, and also
	 * allocate my private per-agg working storage
	 */
	econtext = aggstate->ss.ps.ps_ExprContext;
	econtext->ecxt_aggvalues = (Datum *) palloc0(sizeof(Datum) * numaggs);
	econtext->ecxt_aggnulls = (bool *) palloc0(sizeof(bool) * numaggs);

	peragg = (AggStatePerAgg) palloc0(sizeof(AggStatePerAggData) * numaggs);
	aggstate->peragg = peragg;

	if (node->aggstrategy == AGG_HASHED)
	{
		build_hash_table(aggstate);
		aggstate->table_filled = false;
		/* Compute the columns we actually need to hash on */
		aggstate->hash_needed = find_hash_columns(aggstate);
	}
	else
	{
		AggStatePerGroup pergroup;

		pergroup = (AggStatePerGroup) palloc0(sizeof(AggStatePerGroupData)
											  * numaggs
											  * numGroupingSets);

		aggstate->pergroup = pergroup;
	}

	/*
	 * Perform lookups of aggregate function info, and initialize the
	 * unchanging fields of the per-agg data.  We also detect duplicate
	 * aggregates (for example, "SELECT sum(x) ... HAVING sum(x) > 0"). When
	 * duplicates are detected, we only make an AggStatePerAgg struct for the
	 * first one.  The clones are simply pointed at the same result entry by
	 * giving them duplicate aggno values.
	 */
	aggno = -1;
	foreach(l, aggstate->aggs)
	{
		AggrefExprState *aggrefstate = (AggrefExprState *) lfirst(l);
		Aggref	   *aggref = (Aggref *) aggrefstate->xprstate.expr;
		AggStatePerAgg peraggstate;
		Oid			inputTypes[FUNC_MAX_ARGS];
		int			numArguments;
		int			numDirectArgs;
		int			numInputs;
		int			numSortCols;
		int			numDistinctCols;
		List	   *sortlist;
		HeapTuple	aggTuple;
		Form_pg_aggregate aggform;
		Oid			aggtranstype;
#ifdef XCP
		Oid			aggcollecttype;
#endif /* XCP */
		AclResult	aclresult;
		Oid			transfn_oid,
					finalfn_oid;
#ifdef PGXC
		Oid			collectfn_oid;
		Expr	   *collectfnexpr;
#endif /* PGXC */
		Expr	   *transfnexpr,
				   *finalfnexpr;
		Datum		textInitVal;
		int			i;
		ListCell   *lc;

		/* Planner should have assigned aggregate to correct level */
		Assert(aggref->agglevelsup == 0);

		/* Look for a previous duplicate aggregate */
		for (i = 0; i <= aggno; i++)
		{
			if (equal(aggref, peragg[i].aggref) &&
				!contain_volatile_functions((Node *) aggref))
				break;
		}
		if (i <= aggno)
		{
			/* Found a match to an existing entry, so just mark it */
			aggrefstate->aggno = i;
			continue;
		}

		/* Nope, so assign a new PerAgg record */
		peraggstate = &peragg[++aggno];

		/* Mark Aggref state node with assigned index in the result array */
		aggrefstate->aggno = aggno;

		/* Begin filling in the peraggstate data */
		peraggstate->aggrefstate = aggrefstate;
		peraggstate->aggref = aggref;
		peraggstate->sortstates = (Tuplesortstate **)
			palloc0(sizeof(Tuplesortstate *) * numGroupingSets);

		for (currentsortno = 0; currentsortno < numGroupingSets; currentsortno++)
			peraggstate->sortstates[currentsortno] = NULL;

		/* Fetch the pg_aggregate row */
		aggTuple = SearchSysCache1(AGGFNOID,
								   ObjectIdGetDatum(aggref->aggfnoid));
		if (!HeapTupleIsValid(aggTuple))
			elog(ERROR, "cache lookup failed for aggregate %u",
				 aggref->aggfnoid);
		aggform = (Form_pg_aggregate) GETSTRUCT(aggTuple);

		/* Check permission to call aggregate function */
		aclresult = pg_proc_aclcheck(aggref->aggfnoid, GetUserId(),
									 ACL_EXECUTE);
		if (aclresult != ACLCHECK_OK)
			aclcheck_error(aclresult, ACL_KIND_PROC,
						   get_func_name(aggref->aggfnoid));
		InvokeFunctionExecuteHook(aggref->aggfnoid);

		peraggstate->transfn_oid = transfn_oid = aggform->aggtransfn;
		peraggstate->finalfn_oid = finalfn_oid = aggform->aggfinalfn;
#ifdef PGXC
		peraggstate->collectfn_oid = collectfn_oid = aggform->aggcollectfn;
#ifdef XCP
		/*
		 * If preparing PHASE1 skip finalization step and return transmission
		 * value to be collected and finalized on master node.
		 * If preparing PHASE2 move collection function into transition slot,
		 * so master node collected transition values and finalithed them.
		 * Otherwise (one-node aggregation) do all steps locally, the collection
		 * function will just convert transient value for finalization function.
		 */
		if (node->aggdistribution == AGG_SLAVE)
		{
			peraggstate->collectfn_oid = collectfn_oid = InvalidOid;
			peraggstate->finalfn_oid = finalfn_oid = InvalidOid;
		}
		else if (node->aggdistribution == AGG_MASTER)
		{
			peraggstate->transfn_oid = transfn_oid = collectfn_oid;
			peraggstate->collectfn_oid = collectfn_oid = InvalidOid;
			
			/*
			 * Tuples should only be filtered on the datanodes when coordinator
			 * is doing collection and finalisation
			 */			
			aggref->aggfilter = NULL;
			aggrefstate->aggfilter = NULL;
		}
#else
		/*
		 * For PGXC final and collection functions are used to combine results at Coordinator,
		 * disable those for Datanode
		 */
		if (IS_PGXC_DATANODE)
		{
			peraggstate->finalfn_oid = finalfn_oid = InvalidOid;
			peraggstate->collectfn_oid = collectfn_oid = InvalidOid;
		}
#endif /* XCP */
#endif /* PGXC */
		/* Check that aggregate owner has permission to call component fns */
		{
			HeapTuple	procTuple;
			Oid			aggOwner;

			procTuple = SearchSysCache1(PROCOID,
										ObjectIdGetDatum(aggref->aggfnoid));
			if (!HeapTupleIsValid(procTuple))
				elog(ERROR, "cache lookup failed for function %u",
					 aggref->aggfnoid);
			aggOwner = ((Form_pg_proc) GETSTRUCT(procTuple))->proowner;
			ReleaseSysCache(procTuple);

			aclresult = pg_proc_aclcheck(transfn_oid, aggOwner,
										 ACL_EXECUTE);
			if (aclresult != ACLCHECK_OK)
				aclcheck_error(aclresult, ACL_KIND_PROC,
							   get_func_name(transfn_oid));
			InvokeFunctionExecuteHook(transfn_oid);
			if (OidIsValid(finalfn_oid))
			{
				aclresult = pg_proc_aclcheck(finalfn_oid, aggOwner,
											 ACL_EXECUTE);
				if (aclresult != ACLCHECK_OK)
					aclcheck_error(aclresult, ACL_KIND_PROC,
								   get_func_name(finalfn_oid));
				InvokeFunctionExecuteHook(finalfn_oid);
			}

#ifdef PGXC
			if (OidIsValid(collectfn_oid))
			{
				aclresult = pg_proc_aclcheck(collectfn_oid, aggOwner,
												ACL_EXECUTE);
				if (aclresult != ACLCHECK_OK)
					aclcheck_error(aclresult, ACL_KIND_PROC,
								   get_func_name(collectfn_oid));
			}
#endif /* PGXC */
		}

		/*
		 * Get actual datatypes of the (nominal) aggregate inputs.  These
		 * could be different from the agg's declared input types, when the
		 * agg accepts ANY or a polymorphic type.
		 */
		numArguments = get_aggregate_argtypes(aggref, inputTypes);
		peraggstate->numArguments = numArguments;

		/* Count the "direct" arguments, if any */
		numDirectArgs = list_length(aggref->aggdirectargs);

		/* Count the number of aggregated input columns */
		numInputs = list_length(aggref->args);
		peraggstate->numInputs = numInputs;

		/* Detect how many arguments to pass to the transfn */
		if (AGGKIND_IS_ORDERED_SET(aggref->aggkind))
			peraggstate->numTransInputs = numInputs;
		else
			peraggstate->numTransInputs = numArguments;

		/* Detect how many arguments to pass to the finalfn */
		if (aggform->aggfinalextra)
			peraggstate->numFinalArgs = numArguments + 1;
		else
			peraggstate->numFinalArgs = numDirectArgs + 1;

		/* resolve actual type of transition state, if polymorphic */
#ifdef XCP
		/*
		 * We substitute function for PHASE2 and should take collection type
		 * as transient
		 */
		if (node->aggdistribution == AGG_MASTER)
			aggtranstype = aggform->aggcollecttype;
		else
#endif /* XCP */
		aggtranstype = resolve_aggregate_transtype(aggref->aggfnoid,
												   aggform->aggtranstype,
												   inputTypes,
												   numArguments);
#ifdef XCP
		/* get type of collection state, if defined */
		if (OidIsValid(collectfn_oid))
			aggcollecttype = aggform->aggcollecttype;
		else
			aggcollecttype = InvalidOid;
#endif
		/* build expression trees using actual argument & result types */
		build_aggregate_fnexprs(inputTypes,
								numArguments,
								numDirectArgs,
								peraggstate->numFinalArgs,
								aggref->aggvariadic,
								aggtranstype,
#ifdef XCP
								aggcollecttype,
#endif
								aggref->aggtype,
								aggref->inputcollid,
								transfn_oid,
#ifdef XCP
								collectfn_oid,
#endif
								InvalidOid,		/* invtrans is not needed here */
								finalfn_oid,
								&transfnexpr,
								NULL,
#ifdef XCP
								&collectfnexpr,
#endif
								&finalfnexpr);
#ifdef PGXC
#ifndef XCP
		if (OidIsValid(collectfn_oid))
		{
			/* we expect final function expression to be NULL in call to
			 * build_aggregate_fnexprs below, since InvalidOid is passed for
			 * finalfn_oid argument. Use a dummy expression to accept that.
			 */
			Expr	*dummyexpr;
			/*
			 * for XC, we need to setup the collection function expression as well.
			 * Use build_aggregate_fnexpr() with invalid final function oid, and collection
			 * function information instead of transition function information.
			 * PGXCTODO: we should really be adding this step inside
			 * build_aggregate_fnexprs() but this way it becomes easy to merge.
			 */
			build_aggregate_fnexprs(&aggtranstype,
									1,
									aggtranstype,
									aggref->aggtype,
									aggref->inputcollid,
									collectfn_oid,
									InvalidOid,
									&collectfnexpr,
									&dummyexpr);
			Assert(!dummyexpr);
		}
#endif /* XCP */
#endif /* PGXC */

		/* set up infrastructure for calling the transfn and finalfn */
		fmgr_info(transfn_oid, &peraggstate->transfn);
		fmgr_info_set_expr((Node *) transfnexpr, &peraggstate->transfn);

		if (OidIsValid(finalfn_oid))
		{
			fmgr_info(finalfn_oid, &peraggstate->finalfn);
			fmgr_info_set_expr((Node *) finalfnexpr, &peraggstate->finalfn);
		}

#ifdef PGXC
		if (OidIsValid(collectfn_oid))
		{
			fmgr_info(collectfn_oid, &peraggstate->collectfn);
			peraggstate->collectfn.fn_expr = (Node *)collectfnexpr;
		}
#endif /* PGXC */
		peraggstate->aggCollation = aggref->inputcollid;

		InitFunctionCallInfoData(peraggstate->transfn_fcinfo,
								 &peraggstate->transfn,
								 peraggstate->numTransInputs + 1,
								 peraggstate->aggCollation,
								 (void *) aggstate, NULL);

		/* get info about relevant datatypes */
		get_typlenbyval(aggref->aggtype,
						&peraggstate->resulttypeLen,
						&peraggstate->resulttypeByVal);
		get_typlenbyval(aggtranstype,
						&peraggstate->transtypeLen,
						&peraggstate->transtypeByVal);
#ifdef XCP
		if (OidIsValid(aggcollecttype))
			get_typlenbyval(aggcollecttype,
							&peraggstate->collecttypeLen,
							&peraggstate->collecttypeByVal);
#endif /* XCP */

		/*
		 * initval is potentially null, so don't try to access it as a struct
		 * field. Must do it the hard way with SysCacheGetAttr.
		 */
#ifdef XCP
		/*
		 * If this is Phase2 get collect initial value instead
		 */
		if (node->aggdistribution == AGG_MASTER)
			textInitVal = SysCacheGetAttr(AGGFNOID, aggTuple,
										  Anum_pg_aggregate_agginitcollect,
										  &peraggstate->initValueIsNull);
		else
#endif /* XCP */
		textInitVal = SysCacheGetAttr(AGGFNOID, aggTuple,
									  Anum_pg_aggregate_agginitval,
									  &peraggstate->initValueIsNull);

		if (peraggstate->initValueIsNull)
			peraggstate->initValue = (Datum) 0;
		else
			peraggstate->initValue = GetAggInitVal(textInitVal,
												   aggtranstype);

#ifdef PGXC
		/*
		 * initval for collection function is potentially null, so don't try to
		 * access it as a struct field. Must do it the hard way with
		 * SysCacheGetAttr.
		 */
#ifdef XCP
		if (OidIsValid(aggcollecttype))
		{
			textInitVal = SysCacheGetAttr(AGGFNOID, aggTuple,
										  Anum_pg_aggregate_agginitcollect,
										  &peraggstate->initCollectValueIsNull);
			if (peraggstate->initCollectValueIsNull)
				peraggstate->initCollectValue = (Datum) 0;
			else
				peraggstate->initCollectValue = GetAggInitVal(textInitVal,
															  aggcollecttype);
			/*
			 * If the collectfn is strict and the initval is NULL, make sure
			 * transtype and collecttype are the same (or at least
			 * binary-compatible), so that it's OK to use the transition value
			 * as the initial collectValue.	This should have been checked at agg
			 * definition time, but just in case...
			 */
			if (peraggstate->collectfn.fn_strict && peraggstate->initValueIsNull)
			{
				if (!IsBinaryCoercible(aggtranstype, aggcollecttype))
					ereport(ERROR,
							(errcode(ERRCODE_INVALID_FUNCTION_DEFINITION),
							 errmsg("aggregate %u needs to have compatible transition type and collection type",
									aggref->aggfnoid)));
			}
		}
#else
		textInitVal = SysCacheGetAttr(AGGFNOID, aggTuple,
									  Anum_pg_aggregate_agginitcollect,
									  &peraggstate->initCollectValueIsNull);

		if (peraggstate->initCollectValueIsNull)
			peraggstate->initCollectValue = (Datum) 0;
		else
			peraggstate->initCollectValue = GetAggInitVal(textInitVal,
												   aggtranstype);
#endif /* XCP */
#endif /* PGXC */

		/*
		 * If the transfn is strict and the initval is NULL, make sure input
		 * type and transtype are the same (or at least binary-compatible), so
		 * that it's OK to use the first aggregated input value as the initial
		 * transValue.  This should have been checked at agg definition time,
		 * but we must check again in case the transfn's strictness property
		 * has been changed.
		 */
		if (peraggstate->transfn.fn_strict && peraggstate->initValueIsNull)
		{
			if (numArguments <= numDirectArgs ||
				!IsBinaryCoercible(inputTypes[numDirectArgs], aggtranstype))
				ereport(ERROR,
						(errcode(ERRCODE_INVALID_FUNCTION_DEFINITION),
						 errmsg("aggregate %u needs to have compatible input type and transition type",
								aggref->aggfnoid)));
		}

		/*
		 * Get a tupledesc corresponding to the aggregated inputs (including
		 * sort expressions) of the agg.
		 */
		peraggstate->evaldesc = ExecTypeFromTL(aggref->args, false);

		/* Create slot we're going to do argument evaluation in */
		peraggstate->evalslot = ExecInitExtraTupleSlot(estate);
		ExecSetSlotDescriptor(peraggstate->evalslot, peraggstate->evaldesc);

		/* Set up projection info for evaluation */
		peraggstate->evalproj = ExecBuildProjectionInfo(aggrefstate->args,
														aggstate->tmpcontext,
														peraggstate->evalslot,
														NULL);

		/*
		 * If we're doing either DISTINCT or ORDER BY for a plain agg, then we
		 * have a list of SortGroupClause nodes; fish out the data in them and
		 * stick them into arrays.  We ignore ORDER BY for an ordered-set agg,
		 * however; the agg's transfn and finalfn are responsible for that.
		 *
		 * Note that by construction, if there is a DISTINCT clause then the
		 * ORDER BY clause is a prefix of it (see transformDistinctClause).
		 */
		if (AGGKIND_IS_ORDERED_SET(aggref->aggkind))
		{
			sortlist = NIL;
			numSortCols = numDistinctCols = 0;
		}
		else if (aggref->aggdistinct)
		{
			sortlist = aggref->aggdistinct;
			numSortCols = numDistinctCols = list_length(sortlist);
			Assert(numSortCols >= list_length(aggref->aggorder));
		}
		else
		{
			sortlist = aggref->aggorder;
			numSortCols = list_length(sortlist);
			numDistinctCols = 0;
		}

		peraggstate->numSortCols = numSortCols;
		peraggstate->numDistinctCols = numDistinctCols;

		if (numSortCols > 0)
		{
			/*
			 * We don't implement DISTINCT or ORDER BY aggs in the HASHED case
			 * (yet)
			 */
			Assert(node->aggstrategy != AGG_HASHED);

			/* If we have only one input, we need its len/byval info. */
			if (numInputs == 1)
			{
				get_typlenbyval(inputTypes[numDirectArgs],
								&peraggstate->inputtypeLen,
								&peraggstate->inputtypeByVal);
			}
			else if (numDistinctCols > 0)
			{
				/* we will need an extra slot to store prior values */
				peraggstate->uniqslot = ExecInitExtraTupleSlot(estate);
				ExecSetSlotDescriptor(peraggstate->uniqslot,
									  peraggstate->evaldesc);
			}

			/* Extract the sort information for use later */
			peraggstate->sortColIdx =
				(AttrNumber *) palloc(numSortCols * sizeof(AttrNumber));
			peraggstate->sortOperators =
				(Oid *) palloc(numSortCols * sizeof(Oid));
			peraggstate->sortCollations =
				(Oid *) palloc(numSortCols * sizeof(Oid));
			peraggstate->sortNullsFirst =
				(bool *) palloc(numSortCols * sizeof(bool));

			i = 0;
			foreach(lc, sortlist)
			{
				SortGroupClause *sortcl = (SortGroupClause *) lfirst(lc);
				TargetEntry *tle = get_sortgroupclause_tle(sortcl,
														   aggref->args);

				/* the parser should have made sure of this */
				Assert(OidIsValid(sortcl->sortop));

				peraggstate->sortColIdx[i] = tle->resno;
				peraggstate->sortOperators[i] = sortcl->sortop;
				peraggstate->sortCollations[i] = exprCollation((Node *) tle->expr);
				peraggstate->sortNullsFirst[i] = sortcl->nulls_first;
				i++;
			}
			Assert(i == numSortCols);
		}

		if (aggref->aggdistinct)
		{
			Assert(numArguments > 0);

			/*
			 * We need the equal function for each DISTINCT comparison we will
			 * make.
			 */
			peraggstate->equalfns =
				(FmgrInfo *) palloc(numDistinctCols * sizeof(FmgrInfo));

			i = 0;
			foreach(lc, aggref->aggdistinct)
			{
				SortGroupClause *sortcl = (SortGroupClause *) lfirst(lc);

				fmgr_info(get_opcode(sortcl->eqop), &peraggstate->equalfns[i]);
				i++;
			}
			Assert(i == numDistinctCols);
		}

		ReleaseSysCache(aggTuple);
	}

	/* Update numaggs to match number of unique aggregates found */
	aggstate->numaggs = aggno + 1;

	return aggstate;
}

static Datum
GetAggInitVal(Datum textInitVal, Oid transtype)
{
	Oid			typinput,
				typioparam;
	char	   *strInitVal;
	Datum		initVal;

	getTypeInputInfo(transtype, &typinput, &typioparam);
	strInitVal = TextDatumGetCString(textInitVal);
	initVal = OidInputFunctionCall(typinput, strInitVal,
								   typioparam, -1);
	pfree(strInitVal);
	return initVal;
}

void
ExecEndAgg(AggState *node)
{
	PlanState  *outerPlan;
	int			aggno;
	int			numGroupingSets = Max(node->maxsets, 1);
	int			setno;

	/* Make sure we have closed any open tuplesorts */

	if (node->sort_in)
		tuplesort_end(node->sort_in);
	if (node->sort_out)
		tuplesort_end(node->sort_out);

	for (aggno = 0; aggno < node->numaggs; aggno++)
	{
		AggStatePerAgg peraggstate = &node->peragg[aggno];

		for (setno = 0; setno < numGroupingSets; setno++)
		{
			if (peraggstate->sortstates[setno])
				tuplesort_end(peraggstate->sortstates[setno]);
		}
	}

	/* And ensure any agg shutdown callbacks have been called */
	for (setno = 0; setno < numGroupingSets; setno++)
		ReScanExprContext(node->aggcontexts[setno]);

	/*
	 * We don't actually free any ExprContexts here (see comment in
	 * ExecFreeExprContext), just unlinking the output one from the plan node
	 * suffices.
	 */
	ExecFreeExprContext(&node->ss.ps);

	/* clean up tuple table */
	ExecClearTuple(node->ss.ss_ScanTupleSlot);

	outerPlan = outerPlanState(node);
	ExecEndNode(outerPlan);
}

void
ExecReScanAgg(AggState *node)
{
	ExprContext *econtext = node->ss.ps.ps_ExprContext;
	PlanState  *outerPlan = outerPlanState(node);
	Agg		   *aggnode = (Agg *) node->ss.ps.plan;
	int			aggno;
	int			numGroupingSets = Max(node->maxsets, 1);
	int			setno;

	node->agg_done = false;

	node->ss.ps.ps_TupFromTlist = false;

	if (aggnode->aggstrategy == AGG_HASHED)
	{
		/*
		 * In the hashed case, if we haven't yet built the hash table then we
		 * can just return; nothing done yet, so nothing to undo. If subnode's
		 * chgParam is not NULL then it will be re-scanned by ExecProcNode,
		 * else no reason to re-scan it at all.
		 */
		if (!node->table_filled)
			return;

		/*
		 * If we do have the hash table and the subplan does not have any
		 * parameter changes, then we can just rescan the existing hash table;
		 * no need to build it again.
		 */
		if (outerPlan->chgParam == NULL)
		{
			ResetTupleHashIterator(node->hashtable, &node->hashiter);
			return;
		}
	}

	/* Make sure we have closed any open tuplesorts */
	for (aggno = 0; aggno < node->numaggs; aggno++)
	{
		for (setno = 0; setno < numGroupingSets; setno++)
		{
			AggStatePerAgg peraggstate = &node->peragg[aggno];

			if (peraggstate->sortstates[setno])
			{
				tuplesort_end(peraggstate->sortstates[setno]);
				peraggstate->sortstates[setno] = NULL;
			}
		}
	}

	/*
	 * We don't need to ReScanExprContext the output tuple context here;
	 * ExecReScan already did it. But we do need to reset our per-grouping-set
	 * contexts, which may have transvalues stored in them. (We use rescan
	 * rather than just reset because transfns may have registered callbacks
	 * that need to be run now.)
	 *
	 * Note that with AGG_HASHED, the hash table is allocated in a sub-context
	 * of the aggcontext. This used to be an issue, but now, resetting a
	 * context automatically deletes sub-contexts too.
	 */

	for (setno = 0; setno < numGroupingSets; setno++)
	{
		ReScanExprContext(node->aggcontexts[setno]);
	}

	/* Release first tuple of group, if we have made a copy */
	if (node->grp_firstTuple != NULL)
	{
		heap_freetuple(node->grp_firstTuple);
		node->grp_firstTuple = NULL;
	}
	ExecClearTuple(node->ss.ss_ScanTupleSlot);

	/* Forget current agg values */
	MemSet(econtext->ecxt_aggvalues, 0, sizeof(Datum) * node->numaggs);
	MemSet(econtext->ecxt_aggnulls, 0, sizeof(bool) * node->numaggs);

	if (aggnode->aggstrategy == AGG_HASHED)
	{
		/* Rebuild an empty hash table */
		build_hash_table(node);
		node->table_filled = false;
	}
	else
	{
		/*
		 * Reset the per-group state (in particular, mark transvalues null)
		 */
		MemSet(node->pergroup, 0,
			 sizeof(AggStatePerGroupData) * node->numaggs * numGroupingSets);

		/* reset to phase 0 */
		initialize_phase(node, 0);

		node->input_done = false;
		node->projected_set = -1;
	}

	if (outerPlan->chgParam == NULL)
		ExecReScan(outerPlan);
}


/***********************************************************************
 * API exposed to aggregate functions
 ***********************************************************************/


/*
 * AggCheckCallContext - test if a SQL function is being called as an aggregate
 *
 * The transition and/or final functions of an aggregate may want to verify
 * that they are being called as aggregates, rather than as plain SQL
 * functions.  They should use this function to do so.  The return value
 * is nonzero if being called as an aggregate, or zero if not.  (Specific
 * nonzero values are AGG_CONTEXT_AGGREGATE or AGG_CONTEXT_WINDOW, but more
 * values could conceivably appear in future.)
 *
 * If aggcontext isn't NULL, the function also stores at *aggcontext the
 * identity of the memory context that aggregate transition values are being
 * stored in.  Note that the same aggregate call site (flinfo) may be called
 * interleaved on different transition values in different contexts, so it's
 * not kosher to cache aggcontext under fn_extra.  It is, however, kosher to
 * cache it in the transvalue itself (for internal-type transvalues).
 */
int
AggCheckCallContext(FunctionCallInfo fcinfo, MemoryContext *aggcontext)
{
	if (fcinfo->context && IsA(fcinfo->context, AggState))
	{
		if (aggcontext)
		{
			AggState   *aggstate = ((AggState *) fcinfo->context);
			ExprContext *cxt = aggstate->aggcontexts[aggstate->current_set];

			*aggcontext = cxt->ecxt_per_tuple_memory;
		}
		return AGG_CONTEXT_AGGREGATE;
	}
	if (fcinfo->context && IsA(fcinfo->context, WindowAggState))
	{
		if (aggcontext)
			*aggcontext = ((WindowAggState *) fcinfo->context)->curaggcontext;
		return AGG_CONTEXT_WINDOW;
	}

	/* this is just to prevent "uninitialized variable" warnings */
	if (aggcontext)
		*aggcontext = NULL;
	return 0;
}

/*
 * AggGetAggref - allow an aggregate support function to get its Aggref
 *
 * If the function is being called as an aggregate support function,
 * return the Aggref node for the aggregate call.  Otherwise, return NULL.
 *
 * Note that if an aggregate is being used as a window function, this will
 * return NULL.  We could provide a similar function to return the relevant
 * WindowFunc node in such cases, but it's not needed yet.
 */
Aggref *
AggGetAggref(FunctionCallInfo fcinfo)
{
	if (fcinfo->context && IsA(fcinfo->context, AggState))
	{
		AggStatePerAgg curperagg = ((AggState *) fcinfo->context)->curperagg;

		if (curperagg)
			return curperagg->aggref;
	}
	return NULL;
}

/*
 * AggGetTempMemoryContext - fetch short-term memory context for aggregates
 *
 * This is useful in agg final functions; the context returned is one that
 * the final function can safely reset as desired.  This isn't useful for
 * transition functions, since the context returned MAY (we don't promise)
 * be the same as the context those are called in.
 *
 * As above, this is currently not useful for aggs called as window functions.
 */
MemoryContext
AggGetTempMemoryContext(FunctionCallInfo fcinfo)
{
	if (fcinfo->context && IsA(fcinfo->context, AggState))
	{
		AggState   *aggstate = (AggState *) fcinfo->context;

		return aggstate->tmpcontext->ecxt_per_tuple_memory;
	}
	return NULL;
}

/*
 * AggRegisterCallback - register a cleanup callback for an aggregate
 *
 * This is useful for aggs to register shutdown callbacks, which will ensure
 * that non-memory resources are freed.  The callback will occur just before
 * the associated aggcontext (as returned by AggCheckCallContext) is reset,
 * either between groups or as a result of rescanning the query.  The callback
 * will NOT be called on error paths.  The typical use-case is for freeing of
 * tuplestores or tuplesorts maintained in aggcontext, or pins held by slots
 * created by the agg functions.  (The callback will not be called until after
 * the result of the finalfn is no longer needed, so it's safe for the finalfn
 * to return data that will be freed by the callback.)
 *
 * As above, this is currently not useful for aggs called as window functions.
 */
void
AggRegisterCallback(FunctionCallInfo fcinfo,
					ExprContextCallbackFunction func,
					Datum arg)
{
	if (fcinfo->context && IsA(fcinfo->context, AggState))
	{
		AggState   *aggstate = (AggState *) fcinfo->context;
		ExprContext *cxt = aggstate->aggcontexts[aggstate->current_set];

		RegisterExprContextCallback(cxt, func, arg);

		return;
	}
	elog(ERROR, "aggregate function cannot register a callback in this context");
}


/*
 * aggregate_dummy - dummy execution routine for aggregate functions
 *
 * This function is listed as the implementation (prosrc field) of pg_proc
 * entries for aggregate functions.  Its only purpose is to throw an error
 * if someone mistakenly executes such a function in the normal way.
 *
 * Perhaps someday we could assign real meaning to the prosrc field of
 * an aggregate?
 */
Datum
aggregate_dummy(PG_FUNCTION_ARGS)
{
	elog(ERROR, "aggregate function %u called as normal function",
		 fcinfo->flinfo->fn_oid);
	return (Datum) 0;			/* keep compiler quiet */
}<|MERGE_RESOLUTION|>--- conflicted
+++ resolved
@@ -88,11 +88,10 @@
  *	  need some fallback logic to use this, since there's no Aggref node
  *	  for a window function.)
  *
-<<<<<<< HEAD
  * This Source Code Form is subject to the terms of the Mozilla Public
  * License, v. 2.0. If a copy of the MPL was not distributed with this
  * file, You can obtain one at http://mozilla.org/MPL/2.0/.
-=======
+ *
  *	  Grouping sets:
  *
  *	  A list of grouping sets which is structurally equivalent to a ROLLUP
@@ -123,7 +122,6 @@
  *	  currently being called.
  *
  *	  TODO: AGG_HASHED doesn't support multiple grouping sets yet.
->>>>>>> 38d500ac
  *
  * Portions Copyright (c) 2012-2014, TransLattice, Inc.
  * Portions Copyright (c) 1996-2015, PostgreSQL Global Development Group
@@ -601,6 +599,39 @@
 	 * still need to do this.
 	 */
 	pergroupstate->noTransValue = peraggstate->initValueIsNull;
+
+#ifdef PGXC
+	/*
+	 * (Re)set collectValue to the initial value.
+	 *
+	 * Note that when the initial value is pass-by-ref, we must copy it
+	 * (into the aggcontext) since we will pfree the collectValue later.
+	 * collection type is same as transition type.
+	 */
+	if (peraggstate->initCollectValueIsNull)
+		pergroupstate->collectValue = peraggstate->initCollectValue;
+	else
+	{
+		MemoryContext oldContext;
+
+		oldContext = MemoryContextSwitchTo(
+		aggstate->aggcontexts[aggstate->current_set]->ecxt_per_tuple_memory);
+		pergroupstate->collectValue = datumCopy(peraggstate->initCollectValue,
+				peraggstate->transtypeByVal,
+				peraggstate->transtypeLen);
+		MemoryContextSwitchTo(oldContext);
+	}
+	pergroupstate->collectValueIsNull = peraggstate->initCollectValueIsNull;
+
+	/*
+	 * If the initial value for the transition state doesn't exist in the
+	 * pg_aggregate table then we will let the first non-NULL value
+	 * returned from the outer procNode become the initial value. (This is
+	 * useful for aggregates like max() and min().) The noTransValue flag
+	 * signals that we still need to do this.
+	 */
+	pergroupstate->noCollectValue = peraggstate->initCollectValueIsNull;
+#endif /* PGXC */
 }
 
 /*
@@ -636,53 +667,10 @@
 
 			pergroupstate = &pergroup[aggno + (setno * (aggstate->numaggs))];
 
-<<<<<<< HEAD
-		/*
-		 * If the initial value for the transition state doesn't exist in the
-		 * pg_aggregate table then we will let the first non-NULL value
-		 * returned from the outer procNode become the initial value. (This is
-		 * useful for aggregates like max() and min().) The noTransValue flag
-		 * signals that we still need to do this.
-		 */
-		pergroupstate->noTransValue = peraggstate->initValueIsNull;
-
-#ifdef PGXC
-		/*
-		 * (Re)set collectValue to the initial value.
-		 *
-		 * Note that when the initial value is pass-by-ref, we must copy it
-		 * (into the aggcontext) since we will pfree the collectValue later.
-		 * collection type is same as transition type.
-		 */
-		if (peraggstate->initCollectValueIsNull)
-			pergroupstate->collectValue = peraggstate->initCollectValue;
-		else
-		{
-			MemoryContext oldContext;
-
-			oldContext = MemoryContextSwitchTo(aggstate->aggcontext);
-			pergroupstate->collectValue = datumCopy(peraggstate->initCollectValue,
-												  peraggstate->transtypeByVal,
-												  peraggstate->transtypeLen);
-			MemoryContextSwitchTo(oldContext);
-		}
-		pergroupstate->collectValueIsNull = peraggstate->initCollectValueIsNull;
-
-		/*
-		 * If the initial value for the transition state doesn't exist in the
-		 * pg_aggregate table then we will let the first non-NULL value
-		 * returned from the outer procNode become the initial value. (This is
-		 * useful for aggregates like max() and min().) The noTransValue flag
-		 * signals that we still need to do this.
-		 */
-		pergroupstate->noCollectValue = peraggstate->initCollectValueIsNull;
-#endif /* PGXC */
-=======
 			aggstate->current_set = setno;
 
 			initialize_aggregate(aggstate, peraggstate, pergroupstate);
 		}
->>>>>>> 38d500ac
 	}
 }
 
@@ -991,23 +979,6 @@
 				fcinfo->argnull[i + 1] = slot->tts_isnull[i];
 			}
 
-<<<<<<< HEAD
-#ifdef PGXC
-#ifndef XCP
-			if (aggstate->skip_trans)
-			{
-				Assert(IS_PGXC_COORDINATOR);
-				/*
-				 * we are collecting results sent by the Datanodes, so advance
-				 * collections instead of transitions
-				 */
-				advance_transition_function(aggstate, peraggstate, pergroupstate);
-			}
-			else
-#endif /* XCP */
-#endif /* PGXC */
-			advance_transition_function(aggstate, peraggstate, pergroupstate);
-=======
 			for (setno = 0; setno < numGroupingSets; setno++)
 			{
 				AggStatePerGroup pergroupstate = &pergroup[aggno + (setno * numAggs)];
@@ -1016,7 +987,6 @@
 
 				advance_transition_function(aggstate, peraggstate, pergroupstate);
 			}
->>>>>>> 38d500ac
 		}
 	}
 }
@@ -2253,14 +2223,11 @@
 	aggstate->pergroup = NULL;
 	aggstate->grp_firstTuple = NULL;
 	aggstate->hashtable = NULL;
-<<<<<<< HEAD
 #ifndef XCP
 	aggstate->skip_trans = node->skip_trans;
 #endif
-=======
 	aggstate->sort_in = NULL;
 	aggstate->sort_out = NULL;
->>>>>>> 38d500ac
 
 	/*
 	 * Calculate the maximum number of grouping sets in any phase; this

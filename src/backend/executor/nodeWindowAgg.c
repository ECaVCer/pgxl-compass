/*-------------------------------------------------------------------------
 *
 * nodeWindowAgg.c
 *	  routines to handle WindowAgg nodes.
 *
 * A WindowAgg node evaluates "window functions" across suitable partitions
 * of the input tuple set.  Any one WindowAgg works for just a single window
 * specification, though it can evaluate multiple window functions sharing
 * identical window specifications.  The input tuples are required to be
 * delivered in sorted order, with the PARTITION BY columns (if any) as
 * major sort keys and the ORDER BY columns (if any) as minor sort keys.
 * (The planner generates a stack of WindowAggs with intervening Sort nodes
 * as needed, if a query involves more than one window specification.)
 *
 * Since window functions can require access to any or all of the rows in
 * the current partition, we accumulate rows of the partition into a
 * tuplestore.  The window functions are called using the WindowObject API
 * so that they can access those rows as needed.
 *
 * We also support using plain aggregate functions as window functions.
 * For these, the regular Agg-node environment is emulated for each partition.
 * As required by the SQL spec, the output represents the value of the
 * aggregate function over all rows in the current row's window frame.
 *
 *
<<<<<<< HEAD
 * This Source Code Form is subject to the terms of the Mozilla Public
 * License, v. 2.0. If a copy of the MPL was not distributed with this
 * file, You can obtain one at http://mozilla.org/MPL/2.0/.
 *
 * Portions Copyright (c) 2012-2014, TransLattice, Inc.
 * Portions Copyright (c) 1996-2012, PostgreSQL Global Development Group
=======
 * Portions Copyright (c) 1996-2014, PostgreSQL Global Development Group
>>>>>>> ab76208e
 * Portions Copyright (c) 1994, Regents of the University of California
 *
 * IDENTIFICATION
 *	  src/backend/executor/nodeWindowAgg.c
 *
 *-------------------------------------------------------------------------
 */
#include "postgres.h"

#include "access/htup_details.h"
#include "catalog/objectaccess.h"
#include "catalog/pg_aggregate.h"
#include "catalog/pg_proc.h"
#include "executor/executor.h"
#include "executor/nodeWindowAgg.h"
#include "miscadmin.h"
#include "nodes/nodeFuncs.h"
#include "optimizer/clauses.h"
#include "parser/parse_agg.h"
#include "parser/parse_coerce.h"
#include "utils/acl.h"
#include "utils/builtins.h"
#include "utils/datum.h"
#include "utils/lsyscache.h"
#include "utils/memutils.h"
#include "utils/syscache.h"
#include "windowapi.h"

/*
 * All the window function APIs are called with this object, which is passed
 * to window functions as fcinfo->context.
 */
typedef struct WindowObjectData
{
	NodeTag		type;
	WindowAggState *winstate;	/* parent WindowAggState */
	List	   *argstates;		/* ExprState trees for fn's arguments */
	void	   *localmem;		/* WinGetPartitionLocalMemory's chunk */
	int			markptr;		/* tuplestore mark pointer for this fn */
	int			readptr;		/* tuplestore read pointer for this fn */
	int64		markpos;		/* row that markptr is positioned on */
	int64		seekpos;		/* row that readptr is positioned on */
} WindowObjectData;

/*
 * We have one WindowStatePerFunc struct for each window function and
 * window aggregate handled by this node.
 */
typedef struct WindowStatePerFuncData
{
	/* Links to WindowFunc expr and state nodes this working state is for */
	WindowFuncExprState *wfuncstate;
	WindowFunc *wfunc;

	int			numArguments;	/* number of arguments */

	FmgrInfo	flinfo;			/* fmgr lookup data for window function */

	Oid			winCollation;	/* collation derived for window function */

	/*
	 * We need the len and byval info for the result of each function in order
	 * to know how to copy/delete values.
	 */
	int16		resulttypeLen;
	bool		resulttypeByVal;

	bool		plain_agg;		/* is it just a plain aggregate function? */
	int			aggno;			/* if so, index of its PerAggData */

	WindowObject winobj;		/* object used in window function API */
}	WindowStatePerFuncData;

/*
 * For plain aggregate window functions, we also have one of these.
 */
typedef struct WindowStatePerAggData
{
	/* Oids of transition functions */
	Oid			transfn_oid;
	Oid			invtransfn_oid; /* may be InvalidOid */
	Oid			finalfn_oid;	/* may be InvalidOid */

	/*
	 * fmgr lookup data for transition functions --- only valid when
	 * corresponding oid is not InvalidOid.  Note in particular that fn_strict
	 * flags are kept here.
	 */
	FmgrInfo	transfn;
	FmgrInfo	invtransfn;
	FmgrInfo	finalfn;

	int			numFinalArgs;	/* number of arguments to pass to finalfn */

	/*
	 * initial value from pg_aggregate entry
	 */
	Datum		initValue;
	bool		initValueIsNull;

	/*
	 * cached value for current frame boundaries
	 */
	Datum		resultValue;
	bool		resultValueIsNull;

	/*
	 * We need the len and byval info for the agg's input, result, and
	 * transition data types in order to know how to copy/delete values.
	 */
	int16		inputtypeLen,
				resulttypeLen,
				transtypeLen;
	bool		inputtypeByVal,
				resulttypeByVal,
				transtypeByVal;

	int			wfuncno;		/* index of associated PerFuncData */

	/* Context holding transition value and possibly other subsidiary data */
	MemoryContext aggcontext;	/* may be private, or winstate->aggcontext */

	/* Current transition value */
	Datum		transValue;		/* current transition value */
	bool		transValueIsNull;

	int64		transValueCount;	/* number of currently-aggregated rows */

	/* Data local to eval_windowaggregates() */
	bool		restart;		/* need to restart this agg in this cycle? */
} WindowStatePerAggData;

static void initialize_windowaggregate(WindowAggState *winstate,
						   WindowStatePerFunc perfuncstate,
						   WindowStatePerAgg peraggstate);
static void advance_windowaggregate(WindowAggState *winstate,
						WindowStatePerFunc perfuncstate,
						WindowStatePerAgg peraggstate);
static bool advance_windowaggregate_base(WindowAggState *winstate,
							 WindowStatePerFunc perfuncstate,
							 WindowStatePerAgg peraggstate);
static void finalize_windowaggregate(WindowAggState *winstate,
						 WindowStatePerFunc perfuncstate,
						 WindowStatePerAgg peraggstate,
						 Datum *result, bool *isnull);

static void eval_windowaggregates(WindowAggState *winstate);
static void eval_windowfunction(WindowAggState *winstate,
					WindowStatePerFunc perfuncstate,
					Datum *result, bool *isnull);

static void begin_partition(WindowAggState *winstate);
static void spool_tuples(WindowAggState *winstate, int64 pos);
static void release_partition(WindowAggState *winstate);

static bool row_is_in_frame(WindowAggState *winstate, int64 pos,
				TupleTableSlot *slot);
static void update_frameheadpos(WindowObject winobj, TupleTableSlot *slot);
static void update_frametailpos(WindowObject winobj, TupleTableSlot *slot);

static WindowStatePerAggData *initialize_peragg(WindowAggState *winstate,
				  WindowFunc *wfunc,
				  WindowStatePerAgg peraggstate);
static Datum GetAggInitVal(Datum textInitVal, Oid transtype);

static bool are_peers(WindowAggState *winstate, TupleTableSlot *slot1,
		  TupleTableSlot *slot2);
static bool window_gettupleslot(WindowObject winobj, int64 pos,
					TupleTableSlot *slot);


/*
 * initialize_windowaggregate
 * parallel to initialize_aggregates in nodeAgg.c
 */
static void
initialize_windowaggregate(WindowAggState *winstate,
						   WindowStatePerFunc perfuncstate,
						   WindowStatePerAgg peraggstate)
{
	MemoryContext oldContext;

	/*
	 * If we're using a private aggcontext, we may reset it here.  But if the
	 * context is shared, we don't know which other aggregates may still need
	 * it, so we must leave it to the caller to reset at an appropriate time.
	 */
	if (peraggstate->aggcontext != winstate->aggcontext)
		MemoryContextResetAndDeleteChildren(peraggstate->aggcontext);

	if (peraggstate->initValueIsNull)
		peraggstate->transValue = peraggstate->initValue;
	else
	{
		oldContext = MemoryContextSwitchTo(peraggstate->aggcontext);
		peraggstate->transValue = datumCopy(peraggstate->initValue,
											peraggstate->transtypeByVal,
											peraggstate->transtypeLen);
		MemoryContextSwitchTo(oldContext);
	}
	peraggstate->transValueIsNull = peraggstate->initValueIsNull;
	peraggstate->transValueCount = 0;
	peraggstate->resultValue = (Datum) 0;
	peraggstate->resultValueIsNull = true;
}

/*
 * advance_windowaggregate
 * parallel to advance_aggregates in nodeAgg.c
 */
static void
advance_windowaggregate(WindowAggState *winstate,
						WindowStatePerFunc perfuncstate,
						WindowStatePerAgg peraggstate)
{
	WindowFuncExprState *wfuncstate = perfuncstate->wfuncstate;
	int			numArguments = perfuncstate->numArguments;
	FunctionCallInfoData fcinfodata;
	FunctionCallInfo fcinfo = &fcinfodata;
	Datum		newVal;
	ListCell   *arg;
	int			i;
	MemoryContext oldContext;
	ExprContext *econtext = winstate->tmpcontext;
	ExprState  *filter = wfuncstate->aggfilter;

	oldContext = MemoryContextSwitchTo(econtext->ecxt_per_tuple_memory);

	/* Skip anything FILTERed out */
	if (filter)
	{
		bool		isnull;
		Datum		res = ExecEvalExpr(filter, econtext, &isnull, NULL);

		if (isnull || !DatumGetBool(res))
		{
			MemoryContextSwitchTo(oldContext);
			return;
		}
	}

	/* We start from 1, since the 0th arg will be the transition value */
	i = 1;
	foreach(arg, wfuncstate->args)
	{
		ExprState  *argstate = (ExprState *) lfirst(arg);

		fcinfo->arg[i] = ExecEvalExpr(argstate, econtext,
									  &fcinfo->argnull[i], NULL);
		i++;
	}

	if (peraggstate->transfn.fn_strict)
	{
		/*
		 * For a strict transfn, nothing happens when there's a NULL input; we
		 * just keep the prior transValue.  Note transValueCount doesn't
		 * change either.
		 */
		for (i = 1; i <= numArguments; i++)
		{
			if (fcinfo->argnull[i])
			{
				MemoryContextSwitchTo(oldContext);
				return;
			}
		}

		/*
		 * For strict transition functions with initial value NULL we use the
		 * first non-NULL input as the initial state.  (We already checked
		 * that the agg's input type is binary-compatible with its transtype,
		 * so straight copy here is OK.)
		 *
		 * We must copy the datum into aggcontext if it is pass-by-ref.  We do
		 * not need to pfree the old transValue, since it's NULL.
		 */
		if (peraggstate->transValueCount == 0 && peraggstate->transValueIsNull)
		{
			MemoryContextSwitchTo(peraggstate->aggcontext);
			peraggstate->transValue = datumCopy(fcinfo->arg[1],
												peraggstate->transtypeByVal,
												peraggstate->transtypeLen);
			peraggstate->transValueIsNull = false;
			peraggstate->transValueCount = 1;
			MemoryContextSwitchTo(oldContext);
			return;
		}

		if (peraggstate->transValueIsNull)
		{
			/*
			 * Don't call a strict function with NULL inputs.  Note it is
			 * possible to get here despite the above tests, if the transfn is
			 * strict *and* returned a NULL on a prior cycle.  If that happens
			 * we will propagate the NULL all the way to the end.  That can
			 * only happen if there's no inverse transition function, though,
			 * since we disallow transitions back to NULL when there is one.
			 */
			MemoryContextSwitchTo(oldContext);
			Assert(!OidIsValid(peraggstate->invtransfn_oid));
			return;
		}
	}

	/*
	 * OK to call the transition function.  Set winstate->curaggcontext while
	 * calling it, for possible use by AggCheckCallContext.
	 */
	InitFunctionCallInfoData(*fcinfo, &(peraggstate->transfn),
							 numArguments + 1,
							 perfuncstate->winCollation,
							 (void *) winstate, NULL);
	fcinfo->arg[0] = peraggstate->transValue;
	fcinfo->argnull[0] = peraggstate->transValueIsNull;
	winstate->curaggcontext = peraggstate->aggcontext;
	newVal = FunctionCallInvoke(fcinfo);
	winstate->curaggcontext = NULL;

	/*
	 * Moving-aggregate transition functions must not return NULL, see
	 * advance_windowaggregate_base().
	 */
	if (fcinfo->isnull && OidIsValid(peraggstate->invtransfn_oid))
		ereport(ERROR,
				(errcode(ERRCODE_NULL_VALUE_NOT_ALLOWED),
		errmsg("moving-aggregate transition function must not return NULL")));

	/*
	 * We must track the number of rows included in transValue, since to
	 * remove the last input, advance_windowaggregate_base() musn't call the
	 * inverse transition function, but simply reset transValue back to its
	 * initial value.
	 */
	peraggstate->transValueCount++;

	/*
	 * If pass-by-ref datatype, must copy the new value into aggcontext and
	 * pfree the prior transValue.  But if transfn returned a pointer to its
	 * first input, we don't need to do anything.
	 */
	if (!peraggstate->transtypeByVal &&
		DatumGetPointer(newVal) != DatumGetPointer(peraggstate->transValue))
	{
		if (!fcinfo->isnull)
		{
			MemoryContextSwitchTo(peraggstate->aggcontext);
			newVal = datumCopy(newVal,
							   peraggstate->transtypeByVal,
							   peraggstate->transtypeLen);
		}
		if (!peraggstate->transValueIsNull)
			pfree(DatumGetPointer(peraggstate->transValue));
	}

	MemoryContextSwitchTo(oldContext);
	peraggstate->transValue = newVal;
	peraggstate->transValueIsNull = fcinfo->isnull;
}

/*
 * advance_windowaggregate_base
 * Remove the oldest tuple from an aggregation.
 *
 * This is very much like advance_windowaggregate, except that we will call
 * the inverse transition function (which caller must have checked is
 * available).
 *
 * Returns true if we successfully removed the current row from this
 * aggregate, false if not (in the latter case, caller is responsible
 * for cleaning up by restarting the aggregation).
 */
static bool
advance_windowaggregate_base(WindowAggState *winstate,
							 WindowStatePerFunc perfuncstate,
							 WindowStatePerAgg peraggstate)
{
	WindowFuncExprState *wfuncstate = perfuncstate->wfuncstate;
	int			numArguments = perfuncstate->numArguments;
	FunctionCallInfoData fcinfodata;
	FunctionCallInfo fcinfo = &fcinfodata;
	Datum		newVal;
	ListCell   *arg;
	int			i;
	MemoryContext oldContext;
	ExprContext *econtext = winstate->tmpcontext;
	ExprState  *filter = wfuncstate->aggfilter;

	oldContext = MemoryContextSwitchTo(econtext->ecxt_per_tuple_memory);

	/* Skip anything FILTERed out */
	if (filter)
	{
		bool		isnull;
		Datum		res = ExecEvalExpr(filter, econtext, &isnull, NULL);

		if (isnull || !DatumGetBool(res))
		{
			MemoryContextSwitchTo(oldContext);
			return true;
		}
	}

	/* We start from 1, since the 0th arg will be the transition value */
	i = 1;
	foreach(arg, wfuncstate->args)
	{
		ExprState  *argstate = (ExprState *) lfirst(arg);

		fcinfo->arg[i] = ExecEvalExpr(argstate, econtext,
									  &fcinfo->argnull[i], NULL);
		i++;
	}

	if (peraggstate->invtransfn.fn_strict)
	{
		/*
		 * For a strict (inv)transfn, nothing happens when there's a NULL
		 * input; we just keep the prior transValue.  Note transValueCount
		 * doesn't change either.
		 */
		for (i = 1; i <= numArguments; i++)
		{
			if (fcinfo->argnull[i])
			{
				MemoryContextSwitchTo(oldContext);
				return true;
			}
		}
	}

	/* There should still be an added but not yet removed value */
	Assert(peraggstate->transValueCount > 0);

	/*
	 * In moving-aggregate mode, the state must never be NULL, except possibly
	 * before any rows have been aggregated (which is surely not the case at
	 * this point).  This restriction allows us to interpret a NULL result
	 * from the inverse function as meaning "sorry, can't do an inverse
	 * transition in this case".  We already checked this in
	 * advance_windowaggregate, but just for safety, check again.
	 */
	if (peraggstate->transValueIsNull)
		elog(ERROR, "aggregate transition value is NULL before inverse transition");

	/*
	 * We mustn't use the inverse transition function to remove the last
	 * input.  Doing so would yield a non-NULL state, whereas we should be in
	 * the initial state afterwards which may very well be NULL.  So instead,
	 * we simply re-initialize the aggregate in this case.
	 */
	if (peraggstate->transValueCount == 1)
	{
		MemoryContextSwitchTo(oldContext);
		initialize_windowaggregate(winstate,
								   &winstate->perfunc[peraggstate->wfuncno],
								   peraggstate);
		return true;
	}

	/*
	 * OK to call the inverse transition function.  Set
	 * winstate->curaggcontext while calling it, for possible use by
	 * AggCheckCallContext.
	 */
	InitFunctionCallInfoData(*fcinfo, &(peraggstate->invtransfn),
							 numArguments + 1,
							 perfuncstate->winCollation,
							 (void *) winstate, NULL);
	fcinfo->arg[0] = peraggstate->transValue;
	fcinfo->argnull[0] = peraggstate->transValueIsNull;
	winstate->curaggcontext = peraggstate->aggcontext;
	newVal = FunctionCallInvoke(fcinfo);
	winstate->curaggcontext = NULL;

	/*
	 * If the function returns NULL, report failure, forcing a restart.
	 */
	if (fcinfo->isnull)
	{
		MemoryContextSwitchTo(oldContext);
		return false;
	}

	/* Update number of rows included in transValue */
	peraggstate->transValueCount--;

	/*
	 * If pass-by-ref datatype, must copy the new value into aggcontext and
	 * pfree the prior transValue.  But if invtransfn returned a pointer to
	 * its first input, we don't need to do anything.
	 *
	 * Note: the checks for null values here will never fire, but it seems
	 * best to have this stanza look just like advance_windowaggregate.
	 */
	if (!peraggstate->transtypeByVal &&
		DatumGetPointer(newVal) != DatumGetPointer(peraggstate->transValue))
	{
		if (!fcinfo->isnull)
		{
			MemoryContextSwitchTo(peraggstate->aggcontext);
			newVal = datumCopy(newVal,
							   peraggstate->transtypeByVal,
							   peraggstate->transtypeLen);
		}
		if (!peraggstate->transValueIsNull)
			pfree(DatumGetPointer(peraggstate->transValue));
	}

	MemoryContextSwitchTo(oldContext);
	peraggstate->transValue = newVal;
	peraggstate->transValueIsNull = fcinfo->isnull;

	return true;
}

/*
 * finalize_windowaggregate
 * parallel to finalize_aggregate in nodeAgg.c
 */
static void
finalize_windowaggregate(WindowAggState *winstate,
						 WindowStatePerFunc perfuncstate,
						 WindowStatePerAgg peraggstate,
						 Datum *result, bool *isnull)
{
	MemoryContext oldContext;

	oldContext = MemoryContextSwitchTo(winstate->ss.ps.ps_ExprContext->ecxt_per_tuple_memory);

	/*
	 * Apply the agg's finalfn if one is provided, else return transValue.
	 */
	if (OidIsValid(peraggstate->finalfn_oid))
	{
		int			numFinalArgs = peraggstate->numFinalArgs;
		FunctionCallInfoData fcinfo;
		bool		anynull;
		int			i;

		InitFunctionCallInfoData(fcinfo, &(peraggstate->finalfn),
								 numFinalArgs,
								 perfuncstate->winCollation,
								 (void *) winstate, NULL);
		fcinfo.arg[0] = peraggstate->transValue;
		fcinfo.argnull[0] = peraggstate->transValueIsNull;
		anynull = peraggstate->transValueIsNull;

		/* Fill any remaining argument positions with nulls */
		for (i = 1; i < numFinalArgs; i++)
		{
			fcinfo.arg[i] = (Datum) 0;
			fcinfo.argnull[i] = true;
			anynull = true;
		}

		if (fcinfo.flinfo->fn_strict && anynull)
		{
			/* don't call a strict function with NULL inputs */
			*result = (Datum) 0;
			*isnull = true;
		}
		else
		{
			winstate->curaggcontext = peraggstate->aggcontext;
			*result = FunctionCallInvoke(&fcinfo);
			winstate->curaggcontext = NULL;
			*isnull = fcinfo.isnull;
		}
	}
	else
	{
		*result = peraggstate->transValue;
		*isnull = peraggstate->transValueIsNull;
	}

	/*
	 * If result is pass-by-ref, make sure it is in the right context.
	 */
	if (!peraggstate->resulttypeByVal && !*isnull &&
		!MemoryContextContains(CurrentMemoryContext,
							   DatumGetPointer(*result)))
		*result = datumCopy(*result,
							peraggstate->resulttypeByVal,
							peraggstate->resulttypeLen);
	MemoryContextSwitchTo(oldContext);
}

/*
 * eval_windowaggregates
 * evaluate plain aggregates being used as window functions
 *
 * This differs from nodeAgg.c in two ways.  First, if the window's frame
 * start position moves, we use the inverse transition function (if it exists)
 * to remove rows from the transition value.  And second, we expect to be
 * able to call aggregate final functions repeatedly after aggregating more
 * data onto the same transition value.  This is not a behavior required by
 * nodeAgg.c.
 */
static void
eval_windowaggregates(WindowAggState *winstate)
{
	WindowStatePerAgg peraggstate;
	int			wfuncno,
				numaggs,
				numaggs_restart,
				i;
	int64		aggregatedupto_nonrestarted;
	MemoryContext oldContext;
	ExprContext *econtext;
	WindowObject agg_winobj;
	TupleTableSlot *agg_row_slot;
	TupleTableSlot *temp_slot;

	numaggs = winstate->numaggs;
	if (numaggs == 0)
		return;					/* nothing to do */

	/* final output execution is in ps_ExprContext */
	econtext = winstate->ss.ps.ps_ExprContext;
	agg_winobj = winstate->agg_winobj;
	agg_row_slot = winstate->agg_row_slot;
	temp_slot = winstate->temp_slot_1;

	/*
	 * Currently, we support only a subset of the SQL-standard window framing
	 * rules.
	 *
	 * If the frame start is UNBOUNDED_PRECEDING, the window frame consists of
	 * a contiguous group of rows extending forward from the start of the
	 * partition, and rows only enter the frame, never exit it, as the current
	 * row advances forward.  This makes it possible to use an incremental
	 * strategy for evaluating aggregates: we run the transition function for
	 * each row added to the frame, and run the final function whenever we
	 * need the current aggregate value.  This is considerably more efficient
	 * than the naive approach of re-running the entire aggregate calculation
	 * for each current row.  It does assume that the final function doesn't
	 * damage the running transition value, but we have the same assumption in
	 * nodeAgg.c too (when it rescans an existing hash table).
	 *
	 * If the frame start does sometimes move, we can still optimize as above
	 * whenever successive rows share the same frame head, but if the frame
	 * head moves beyond the previous head we try to remove those rows using
	 * the aggregate's inverse transition function.  This function restores
	 * the aggregate's current state to what it would be if the removed row
	 * had never been aggregated in the first place.  Inverse transition
	 * functions may optionally return NULL, indicating that the function was
	 * unable to remove the tuple from aggregation.  If this happens, or if
	 * the aggregate doesn't have an inverse transition function at all, we
	 * must perform the aggregation all over again for all tuples within the
	 * new frame boundaries.
	 *
	 * In many common cases, multiple rows share the same frame and hence the
	 * same aggregate value. (In particular, if there's no ORDER BY in a RANGE
	 * window, then all rows are peers and so they all have window frame equal
	 * to the whole partition.)  We optimize such cases by calculating the
	 * aggregate value once when we reach the first row of a peer group, and
	 * then returning the saved value for all subsequent rows.
	 *
	 * 'aggregatedupto' keeps track of the first row that has not yet been
	 * accumulated into the aggregate transition values.  Whenever we start a
	 * new peer group, we accumulate forward to the end of the peer group.
	 */

	/*
	 * First, update the frame head position.
	 *
	 * The frame head should never move backwards, and the code below wouldn't
	 * cope if it did, so for safety we complain if it does.
	 */
	update_frameheadpos(agg_winobj, temp_slot);
	if (winstate->frameheadpos < winstate->aggregatedbase)
		elog(ERROR, "window frame head moved backward");

	/*
	 * If the frame didn't change compared to the previous row, we can re-use
	 * the result values that were previously saved at the bottom of this
	 * function.  Since we don't know the current frame's end yet, this is not
	 * possible to check for fully.  But if the frame end mode is UNBOUNDED
	 * FOLLOWING or CURRENT ROW, and the current row lies within the previous
	 * row's frame, then the two frames' ends must coincide.  Note that on the
	 * first row aggregatedbase == aggregatedupto, meaning this test must
	 * fail, so we don't need to check the "there was no previous row" case
	 * explicitly here.
	 */
	if (winstate->aggregatedbase == winstate->frameheadpos &&
		(winstate->frameOptions & (FRAMEOPTION_END_UNBOUNDED_FOLLOWING |
								   FRAMEOPTION_END_CURRENT_ROW)) &&
		winstate->aggregatedbase <= winstate->currentpos &&
		winstate->aggregatedupto > winstate->currentpos)
	{
		for (i = 0; i < numaggs; i++)
		{
			peraggstate = &winstate->peragg[i];
			wfuncno = peraggstate->wfuncno;
			econtext->ecxt_aggvalues[wfuncno] = peraggstate->resultValue;
			econtext->ecxt_aggnulls[wfuncno] = peraggstate->resultValueIsNull;
		}
		return;
	}

	/*----------
	 * Initialize restart flags.
	 *
	 * We restart the aggregation:
	 *	 - if we're processing the first row in the partition, or
	 *	 - if the frame's head moved and we cannot use an inverse
	 *	   transition function, or
	 *	 - if the new frame doesn't overlap the old one
	 *
	 * Note that we don't strictly need to restart in the last case, but if
	 * we're going to remove all rows from the aggregation anyway, a restart
	 * surely is faster.
	 *----------
	 */
	numaggs_restart = 0;
	for (i = 0; i < numaggs; i++)
	{
		peraggstate = &winstate->peragg[i];
		if (winstate->currentpos == 0 ||
			(winstate->aggregatedbase != winstate->frameheadpos &&
			 !OidIsValid(peraggstate->invtransfn_oid)) ||
			winstate->aggregatedupto <= winstate->frameheadpos)
		{
			peraggstate->restart = true;
			numaggs_restart++;
		}
		else
			peraggstate->restart = false;
	}

	/*
	 * If we have any possibly-moving aggregates, attempt to advance
	 * aggregatedbase to match the frame's head by removing input rows that
	 * fell off the top of the frame from the aggregations.  This can fail,
	 * i.e. advance_windowaggregate_base() can return false, in which case
	 * we'll restart that aggregate below.
	 */
	while (numaggs_restart < numaggs &&
		   winstate->aggregatedbase < winstate->frameheadpos)
	{
		/*
		 * Fetch the next tuple of those being removed. This should never fail
		 * as we should have been here before.
		 */
		if (!window_gettupleslot(agg_winobj, winstate->aggregatedbase,
								 temp_slot))
			elog(ERROR, "could not re-fetch previously fetched frame row");

		/* Set tuple context for evaluation of aggregate arguments */
		winstate->tmpcontext->ecxt_outertuple = temp_slot;

		/*
		 * Perform the inverse transition for each aggregate function in the
		 * window, unless it has already been marked as needing a restart.
		 */
		for (i = 0; i < numaggs; i++)
		{
			bool		ok;

			peraggstate = &winstate->peragg[i];
			if (peraggstate->restart)
				continue;

			wfuncno = peraggstate->wfuncno;
			ok = advance_windowaggregate_base(winstate,
											  &winstate->perfunc[wfuncno],
											  peraggstate);
			if (!ok)
			{
				/* Inverse transition function has failed, must restart */
				peraggstate->restart = true;
				numaggs_restart++;
			}
		}

		/* Reset per-input-tuple context after each tuple */
		ResetExprContext(winstate->tmpcontext);

		/* And advance the aggregated-row state */
		winstate->aggregatedbase++;
		ExecClearTuple(temp_slot);
	}

	/*
	 * If we successfully advanced the base rows of all the aggregates,
	 * aggregatedbase now equals frameheadpos; but if we failed for any, we
	 * must forcibly update aggregatedbase.
	 */
	winstate->aggregatedbase = winstate->frameheadpos;

	/*
	 * If we created a mark pointer for aggregates, keep it pushed up to frame
	 * head, so that tuplestore can discard unnecessary rows.
	 */
	if (agg_winobj->markptr >= 0)
		WinSetMarkPosition(agg_winobj, winstate->frameheadpos);

	/*
	 * Now restart the aggregates that require it.
	 *
	 * We assume that aggregates using the shared context always restart if
	 * *any* aggregate restarts, and we may thus clean up the shared
	 * aggcontext if that is the case.  Private aggcontexts are reset by
	 * initialize_windowaggregate() if their owning aggregate restarts. If we
	 * aren't restarting an aggregate, we need to free any previously saved
	 * result for it, else we'll leak memory.
	 */
	if (numaggs_restart > 0)
		MemoryContextResetAndDeleteChildren(winstate->aggcontext);
	for (i = 0; i < numaggs; i++)
	{
		peraggstate = &winstate->peragg[i];

		/* Aggregates using the shared ctx must restart if *any* agg does */
		Assert(peraggstate->aggcontext != winstate->aggcontext ||
			   numaggs_restart == 0 ||
			   peraggstate->restart);

		if (peraggstate->restart)
		{
			wfuncno = peraggstate->wfuncno;
			initialize_windowaggregate(winstate,
									   &winstate->perfunc[wfuncno],
									   peraggstate);
		}
		else if (!peraggstate->resultValueIsNull)
		{
			if (!peraggstate->resulttypeByVal)
				pfree(DatumGetPointer(peraggstate->resultValue));
			peraggstate->resultValue = (Datum) 0;
			peraggstate->resultValueIsNull = true;
		}
	}

	/*
	 * Non-restarted aggregates now contain the rows between aggregatedbase
	 * (i.e., frameheadpos) and aggregatedupto, while restarted aggregates
	 * contain no rows.  If there are any restarted aggregates, we must thus
	 * begin aggregating anew at frameheadpos, otherwise we may simply
	 * continue at aggregatedupto.  We must remember the old value of
	 * aggregatedupto to know how long to skip advancing non-restarted
	 * aggregates.  If we modify aggregatedupto, we must also clear
	 * agg_row_slot, per the loop invariant below.
	 */
	aggregatedupto_nonrestarted = winstate->aggregatedupto;
	if (numaggs_restart > 0 &&
		winstate->aggregatedupto != winstate->frameheadpos)
	{
		winstate->aggregatedupto = winstate->frameheadpos;
		ExecClearTuple(agg_row_slot);
	}

	/*
	 * Advance until we reach a row not in frame (or end of partition).
	 *
	 * Note the loop invariant: agg_row_slot is either empty or holds the row
	 * at position aggregatedupto.  We advance aggregatedupto after processing
	 * a row.
	 */
	for (;;)
	{
		/* Fetch next row if we didn't already */
		if (TupIsNull(agg_row_slot))
		{
			if (!window_gettupleslot(agg_winobj, winstate->aggregatedupto,
									 agg_row_slot))
				break;			/* must be end of partition */
		}

		/* Exit loop (for now) if not in frame */
		if (!row_is_in_frame(winstate, winstate->aggregatedupto, agg_row_slot))
			break;

		/* Set tuple context for evaluation of aggregate arguments */
		winstate->tmpcontext->ecxt_outertuple = agg_row_slot;

		/* Accumulate row into the aggregates */
		for (i = 0; i < numaggs; i++)
		{
			peraggstate = &winstate->peragg[i];

			/* Non-restarted aggs skip until aggregatedupto_nonrestarted */
			if (!peraggstate->restart &&
				winstate->aggregatedupto < aggregatedupto_nonrestarted)
				continue;

			wfuncno = peraggstate->wfuncno;
			advance_windowaggregate(winstate,
									&winstate->perfunc[wfuncno],
									peraggstate);
		}

		/* Reset per-input-tuple context after each tuple */
		ResetExprContext(winstate->tmpcontext);

		/* And advance the aggregated-row state */
		winstate->aggregatedupto++;
		ExecClearTuple(agg_row_slot);
	}

	/* The frame's end is not supposed to move backwards, ever */
	Assert(aggregatedupto_nonrestarted <= winstate->aggregatedupto);

	/*
	 * finalize aggregates and fill result/isnull fields.
	 */
	for (i = 0; i < numaggs; i++)
	{
		Datum	   *result;
		bool	   *isnull;

		peraggstate = &winstate->peragg[i];
		wfuncno = peraggstate->wfuncno;
		result = &econtext->ecxt_aggvalues[wfuncno];
		isnull = &econtext->ecxt_aggnulls[wfuncno];
		finalize_windowaggregate(winstate,
								 &winstate->perfunc[wfuncno],
								 peraggstate,
								 result, isnull);

		/*
		 * save the result in case next row shares the same frame.
		 *
		 * XXX in some framing modes, eg ROWS/END_CURRENT_ROW, we can know in
		 * advance that the next row can't possibly share the same frame. Is
		 * it worth detecting that and skipping this code?
		 */
		if (!peraggstate->resulttypeByVal && !*isnull)
		{
			oldContext = MemoryContextSwitchTo(peraggstate->aggcontext);
			peraggstate->resultValue =
				datumCopy(*result,
						  peraggstate->resulttypeByVal,
						  peraggstate->resulttypeLen);
			MemoryContextSwitchTo(oldContext);
		}
		else
		{
			peraggstate->resultValue = *result;
		}
		peraggstate->resultValueIsNull = *isnull;
	}
}

/*
 * eval_windowfunction
 *
 * Arguments of window functions are not evaluated here, because a window
 * function can need random access to arbitrary rows in the partition.
 * The window function uses the special WinGetFuncArgInPartition and
 * WinGetFuncArgInFrame functions to evaluate the arguments for the rows
 * it wants.
 */
static void
eval_windowfunction(WindowAggState *winstate, WindowStatePerFunc perfuncstate,
					Datum *result, bool *isnull)
{
	FunctionCallInfoData fcinfo;
	MemoryContext oldContext;

	oldContext = MemoryContextSwitchTo(winstate->ss.ps.ps_ExprContext->ecxt_per_tuple_memory);

	/*
	 * We don't pass any normal arguments to a window function, but we do pass
	 * it the number of arguments, in order to permit window function
	 * implementations to support varying numbers of arguments.  The real info
	 * goes through the WindowObject, which is passed via fcinfo->context.
	 */
	InitFunctionCallInfoData(fcinfo, &(perfuncstate->flinfo),
							 perfuncstate->numArguments,
							 perfuncstate->winCollation,
							 (void *) perfuncstate->winobj, NULL);
	/* Just in case, make all the regular argument slots be null */
	memset(fcinfo.argnull, true, perfuncstate->numArguments);
	/* Window functions don't have a current aggregate context, either */
	winstate->curaggcontext = NULL;

	*result = FunctionCallInvoke(&fcinfo);
	*isnull = fcinfo.isnull;

	/*
	 * Make sure pass-by-ref data is allocated in the appropriate context. (We
	 * need this in case the function returns a pointer into some short-lived
	 * tuple, as is entirely possible.)
	 */
	if (!perfuncstate->resulttypeByVal && !fcinfo.isnull &&
		!MemoryContextContains(CurrentMemoryContext,
							   DatumGetPointer(*result)))
		*result = datumCopy(*result,
							perfuncstate->resulttypeByVal,
							perfuncstate->resulttypeLen);

	MemoryContextSwitchTo(oldContext);
}

/*
 * begin_partition
 * Start buffering rows of the next partition.
 */
static void
begin_partition(WindowAggState *winstate)
{
	PlanState  *outerPlan = outerPlanState(winstate);
	int			numfuncs = winstate->numfuncs;
	int			i;

	winstate->partition_spooled = false;
	winstate->framehead_valid = false;
	winstate->frametail_valid = false;
	winstate->spooled_rows = 0;
	winstate->currentpos = 0;
	winstate->frameheadpos = 0;
	winstate->frametailpos = -1;
	ExecClearTuple(winstate->agg_row_slot);

	/*
	 * If this is the very first partition, we need to fetch the first input
	 * row to store in first_part_slot.
	 */
	if (TupIsNull(winstate->first_part_slot))
	{
		TupleTableSlot *outerslot = ExecProcNode(outerPlan);

		if (!TupIsNull(outerslot))
			ExecCopySlot(winstate->first_part_slot, outerslot);
		else
		{
			/* outer plan is empty, so we have nothing to do */
			winstate->partition_spooled = true;
			winstate->more_partitions = false;
			return;
		}
	}

	/* Create new tuplestore for this partition */
	winstate->buffer = tuplestore_begin_heap(false, false, work_mem);

	/*
	 * Set up read pointers for the tuplestore.  The current pointer doesn't
	 * need BACKWARD capability, but the per-window-function read pointers do,
	 * and the aggregate pointer does if frame start is movable.
	 */
	winstate->current_ptr = 0;	/* read pointer 0 is pre-allocated */

	/* reset default REWIND capability bit for current ptr */
	tuplestore_set_eflags(winstate->buffer, 0);

	/* create read pointers for aggregates, if needed */
	if (winstate->numaggs > 0)
	{
		WindowObject agg_winobj = winstate->agg_winobj;
		int			readptr_flags = 0;

		/* If the frame head is potentially movable ... */
		if (!(winstate->frameOptions & FRAMEOPTION_START_UNBOUNDED_PRECEDING))
		{
			/* ... create a mark pointer to track the frame head */
			agg_winobj->markptr = tuplestore_alloc_read_pointer(winstate->buffer, 0);
			/* and the read pointer will need BACKWARD capability */
			readptr_flags |= EXEC_FLAG_BACKWARD;
		}

		agg_winobj->readptr = tuplestore_alloc_read_pointer(winstate->buffer,
															readptr_flags);
		agg_winobj->markpos = -1;
		agg_winobj->seekpos = -1;

		/* Also reset the row counters for aggregates */
		winstate->aggregatedbase = 0;
		winstate->aggregatedupto = 0;
	}

	/* create mark and read pointers for each real window function */
	for (i = 0; i < numfuncs; i++)
	{
		WindowStatePerFunc perfuncstate = &(winstate->perfunc[i]);

		if (!perfuncstate->plain_agg)
		{
			WindowObject winobj = perfuncstate->winobj;

			winobj->markptr = tuplestore_alloc_read_pointer(winstate->buffer,
															0);
			winobj->readptr = tuplestore_alloc_read_pointer(winstate->buffer,
														 EXEC_FLAG_BACKWARD);
			winobj->markpos = -1;
			winobj->seekpos = -1;
		}
	}

	/*
	 * Store the first tuple into the tuplestore (it's always available now;
	 * we either read it above, or saved it at the end of previous partition)
	 */
	tuplestore_puttupleslot(winstate->buffer, winstate->first_part_slot);
	winstate->spooled_rows++;
}

/*
 * Read tuples from the outer node, up to and including position 'pos', and
 * store them into the tuplestore. If pos is -1, reads the whole partition.
 */
static void
spool_tuples(WindowAggState *winstate, int64 pos)
{
	WindowAgg  *node = (WindowAgg *) winstate->ss.ps.plan;
	PlanState  *outerPlan;
	TupleTableSlot *outerslot;
	MemoryContext oldcontext;

	if (!winstate->buffer)
		return;					/* just a safety check */
	if (winstate->partition_spooled)
		return;					/* whole partition done already */

	/*
	 * If the tuplestore has spilled to disk, alternate reading and writing
	 * becomes quite expensive due to frequent buffer flushes.  It's cheaper
	 * to force the entire partition to get spooled in one go.
	 *
	 * XXX this is a horrid kluge --- it'd be better to fix the performance
	 * problem inside tuplestore.  FIXME
	 */
	if (!tuplestore_in_memory(winstate->buffer))
		pos = -1;

	outerPlan = outerPlanState(winstate);

	/* Must be in query context to call outerplan */
	oldcontext = MemoryContextSwitchTo(winstate->ss.ps.ps_ExprContext->ecxt_per_query_memory);

	while (winstate->spooled_rows <= pos || pos == -1)
	{
		outerslot = ExecProcNode(outerPlan);
		if (TupIsNull(outerslot))
		{
			/* reached the end of the last partition */
			winstate->partition_spooled = true;
			winstate->more_partitions = false;
			break;
		}

		if (node->partNumCols > 0)
		{
			/* Check if this tuple still belongs to the current partition */
			if (!execTuplesMatch(winstate->first_part_slot,
								 outerslot,
								 node->partNumCols, node->partColIdx,
								 winstate->partEqfunctions,
								 winstate->tmpcontext->ecxt_per_tuple_memory))
			{
				/*
				 * end of partition; copy the tuple for the next cycle.
				 */
				ExecCopySlot(winstate->first_part_slot, outerslot);
				winstate->partition_spooled = true;
				winstate->more_partitions = true;
				break;
			}
		}

		/* Still in partition, so save it into the tuplestore */
		tuplestore_puttupleslot(winstate->buffer, outerslot);
		winstate->spooled_rows++;
	}

	MemoryContextSwitchTo(oldcontext);
}

/*
 * release_partition
 * clear information kept within a partition, including
 * tuplestore and aggregate results.
 */
static void
release_partition(WindowAggState *winstate)
{
	int			i;

	for (i = 0; i < winstate->numfuncs; i++)
	{
		WindowStatePerFunc perfuncstate = &(winstate->perfunc[i]);

		/* Release any partition-local state of this window function */
		if (perfuncstate->winobj)
			perfuncstate->winobj->localmem = NULL;
	}

	/*
	 * Release all partition-local memory (in particular, any partition-local
	 * state that we might have trashed our pointers to in the above loop, and
	 * any aggregate temp data).  We don't rely on retail pfree because some
	 * aggregates might have allocated data we don't have direct pointers to.
	 */
	MemoryContextResetAndDeleteChildren(winstate->partcontext);
	MemoryContextResetAndDeleteChildren(winstate->aggcontext);
	for (i = 0; i < winstate->numaggs; i++)
	{
		if (winstate->peragg[i].aggcontext != winstate->aggcontext)
			MemoryContextResetAndDeleteChildren(winstate->peragg[i].aggcontext);
	}

	if (winstate->buffer)
		tuplestore_end(winstate->buffer);
	winstate->buffer = NULL;
	winstate->partition_spooled = false;
}

/*
 * row_is_in_frame
 * Determine whether a row is in the current row's window frame according
 * to our window framing rule
 *
 * The caller must have already determined that the row is in the partition
 * and fetched it into a slot.  This function just encapsulates the framing
 * rules.
 */
static bool
row_is_in_frame(WindowAggState *winstate, int64 pos, TupleTableSlot *slot)
{
	int			frameOptions = winstate->frameOptions;

	Assert(pos >= 0);			/* else caller error */

	/* First, check frame starting conditions */
	if (frameOptions & FRAMEOPTION_START_CURRENT_ROW)
	{
		if (frameOptions & FRAMEOPTION_ROWS)
		{
			/* rows before current row are out of frame */
			if (pos < winstate->currentpos)
				return false;
		}
		else if (frameOptions & FRAMEOPTION_RANGE)
		{
			/* preceding row that is not peer is out of frame */
			if (pos < winstate->currentpos &&
				!are_peers(winstate, slot, winstate->ss.ss_ScanTupleSlot))
				return false;
		}
		else
			Assert(false);
	}
	else if (frameOptions & FRAMEOPTION_START_VALUE)
	{
		if (frameOptions & FRAMEOPTION_ROWS)
		{
			int64		offset = DatumGetInt64(winstate->startOffsetValue);

			/* rows before current row + offset are out of frame */
			if (frameOptions & FRAMEOPTION_START_VALUE_PRECEDING)
				offset = -offset;

			if (pos < winstate->currentpos + offset)
				return false;
		}
		else if (frameOptions & FRAMEOPTION_RANGE)
		{
			/* parser should have rejected this */
			elog(ERROR, "window frame with value offset is not implemented");
		}
		else
			Assert(false);
	}

	/* Okay so far, now check frame ending conditions */
	if (frameOptions & FRAMEOPTION_END_CURRENT_ROW)
	{
		if (frameOptions & FRAMEOPTION_ROWS)
		{
			/* rows after current row are out of frame */
			if (pos > winstate->currentpos)
				return false;
		}
		else if (frameOptions & FRAMEOPTION_RANGE)
		{
			/* following row that is not peer is out of frame */
			if (pos > winstate->currentpos &&
				!are_peers(winstate, slot, winstate->ss.ss_ScanTupleSlot))
				return false;
		}
		else
			Assert(false);
	}
	else if (frameOptions & FRAMEOPTION_END_VALUE)
	{
		if (frameOptions & FRAMEOPTION_ROWS)
		{
			int64		offset = DatumGetInt64(winstate->endOffsetValue);

			/* rows after current row + offset are out of frame */
			if (frameOptions & FRAMEOPTION_END_VALUE_PRECEDING)
				offset = -offset;

			if (pos > winstate->currentpos + offset)
				return false;
		}
		else if (frameOptions & FRAMEOPTION_RANGE)
		{
			/* parser should have rejected this */
			elog(ERROR, "window frame with value offset is not implemented");
		}
		else
			Assert(false);
	}

	/* If we get here, it's in frame */
	return true;
}

/*
 * update_frameheadpos
 * make frameheadpos valid for the current row
 *
 * Uses the winobj's read pointer for any required fetches; hence, if the
 * frame mode is one that requires row comparisons, the winobj's mark must
 * not be past the currently known frame head.  Also uses the specified slot
 * for any required fetches.
 */
static void
update_frameheadpos(WindowObject winobj, TupleTableSlot *slot)
{
	WindowAggState *winstate = winobj->winstate;
	WindowAgg  *node = (WindowAgg *) winstate->ss.ps.plan;
	int			frameOptions = winstate->frameOptions;

	if (winstate->framehead_valid)
		return;					/* already known for current row */

	if (frameOptions & FRAMEOPTION_START_UNBOUNDED_PRECEDING)
	{
		/* In UNBOUNDED PRECEDING mode, frame head is always row 0 */
		winstate->frameheadpos = 0;
		winstate->framehead_valid = true;
	}
	else if (frameOptions & FRAMEOPTION_START_CURRENT_ROW)
	{
		if (frameOptions & FRAMEOPTION_ROWS)
		{
			/* In ROWS mode, frame head is the same as current */
			winstate->frameheadpos = winstate->currentpos;
			winstate->framehead_valid = true;
		}
		else if (frameOptions & FRAMEOPTION_RANGE)
		{
			int64		fhprev;

			/* If no ORDER BY, all rows are peers with each other */
			if (node->ordNumCols == 0)
			{
				winstate->frameheadpos = 0;
				winstate->framehead_valid = true;
				return;
			}

			/*
			 * In RANGE START_CURRENT mode, frame head is the first row that
			 * is a peer of current row.  We search backwards from current,
			 * which could be a bit inefficient if peer sets are large. Might
			 * be better to have a separate read pointer that moves forward
			 * tracking the frame head.
			 */
			fhprev = winstate->currentpos - 1;
			for (;;)
			{
				/* assume the frame head can't go backwards */
				if (fhprev < winstate->frameheadpos)
					break;
				if (!window_gettupleslot(winobj, fhprev, slot))
					break;		/* start of partition */
				if (!are_peers(winstate, slot, winstate->ss.ss_ScanTupleSlot))
					break;		/* not peer of current row */
				fhprev--;
			}
			winstate->frameheadpos = fhprev + 1;
			winstate->framehead_valid = true;
		}
		else
			Assert(false);
	}
	else if (frameOptions & FRAMEOPTION_START_VALUE)
	{
		if (frameOptions & FRAMEOPTION_ROWS)
		{
			/* In ROWS mode, bound is physically n before/after current */
			int64		offset = DatumGetInt64(winstate->startOffsetValue);

			if (frameOptions & FRAMEOPTION_START_VALUE_PRECEDING)
				offset = -offset;

			winstate->frameheadpos = winstate->currentpos + offset;
			/* frame head can't go before first row */
			if (winstate->frameheadpos < 0)
				winstate->frameheadpos = 0;
			else if (winstate->frameheadpos > winstate->currentpos)
			{
				/* make sure frameheadpos is not past end of partition */
				spool_tuples(winstate, winstate->frameheadpos - 1);
				if (winstate->frameheadpos > winstate->spooled_rows)
					winstate->frameheadpos = winstate->spooled_rows;
			}
			winstate->framehead_valid = true;
		}
		else if (frameOptions & FRAMEOPTION_RANGE)
		{
			/* parser should have rejected this */
			elog(ERROR, "window frame with value offset is not implemented");
		}
		else
			Assert(false);
	}
	else
		Assert(false);
}

/*
 * update_frametailpos
 * make frametailpos valid for the current row
 *
 * Uses the winobj's read pointer for any required fetches; hence, if the
 * frame mode is one that requires row comparisons, the winobj's mark must
 * not be past the currently known frame tail.  Also uses the specified slot
 * for any required fetches.
 */
static void
update_frametailpos(WindowObject winobj, TupleTableSlot *slot)
{
	WindowAggState *winstate = winobj->winstate;
	WindowAgg  *node = (WindowAgg *) winstate->ss.ps.plan;
	int			frameOptions = winstate->frameOptions;

	if (winstate->frametail_valid)
		return;					/* already known for current row */

	if (frameOptions & FRAMEOPTION_END_UNBOUNDED_FOLLOWING)
	{
		/* In UNBOUNDED FOLLOWING mode, all partition rows are in frame */
		spool_tuples(winstate, -1);
		winstate->frametailpos = winstate->spooled_rows - 1;
		winstate->frametail_valid = true;
	}
	else if (frameOptions & FRAMEOPTION_END_CURRENT_ROW)
	{
		if (frameOptions & FRAMEOPTION_ROWS)
		{
			/* In ROWS mode, exactly the rows up to current are in frame */
			winstate->frametailpos = winstate->currentpos;
			winstate->frametail_valid = true;
		}
		else if (frameOptions & FRAMEOPTION_RANGE)
		{
			int64		ftnext;

			/* If no ORDER BY, all rows are peers with each other */
			if (node->ordNumCols == 0)
			{
				spool_tuples(winstate, -1);
				winstate->frametailpos = winstate->spooled_rows - 1;
				winstate->frametail_valid = true;
				return;
			}

			/*
			 * Else we have to search for the first non-peer of the current
			 * row.  We assume the current value of frametailpos is a lower
			 * bound on the possible frame tail location, ie, frame tail never
			 * goes backward, and that currentpos is also a lower bound, ie,
			 * frame end always >= current row.
			 */
			ftnext = Max(winstate->frametailpos, winstate->currentpos) + 1;
			for (;;)
			{
				if (!window_gettupleslot(winobj, ftnext, slot))
					break;		/* end of partition */
				if (!are_peers(winstate, slot, winstate->ss.ss_ScanTupleSlot))
					break;		/* not peer of current row */
				ftnext++;
			}
			winstate->frametailpos = ftnext - 1;
			winstate->frametail_valid = true;
		}
		else
			Assert(false);
	}
	else if (frameOptions & FRAMEOPTION_END_VALUE)
	{
		if (frameOptions & FRAMEOPTION_ROWS)
		{
			/* In ROWS mode, bound is physically n before/after current */
			int64		offset = DatumGetInt64(winstate->endOffsetValue);

			if (frameOptions & FRAMEOPTION_END_VALUE_PRECEDING)
				offset = -offset;

			winstate->frametailpos = winstate->currentpos + offset;
			/* smallest allowable value of frametailpos is -1 */
			if (winstate->frametailpos < 0)
				winstate->frametailpos = -1;
			else if (winstate->frametailpos > winstate->currentpos)
			{
				/* make sure frametailpos is not past last row of partition */
				spool_tuples(winstate, winstate->frametailpos);
				if (winstate->frametailpos >= winstate->spooled_rows)
					winstate->frametailpos = winstate->spooled_rows - 1;
			}
			winstate->frametail_valid = true;
		}
		else if (frameOptions & FRAMEOPTION_RANGE)
		{
			/* parser should have rejected this */
			elog(ERROR, "window frame with value offset is not implemented");
		}
		else
			Assert(false);
	}
	else
		Assert(false);
}


/* -----------------
 * ExecWindowAgg
 *
 *	ExecWindowAgg receives tuples from its outer subplan and
 *	stores them into a tuplestore, then processes window functions.
 *	This node doesn't reduce nor qualify any row so the number of
 *	returned rows is exactly the same as its outer subplan's result
 *	(ignoring the case of SRFs in the targetlist, that is).
 * -----------------
 */
TupleTableSlot *
ExecWindowAgg(WindowAggState *winstate)
{
	TupleTableSlot *result;
	ExprDoneCond isDone;
	ExprContext *econtext;
	int			i;
	int			numfuncs;

	if (winstate->all_done)
		return NULL;

	/*
	 * Check to see if we're still projecting out tuples from a previous
	 * output tuple (because there is a function-returning-set in the
	 * projection expressions).  If so, try to project another one.
	 */
	if (winstate->ss.ps.ps_TupFromTlist)
	{
		TupleTableSlot *result;
		ExprDoneCond isDone;

		result = ExecProject(winstate->ss.ps.ps_ProjInfo, &isDone);
		if (isDone == ExprMultipleResult)
			return result;
		/* Done with that source tuple... */
		winstate->ss.ps.ps_TupFromTlist = false;
	}

	/*
	 * Compute frame offset values, if any, during first call.
	 */
	if (winstate->all_first)
	{
		int			frameOptions = winstate->frameOptions;
		ExprContext *econtext = winstate->ss.ps.ps_ExprContext;
		Datum		value;
		bool		isnull;
		int16		len;
		bool		byval;

		if (frameOptions & FRAMEOPTION_START_VALUE)
		{
			Assert(winstate->startOffset != NULL);
			value = ExecEvalExprSwitchContext(winstate->startOffset,
											  econtext,
											  &isnull,
											  NULL);
			if (isnull)
				ereport(ERROR,
						(errcode(ERRCODE_NULL_VALUE_NOT_ALLOWED),
						 errmsg("frame starting offset must not be null")));
			/* copy value into query-lifespan context */
			get_typlenbyval(exprType((Node *) winstate->startOffset->expr),
							&len, &byval);
			winstate->startOffsetValue = datumCopy(value, byval, len);
			if (frameOptions & FRAMEOPTION_ROWS)
			{
				/* value is known to be int8 */
				int64		offset = DatumGetInt64(value);

				if (offset < 0)
					ereport(ERROR,
							(errcode(ERRCODE_INVALID_PARAMETER_VALUE),
					  errmsg("frame starting offset must not be negative")));
			}
		}
		if (frameOptions & FRAMEOPTION_END_VALUE)
		{
			Assert(winstate->endOffset != NULL);
			value = ExecEvalExprSwitchContext(winstate->endOffset,
											  econtext,
											  &isnull,
											  NULL);
			if (isnull)
				ereport(ERROR,
						(errcode(ERRCODE_NULL_VALUE_NOT_ALLOWED),
						 errmsg("frame ending offset must not be null")));
			/* copy value into query-lifespan context */
			get_typlenbyval(exprType((Node *) winstate->endOffset->expr),
							&len, &byval);
			winstate->endOffsetValue = datumCopy(value, byval, len);
			if (frameOptions & FRAMEOPTION_ROWS)
			{
				/* value is known to be int8 */
				int64		offset = DatumGetInt64(value);

				if (offset < 0)
					ereport(ERROR,
							(errcode(ERRCODE_INVALID_PARAMETER_VALUE),
						errmsg("frame ending offset must not be negative")));
			}
		}
		winstate->all_first = false;
	}

restart:
	if (winstate->buffer == NULL)
	{
		/* Initialize for first partition and set current row = 0 */
		begin_partition(winstate);
		/* If there are no input rows, we'll detect that and exit below */
	}
	else
	{
		/* Advance current row within partition */
		winstate->currentpos++;
		/* This might mean that the frame moves, too */
		winstate->framehead_valid = false;
		winstate->frametail_valid = false;
	}

	/*
	 * Spool all tuples up to and including the current row, if we haven't
	 * already
	 */
	spool_tuples(winstate, winstate->currentpos);

	/* Move to the next partition if we reached the end of this partition */
	if (winstate->partition_spooled &&
		winstate->currentpos >= winstate->spooled_rows)
	{
		release_partition(winstate);

		if (winstate->more_partitions)
		{
			begin_partition(winstate);
			Assert(winstate->spooled_rows > 0);
		}
		else
		{
			winstate->all_done = true;
			return NULL;
		}
	}

	/* final output execution is in ps_ExprContext */
	econtext = winstate->ss.ps.ps_ExprContext;

	/* Clear the per-output-tuple context for current row */
	ResetExprContext(econtext);

	/*
	 * Read the current row from the tuplestore, and save in ScanTupleSlot.
	 * (We can't rely on the outerplan's output slot because we may have to
	 * read beyond the current row.  Also, we have to actually copy the row
	 * out of the tuplestore, since window function evaluation might cause the
	 * tuplestore to dump its state to disk.)
	 *
	 * Current row must be in the tuplestore, since we spooled it above.
	 */
	tuplestore_select_read_pointer(winstate->buffer, winstate->current_ptr);
	if (!tuplestore_gettupleslot(winstate->buffer, true, true,
								 winstate->ss.ss_ScanTupleSlot))
		elog(ERROR, "unexpected end of tuplestore");

	/*
	 * Evaluate true window functions
	 */
	numfuncs = winstate->numfuncs;
	for (i = 0; i < numfuncs; i++)
	{
		WindowStatePerFunc perfuncstate = &(winstate->perfunc[i]);

		if (perfuncstate->plain_agg)
			continue;
		eval_windowfunction(winstate, perfuncstate,
			  &(econtext->ecxt_aggvalues[perfuncstate->wfuncstate->wfuncno]),
			  &(econtext->ecxt_aggnulls[perfuncstate->wfuncstate->wfuncno]));
	}

	/*
	 * Evaluate aggregates
	 */
	if (winstate->numaggs > 0)
		eval_windowaggregates(winstate);

	/*
	 * Truncate any no-longer-needed rows from the tuplestore.
	 */
	tuplestore_trim(winstate->buffer);

	/*
	 * Form and return a projection tuple using the windowfunc results and the
	 * current row.  Setting ecxt_outertuple arranges that any Vars will be
	 * evaluated with respect to that row.
	 */
	econtext->ecxt_outertuple = winstate->ss.ss_ScanTupleSlot;
	result = ExecProject(winstate->ss.ps.ps_ProjInfo, &isDone);

	if (isDone == ExprEndResult)
	{
		/* SRF in tlist returned no rows, so advance to next input tuple */
		goto restart;
	}

	winstate->ss.ps.ps_TupFromTlist =
		(isDone == ExprMultipleResult);
	return result;
}

/* -----------------
 * ExecInitWindowAgg
 *
 *	Creates the run-time information for the WindowAgg node produced by the
 *	planner and initializes its outer subtree
 * -----------------
 */
WindowAggState *
ExecInitWindowAgg(WindowAgg *node, EState *estate, int eflags)
{
	WindowAggState *winstate;
	Plan	   *outerPlan;
	ExprContext *econtext;
	ExprContext *tmpcontext;
	WindowStatePerFunc perfunc;
	WindowStatePerAgg peragg;
	int			numfuncs,
				wfuncno,
				numaggs,
				aggno;
	ListCell   *l;

	/* check for unsupported flags */
	Assert(!(eflags & (EXEC_FLAG_BACKWARD | EXEC_FLAG_MARK)));

	/*
	 * create state structure
	 */
	winstate = makeNode(WindowAggState);
	winstate->ss.ps.plan = (Plan *) node;
	winstate->ss.ps.state = estate;

	/*
	 * Create expression contexts.  We need two, one for per-input-tuple
	 * processing and one for per-output-tuple processing.  We cheat a little
	 * by using ExecAssignExprContext() to build both.
	 */
	ExecAssignExprContext(estate, &winstate->ss.ps);
	tmpcontext = winstate->ss.ps.ps_ExprContext;
	winstate->tmpcontext = tmpcontext;
	ExecAssignExprContext(estate, &winstate->ss.ps);

	/* Create long-lived context for storage of partition-local memory etc */
	winstate->partcontext =
		AllocSetContextCreate(CurrentMemoryContext,
							  "WindowAgg_Partition",
							  ALLOCSET_DEFAULT_MINSIZE,
							  ALLOCSET_DEFAULT_INITSIZE,
							  ALLOCSET_DEFAULT_MAXSIZE);

	/*
	 * Create mid-lived context for aggregate trans values etc.
	 *
	 * Note that moving aggregates each use their own private context, not
	 * this one.
	 */
	winstate->aggcontext =
		AllocSetContextCreate(CurrentMemoryContext,
							  "WindowAgg_Aggregates",
							  ALLOCSET_DEFAULT_MINSIZE,
							  ALLOCSET_DEFAULT_INITSIZE,
							  ALLOCSET_DEFAULT_MAXSIZE);

	/*
	 * tuple table initialization
	 */
	ExecInitScanTupleSlot(estate, &winstate->ss);
	ExecInitResultTupleSlot(estate, &winstate->ss.ps);
	winstate->first_part_slot = ExecInitExtraTupleSlot(estate);
	winstate->agg_row_slot = ExecInitExtraTupleSlot(estate);
	winstate->temp_slot_1 = ExecInitExtraTupleSlot(estate);
	winstate->temp_slot_2 = ExecInitExtraTupleSlot(estate);

	winstate->ss.ps.targetlist = (List *)
		ExecInitExpr((Expr *) node->plan.targetlist,
					 (PlanState *) winstate);

	/*
	 * WindowAgg nodes never have quals, since they can only occur at the
	 * logical top level of a query (ie, after any WHERE or HAVING filters)
	 */
	Assert(node->plan.qual == NIL);
	winstate->ss.ps.qual = NIL;

	/*
	 * initialize child nodes
	 */
	outerPlan = outerPlan(node);
	outerPlanState(winstate) = ExecInitNode(outerPlan, estate, eflags);

	/*
	 * initialize source tuple type (which is also the tuple type that we'll
	 * store in the tuplestore and use in all our working slots).
	 */
	ExecAssignScanTypeFromOuterPlan(&winstate->ss);

	ExecSetSlotDescriptor(winstate->first_part_slot,
						  winstate->ss.ss_ScanTupleSlot->tts_tupleDescriptor);
	ExecSetSlotDescriptor(winstate->agg_row_slot,
						  winstate->ss.ss_ScanTupleSlot->tts_tupleDescriptor);
	ExecSetSlotDescriptor(winstate->temp_slot_1,
						  winstate->ss.ss_ScanTupleSlot->tts_tupleDescriptor);
	ExecSetSlotDescriptor(winstate->temp_slot_2,
						  winstate->ss.ss_ScanTupleSlot->tts_tupleDescriptor);

	/*
	 * Initialize result tuple type and projection info.
	 */
	ExecAssignResultTypeFromTL(&winstate->ss.ps);
	ExecAssignProjectionInfo(&winstate->ss.ps, NULL);

	winstate->ss.ps.ps_TupFromTlist = false;

	/* Set up data for comparing tuples */
	if (node->partNumCols > 0)
		winstate->partEqfunctions = execTuplesMatchPrepare(node->partNumCols,
														node->partOperators);
	if (node->ordNumCols > 0)
		winstate->ordEqfunctions = execTuplesMatchPrepare(node->ordNumCols,
														  node->ordOperators);

	/*
	 * WindowAgg nodes use aggvalues and aggnulls as well as Agg nodes.
	 */
	numfuncs = winstate->numfuncs;
	numaggs = winstate->numaggs;
	econtext = winstate->ss.ps.ps_ExprContext;
	econtext->ecxt_aggvalues = (Datum *) palloc0(sizeof(Datum) * numfuncs);
	econtext->ecxt_aggnulls = (bool *) palloc0(sizeof(bool) * numfuncs);

	/*
	 * allocate per-wfunc/per-agg state information.
	 */
	perfunc = (WindowStatePerFunc) palloc0(sizeof(WindowStatePerFuncData) * numfuncs);
	peragg = (WindowStatePerAgg) palloc0(sizeof(WindowStatePerAggData) * numaggs);
	winstate->perfunc = perfunc;
	winstate->peragg = peragg;

	wfuncno = -1;
	aggno = -1;
	foreach(l, winstate->funcs)
	{
		WindowFuncExprState *wfuncstate = (WindowFuncExprState *) lfirst(l);
		WindowFunc *wfunc = (WindowFunc *) wfuncstate->xprstate.expr;
		WindowStatePerFunc perfuncstate;
		AclResult	aclresult;
		int			i;

		if (wfunc->winref != node->winref)		/* planner screwed up? */
			elog(ERROR, "WindowFunc with winref %u assigned to WindowAgg with winref %u",
				 wfunc->winref, node->winref);

		/* Look for a previous duplicate window function */
		for (i = 0; i <= wfuncno; i++)
		{
			if (equal(wfunc, perfunc[i].wfunc) &&
				!contain_volatile_functions((Node *) wfunc))
				break;
		}
		if (i <= wfuncno)
		{
			/* Found a match to an existing entry, so just mark it */
			wfuncstate->wfuncno = i;
			continue;
		}

		/* Nope, so assign a new PerAgg record */
		perfuncstate = &perfunc[++wfuncno];

		/* Mark WindowFunc state node with assigned index in the result array */
		wfuncstate->wfuncno = wfuncno;

		/* Check permission to call window function */
		aclresult = pg_proc_aclcheck(wfunc->winfnoid, GetUserId(),
									 ACL_EXECUTE);
		if (aclresult != ACLCHECK_OK)
			aclcheck_error(aclresult, ACL_KIND_PROC,
						   get_func_name(wfunc->winfnoid));
		InvokeFunctionExecuteHook(wfunc->winfnoid);

		/* Fill in the perfuncstate data */
		perfuncstate->wfuncstate = wfuncstate;
		perfuncstate->wfunc = wfunc;
		perfuncstate->numArguments = list_length(wfuncstate->args);

		fmgr_info_cxt(wfunc->winfnoid, &perfuncstate->flinfo,
					  econtext->ecxt_per_query_memory);
		fmgr_info_set_expr((Node *) wfunc, &perfuncstate->flinfo);

		perfuncstate->winCollation = wfunc->inputcollid;

		get_typlenbyval(wfunc->wintype,
						&perfuncstate->resulttypeLen,
						&perfuncstate->resulttypeByVal);

		/*
		 * If it's really just a plain aggregate function, we'll emulate the
		 * Agg environment for it.
		 */
		perfuncstate->plain_agg = wfunc->winagg;
		if (wfunc->winagg)
		{
			WindowStatePerAgg peraggstate;

			perfuncstate->aggno = ++aggno;
			peraggstate = &winstate->peragg[aggno];
			initialize_peragg(winstate, wfunc, peraggstate);
			peraggstate->wfuncno = wfuncno;
		}
		else
		{
			WindowObject winobj = makeNode(WindowObjectData);

			winobj->winstate = winstate;
			winobj->argstates = wfuncstate->args;
			winobj->localmem = NULL;
			perfuncstate->winobj = winobj;
		}
	}

	/* Update numfuncs, numaggs to match number of unique functions found */
	winstate->numfuncs = wfuncno + 1;
	winstate->numaggs = aggno + 1;

	/* Set up WindowObject for aggregates, if needed */
	if (winstate->numaggs > 0)
	{
		WindowObject agg_winobj = makeNode(WindowObjectData);

		agg_winobj->winstate = winstate;
		agg_winobj->argstates = NIL;
		agg_winobj->localmem = NULL;
		/* make sure markptr = -1 to invalidate. It may not get used */
		agg_winobj->markptr = -1;
		agg_winobj->readptr = -1;
		winstate->agg_winobj = agg_winobj;
	}

	/* copy frame options to state node for easy access */
	winstate->frameOptions = node->frameOptions;

	/* initialize frame bound offset expressions */
	winstate->startOffset = ExecInitExpr((Expr *) node->startOffset,
										 (PlanState *) winstate);
	winstate->endOffset = ExecInitExpr((Expr *) node->endOffset,
									   (PlanState *) winstate);

	winstate->all_first = true;
	winstate->partition_spooled = false;
	winstate->more_partitions = false;

	return winstate;
}

/* -----------------
 * ExecEndWindowAgg
 * -----------------
 */
void
ExecEndWindowAgg(WindowAggState *node)
{
	PlanState  *outerPlan;
	int			i;

	release_partition(node);

	ExecClearTuple(node->ss.ss_ScanTupleSlot);
	ExecClearTuple(node->first_part_slot);
	ExecClearTuple(node->agg_row_slot);
	ExecClearTuple(node->temp_slot_1);
	ExecClearTuple(node->temp_slot_2);

	/*
	 * Free both the expr contexts.
	 */
	ExecFreeExprContext(&node->ss.ps);
	node->ss.ps.ps_ExprContext = node->tmpcontext;
	ExecFreeExprContext(&node->ss.ps);

	for (i = 0; i < node->numaggs; i++)
	{
		if (node->peragg[i].aggcontext != node->aggcontext)
			MemoryContextDelete(node->peragg[i].aggcontext);
	}
	MemoryContextDelete(node->partcontext);
	MemoryContextDelete(node->aggcontext);

	pfree(node->perfunc);
	pfree(node->peragg);

	outerPlan = outerPlanState(node);
	ExecEndNode(outerPlan);
}

/* -----------------
 * ExecReScanWindowAgg
 * -----------------
 */
void
ExecReScanWindowAgg(WindowAggState *node)
{
	ExprContext *econtext = node->ss.ps.ps_ExprContext;

	node->all_done = false;

	node->ss.ps.ps_TupFromTlist = false;
	node->all_first = true;

	/* release tuplestore et al */
	release_partition(node);

	/* release all temp tuples, but especially first_part_slot */
	ExecClearTuple(node->ss.ss_ScanTupleSlot);
	ExecClearTuple(node->first_part_slot);
	ExecClearTuple(node->agg_row_slot);
	ExecClearTuple(node->temp_slot_1);
	ExecClearTuple(node->temp_slot_2);

	/* Forget current wfunc values */
	MemSet(econtext->ecxt_aggvalues, 0, sizeof(Datum) * node->numfuncs);
	MemSet(econtext->ecxt_aggnulls, 0, sizeof(bool) * node->numfuncs);

	/*
	 * if chgParam of subnode is not null then plan will be re-scanned by
	 * first ExecProcNode.
	 */
	if (node->ss.ps.lefttree->chgParam == NULL)
		ExecReScan(node->ss.ps.lefttree);
}

/*
 * initialize_peragg
 *
 * Almost same as in nodeAgg.c, except we don't support DISTINCT currently.
 */
static WindowStatePerAggData *
initialize_peragg(WindowAggState *winstate, WindowFunc *wfunc,
				  WindowStatePerAgg peraggstate)
{
	Oid			inputTypes[FUNC_MAX_ARGS];
	int			numArguments;
	HeapTuple	aggTuple;
	Form_pg_aggregate aggform;
	Oid			aggtranstype;
<<<<<<< HEAD
#ifdef XCP
	Oid			aggcollecttype;
#endif
	AclResult	aclresult;
	Oid			transfn_oid,
#ifdef XCP
				collectfn_oid,
#endif
=======
	AttrNumber	initvalAttNo;
	AclResult	aclresult;
	Oid			transfn_oid,
				invtransfn_oid,
>>>>>>> ab76208e
				finalfn_oid;
	bool		finalextra;
	Expr	   *transfnexpr,
<<<<<<< HEAD
#ifdef XCP
			   *collectfnexpr,
#endif
=======
			   *invtransfnexpr,
>>>>>>> ab76208e
			   *finalfnexpr;
	Datum		textInitVal;
	int			i;
	ListCell   *lc;

	numArguments = list_length(wfunc->args);

	i = 0;
	foreach(lc, wfunc->args)
	{
		inputTypes[i++] = exprType((Node *) lfirst(lc));
	}

	aggTuple = SearchSysCache1(AGGFNOID, ObjectIdGetDatum(wfunc->winfnoid));
	if (!HeapTupleIsValid(aggTuple))
		elog(ERROR, "cache lookup failed for aggregate %u",
			 wfunc->winfnoid);
	aggform = (Form_pg_aggregate) GETSTRUCT(aggTuple);

	/*
	 * Figure out whether we want to use the moving-aggregate implementation,
	 * and collect the right set of fields from the pg_attribute entry.
	 *
	 * If the frame head can't move, we don't need moving-aggregate code. Even
	 * if we'd like to use it, don't do so if the aggregate's arguments (and
	 * FILTER clause if any) contain any calls to volatile functions.
	 * Otherwise, the difference between restarting and not restarting the
	 * aggregation would be user-visible.
	 */
	if (OidIsValid(aggform->aggminvtransfn) &&
		!(winstate->frameOptions & FRAMEOPTION_START_UNBOUNDED_PRECEDING) &&
		!contain_volatile_functions((Node *) wfunc))
	{
		peraggstate->transfn_oid = transfn_oid = aggform->aggmtransfn;
		peraggstate->invtransfn_oid = invtransfn_oid = aggform->aggminvtransfn;
		peraggstate->finalfn_oid = finalfn_oid = aggform->aggmfinalfn;
		finalextra = aggform->aggmfinalextra;
		aggtranstype = aggform->aggmtranstype;
		initvalAttNo = Anum_pg_aggregate_aggminitval;
	}
	else
	{
		peraggstate->transfn_oid = transfn_oid = aggform->aggtransfn;
		peraggstate->invtransfn_oid = invtransfn_oid = InvalidOid;
		peraggstate->finalfn_oid = finalfn_oid = aggform->aggfinalfn;
		finalextra = aggform->aggfinalextra;
		aggtranstype = aggform->aggtranstype;
		initvalAttNo = Anum_pg_aggregate_agginitval;
	}

	/*
	 * ExecInitWindowAgg already checked permission to call aggregate function
	 * ... but we still need to check the component functions
	 */

<<<<<<< HEAD
	peraggstate->transfn_oid = transfn_oid = aggform->aggtransfn;
#ifdef XCP
	collectfn_oid = aggform->aggcollectfn;
#endif
	peraggstate->finalfn_oid = finalfn_oid = aggform->aggfinalfn;

=======
>>>>>>> ab76208e
	/* Check that aggregate owner has permission to call component fns */
	{
		HeapTuple	procTuple;
		Oid			aggOwner;

		procTuple = SearchSysCache1(PROCOID,
									ObjectIdGetDatum(wfunc->winfnoid));
		if (!HeapTupleIsValid(procTuple))
			elog(ERROR, "cache lookup failed for function %u",
				 wfunc->winfnoid);
		aggOwner = ((Form_pg_proc) GETSTRUCT(procTuple))->proowner;
		ReleaseSysCache(procTuple);

		aclresult = pg_proc_aclcheck(transfn_oid, aggOwner,
									 ACL_EXECUTE);
		if (aclresult != ACLCHECK_OK)
			aclcheck_error(aclresult, ACL_KIND_PROC,
						   get_func_name(transfn_oid));
		InvokeFunctionExecuteHook(transfn_oid);

		if (OidIsValid(invtransfn_oid))
		{
			aclresult = pg_proc_aclcheck(invtransfn_oid, aggOwner,
										 ACL_EXECUTE);
			if (aclresult != ACLCHECK_OK)
				aclcheck_error(aclresult, ACL_KIND_PROC,
							   get_func_name(invtransfn_oid));
			InvokeFunctionExecuteHook(invtransfn_oid);
		}

		if (OidIsValid(finalfn_oid))
		{
			aclresult = pg_proc_aclcheck(finalfn_oid, aggOwner,
										 ACL_EXECUTE);
			if (aclresult != ACLCHECK_OK)
				aclcheck_error(aclresult, ACL_KIND_PROC,
							   get_func_name(finalfn_oid));
			InvokeFunctionExecuteHook(finalfn_oid);
		}
	}

	/* Detect how many arguments to pass to the finalfn */
	if (finalextra)
		peraggstate->numFinalArgs = numArguments + 1;
	else
		peraggstate->numFinalArgs = 1;

<<<<<<< HEAD
		get_func_signature(wfunc->winfnoid,
						   &declaredArgTypes, &agg_nargs);
		Assert(agg_nargs == numArguments);
		aggtranstype = enforce_generic_type_consistency(inputTypes,
														declaredArgTypes,
														agg_nargs,
														aggtranstype,
														false);
		pfree(declaredArgTypes);
	}
#ifdef XCP
	aggcollecttype = aggform->aggcollecttype;
#endif
=======
	/* resolve actual type of transition state, if polymorphic */
	aggtranstype = resolve_aggregate_transtype(wfunc->winfnoid,
											   aggtranstype,
											   inputTypes,
											   numArguments);
>>>>>>> ab76208e

	/* build expression trees using actual argument & result types */
	build_aggregate_fnexprs(inputTypes,
							numArguments,
							0,	/* no ordered-set window functions yet */
							peraggstate->numFinalArgs,
							false,		/* no variadic window functions yet */
							aggtranstype,
#ifdef XCP
							aggcollecttype,
#endif
							wfunc->wintype,
							wfunc->inputcollid,
							transfn_oid,
<<<<<<< HEAD
#ifdef XCP
							collectfn_oid,
#endif
							finalfn_oid,
							&transfnexpr,
#ifdef XCP
							&collectfnexpr,
#endif
=======
							invtransfn_oid,
							finalfn_oid,
							&transfnexpr,
							&invtransfnexpr,
>>>>>>> ab76208e
							&finalfnexpr);

	/* set up infrastructure for calling the transfn(s) and finalfn */
	fmgr_info(transfn_oid, &peraggstate->transfn);
	fmgr_info_set_expr((Node *) transfnexpr, &peraggstate->transfn);

	if (OidIsValid(invtransfn_oid))
	{
		fmgr_info(invtransfn_oid, &peraggstate->invtransfn);
		fmgr_info_set_expr((Node *) invtransfnexpr, &peraggstate->invtransfn);
	}

	if (OidIsValid(finalfn_oid))
	{
		fmgr_info(finalfn_oid, &peraggstate->finalfn);
		fmgr_info_set_expr((Node *) finalfnexpr, &peraggstate->finalfn);
	}

	/* get info about relevant datatypes */
	get_typlenbyval(wfunc->wintype,
					&peraggstate->resulttypeLen,
					&peraggstate->resulttypeByVal);
	get_typlenbyval(aggtranstype,
					&peraggstate->transtypeLen,
					&peraggstate->transtypeByVal);

	/*
	 * initval is potentially null, so don't try to access it as a struct
	 * field. Must do it the hard way with SysCacheGetAttr.
	 */
	textInitVal = SysCacheGetAttr(AGGFNOID, aggTuple, initvalAttNo,
								  &peraggstate->initValueIsNull);

	if (peraggstate->initValueIsNull)
		peraggstate->initValue = (Datum) 0;
	else
		peraggstate->initValue = GetAggInitVal(textInitVal,
											   aggtranstype);

	/*
	 * If the transfn is strict and the initval is NULL, make sure input type
	 * and transtype are the same (or at least binary-compatible), so that
	 * it's OK to use the first input value as the initial transValue.  This
	 * should have been checked at agg definition time, but we must check
	 * again in case the transfn's strictness property has been changed.
	 */
	if (peraggstate->transfn.fn_strict && peraggstate->initValueIsNull)
	{
		if (numArguments < 1 ||
			!IsBinaryCoercible(inputTypes[0], aggtranstype))
			ereport(ERROR,
					(errcode(ERRCODE_INVALID_FUNCTION_DEFINITION),
					 errmsg("aggregate %u needs to have compatible input type and transition type",
							wfunc->winfnoid)));
	}

	/*
	 * Insist that forward and inverse transition functions have the same
	 * strictness setting.  Allowing them to differ would require handling
	 * more special cases in advance_windowaggregate and
	 * advance_windowaggregate_base, for no discernible benefit.  This should
	 * have been checked at agg definition time, but we must check again in
	 * case either function's strictness property has been changed.
	 */
	if (OidIsValid(invtransfn_oid) &&
		peraggstate->transfn.fn_strict != peraggstate->invtransfn.fn_strict)
		ereport(ERROR,
				(errcode(ERRCODE_INVALID_FUNCTION_DEFINITION),
				 errmsg("strictness of aggregate's forward and inverse transition functions must match")));

	/*
	 * Moving aggregates use their own aggcontext.
	 *
	 * This is necessary because they might restart at different times, so we
	 * might never be able to reset the shared context otherwise.  We can't
	 * make it the aggregates' responsibility to clean up after themselves,
	 * because strict aggregates must be restarted whenever we remove their
	 * last non-NULL input, which the aggregate won't be aware is happening.
	 * Also, just pfree()ing the transValue upon restarting wouldn't help,
	 * since we'd miss any indirectly referenced data.  We could, in theory,
	 * make the memory allocation rules for moving aggregates different than
	 * they have historically been for plain aggregates, but that seems grotty
	 * and likely to lead to memory leaks.
	 */
	if (OidIsValid(invtransfn_oid))
		peraggstate->aggcontext =
			AllocSetContextCreate(CurrentMemoryContext,
								  "WindowAgg_AggregatePrivate",
								  ALLOCSET_DEFAULT_MINSIZE,
								  ALLOCSET_DEFAULT_INITSIZE,
								  ALLOCSET_DEFAULT_MAXSIZE);
	else
		peraggstate->aggcontext = winstate->aggcontext;

	ReleaseSysCache(aggTuple);

	return peraggstate;
}

static Datum
GetAggInitVal(Datum textInitVal, Oid transtype)
{
	Oid			typinput,
				typioparam;
	char	   *strInitVal;
	Datum		initVal;

	getTypeInputInfo(transtype, &typinput, &typioparam);
	strInitVal = TextDatumGetCString(textInitVal);
	initVal = OidInputFunctionCall(typinput, strInitVal,
								   typioparam, -1);
	pfree(strInitVal);
	return initVal;
}

/*
 * are_peers
 * compare two rows to see if they are equal according to the ORDER BY clause
 *
 * NB: this does not consider the window frame mode.
 */
static bool
are_peers(WindowAggState *winstate, TupleTableSlot *slot1,
		  TupleTableSlot *slot2)
{
	WindowAgg  *node = (WindowAgg *) winstate->ss.ps.plan;

	/* If no ORDER BY, all rows are peers with each other */
	if (node->ordNumCols == 0)
		return true;

	return execTuplesMatch(slot1, slot2,
						   node->ordNumCols, node->ordColIdx,
						   winstate->ordEqfunctions,
						   winstate->tmpcontext->ecxt_per_tuple_memory);
}

/*
 * window_gettupleslot
 *	Fetch the pos'th tuple of the current partition into the slot,
 *	using the winobj's read pointer
 *
 * Returns true if successful, false if no such row
 */
static bool
window_gettupleslot(WindowObject winobj, int64 pos, TupleTableSlot *slot)
{
	WindowAggState *winstate = winobj->winstate;
	MemoryContext oldcontext;

	/* Don't allow passing -1 to spool_tuples here */
	if (pos < 0)
		return false;

	/* If necessary, fetch the tuple into the spool */
	spool_tuples(winstate, pos);

	if (pos >= winstate->spooled_rows)
		return false;

	if (pos < winobj->markpos)
		elog(ERROR, "cannot fetch row before WindowObject's mark position");

	oldcontext = MemoryContextSwitchTo(winstate->ss.ps.ps_ExprContext->ecxt_per_query_memory);

	tuplestore_select_read_pointer(winstate->buffer, winobj->readptr);

	/*
	 * Advance or rewind until we are within one tuple of the one we want.
	 */
	if (winobj->seekpos < pos - 1)
	{
		if (!tuplestore_skiptuples(winstate->buffer,
								   pos - 1 - winobj->seekpos,
								   true))
			elog(ERROR, "unexpected end of tuplestore");
		winobj->seekpos = pos - 1;
	}
	else if (winobj->seekpos > pos + 1)
	{
		if (!tuplestore_skiptuples(winstate->buffer,
								   winobj->seekpos - (pos + 1),
								   false))
			elog(ERROR, "unexpected end of tuplestore");
		winobj->seekpos = pos + 1;
	}
	else if (winobj->seekpos == pos)
	{
		/*
		 * There's no API to refetch the tuple at the current position.  We
		 * have to move one tuple forward, and then one backward.  (We don't
		 * do it the other way because we might try to fetch the row before
		 * our mark, which isn't allowed.)  XXX this case could stand to be
		 * optimized.
		 */
		tuplestore_advance(winstate->buffer, true);
		winobj->seekpos++;
	}

	/*
	 * Now we should be on the tuple immediately before or after the one we
	 * want, so just fetch forwards or backwards as appropriate.
	 */
	if (winobj->seekpos > pos)
	{
		if (!tuplestore_gettupleslot(winstate->buffer, false, true, slot))
			elog(ERROR, "unexpected end of tuplestore");
		winobj->seekpos--;
	}
	else
	{
		if (!tuplestore_gettupleslot(winstate->buffer, true, true, slot))
			elog(ERROR, "unexpected end of tuplestore");
		winobj->seekpos++;
	}

	Assert(winobj->seekpos == pos);

	MemoryContextSwitchTo(oldcontext);

	return true;
}


/***********************************************************************
 * API exposed to window functions
 ***********************************************************************/


/*
 * WinGetPartitionLocalMemory
 *		Get working memory that lives till end of partition processing
 *
 * On first call within a given partition, this allocates and zeroes the
 * requested amount of space.  Subsequent calls just return the same chunk.
 *
 * Memory obtained this way is normally used to hold state that should be
 * automatically reset for each new partition.  If a window function wants
 * to hold state across the whole query, fcinfo->fn_extra can be used in the
 * usual way for that.
 */
void *
WinGetPartitionLocalMemory(WindowObject winobj, Size sz)
{
	Assert(WindowObjectIsValid(winobj));
	if (winobj->localmem == NULL)
		winobj->localmem =
			MemoryContextAllocZero(winobj->winstate->partcontext, sz);
	return winobj->localmem;
}

/*
 * WinGetCurrentPosition
 *		Return the current row's position (counting from 0) within the current
 *		partition.
 */
int64
WinGetCurrentPosition(WindowObject winobj)
{
	Assert(WindowObjectIsValid(winobj));
	return winobj->winstate->currentpos;
}

/*
 * WinGetPartitionRowCount
 *		Return total number of rows contained in the current partition.
 *
 * Note: this is a relatively expensive operation because it forces the
 * whole partition to be "spooled" into the tuplestore at once.  Once
 * executed, however, additional calls within the same partition are cheap.
 */
int64
WinGetPartitionRowCount(WindowObject winobj)
{
	Assert(WindowObjectIsValid(winobj));
	spool_tuples(winobj->winstate, -1);
	return winobj->winstate->spooled_rows;
}

/*
 * WinSetMarkPosition
 *		Set the "mark" position for the window object, which is the oldest row
 *		number (counting from 0) it is allowed to fetch during all subsequent
 *		operations within the current partition.
 *
 * Window functions do not have to call this, but are encouraged to move the
 * mark forward when possible to keep the tuplestore size down and prevent
 * having to spill rows to disk.
 */
void
WinSetMarkPosition(WindowObject winobj, int64 markpos)
{
	WindowAggState *winstate;

	Assert(WindowObjectIsValid(winobj));
	winstate = winobj->winstate;

	if (markpos < winobj->markpos)
		elog(ERROR, "cannot move WindowObject's mark position backward");
	tuplestore_select_read_pointer(winstate->buffer, winobj->markptr);
	if (markpos > winobj->markpos)
	{
		tuplestore_skiptuples(winstate->buffer,
							  markpos - winobj->markpos,
							  true);
		winobj->markpos = markpos;
	}
	tuplestore_select_read_pointer(winstate->buffer, winobj->readptr);
	if (markpos > winobj->seekpos)
	{
		tuplestore_skiptuples(winstate->buffer,
							  markpos - winobj->seekpos,
							  true);
		winobj->seekpos = markpos;
	}
}

/*
 * WinRowsArePeers
 *		Compare two rows (specified by absolute position in window) to see
 *		if they are equal according to the ORDER BY clause.
 *
 * NB: this does not consider the window frame mode.
 */
bool
WinRowsArePeers(WindowObject winobj, int64 pos1, int64 pos2)
{
	WindowAggState *winstate;
	WindowAgg  *node;
	TupleTableSlot *slot1;
	TupleTableSlot *slot2;
	bool		res;

	Assert(WindowObjectIsValid(winobj));
	winstate = winobj->winstate;
	node = (WindowAgg *) winstate->ss.ps.plan;

	/* If no ORDER BY, all rows are peers; don't bother to fetch them */
	if (node->ordNumCols == 0)
		return true;

	slot1 = winstate->temp_slot_1;
	slot2 = winstate->temp_slot_2;

	if (!window_gettupleslot(winobj, pos1, slot1))
		elog(ERROR, "specified position is out of window: " INT64_FORMAT,
			 pos1);
	if (!window_gettupleslot(winobj, pos2, slot2))
		elog(ERROR, "specified position is out of window: " INT64_FORMAT,
			 pos2);

	res = are_peers(winstate, slot1, slot2);

	ExecClearTuple(slot1);
	ExecClearTuple(slot2);

	return res;
}

/*
 * WinGetFuncArgInPartition
 *		Evaluate a window function's argument expression on a specified
 *		row of the partition.  The row is identified in lseek(2) style,
 *		i.e. relative to the current, first, or last row.
 *
 * argno: argument number to evaluate (counted from 0)
 * relpos: signed rowcount offset from the seek position
 * seektype: WINDOW_SEEK_CURRENT, WINDOW_SEEK_HEAD, or WINDOW_SEEK_TAIL
 * set_mark: If the row is found and set_mark is true, the mark is moved to
 *		the row as a side-effect.
 * isnull: output argument, receives isnull status of result
 * isout: output argument, set to indicate whether target row position
 *		is out of partition (can pass NULL if caller doesn't care about this)
 *
 * Specifying a nonexistent row is not an error, it just causes a null result
 * (plus setting *isout true, if isout isn't NULL).
 */
Datum
WinGetFuncArgInPartition(WindowObject winobj, int argno,
						 int relpos, int seektype, bool set_mark,
						 bool *isnull, bool *isout)
{
	WindowAggState *winstate;
	ExprContext *econtext;
	TupleTableSlot *slot;
	bool		gottuple;
	int64		abs_pos;

	Assert(WindowObjectIsValid(winobj));
	winstate = winobj->winstate;
	econtext = winstate->ss.ps.ps_ExprContext;
	slot = winstate->temp_slot_1;

	switch (seektype)
	{
		case WINDOW_SEEK_CURRENT:
			abs_pos = winstate->currentpos + relpos;
			break;
		case WINDOW_SEEK_HEAD:
			abs_pos = relpos;
			break;
		case WINDOW_SEEK_TAIL:
			spool_tuples(winstate, -1);
			abs_pos = winstate->spooled_rows - 1 + relpos;
			break;
		default:
			elog(ERROR, "unrecognized window seek type: %d", seektype);
			abs_pos = 0;		/* keep compiler quiet */
			break;
	}

	gottuple = window_gettupleslot(winobj, abs_pos, slot);

	if (!gottuple)
	{
		if (isout)
			*isout = true;
		*isnull = true;
		return (Datum) 0;
	}
	else
	{
		if (isout)
			*isout = false;
		if (set_mark)
		{
			int			frameOptions = winstate->frameOptions;
			int64		mark_pos = abs_pos;

			/*
			 * In RANGE mode with a moving frame head, we must not let the
			 * mark advance past frameheadpos, since that row has to be
			 * fetchable during future update_frameheadpos calls.
			 *
			 * XXX it is very ugly to pollute window functions' marks with
			 * this consideration; it could for instance mask a logic bug that
			 * lets a window function fetch rows before what it had claimed
			 * was its mark.  Perhaps use a separate mark for frame head
			 * probes?
			 */
			if ((frameOptions & FRAMEOPTION_RANGE) &&
				!(frameOptions & FRAMEOPTION_START_UNBOUNDED_PRECEDING))
			{
				update_frameheadpos(winobj, winstate->temp_slot_2);
				if (mark_pos > winstate->frameheadpos)
					mark_pos = winstate->frameheadpos;
			}
			WinSetMarkPosition(winobj, mark_pos);
		}
		econtext->ecxt_outertuple = slot;
		return ExecEvalExpr((ExprState *) list_nth(winobj->argstates, argno),
							econtext, isnull, NULL);
	}
}

/*
 * WinGetFuncArgInFrame
 *		Evaluate a window function's argument expression on a specified
 *		row of the window frame.  The row is identified in lseek(2) style,
 *		i.e. relative to the current, first, or last row.
 *
 * argno: argument number to evaluate (counted from 0)
 * relpos: signed rowcount offset from the seek position
 * seektype: WINDOW_SEEK_CURRENT, WINDOW_SEEK_HEAD, or WINDOW_SEEK_TAIL
 * set_mark: If the row is found and set_mark is true, the mark is moved to
 *		the row as a side-effect.
 * isnull: output argument, receives isnull status of result
 * isout: output argument, set to indicate whether target row position
 *		is out of frame (can pass NULL if caller doesn't care about this)
 *
 * Specifying a nonexistent row is not an error, it just causes a null result
 * (plus setting *isout true, if isout isn't NULL).
 */
Datum
WinGetFuncArgInFrame(WindowObject winobj, int argno,
					 int relpos, int seektype, bool set_mark,
					 bool *isnull, bool *isout)
{
	WindowAggState *winstate;
	ExprContext *econtext;
	TupleTableSlot *slot;
	bool		gottuple;
	int64		abs_pos;

	Assert(WindowObjectIsValid(winobj));
	winstate = winobj->winstate;
	econtext = winstate->ss.ps.ps_ExprContext;
	slot = winstate->temp_slot_1;

	switch (seektype)
	{
		case WINDOW_SEEK_CURRENT:
			abs_pos = winstate->currentpos + relpos;
			break;
		case WINDOW_SEEK_HEAD:
			update_frameheadpos(winobj, slot);
			abs_pos = winstate->frameheadpos + relpos;
			break;
		case WINDOW_SEEK_TAIL:
			update_frametailpos(winobj, slot);
			abs_pos = winstate->frametailpos + relpos;
			break;
		default:
			elog(ERROR, "unrecognized window seek type: %d", seektype);
			abs_pos = 0;		/* keep compiler quiet */
			break;
	}

	gottuple = window_gettupleslot(winobj, abs_pos, slot);
	if (gottuple)
		gottuple = row_is_in_frame(winstate, abs_pos, slot);

	if (!gottuple)
	{
		if (isout)
			*isout = true;
		*isnull = true;
		return (Datum) 0;
	}
	else
	{
		if (isout)
			*isout = false;
		if (set_mark)
		{
			int			frameOptions = winstate->frameOptions;
			int64		mark_pos = abs_pos;

			/*
			 * In RANGE mode with a moving frame head, we must not let the
			 * mark advance past frameheadpos, since that row has to be
			 * fetchable during future update_frameheadpos calls.
			 *
			 * XXX it is very ugly to pollute window functions' marks with
			 * this consideration; it could for instance mask a logic bug that
			 * lets a window function fetch rows before what it had claimed
			 * was its mark.  Perhaps use a separate mark for frame head
			 * probes?
			 */
			if ((frameOptions & FRAMEOPTION_RANGE) &&
				!(frameOptions & FRAMEOPTION_START_UNBOUNDED_PRECEDING))
			{
				update_frameheadpos(winobj, winstate->temp_slot_2);
				if (mark_pos > winstate->frameheadpos)
					mark_pos = winstate->frameheadpos;
			}
			WinSetMarkPosition(winobj, mark_pos);
		}
		econtext->ecxt_outertuple = slot;
		return ExecEvalExpr((ExprState *) list_nth(winobj->argstates, argno),
							econtext, isnull, NULL);
	}
}

/*
 * WinGetFuncArgCurrent
 *		Evaluate a window function's argument expression on the current row.
 *
 * argno: argument number to evaluate (counted from 0)
 * isnull: output argument, receives isnull status of result
 *
 * Note: this isn't quite equivalent to WinGetFuncArgInPartition or
 * WinGetFuncArgInFrame targeting the current row, because it will succeed
 * even if the WindowObject's mark has been set beyond the current row.
 * This should generally be used for "ordinary" arguments of a window
 * function, such as the offset argument of lead() or lag().
 */
Datum
WinGetFuncArgCurrent(WindowObject winobj, int argno, bool *isnull)
{
	WindowAggState *winstate;
	ExprContext *econtext;

	Assert(WindowObjectIsValid(winobj));
	winstate = winobj->winstate;

	econtext = winstate->ss.ps.ps_ExprContext;

	econtext->ecxt_outertuple = winstate->ss.ss_ScanTupleSlot;
	return ExecEvalExpr((ExprState *) list_nth(winobj->argstates, argno),
						econtext, isnull, NULL);
}<|MERGE_RESOLUTION|>--- conflicted
+++ resolved
@@ -23,16 +23,12 @@
  * aggregate function over all rows in the current row's window frame.
  *
  *
-<<<<<<< HEAD
  * This Source Code Form is subject to the terms of the Mozilla Public
  * License, v. 2.0. If a copy of the MPL was not distributed with this
  * file, You can obtain one at http://mozilla.org/MPL/2.0/.
  *
  * Portions Copyright (c) 2012-2014, TransLattice, Inc.
- * Portions Copyright (c) 1996-2012, PostgreSQL Global Development Group
-=======
  * Portions Copyright (c) 1996-2014, PostgreSQL Global Development Group
->>>>>>> ab76208e
  * Portions Copyright (c) 1994, Regents of the University of California
  *
  * IDENTIFICATION
@@ -2109,31 +2105,23 @@
 	HeapTuple	aggTuple;
 	Form_pg_aggregate aggform;
 	Oid			aggtranstype;
-<<<<<<< HEAD
 #ifdef XCP
 	Oid			aggcollecttype;
 #endif
+	AttrNumber	initvalAttNo;
 	AclResult	aclresult;
 	Oid			transfn_oid,
 #ifdef XCP
 				collectfn_oid,
 #endif
-=======
-	AttrNumber	initvalAttNo;
-	AclResult	aclresult;
-	Oid			transfn_oid,
 				invtransfn_oid,
->>>>>>> ab76208e
 				finalfn_oid;
 	bool		finalextra;
 	Expr	   *transfnexpr,
-<<<<<<< HEAD
 #ifdef XCP
 			   *collectfnexpr,
 #endif
-=======
 			   *invtransfnexpr,
->>>>>>> ab76208e
 			   *finalfnexpr;
 	Datum		textInitVal;
 	int			i;
@@ -2177,6 +2165,9 @@
 	else
 	{
 		peraggstate->transfn_oid = transfn_oid = aggform->aggtransfn;
+#ifdef XCP
+		peraggstate->collectfn_oid = collectfn_oid = aggform->aggcollectfn;
+#endif
 		peraggstate->invtransfn_oid = invtransfn_oid = InvalidOid;
 		peraggstate->finalfn_oid = finalfn_oid = aggform->aggfinalfn;
 		finalextra = aggform->aggfinalextra;
@@ -2189,15 +2180,6 @@
 	 * ... but we still need to check the component functions
 	 */
 
-<<<<<<< HEAD
-	peraggstate->transfn_oid = transfn_oid = aggform->aggtransfn;
-#ifdef XCP
-	collectfn_oid = aggform->aggcollectfn;
-#endif
-	peraggstate->finalfn_oid = finalfn_oid = aggform->aggfinalfn;
-
-=======
->>>>>>> ab76208e
 	/* Check that aggregate owner has permission to call component fns */
 	{
 		HeapTuple	procTuple;
@@ -2245,27 +2227,14 @@
 	else
 		peraggstate->numFinalArgs = 1;
 
-<<<<<<< HEAD
-		get_func_signature(wfunc->winfnoid,
-						   &declaredArgTypes, &agg_nargs);
-		Assert(agg_nargs == numArguments);
-		aggtranstype = enforce_generic_type_consistency(inputTypes,
-														declaredArgTypes,
-														agg_nargs,
-														aggtranstype,
-														false);
-		pfree(declaredArgTypes);
-	}
 #ifdef XCP
 	aggcollecttype = aggform->aggcollecttype;
 #endif
-=======
 	/* resolve actual type of transition state, if polymorphic */
 	aggtranstype = resolve_aggregate_transtype(wfunc->winfnoid,
 											   aggtranstype,
 											   inputTypes,
 											   numArguments);
->>>>>>> ab76208e
 
 	/* build expression trees using actual argument & result types */
 	build_aggregate_fnexprs(inputTypes,
@@ -2280,21 +2249,16 @@
 							wfunc->wintype,
 							wfunc->inputcollid,
 							transfn_oid,
-<<<<<<< HEAD
 #ifdef XCP
 							collectfn_oid,
 #endif
+							invtransfn_oid,
 							finalfn_oid,
 							&transfnexpr,
 #ifdef XCP
 							&collectfnexpr,
 #endif
-=======
-							invtransfn_oid,
-							finalfn_oid,
-							&transfnexpr,
 							&invtransfnexpr,
->>>>>>> ab76208e
 							&finalfnexpr);
 
 	/* set up infrastructure for calling the transfn(s) and finalfn */

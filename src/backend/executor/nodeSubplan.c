--- conflicted
+++ resolved
@@ -3,14 +3,13 @@
  * nodeSubplan.c
  *	  routines to support sub-selects appearing in expressions
  *
-<<<<<<< HEAD
  * This Source Code Form is subject to the terms of the Mozilla Public
  * License, v. 2.0. If a copy of the MPL was not distributed with this
  * file, You can obtain one at http://mozilla.org/MPL/2.0/.
  *
  * Portions Copyright (c) 2012-2014, TransLattice, Inc.
- * Portions Copyright (c) 1996-2014, PostgreSQL Global Development Group
-=======
+ * Portions Copyright (c) 1996-2015, PostgreSQL Global Development Group
+ *
  * This module is concerned with executing SubPlan expression nodes, which
  * should not be confused with sub-SELECTs appearing in FROM.  SubPlans are
  * divided into "initplans", which are those that need only one evaluation per
@@ -19,8 +18,6 @@
  * subplans, which are re-evaluated every time their result is required.
  *
  *
- * Portions Copyright (c) 1996-2015, PostgreSQL Global Development Group
->>>>>>> 4cb7d671
  * Portions Copyright (c) 1994, Regents of the University of California
  *
  * IDENTIFICATION
@@ -714,15 +711,13 @@
 	sstate->planstate = (PlanState *) list_nth(estate->es_subplanstates,
 											   subplan->plan_id - 1);
 
-<<<<<<< HEAD
+	/* ... and to its parent's state */
+	sstate->parent = parent;
+
 #ifdef XCP
 	/* subplan is referenced on local node, finish initialization */
 	ExecFinishInitProcNode(sstate->planstate);
 #endif
-=======
-	/* ... and to its parent's state */
-	sstate->parent = parent;
->>>>>>> 4cb7d671
 
 	/* Initialize subexpressions */
 	sstate->testexpr = ExecInitExpr((Expr *) subplan->testexpr, parent);

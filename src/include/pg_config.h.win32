--- conflicted
+++ resolved
@@ -563,11 +563,7 @@
 #define PACKAGE_NAME "Postgres-XL"
 
 /* Define to the full name and version of this package. */
-<<<<<<< HEAD
-#define PACKAGE_STRING "Postgres-XL 9.4beta1"
-=======
-#define PACKAGE_STRING "PostgreSQL 9.5devel"
->>>>>>> 4cb7d671
+#define PACKAGE_STRING "Postgres-XL 9.5devel"
 
 /* Define to the version of this package. */
 #define PACKAGE_VERSION "9.5devel"
@@ -600,16 +596,9 @@
 /* A string containing the version number, platform, and C compiler */
 #define PG_VERSION_STR "Uninitialized version string (win32)"
 
-<<<<<<< HEAD
 /* A string containing the version number, platform, and C compiler */
 #define PGXC_VERSION_STR "Uninitialized version string (win32)"
 
-/* Define to the necessary symbol if this constant uses a non-standard name on
-   your system. */
-/* #undef PTHREAD_CREATE_JOINABLE */
-
-=======
->>>>>>> 4cb7d671
 /* The size of `long', as computed by sizeof. */
 #define SIZEOF_LONG 4
 

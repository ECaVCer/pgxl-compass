--- conflicted
+++ resolved
@@ -145,22 +145,19 @@
 #define CommitTsControlLock			(&MainLWLockArray[42].lock)
 #define CommitTsLock				(&MainLWLockArray[43].lock)
 #define ReplicationOriginLock		(&MainLWLockArray[44].lock)
+#define MultiXactTruncationLock		(&MainLWLockArray[45].lock)
 #else
 #define CommitTsControlLock			(&MainLWLockArray[38].lock)
 #define CommitTsLock				(&MainLWLockArray[39].lock)
 #define ReplicationOriginLock		(&MainLWLockArray[40].lock)
-<<<<<<< HEAD
+#define MultiXactTruncationLock		(&MainLWLockArray[41].lock)
 #endif
 
 #ifdef PGXC
-#define NUM_INDIVIDUAL_LWLOCKS		45
+#define NUM_INDIVIDUAL_LWLOCKS		46
 #else
-#define NUM_INDIVIDUAL_LWLOCKS		41
-#endif
-=======
-#define MultiXactTruncationLock		(&MainLWLockArray[41].lock)
 #define NUM_INDIVIDUAL_LWLOCKS		42
->>>>>>> 36d4a50a
+#endif
 
 /*
  * It's a bit odd to declare NUM_BUFFER_PARTITIONS and NUM_LOCK_PARTITIONS

/*-------------------------------------------------------------------------
 *
 * barrier.h
 *	  Memory barrier operations.
 *
 * Portions Copyright (c) 1996-2015, PostgreSQL Global Development Group
 * Portions Copyright (c) 1994, Regents of the University of California
 *
 * src/include/storage/barrier.h
 *
 *-------------------------------------------------------------------------
 */
#ifndef BARRIER_H
#define BARRIER_H

<<<<<<< HEAD
#include "storage/s_lock.h"

extern slock_t dummy_spinlock;

/*
 * A compiler barrier need not (and preferably should not) emit any actual
 * machine code, but must act as an optimization fence: the compiler must not
 * reorder loads or stores to main memory around the barrier.  However, the
 * CPU may still reorder loads or stores at runtime, if the architecture's
 * memory model permits this.
 *
 * A memory barrier must act as a compiler barrier, and in addition must
 * guarantee that all loads and stores issued prior to the barrier are
 * completed before any loads or stores issued after the barrier.  Unless
 * loads and stores are totally ordered (which is not the case on most
 * architectures) this requires issuing some sort of memory fencing
 * instruction.
 *
 * A read barrier must act as a compiler barrier, and in addition must
 * guarantee that any loads issued prior to the barrier are completed before
 * any loads issued after the barrier.  Similarly, a write barrier acts
 * as a compiler barrier, and also orders stores.  Read and write barriers
 * are thus weaker than a full memory barrier, but stronger than a compiler
 * barrier.  In practice, on machines with strong memory ordering, read and
 * write barriers may require nothing more than a compiler barrier.
 *
 * For an introduction to using memory barriers within the PostgreSQL backend,
 * see src/backend/storage/lmgr/README.barrier
 */

#if defined(DISABLE_BARRIERS)

/*
 * Fall through to the spinlock-based implementation.
 */
#elif defined(__INTEL_COMPILER)

/*
 * icc defines __GNUC__, but doesn't support gcc's inline asm syntax
 */
#if defined(__ia64__) || defined(__ia64)
#define pg_memory_barrier()		__mf()
#elif defined(__i386__) || defined(__x86_64__)
#define pg_memory_barrier()		_mm_mfence()
#endif

#define pg_compiler_barrier()	__memory_barrier()
#elif defined(__GNUC__)

/* This works on any architecture, since it's only talking to GCC itself. */
#define pg_compiler_barrier()	__asm__ __volatile__("" : : : "memory")

#if defined(__i386__)

/*
 * i386 does not allow loads to be reordered with other loads, or stores to be
 * reordered with other stores, but a load can be performed before a subsequent
 * store.
 *
 * "lock; addl" has worked for longer than "mfence".
 */
#define pg_memory_barrier()		\
	__asm__ __volatile__ ("lock; addl $0,0(%%esp)" : : : "memory", "cc")
#define pg_read_barrier()		pg_compiler_barrier()
#define pg_write_barrier()		pg_compiler_barrier()
#elif defined(__x86_64__)		/* 64 bit x86 */

/*
 * x86_64 has similar ordering characteristics to i386.
 *
 * Technically, some x86-ish chips support uncached memory access and/or
 * special instructions that are weakly ordered.  In those cases we'd need
 * the read and write barriers to be lfence and sfence.  But since we don't
 * do those things, a compiler barrier should be enough.
 */
#define pg_memory_barrier()		\
	__asm__ __volatile__ ("lock; addl $0,0(%%rsp)" : : : "memory", "cc")
#define pg_read_barrier()		pg_compiler_barrier()
#define pg_write_barrier()		pg_compiler_barrier()
#elif defined(__ia64__) || defined(__ia64)

/*
 * Itanium is weakly ordered, so read and write barriers require a full
 * fence.
 */
#define pg_memory_barrier()		__asm__ __volatile__ ("mf" : : : "memory")
#elif defined(__ppc__) || defined(__powerpc__) || defined(__ppc64__) || defined(__powerpc64__)

=======
>>>>>>> 4cb7d671
/*
 * This used to be a separate file, full of compiler/architecture
 * dependent defines, but it's not included in the atomics.h
 * infrastructure and just kept for backward compatibility.
 */
#include "port/atomics.h"

#endif   /* BARRIER_H */<|MERGE_RESOLUTION|>--- conflicted
+++ resolved
@@ -13,97 +13,6 @@
 #ifndef BARRIER_H
 #define BARRIER_H
 
-<<<<<<< HEAD
-#include "storage/s_lock.h"
-
-extern slock_t dummy_spinlock;
-
-/*
- * A compiler barrier need not (and preferably should not) emit any actual
- * machine code, but must act as an optimization fence: the compiler must not
- * reorder loads or stores to main memory around the barrier.  However, the
- * CPU may still reorder loads or stores at runtime, if the architecture's
- * memory model permits this.
- *
- * A memory barrier must act as a compiler barrier, and in addition must
- * guarantee that all loads and stores issued prior to the barrier are
- * completed before any loads or stores issued after the barrier.  Unless
- * loads and stores are totally ordered (which is not the case on most
- * architectures) this requires issuing some sort of memory fencing
- * instruction.
- *
- * A read barrier must act as a compiler barrier, and in addition must
- * guarantee that any loads issued prior to the barrier are completed before
- * any loads issued after the barrier.  Similarly, a write barrier acts
- * as a compiler barrier, and also orders stores.  Read and write barriers
- * are thus weaker than a full memory barrier, but stronger than a compiler
- * barrier.  In practice, on machines with strong memory ordering, read and
- * write barriers may require nothing more than a compiler barrier.
- *
- * For an introduction to using memory barriers within the PostgreSQL backend,
- * see src/backend/storage/lmgr/README.barrier
- */
-
-#if defined(DISABLE_BARRIERS)
-
-/*
- * Fall through to the spinlock-based implementation.
- */
-#elif defined(__INTEL_COMPILER)
-
-/*
- * icc defines __GNUC__, but doesn't support gcc's inline asm syntax
- */
-#if defined(__ia64__) || defined(__ia64)
-#define pg_memory_barrier()		__mf()
-#elif defined(__i386__) || defined(__x86_64__)
-#define pg_memory_barrier()		_mm_mfence()
-#endif
-
-#define pg_compiler_barrier()	__memory_barrier()
-#elif defined(__GNUC__)
-
-/* This works on any architecture, since it's only talking to GCC itself. */
-#define pg_compiler_barrier()	__asm__ __volatile__("" : : : "memory")
-
-#if defined(__i386__)
-
-/*
- * i386 does not allow loads to be reordered with other loads, or stores to be
- * reordered with other stores, but a load can be performed before a subsequent
- * store.
- *
- * "lock; addl" has worked for longer than "mfence".
- */
-#define pg_memory_barrier()		\
-	__asm__ __volatile__ ("lock; addl $0,0(%%esp)" : : : "memory", "cc")
-#define pg_read_barrier()		pg_compiler_barrier()
-#define pg_write_barrier()		pg_compiler_barrier()
-#elif defined(__x86_64__)		/* 64 bit x86 */
-
-/*
- * x86_64 has similar ordering characteristics to i386.
- *
- * Technically, some x86-ish chips support uncached memory access and/or
- * special instructions that are weakly ordered.  In those cases we'd need
- * the read and write barriers to be lfence and sfence.  But since we don't
- * do those things, a compiler barrier should be enough.
- */
-#define pg_memory_barrier()		\
-	__asm__ __volatile__ ("lock; addl $0,0(%%rsp)" : : : "memory", "cc")
-#define pg_read_barrier()		pg_compiler_barrier()
-#define pg_write_barrier()		pg_compiler_barrier()
-#elif defined(__ia64__) || defined(__ia64)
-
-/*
- * Itanium is weakly ordered, so read and write barriers require a full
- * fence.
- */
-#define pg_memory_barrier()		__asm__ __volatile__ ("mf" : : : "memory")
-#elif defined(__ppc__) || defined(__powerpc__) || defined(__ppc64__) || defined(__powerpc64__)
-
-=======
->>>>>>> 4cb7d671
 /*
  * This used to be a separate file, full of compiler/architecture
  * dependent defines, but it's not included in the atomics.h

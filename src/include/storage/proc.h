--- conflicted
+++ resolved
@@ -215,19 +215,17 @@
  * We set aside some extra PGPROC structures for auxiliary processes,
  * ie things that aren't full-fledged backends but need shmem access.
  *
-<<<<<<< HEAD
- * Background writer and WAL writer run during normal operation. Startup
- * process and WAL receiver also consume 2 slots, but WAL writer is
- * launched only after startup has exited, so we only need 3 slots.
- *
- * PGXC needs another slot for the pool manager process
-=======
  * Background writer, checkpointer and WAL writer run during normal operation.
  * Startup process and WAL receiver also consume 2 slots, but WAL writer is
  * launched only after startup has exited, so we only need 4 slots.
->>>>>>> 80edfd76
- */
+ *
+ * PGXC needs another slot for the pool manager process
+ */
+#ifdef PGXC
+#define NUM_AUXILIARY_PROCS		5
+#else
 #define NUM_AUXILIARY_PROCS		4
+#ensif
 
 
 /* configurable options */

--- conflicted
+++ resolved
@@ -75,12 +75,13 @@
 	BackendId	backend;
 } RelFileNodeBackend;
 
+#ifdef XCP
 #define RelFileNodeBackendIsTemp(rnode) \
-<<<<<<< HEAD
 	(!OidIsValid(MyCoordId) && ((rnode).backend != InvalidBackendId))
-=======
+#else
+#define RelFileNodeBackendIsTemp(rnode) \
 	((rnode).backend != InvalidBackendId)
->>>>>>> ab76208e
+#endif
 
 /*
  * Note: RelFileNodeEquals and RelFileNodeBackendEquals compare relNode first

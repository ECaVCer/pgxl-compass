--- conflicted
+++ resolved
@@ -79,68 +79,4 @@
 extern void UnregisterResourceReleaseCallback(ResourceReleaseCallback callback,
 								  void *arg);
 
-<<<<<<< HEAD
-/* support for buffer refcount management */
-extern void ResourceOwnerEnlargeBuffers(ResourceOwner owner);
-extern void ResourceOwnerRememberBuffer(ResourceOwner owner, Buffer buffer);
-extern void ResourceOwnerForgetBuffer(ResourceOwner owner, Buffer buffer);
-
-/* support for catcache refcount management */
-extern void ResourceOwnerEnlargeCatCacheRefs(ResourceOwner owner);
-extern void ResourceOwnerRememberCatCacheRef(ResourceOwner owner,
-								 HeapTuple tuple);
-extern void ResourceOwnerForgetCatCacheRef(ResourceOwner owner,
-							   HeapTuple tuple);
-extern void ResourceOwnerEnlargeCatCacheListRefs(ResourceOwner owner);
-extern void ResourceOwnerRememberCatCacheListRef(ResourceOwner owner,
-									 CatCList *list);
-extern void ResourceOwnerForgetCatCacheListRef(ResourceOwner owner,
-								   CatCList *list);
-
-/* support for relcache refcount management */
-extern void ResourceOwnerEnlargeRelationRefs(ResourceOwner owner);
-extern void ResourceOwnerRememberRelationRef(ResourceOwner owner,
-								 Relation rel);
-extern void ResourceOwnerForgetRelationRef(ResourceOwner owner,
-							   Relation rel);
-
-/* support for plancache refcount management */
-extern void ResourceOwnerEnlargePlanCacheRefs(ResourceOwner owner);
-extern void ResourceOwnerRememberPlanCacheRef(ResourceOwner owner,
-								  CachedPlan *plan);
-extern void ResourceOwnerForgetPlanCacheRef(ResourceOwner owner,
-								CachedPlan *plan);
-
-/* support for tupledesc refcount management */
-extern void ResourceOwnerEnlargeTupleDescs(ResourceOwner owner);
-extern void ResourceOwnerRememberTupleDesc(ResourceOwner owner,
-							   TupleDesc tupdesc);
-extern void ResourceOwnerForgetTupleDesc(ResourceOwner owner,
-							 TupleDesc tupdesc);
-
-/* support for snapshot refcount management */
-extern void ResourceOwnerEnlargeSnapshots(ResourceOwner owner);
-extern void ResourceOwnerRememberSnapshot(ResourceOwner owner,
-							  Snapshot snapshot);
-extern void ResourceOwnerForgetSnapshot(ResourceOwner owner,
-							Snapshot snapshot);
-
-/* support for temporary file management */
-extern void ResourceOwnerEnlargeFiles(ResourceOwner owner);
-extern void ResourceOwnerRememberFile(ResourceOwner owner,
-						  File file);
-extern void ResourceOwnerForgetFile(ResourceOwner owner,
-						File file);
-
-#ifdef XCP
-/* support for prepared statement management */
-extern void ResourceOwnerEnlargePreparedStmts(ResourceOwner owner);
-extern void ResourceOwnerRememberPreparedStmt(ResourceOwner owner,
-						  char *stmt);
-extern void ResourceOwnerForgetPreparedStmt(ResourceOwner owner,
-						char *stmt);
-#endif
-
-=======
->>>>>>> ab76208e
 #endif   /* RESOWNER_H */
--- conflicted
+++ resolved
@@ -4,16 +4,12 @@
  * External declarations pertaining to backend/utils/misc/guc.c and
  * backend/utils/misc/guc-file.l
  *
-<<<<<<< HEAD
  * This Source Code Form is subject to the terms of the Mozilla Public
  * License, v. 2.0. If a copy of the MPL was not distributed with this
  * file, You can obtain one at http://mozilla.org/MPL/2.0/.
  *
  * Portions Copyright (c) 2012-2014, TransLattice, Inc.
- * Copyright (c) 2000-2014, PostgreSQL Global Development Group
-=======
  * Copyright (c) 2000-2015, PostgreSQL Global Development Group
->>>>>>> 4cb7d671
  * Written by Peter Eisentraut <peter_e@gmx.net>.
  *
  * src/include/utils/guc.h
@@ -267,13 +263,11 @@
 extern int	tcp_keepalives_interval;
 extern int	tcp_keepalives_count;
 
-<<<<<<< HEAD
 #ifdef XCP
 extern char	*storm_catalog_remap_string;
-=======
+#endif
 #ifdef TRACE_SORT
 extern bool trace_sort;
->>>>>>> 4cb7d671
 #endif
 
 /*

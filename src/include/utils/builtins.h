--- conflicted
+++ resolved
@@ -4,16 +4,12 @@
  *	  Declarations for operations on built-in types.
  *
  *
-<<<<<<< HEAD
  * This Source Code Form is subject to the terms of the Mozilla Public
  * License, v. 2.0. If a copy of the MPL was not distributed with this
  * file, You can obtain one at http://mozilla.org/MPL/2.0/.
  *
  * Portions Copyright (c) 2012-2014, TransLattice, Inc.
- * Portions Copyright (c) 1996-2014, PostgreSQL Global Development Group
-=======
  * Portions Copyright (c) 1996-2015, PostgreSQL Global Development Group
->>>>>>> 4cb7d671
  * Portions Copyright (c) 1994, Regents of the University of California
  *
  * src/include/utils/builtins.h
@@ -715,25 +711,15 @@
 extern Datum pg_get_function_identity_arguments(PG_FUNCTION_ARGS);
 extern Datum pg_get_function_result(PG_FUNCTION_ARGS);
 extern Datum pg_get_function_arg_default(PG_FUNCTION_ARGS);
-<<<<<<< HEAD
-extern char *deparse_expression(Node *expr, List *dpcontext,
-				   bool forceprefix, bool showimplicit);
 #ifdef PGXC
 extern List *deparse_context_for_remotequery(Alias *aliasname, Oid relid);
 extern void get_query_def_from_valuesList(Query *query, StringInfo buf);
 extern void deparse_query(Query *query, StringInfo buf, List *parentnamespace);
 #endif
-extern List *deparse_context_for(const char *aliasname, Oid relid);
-extern List *deparse_context_for_planstate(Node *planstate, List *ancestors,
-							  List *rtable, List *rtable_names);
 #ifdef PGXC
 extern List *deparse_context_for_plan(Node *plan, List *ancestors,
 							  List *rtable);
 #endif
-extern List *select_rtable_names_for_explain(List *rtable,
-								Bitmapset *rels_used);
-=======
->>>>>>> 4cb7d671
 extern const char *quote_identifier(const char *ident);
 extern char *quote_qualified_identifier(const char *qualifier,
 						   const char *ident);

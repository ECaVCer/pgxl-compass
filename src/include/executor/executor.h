--- conflicted
+++ resolved
@@ -4,16 +4,12 @@
  *	  support for the POSTGRES executor module
  *
  *
-<<<<<<< HEAD
  * This Source Code Form is subject to the terms of the Mozilla Public
  * License, v. 2.0. If a copy of the MPL was not distributed with this
  * file, You can obtain one at http://mozilla.org/MPL/2.0/.
  *
  * Portions Copyright (c) 2012-2014, TransLattice, Inc.
- * Portions Copyright (c) 1996-2012, PostgreSQL Global Development Group
-=======
  * Portions Copyright (c) 1996-2014, PostgreSQL Global Development Group
->>>>>>> ab76208e
  * Portions Copyright (c) 1994, Regents of the University of California
  *
  * src/include/executor/executor.h
@@ -70,14 +66,11 @@
 #define EXEC_FLAG_SKIP_TRIGGERS 0x0010	/* skip AfterTrigger calls */
 #define EXEC_FLAG_WITH_OIDS		0x0020	/* force OIDs in returned tuples */
 #define EXEC_FLAG_WITHOUT_OIDS	0x0040	/* force no OIDs in returned tuples */
-<<<<<<< HEAD
+#define EXEC_FLAG_WITH_NO_DATA	0x0080	/* rel scannability doesn't matter */
 #ifdef XCP
 /* distributed executor may never execute the plan on this node  */
-#define EXEC_FLAG_SUBPLAN		0x0080
+#define EXEC_FLAG_SUBPLAN		0x0100
 #endif
-=======
-#define EXEC_FLAG_WITH_NO_DATA	0x0080	/* rel scannability doesn't matter */
->>>>>>> ab76208e
 
 
 /*

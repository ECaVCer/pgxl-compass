--- conflicted
+++ resolved
@@ -10,16 +10,12 @@
  * the location.
  *
  *
-<<<<<<< HEAD
  * This Source Code Form is subject to the terms of the Mozilla Public
  * License, v. 2.0. If a copy of the MPL was not distributed with this
  * file, You can obtain one at http://mozilla.org/MPL/2.0/.
  *
  * Portions Copyright (c) 2012-2014, TransLattice, Inc.
- * Portions Copyright (c) 1996-2014, PostgreSQL Global Development Group
-=======
  * Portions Copyright (c) 1996-2015, PostgreSQL Global Development Group
->>>>>>> 4cb7d671
  * Portions Copyright (c) 1994, Regents of the University of California
  * Portions Copyright (c) 2010-2012 Postgres-XC Development Group
  *
@@ -2080,13 +2076,10 @@
 	RangeVar   *sequence;		/* the sequence to create */
 	List	   *options;
 	Oid			ownerId;		/* ID of owner, or InvalidOid for default */
-<<<<<<< HEAD
 #ifdef PGXC
 	bool		is_serial;		/* Indicates if this sequence is part of SERIAL process */
 #endif
-=======
 	bool		if_not_exists;	/* just do nothing if it already exists? */
->>>>>>> 4cb7d671
 } CreateSeqStmt;
 
 typedef struct AlterSeqStmt

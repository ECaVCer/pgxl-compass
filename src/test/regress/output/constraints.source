--- conflicted
+++ resolved
@@ -421,7 +421,12 @@
 INSERT INTO UNIQUE_TBL VALUES (5, 'one');
 INSERT INTO UNIQUE_TBL (t) VALUES ('six');
 INSERT INTO UNIQUE_TBL (t) VALUES ('seven');
-<<<<<<< HEAD
+INSERT INTO UNIQUE_TBL VALUES (5, 'five-upsert-insert') ON CONFLICT (i) DO UPDATE SET t = 'five-upsert-update';
+INSERT INTO UNIQUE_TBL VALUES (6, 'six-upsert-insert') ON CONFLICT (i) DO UPDATE SET t = 'six-upsert-update';
+-- should fail
+INSERT INTO UNIQUE_TBL VALUES (1, 'a'), (2, 'b'), (2, 'b') ON CONFLICT (i) DO UPDATE SET t = 'fails';
+ERROR:  ON CONFLICT DO UPDATE command cannot affect row a second time
+HINT:  Ensure that no rows proposed for insertion within the same command have duplicate constrained values.
 SELECT '' AS five, * FROM UNIQUE_TBL order by i,t; 
  five | i |   t   
 ------+---+-------
@@ -432,25 +437,6 @@
       |   | seven
       |   | six
 (6 rows)
-=======
-INSERT INTO UNIQUE_TBL VALUES (5, 'five-upsert-insert') ON CONFLICT (i) DO UPDATE SET t = 'five-upsert-update';
-INSERT INTO UNIQUE_TBL VALUES (6, 'six-upsert-insert') ON CONFLICT (i) DO UPDATE SET t = 'six-upsert-update';
--- should fail
-INSERT INTO UNIQUE_TBL VALUES (1, 'a'), (2, 'b'), (2, 'b') ON CONFLICT (i) DO UPDATE SET t = 'fails';
-ERROR:  ON CONFLICT DO UPDATE command cannot affect row a second time
-HINT:  Ensure that no rows proposed for insertion within the same command have duplicate constrained values.
-SELECT '' AS five, * FROM UNIQUE_TBL;
- five | i |         t          
-------+---+--------------------
-      | 1 | one
-      | 2 | two
-      | 4 | four
-      |   | six
-      |   | seven
-      | 5 | five-upsert-update
-      | 6 | six-upsert-insert
-(7 rows)
->>>>>>> 38d500ac
 
 DROP TABLE UNIQUE_TBL;
 CREATE TABLE UNIQUE_TBL (i int, t text,

/*-------------------------------------------------------------------------
 *
 * pg_regress --- regression test driver
 *
 * This is a C implementation of the previous shell script for running
 * the regression tests, and should be mostly compatible with it.
 * Initial author of C translation: Magnus Hagander
 *
 * This code is released under the terms of the PostgreSQL License.
 *
 * Portions Copyright (c) 1996-2011, PostgreSQL Global Development Group
 * Portions Copyright (c) 1994, Regents of the University of California
 *
 * src/test/regress/pg_regress.c
 *
 *-------------------------------------------------------------------------
 */

#include "pg_regress.h"

#include <ctype.h>
#include <sys/stat.h>
#include <sys/wait.h>
#include <signal.h>
#include <unistd.h>

#ifdef HAVE_SYS_RESOURCE_H
#include <sys/time.h>
#include <sys/resource.h>
#endif

#include "getopt_long.h"
#include "pg_config_paths.h"

#ifdef PGXC
/*
 * In Postgres-XC, a regression test check is run on 2 Coordinators
 * and 2 Datanodes. Coordinator 1 is considered as being the default
 * used in pg_regress.
 * External connections are made to Coordinator 1.
 * All connections to remote nodes are made from Coordinator 1.
 * Here is the list of nodes identified with a unique ID.
 */
typedef enum
{
	PGXC_COORD_1,
	PGXC_COORD_2,
	PGXC_DATANODE_1,
	PGXC_DATANODE_2,
	PGXC_GTM
} PGXCNodeTypeNum;
#endif

/* for resultmap we need a list of pairs of strings */
typedef struct _resultmap
{
	char	   *test;
	char	   *type;
	char	   *resultfile;
	struct _resultmap *next;
}	_resultmap;

/*
 * Values obtained from pg_config_paths.h and Makefile.  The PG installation
 * paths are only used in temp_install mode: we use these strings to find
 * out where "make install" will put stuff under the temp_install directory.
 * In non-temp_install mode, the only thing we need is the location of psql,
 * which we expect to find in psqldir, or in the PATH if psqldir isn't given.
 *
 * XXX Because pg_regress is not installed in bindir, we can't support
 * this for relocatable trees as it is.  --psqldir would need to be
 * specified in those cases.
 */
char	   *bindir = PGBINDIR;
char	   *libdir = LIBDIR;
char	   *datadir = PGSHAREDIR;
char	   *host_platform = HOST_TUPLE;

#ifndef WIN32_ONLY_COMPILER
static char *makeprog = MAKEPROG;
#endif

#ifndef WIN32					/* not used in WIN32 case */
static char *shellprog = SHELLPROG;
#endif

/*
 * On Windows we use -w in diff switches to avoid problems with inconsistent
 * newline representation.	The actual result files will generally have
 * Windows-style newlines, but the comparison files might or might not.
 */
#ifndef WIN32
const char *basic_diff_opts = "";
const char *pretty_diff_opts = "-C3";
#else
const char *basic_diff_opts = "-w";
const char *pretty_diff_opts = "-w -C3";
#endif

/* options settable from command line */
_stringlist *dblist = NULL;
bool		debug = false;
char	   *inputdir = ".";
char	   *outputdir = ".";
char	   *psqldir = PGBINDIR;
char	   *launcher = NULL;
static _stringlist *loadlanguage = NULL;
static _stringlist *loadextension = NULL;
static int	max_connections = 0;
static char *encoding = NULL;
static _stringlist *schedulelist = NULL;
static _stringlist *extra_tests = NULL;
static char *temp_install = NULL;
static char *temp_config = NULL;
static char *top_builddir = NULL;
static bool nolocale = false;
static bool use_existing = false;
static char *hostname = NULL;
static int	port = -1;
#ifdef PGXC
/*
 * Additional port numbers for Coordinator 2 and Datanode 1&2
 * Ports are chosen up to the default value which is 5432.
 */
static int	port_coord2 = -1;
static int	port_dn1 = -1;
static int	port_dn2 = -1;
static int	port_gtm = -1;
/*
 * Poolers of Coordinators 1 and 2 need an additional port value
 * taken as the default value and the next value.
 */
static int	co1_pooler_port = -1;
static int	co2_pooler_port = -1;

/* Data folder of each node */
const char *data_co1 = "data_co1"; /* Coordinator 1 */
const char *data_co2 = "data_co2"; /* Coordinator 2 */
const char *data_dn1 = "data_dn1"; /* Datanode 1 */
const char *data_dn2 = "data_dn2"; /* Datanode 2 */
const char *data_gtm = "data_gtm"; /* GTM */
/* Node names */
const char *name_co1 = "coord1"; /* Coordinator 1 */
const char *name_co2 = "coord2"; /* Coordinator 2 */
const char *name_dn1 = "dn1"; /* Datanode 1 */
const char *name_dn2 = "dn2"; /* Datanode 2 */

/* 7 port numbers are needed */
#define PORT_NUM_INTERVAL 7
#endif
static bool port_specified_by_user = false;
static char *dlpath = PKGLIBDIR;
static char *user = NULL;
static _stringlist *extraroles = NULL;
static _stringlist *extra_install = NULL;

/* internal variables */
static const char *progname;
static char *logfilename;
static FILE *logfile;
static char *difffilename;

static _resultmap *resultmap = NULL;

#ifdef PGXC
/* Additional PIDs for PGXC temporary nodes */
static PID_TYPE coord1_pid = INVALID_PID;
static PID_TYPE coord2_pid = INVALID_PID;
static PID_TYPE dn1_pid = INVALID_PID;
static PID_TYPE dn2_pid = INVALID_PID;
static PID_TYPE gtm_pid = INVALID_PID;
#else
static PID_TYPE postmaster_pid = INVALID_PID;
#endif
static bool postmaster_running = false;

static int	success_count = 0;
static int	fail_count = 0;
static int	fail_ignore_count = 0;

static bool directory_exists(const char *dir);
static void make_directory(const char *dir);

static void
header(const char *fmt,...)
/* This extension allows gcc to check the format string for consistency with
   the supplied arguments. */
__attribute__((format(PG_PRINTF_ATTRIBUTE, 1, 2)));
static void
status(const char *fmt,...)
/* This extension allows gcc to check the format string for consistency with
   the supplied arguments. */
__attribute__((format(PG_PRINTF_ATTRIBUTE, 1, 2)));
static void
psql_command(const char *database, const char *query,...)
/* This extension allows gcc to check the format string for consistency with
   the supplied arguments. */
__attribute__((format(PG_PRINTF_ATTRIBUTE, 2, 3)));

#ifdef WIN32
typedef BOOL (WINAPI * __CreateRestrictedToken) (HANDLE, DWORD, DWORD, PSID_AND_ATTRIBUTES, DWORD, PLUID_AND_ATTRIBUTES, DWORD, PSID_AND_ATTRIBUTES, PHANDLE);

/* Windows API define missing from some versions of MingW headers */
#ifndef  DISABLE_MAX_PRIVILEGE
#define DISABLE_MAX_PRIVILEGE	0x1
#endif
#endif

/*
 * allow core files if possible.
 */
#if defined(HAVE_GETRLIMIT) && defined(RLIMIT_CORE)
static void
unlimit_core_size(void)
{
	struct rlimit lim;

	getrlimit(RLIMIT_CORE, &lim);
	if (lim.rlim_max == 0)
	{
		fprintf(stderr,
				_("%s: could not set core size: disallowed by hard limit\n"),
				progname);
		return;
	}
	else if (lim.rlim_max == RLIM_INFINITY || lim.rlim_cur < lim.rlim_max)
	{
		lim.rlim_cur = lim.rlim_max;
		setrlimit(RLIMIT_CORE, &lim);
	}
}
#endif


/*
 * Add an item at the end of a stringlist.
 */
void
add_stringlist_item(_stringlist ** listhead, const char *str)
{
	_stringlist *newentry = malloc(sizeof(_stringlist));
	_stringlist *oldentry;

	newentry->str = strdup(str);
	newentry->next = NULL;
	if (*listhead == NULL)
		*listhead = newentry;
	else
	{
		for (oldentry = *listhead; oldentry->next; oldentry = oldentry->next)
			 /* skip */ ;
		oldentry->next = newentry;
	}
}

/*
 * Free a stringlist.
 */
static void
free_stringlist(_stringlist ** listhead)
{
	if (listhead == NULL || *listhead == NULL)
		return;
	if ((*listhead)->next != NULL)
		free_stringlist(&((*listhead)->next));
	free((*listhead)->str);
	free(*listhead);
	*listhead = NULL;
}

/*
 * Split a delimited string into a stringlist
 */
static void
split_to_stringlist(const char *s, const char *delim, _stringlist ** listhead)
{
	char	   *sc = strdup(s);
	char	   *token = strtok(sc, delim);

	while (token)
	{
		add_stringlist_item(listhead, token);
		token = strtok(NULL, delim);
	}
	free(sc);
}

/*
 * Print a progress banner on stdout.
 */
static void
header(const char *fmt,...)
{
	char		tmp[64];
	va_list		ap;

	va_start(ap, fmt);
	vsnprintf(tmp, sizeof(tmp), fmt, ap);
	va_end(ap);

	fprintf(stdout, "============== %-38s ==============\n", tmp);
	fflush(stdout);
}

/*
 * Print "doing something ..." --- supplied text should not end with newline
 */
static void
status(const char *fmt,...)
{
	va_list		ap;

	va_start(ap, fmt);
	vfprintf(stdout, fmt, ap);
	fflush(stdout);
	va_end(ap);

	if (logfile)
	{
		va_start(ap, fmt);
		vfprintf(logfile, fmt, ap);
		va_end(ap);
	}
}

/*
 * Done "doing something ..."
 */
static void
status_end(void)
{
	fprintf(stdout, "\n");
	fflush(stdout);
	if (logfile)
		fprintf(logfile, "\n");
}

#ifdef PGXC
/*
 * Find data folder associated to node
 */
static
const char *
find_data_folder(PGXCNodeTypeNum node)
{
	const char *data_folder;

	switch (node)
	{
		case PGXC_COORD_1:
			data_folder = data_co1;
			break;
		case PGXC_COORD_2:
			data_folder = data_co2;
			break;
		case PGXC_DATANODE_1:
			data_folder = data_dn1;
			break;
		case PGXC_DATANODE_2:
			data_folder = data_dn2;
			break;
		case PGXC_GTM:
			data_folder = data_gtm;
			break;
		default:
			/* Should not happen */
			data_folder = NULL;
			break;
	}

	return data_folder;
}

/*
 * Stop GTM process
 */
static void
stop_gtm(void)
{
	const char  *data_folder = find_data_folder(PGXC_GTM);
	int			r;
	char		buf[MAXPGPATH * 2];

	/* On Windows, system() seems not to force fflush, so... */
	fflush(stdout);
	fflush(stderr);

	snprintf(buf, sizeof(buf),
			 SYSTEMQUOTE "\"%s/gtm_ctl\" stop -Z gtm -D \"%s/%s\" -m fast" SYSTEMQUOTE,
			 bindir, temp_install, data_folder);
	r = system(buf);
	if (r != 0)
	{
		fprintf(stderr, _("\n%s: could not stop GTM: exit code was %d\n"),
				progname, r);
		exit(2);			/* not exit_nicely(), that would be recursive */
	}
}

/*
 * Stop the given node
 */
static void
stop_node(PGXCNodeTypeNum node)
{
	const char *data_folder = find_data_folder(node);
	char		buf[MAXPGPATH * 2];
	int			r;

	/* On Windows, system() seems not to force fflush, so... */
	fflush(stdout);
	fflush(stderr);

	snprintf(buf, sizeof(buf),
			 SYSTEMQUOTE "\"%s/pg_ctl\" stop -D \"%s/%s\" -s -m fast" SYSTEMQUOTE,
			 bindir, temp_install, data_folder);
	r = system(buf);
	if (r != 0)
	{
		fprintf(stderr, _("\n%s: could not stop postmaster: exit code was %d\n"),
				progname, r);
		exit(2);			/* not exit_nicely(), that would be recursive */
	}
}
#endif

/*
 * shut down temp postmaster
 */
static void
stop_postmaster(void)
{
	if (postmaster_running)
	{
#ifdef PGXC
		/*
		 * It is necessary to stop first the Coordinator 1,
		 * Then other nodes are stopped nicely.
		 * This is due to connection dependencies between nodes.
		 */
		stop_node(PGXC_COORD_1);
		stop_node(PGXC_COORD_2);
		stop_node(PGXC_DATANODE_1);
		stop_node(PGXC_DATANODE_2);

		/* Stop GTM at the end */
		stop_gtm();
#else
		/* We use pg_ctl to issue the kill and wait for stop */
		char		buf[MAXPGPATH * 2];
		int			r;

		/* On Windows, system() seems not to force fflush, so... */
		fflush(stdout);
		fflush(stderr);

		snprintf(buf, sizeof(buf),
				 SYSTEMQUOTE "\"%s/pg_ctl\" stop -D \"%s/data\" -s -m fast" SYSTEMQUOTE,
				 bindir, temp_install);
		r = system(buf);
		if (r != 0)
		{
			fprintf(stderr, _("\n%s: could not stop postmaster: exit code was %d\n"),
					progname, r);
			exit(2);			/* not exit_nicely(), that would be recursive */
		}
#endif

		postmaster_running = false;
	}
}

#ifdef PGXC
/*
 * Handy subroutine for setting an environment variable "var" to "val"
 */
static void
doputenv(const char *var, const char *val)
{
	char	   *s = malloc(strlen(var) + strlen(val) + 2);

	sprintf(s, "%s=%s", var, val);
	putenv(s);
}

/*
 * Get node port of associated node
 */
static int
get_port_number(PGXCNodeTypeNum node)
{
	switch (node)
	{
		case PGXC_COORD_1:
			return port;
		case PGXC_COORD_2:
			return port_coord2;
		case PGXC_DATANODE_1:
			return port_dn1;
		case PGXC_DATANODE_2:
			return port_dn2;
		case PGXC_GTM:
			return port_gtm;
		default:
			/* Should not happen */
			return -1;
	}
}

/*
 * Get node name of associated node
 */
static const char *
get_node_name(PGXCNodeTypeNum node)
{
	switch (node)
	{
		case PGXC_COORD_1:
			return name_co1;
		case PGXC_COORD_2:
			return name_co2;
		case PGXC_DATANODE_1:
			return name_dn1;
		case PGXC_DATANODE_2:
			return name_dn2;
		case PGXC_GTM:
		default:
			/* Should not happen */
			return NULL;
	}
}

/*
 * Get pooler port number
 */
static int
get_pooler_port(PGXCNodeTypeNum node)
{
	switch (node)
	{
		case PGXC_COORD_1:
			return co1_pooler_port;
		case PGXC_COORD_2:
			return co2_pooler_port;
		case PGXC_DATANODE_1:
		case PGXC_DATANODE_2:
		default:
			/* Should not happen */
			return -1;
	}
}

/*
 * Set port number for given node
 */
static void
set_port_number(PGXCNodeTypeNum node, int port_number)
{
	switch (node)
	{
		case PGXC_COORD_1:
			port = port_number;
			break;
		case PGXC_COORD_2:
			port_coord2 = port_number;
			break;
		case PGXC_DATANODE_1:
			port_dn1 = port_number;
			break;
		case PGXC_DATANODE_2:
			port_dn2 = port_number;
			break;
		case PGXC_GTM:
			port_gtm = port_number;
			break;
		default:
			/* Should not happen */
			break;
	}
}

/*
 * Calculate port number for given node.
 * If node is main access point, set also environment variable PGPORT.
 */
static void
calculate_node_port(PGXCNodeTypeNum node, bool is_main)
{
	int			port_number, i;
	char		buf[MAXPGPATH * 4];

	if (is_main)
	{
		char	   *pgport;

		/*
		 * Try to respect environment setting
		 * or fallback to default
		 */
		pgport = getenv("PGPORT");
		if (!pgport)
			port_number = get_port_number(node);
		else
			port_number = atoi(pgport);
	}
	else
	{
		/* Get port number for node */
		port_number = get_port_number(node);
	}

	/*
	 * Check if there is a postmaster running already.
	 */
	snprintf(buf, sizeof(buf),
			 SYSTEMQUOTE "\"%s/psql\" -p %d -X postgres <%s 2>%s" SYSTEMQUOTE,
			 bindir, port_number, DEVNULL, DEVNULL);

	for (i = 0; i < 16; i++)
	{
		if (system(buf) == 0)
		{

			if ((is_main && port_specified_by_user) ||
				i == 15)
			{
				fprintf(stderr, _("port %d apparently in use\n"), port);
				if (!port_specified_by_user)
					fprintf(stderr, _("%s: could not determine an available port\n"), progname);
				fprintf(stderr, _("Specify an unused port using the --port option or shut down any conflicting PostgreSQL servers.\n"));
				exit_nicely(2);
			}

			fprintf(stderr, _("port %d apparently in use, trying %d\n"),
					port_number, port_number + 1);

			/*
			 * If port is already in use, jump to a value that is not covered by
			 * other nodes (Coordinator, Datanode, GTM and poolers)
			 */
			port_number += PORT_NUM_INTERVAL;

			if (is_main)
			{
				char s[16];

				sprintf(s, "%d", port_number);
				doputenv("PGPORT", s);
			}
		}
		else
			break;
	}

	/* Save static value of port for node */
	set_port_number(node, port_number);
}

/*
 * Set PID number for given node
 */
static void
set_node_pid(PGXCNodeTypeNum node, PID_TYPE pid_number)
{
	switch (node)
	{
		case PGXC_COORD_1:
			coord1_pid = pid_number;
			break;
		case PGXC_COORD_2:
			coord2_pid = pid_number;
			break;
		case PGXC_DATANODE_1:
			dn1_pid = pid_number;
			break;
		case PGXC_DATANODE_2:
			dn2_pid = pid_number;
			break;
		case PGXC_GTM:
			gtm_pid = pid_number;
			break;
		default:
			/* Should not happen */
			break;
	}
}

/*
 * Get PID number for given node
 */
static PID_TYPE
get_node_pid(PGXCNodeTypeNum node)
{
	switch (node)
	{
		case PGXC_COORD_1:
			return coord1_pid;
		case PGXC_COORD_2:
			return coord2_pid;
		case PGXC_DATANODE_1:
			return dn1_pid;
		case PGXC_DATANODE_2:
			return dn2_pid;
		case PGXC_GTM:
			return gtm_pid;
		default:
			/* Should not happen */
			return -1;
	}
}

/*
 * Start GTM process
 */
static void
start_gtm(void)
{
	char		buf[MAXPGPATH * 4];
	const char *data_folder = find_data_folder(PGXC_GTM);
	PID_TYPE	node_pid;

	/* Start process */
	header(_("starting GTM process"));
	snprintf(buf, sizeof(buf),
			 SYSTEMQUOTE "\"%s/gtm\" -D \"%s/%s\" -p %d -x 10000 > \"%s/log/gtm.log\" 2>&1" SYSTEMQUOTE,
			 bindir, temp_install, data_folder, get_port_number(PGXC_GTM),
			 outputdir);

	node_pid = spawn_process(buf);
	if (node_pid == INVALID_PID)
	{
		fprintf(stderr, _("\n%s: could not spawn GTM: %s\n"),
				progname, strerror(errno));
		exit_nicely(2);
	}

	/* Save static PID number */
	set_node_pid(PGXC_GTM, node_pid);
}

/*
 * Start given node
 */
static void
start_node(PGXCNodeTypeNum node, bool is_coord, bool is_main)
{
	const char *data_folder = find_data_folder(node);
	int			port_number = get_port_number(node);
	PID_TYPE	node_pid;
	char		buf[MAXPGPATH * 4];

	/* Start the node */
	if (is_main)
		snprintf(buf, sizeof(buf),
				 SYSTEMQUOTE "\"%s/postgres\" %s -i -p %d -D \"%s/%s\"%s -c \"listen_addresses=%s\" > \"%s/log/postmaster_%d.log\" 2>&1" SYSTEMQUOTE,
				 bindir,
				 is_coord ? "-C" : "-X",
				 port_number,
				 temp_install, data_folder,
				 debug ? " -d 5" : "",
				 hostname ? hostname : "",
				 outputdir,
				 node);
	else
		snprintf(buf, sizeof(buf),
				 SYSTEMQUOTE "\"%s/postgres\" %s -i -p %d -D \"%s/%s\"%s > \"%s/log/postmaster_%d.log\" 2>&1" SYSTEMQUOTE,
				 bindir,
				 is_coord ? "-C" : "-X",
				 port_number,
				 temp_install, data_folder,
				 debug ? " -d 5" : "",
				 outputdir,
				 node);

	node_pid = spawn_process(buf);
	if (node_pid == INVALID_PID)
	{
		fprintf(stderr, _("\n%s: could not spawn postmaster: %s\n"),
				progname, strerror(errno));
		exit_nicely(2);
	}

	/* Wait a little for full start */
	pg_usleep(1000000L);

	/* Save static PID number */
	set_node_pid(node,node_pid);
}

/*
 * Initialize given node with initdb
 */
static void
initdb_node(PGXCNodeTypeNum node)
{
	const char *data_folder = find_data_folder(node);
	char		buf[MAXPGPATH * 4];

	snprintf(buf, sizeof(buf),
			 SYSTEMQUOTE "\"%s/initdb\" --nodename %s -D \"%s/%s\" -L \"%s\" --noclean%s%s > \"%s/log/initdb.log\" 2>&1" SYSTEMQUOTE,
			 bindir, (char *)get_node_name(node), temp_install, data_folder, datadir,
			 debug ? " --debug" : "",
			 nolocale ? " --no-locale" : "",
			 outputdir);
	if (system(buf))
	{
		fprintf(stderr, _("\n%s: initdb failed\nExamine %s/log/initdb.log for the reason.\nCommand was: %s\n"), progname, outputdir, buf);
		exit_nicely(2);
	}
}

/*
 * Initialize GTM
 */
static void
init_gtm(void)
{
	const char *data_folder = find_data_folder(PGXC_GTM);
	char		buf[MAXPGPATH * 4];

	snprintf(buf, sizeof(buf),
			 SYSTEMQUOTE "\"%s/initgtm\" -Z gtm -D \"%s/%s\" --noclean%s > \"%s/log/initgtm.log\" 2>&1" SYSTEMQUOTE,
			 bindir, temp_install, data_folder,
			 debug ? " --debug" : "",
			 outputdir);
	if (system(buf))
	{
		fprintf(stderr, _("\n%s: initgtm failed\nExamine %s/log/initgtm.log for the reason.\nCommand was: %s\n"), progname, outputdir, buf);
		exit_nicely(2);
	}
}

static void
set_node_config_file(PGXCNodeTypeNum node)
{
	const char *data_folder = find_data_folder(node);
	FILE	   *pg_conf;
	char		buf[MAXPGPATH * 4];

	snprintf(buf, sizeof(buf), "%s/%s/postgresql.conf", temp_install, data_folder);
	pg_conf = fopen(buf, "a");
	if (pg_conf == NULL)
	{
		fprintf(stderr, _("\n%s: could not open \"%s\" for adding extra config: %s\n"), progname, buf, strerror(errno));
		exit_nicely(2);
	}
	fputs("\n# Configuration added by pg_regress\n\n", pg_conf);

	/*
	 * Cluster uses 2PC for write transactions involving multiple nodes
	 * This has to be set at least to a value corresponding to the maximum
	 * number of tests run in parallel.
	 */
	fputs("max_prepared_transactions = 50\n", pg_conf);

	/* Set GTM connection information */
	fputs("gtm_host = 'localhost'\n", pg_conf);
	snprintf(buf, sizeof(buf), "gtm_port = %d\n", get_port_number(PGXC_GTM));
	fputs(buf, pg_conf);

	/* Set pooler port for Coordinators */
	if (node == PGXC_COORD_1 ||
		node == PGXC_COORD_2)
	{
		snprintf(buf, sizeof(buf), "pooler_port = %d\n", get_pooler_port(node));
		fputs(buf, pg_conf);
	}

	if (temp_config != NULL)
	{
		FILE	   *extra_conf;
		char		line_buf[1024];

		extra_conf = fopen(temp_config, "r");
		if (extra_conf == NULL)
		{
			fprintf(stderr, _("\n%s: could not open \"%s\" to read extra config: %s\n"), progname, temp_config, strerror(errno));
			exit_nicely(2);
		}
		while (fgets(line_buf, sizeof(line_buf), extra_conf) != NULL)
			fputs(line_buf, pg_conf);
		fclose(extra_conf);
	}

	fclose(pg_conf);
}

/*
 * Issue a command via psql, connecting to the specified database on wanted node
 * Since we use system(), this doesn't return until the operation finishes
 * This code is duplicated with psql_command but this way code impact is limited.
 */
static void
psql_command_node(const char *database, PGXCNodeTypeNum node, const char *query,...)
{
	char		query_formatted[1024];
	char		query_escaped[2048];
	char		psql_cmd[MAXPGPATH + 2048];
	va_list		args;
	char	   *s;
	char	   *d;

	/* Generate the query with insertion of sprintf arguments */
	va_start(args, query);
	vsnprintf(query_formatted, sizeof(query_formatted), query, args);
	va_end(args);

	/* Now escape any shell double-quote metacharacters */
	d = query_escaped;
	for (s = query_formatted; *s; s++)
	{
		if (strchr("\\\"$`", *s))
			*d++ = '\\';
		*d++ = *s;
	}
	*d = '\0';

	/* And now we can build and execute the shell command */
	snprintf(psql_cmd, sizeof(psql_cmd),
			 SYSTEMQUOTE "\"%s%spsql\" -X -p %d -c \"%s\" \"%s\"" SYSTEMQUOTE,
			 psqldir ? psqldir : "",
			 psqldir ? "/" : "",
			 get_port_number(node),
			 query_escaped,
			 database);

	if (system(psql_cmd) != 0)
	{
		/* psql probably already reported the error */
		fprintf(stderr, _("command failed: %s\n"), psql_cmd);
		exit_nicely(2);
	}
}

/*
 * Setup connection information to remote nodes for Coordinator running regression
 */
static void
setup_connection_information(void)
{
	header(_("setting connection information"));
	/* Datanodes on Coordinator 1*/
	psql_command_node("postgres", PGXC_COORD_1, "CREATE NODE %s WITH (HOST = 'localhost',"
					  " type = 'datanode', PORT = %d);",
					  (char *)get_node_name(PGXC_DATANODE_1),
					  get_port_number(PGXC_DATANODE_1));
	psql_command_node("postgres", PGXC_COORD_1, "CREATE NODE %s WITH (HOST = 'localhost',"
					  " type = 'datanode', PORT = %d);",
					  (char *)get_node_name(PGXC_DATANODE_2),
					  get_port_number(PGXC_DATANODE_2));
	/* Datanodes on Coordinator 2 */
	psql_command_node("postgres", PGXC_COORD_2, "CREATE NODE %s WITH (HOST = 'localhost',"
					  " type = 'datanode', PORT = %d);",
					  (char *)get_node_name(PGXC_DATANODE_1),
					  get_port_number(PGXC_DATANODE_1));
	psql_command_node("postgres", PGXC_COORD_2, "CREATE NODE %s WITH (HOST = 'localhost',"
					  " type = 'datanode', PORT = %d);",
					  (char *)get_node_name(PGXC_DATANODE_2),
					  get_port_number(PGXC_DATANODE_2));

	/* Remote Coordinator on Coordinator 1 */
	psql_command_node("postgres", PGXC_COORD_1, "CREATE NODE %s WITH (HOST = 'localhost',"
					  " type = 'coordinator', PORT = %d);",
					  (char *)get_node_name(PGXC_COORD_2),
					  get_port_number(PGXC_COORD_2));
	/* Remote Coordinator on Coordinator 2 */
	psql_command_node("postgres", PGXC_COORD_2, "CREATE NODE %s WITH (HOST = 'localhost',"
					  " type = 'coordinator', PORT = %d);",
					  (char *)get_node_name(PGXC_COORD_1),
					  get_port_number(PGXC_COORD_1));

	/* Then reload the connection data */
	psql_command_node("postgres", PGXC_COORD_1, "SELECT pgxc_pool_reload();");
	psql_command_node("postgres", PGXC_COORD_2, "SELECT pgxc_pool_reload();");
}

/*
 * Check if given node has failed during startup
 */
static void
check_node_fail(PGXCNodeTypeNum node)
{
	PID_TYPE pid_number = get_node_pid(node);

#ifndef WIN32
	if (kill(pid_number, 0) != 0)
#else
	if (WaitForSingleObject(pid_number, 0) == WAIT_OBJECT_0)
#endif /* WIN32 */
	{
		fprintf(stderr, _("\n%s: postmaster failed\nExamine %s/log/postmaster_%d.log for the reason\n"), progname, outputdir, node);
		exit_nicely(2);
	}
}

/*
 * Kill given node but do not exit
 */
static void
kill_node(PGXCNodeTypeNum node)
{
	PID_TYPE pid_number = get_node_pid(node);

	fprintf(stderr, _("\n%s: postmaster did not respond within 60 seconds\nExamine %s/log/postmaster_%d.log for the reason\n"), progname, outputdir, node);

#ifndef WIN32
	if (kill(pid_number, SIGKILL) != 0 &&
		errno != ESRCH)
		fprintf(stderr, _("\n%s: could not kill failed postmaster: %s\n"),
				progname, strerror(errno));
#else
	if (TerminateProcess(pid_number, 255) == 0)
		fprintf(stderr, _("\n%s: could not kill failed postmaster: %lu\n"),
				progname, GetLastError());
#endif
}
#endif

/*
 * Always exit through here, not through plain exit(), to ensure we make
 * an effort to shut down a temp postmaster
 */
void
exit_nicely(int code)
{
	stop_postmaster();
	exit(code);
}

/*
 * Check whether string matches pattern
 *
 * In the original shell script, this function was implemented using expr(1),
 * which provides basic regular expressions restricted to match starting at
 * the string start (in conventional regex terms, there's an implicit "^"
 * at the start of the pattern --- but no implicit "$" at the end).
 *
 * For now, we only support "." and ".*" as non-literal metacharacters,
 * because that's all that anyone has found use for in resultmap.  This
 * code could be extended if more functionality is needed.
 */
static bool
string_matches_pattern(const char *str, const char *pattern)
{
	while (*str && *pattern)
	{
		if (*pattern == '.' && pattern[1] == '*')
		{
			pattern += 2;
			/* Trailing .* matches everything. */
			if (*pattern == '\0')
				return true;

			/*
			 * Otherwise, scan for a text position at which we can match the
			 * rest of the pattern.
			 */
			while (*str)
			{
				/*
				 * Optimization to prevent most recursion: don't recurse
				 * unless first pattern char might match this text char.
				 */
				if (*str == *pattern || *pattern == '.')
				{
					if (string_matches_pattern(str, pattern))
						return true;
				}

				str++;
			}

			/*
			 * End of text with no match.
			 */
			return false;
		}
		else if (*pattern != '.' && *str != *pattern)
		{
			/*
			 * Not the single-character wildcard and no explicit match? Then
			 * time to quit...
			 */
			return false;
		}

		str++;
		pattern++;
	}

	if (*pattern == '\0')
		return true;			/* end of pattern, so declare match */

	/* End of input string.  Do we have matching pattern remaining? */
	while (*pattern == '.' && pattern[1] == '*')
		pattern += 2;
	if (*pattern == '\0')
		return true;			/* end of pattern, so declare match */

	return false;
}

/*
 * Replace all occurances of a string in a string with a different string.
 * NOTE: Assumes there is enough room in the target buffer!
 */
void
replace_string(char *string, char *replace, char *replacement)
{
	char	   *ptr;

	while ((ptr = strstr(string, replace)) != NULL)
	{
		char	   *dup = strdup(string);

		strlcpy(string, dup, ptr - string + 1);
		strcat(string, replacement);
		strcat(string, dup + (ptr - string) + strlen(replace));
		free(dup);
	}
}

/*
 * Convert *.source found in the "source" directory, replacing certain tokens
 * in the file contents with their intended values, and put the resulting files
 * in the "dest" directory, replacing the ".source" prefix in their names with
 * the given suffix.
 */
static void
convert_sourcefiles_in(char *source_subdir, char *dest_subdir, char *suffix)
{
	char		testtablespace[MAXPGPATH];
	char		indir[MAXPGPATH];
	struct stat st;
	int			ret;
	char	  **name;
	char	  **names;
	int			count = 0;

	snprintf(indir, MAXPGPATH, "%s/%s", inputdir, source_subdir);

	/* Check that indir actually exists and is a directory */
	ret = stat(indir, &st);
	if (ret != 0 || !S_ISDIR(st.st_mode))
	{
		/*
		 * No warning, to avoid noise in tests that do not have these
		 * directories; for example, ecpg, contrib and src/pl.
		 */
		return;
	}

	names = pgfnames(indir);
	if (!names)
		/* Error logged in pgfnames */
		exit_nicely(2);

	snprintf(testtablespace, MAXPGPATH, "%s/testtablespace", outputdir);

#ifdef WIN32

	/*
	 * On Windows only, clean out the test tablespace dir, or create it if it
	 * doesn't exist.  On other platforms we expect the Makefile to take care
	 * of that.  (We don't migrate that functionality in here because it'd be
	 * harder to cope with platform-specific issues such as SELinux.)
	 *
	 * XXX it would be better if pg_regress.c had nothing at all to do with
	 * testtablespace, and this were handled by a .BAT file or similar on
	 * Windows.  See pgsql-hackers discussion of 2008-01-18.
	 */
	if (directory_exists(testtablespace))
		rmtree(testtablespace, true);
	make_directory(testtablespace);
#endif

	/* finally loop on each file and do the replacement */
	for (name = names; *name; name++)
	{
		char		srcfile[MAXPGPATH];
		char		destfile[MAXPGPATH];
		char		prefix[MAXPGPATH];
		FILE	   *infile,
				   *outfile;
		char		line[1024];

		/* reject filenames not finishing in ".source" */
		if (strlen(*name) < 8)
			continue;
		if (strcmp(*name + strlen(*name) - 7, ".source") != 0)
			continue;

		count++;

		/* build the full actual paths to open */
		snprintf(prefix, strlen(*name) - 6, "%s", *name);
		snprintf(srcfile, MAXPGPATH, "%s/%s", indir, *name);
		snprintf(destfile, MAXPGPATH, "%s/%s.%s", dest_subdir, prefix, suffix);

		infile = fopen(srcfile, "r");
		if (!infile)
		{
			fprintf(stderr, _("%s: could not open file \"%s\" for reading: %s\n"),
					progname, srcfile, strerror(errno));
			exit_nicely(2);
		}
		outfile = fopen(destfile, "w");
		if (!outfile)
		{
			fprintf(stderr, _("%s: could not open file \"%s\" for writing: %s\n"),
					progname, destfile, strerror(errno));
			exit_nicely(2);
		}
		while (fgets(line, sizeof(line), infile))
		{
			replace_string(line, "@abs_srcdir@", inputdir);
			replace_string(line, "@abs_builddir@", outputdir);
			replace_string(line, "@testtablespace@", testtablespace);
			replace_string(line, "@libdir@", dlpath);
			replace_string(line, "@DLSUFFIX@", DLSUFFIX);
			fputs(line, outfile);
		}
		fclose(infile);
		fclose(outfile);
	}

	/*
	 * If we didn't process any files, complain because it probably means
	 * somebody neglected to pass the needed --inputdir argument.
	 */
	if (count <= 0)
	{
		fprintf(stderr, _("%s: no *.source files found in \"%s\"\n"),
				progname, indir);
		exit_nicely(2);
	}

	pgfnames_cleanup(names);
}

/* Create the .sql and .out files from the .source files, if any */
static void
convert_sourcefiles(void)
{
	convert_sourcefiles_in("input", "sql", "sql");
	convert_sourcefiles_in("output", "expected", "out");
}

/*
 * Scan resultmap file to find which platform-specific expected files to use.
 *
 * The format of each line of the file is
 *		   testname/hostplatformpattern=substitutefile
 * where the hostplatformpattern is evaluated per the rules of expr(1),
 * namely, it is a standard regular expression with an implicit ^ at the start.
 * (We currently support only a very limited subset of regular expressions,
 * see string_matches_pattern() above.)  What hostplatformpattern will be
 * matched against is the config.guess output.	(In the shell-script version,
 * we also provided an indication of whether gcc or another compiler was in
 * use, but that facility isn't used anymore.)
 */
static void
load_resultmap(void)
{
	char		buf[MAXPGPATH];
	FILE	   *f;

	/* scan the file ... */
	snprintf(buf, sizeof(buf), "%s/resultmap", inputdir);
	f = fopen(buf, "r");
	if (!f)
	{
		/* OK if it doesn't exist, else complain */
		if (errno == ENOENT)
			return;
		fprintf(stderr, _("%s: could not open file \"%s\" for reading: %s\n"),
				progname, buf, strerror(errno));
		exit_nicely(2);
	}

	while (fgets(buf, sizeof(buf), f))
	{
		char	   *platform;
		char	   *file_type;
		char	   *expected;
		int			i;

		/* strip trailing whitespace, especially the newline */
		i = strlen(buf);
		while (i > 0 && isspace((unsigned char) buf[i - 1]))
			buf[--i] = '\0';

		/* parse out the line fields */
		file_type = strchr(buf, ':');
		if (!file_type)
		{
			fprintf(stderr, _("incorrectly formatted resultmap entry: %s\n"),
					buf);
			exit_nicely(2);
		}
		*file_type++ = '\0';

		platform = strchr(file_type, ':');
		if (!platform)
		{
			fprintf(stderr, _("incorrectly formatted resultmap entry: %s\n"),
					buf);
			exit_nicely(2);
		}
		*platform++ = '\0';
		expected = strchr(platform, '=');
		if (!expected)
		{
			fprintf(stderr, _("incorrectly formatted resultmap entry: %s\n"),
					buf);
			exit_nicely(2);
		}
		*expected++ = '\0';

		/*
		 * if it's for current platform, save it in resultmap list. Note: by
		 * adding at the front of the list, we ensure that in ambiguous cases,
		 * the last match in the resultmap file is used. This mimics the
		 * behavior of the old shell script.
		 */
		if (string_matches_pattern(host_platform, platform))
		{
			_resultmap *entry = malloc(sizeof(_resultmap));

			entry->test = strdup(buf);
			entry->type = strdup(file_type);
			entry->resultfile = strdup(expected);
			entry->next = resultmap;
			resultmap = entry;
		}
	}
	fclose(f);
}

/*
 * Check in resultmap if we should be looking at a different file
 */
static
const char *
get_expectfile(const char *testname, const char *file)
{
	char	   *file_type;
	_resultmap *rm;

	/*
	 * Determine the file type from the file name. This is just what is
	 * following the last dot in the file name.
	 */
	if (!file || !(file_type = strrchr(file, '.')))
		return NULL;

	file_type++;

	for (rm = resultmap; rm != NULL; rm = rm->next)
	{
		if (strcmp(testname, rm->test) == 0 && strcmp(file_type, rm->type) == 0)
		{
			return rm->resultfile;
		}
	}

	return NULL;
}

#ifndef PGXC
/*
 * Handy subroutine for setting an environment variable "var" to "val"
 */
static void
doputenv(const char *var, const char *val)
{
	char	   *s = malloc(strlen(var) + strlen(val) + 2);

	sprintf(s, "%s=%s", var, val);
	putenv(s);
}
#endif

/*
 * Set the environment variable "pathname", prepending "addval" to its
 * old value (if any).
 */
static void
add_to_path(const char *pathname, char separator, const char *addval)
{
	char	   *oldval = getenv(pathname);
	char	   *newval;

	if (!oldval || !oldval[0])
	{
		/* no previous value */
		newval = malloc(strlen(pathname) + strlen(addval) + 2);
		sprintf(newval, "%s=%s", pathname, addval);
	}
	else
	{
		newval = malloc(strlen(pathname) + strlen(addval) + strlen(oldval) + 3);
		sprintf(newval, "%s=%s%c%s", pathname, addval, separator, oldval);
	}
	putenv(newval);
}

/*
 * Prepare environment variables for running regression tests
 */
static void
initialize_environment(void)
{
	char	   *tmp;

	if (nolocale)
	{
		/*
		 * Clear out any non-C locale settings
		 */
		unsetenv("LC_COLLATE");
		unsetenv("LC_CTYPE");
		unsetenv("LC_MONETARY");
		unsetenv("LC_NUMERIC");
		unsetenv("LC_TIME");
		unsetenv("LANG");
		/* On Windows the default locale cannot be English, so force it */
#if defined(WIN32) || defined(__CYGWIN__)
		putenv("LANG=en");
#endif
	}

	/*
	 * Set translation-related settings to English; otherwise psql will
	 * produce translated messages and produce diffs.  (XXX If we ever support
	 * translation of pg_regress, this needs to be moved elsewhere, where psql
	 * is actually called.)
	 */
	unsetenv("LANGUAGE");
	unsetenv("LC_ALL");
	putenv("LC_MESSAGES=C");

	/*
	 * Set encoding as requested
	 */
	if (encoding)
		doputenv("PGCLIENTENCODING", encoding);
	else
		unsetenv("PGCLIENTENCODING");

	/*
	 * Set timezone and datestyle for datetime-related tests
	 */
	putenv("PGTZ=PST8PDT");
	putenv("PGDATESTYLE=Postgres, MDY");

	/*
	 * Likewise set intervalstyle to ensure consistent results.  This is a bit
	 * more painful because we must use PGOPTIONS, and we want to preserve the
	 * user's ability to set other variables through that.
	 */
	{
		const char *my_pgoptions = "-c intervalstyle=postgres_verbose";
		const char *old_pgoptions = getenv("PGOPTIONS");
		char	   *new_pgoptions;

		if (!old_pgoptions)
			old_pgoptions = "";
		new_pgoptions = malloc(strlen(old_pgoptions) + strlen(my_pgoptions) + 12);
		sprintf(new_pgoptions, "PGOPTIONS=%s %s", old_pgoptions, my_pgoptions);
		putenv(new_pgoptions);
	}

	if (temp_install)
	{
		/*
		 * Clear out any environment vars that might cause psql to connect to
		 * the wrong postmaster, or otherwise behave in nondefault ways. (Note
		 * we also use psql's -X switch consistently, so that ~/.psqlrc files
		 * won't mess things up.)  Also, set PGPORT to the temp port, and set
		 * or unset PGHOST depending on whether we are using TCP or Unix
		 * sockets.
		 */
		unsetenv("PGDATABASE");
		unsetenv("PGUSER");
		unsetenv("PGSERVICE");
		unsetenv("PGSSLMODE");
		unsetenv("PGREQUIRESSL");
		unsetenv("PGCONNECT_TIMEOUT");
		unsetenv("PGDATA");
		if (hostname != NULL)
			doputenv("PGHOST", hostname);
		else
			unsetenv("PGHOST");
		unsetenv("PGHOSTADDR");
		if (port != -1)
		{
			char		s[16];

			sprintf(s, "%d", port);
			doputenv("PGPORT", s);
		}

		/*
		 * Adjust path variables to point into the temp-install tree
		 */
		tmp = malloc(strlen(temp_install) + 32 + strlen(bindir));
		sprintf(tmp, "%s/install/%s", temp_install, bindir);
		bindir = tmp;

		tmp = malloc(strlen(temp_install) + 32 + strlen(libdir));
		sprintf(tmp, "%s/install/%s", temp_install, libdir);
		libdir = tmp;

		tmp = malloc(strlen(temp_install) + 32 + strlen(datadir));
		sprintf(tmp, "%s/install/%s", temp_install, datadir);
		datadir = tmp;

		/* psql will be installed into temp-install bindir */
		psqldir = bindir;

		/*
		 * Set up shared library paths to include the temp install.
		 *
		 * LD_LIBRARY_PATH covers many platforms.  DYLD_LIBRARY_PATH works on
		 * Darwin, and maybe other Mach-based systems.	LIBPATH is for AIX.
		 * Windows needs shared libraries in PATH (only those linked into
		 * executables, not dlopen'ed ones). Feel free to account for others
		 * as well.
		 */
		add_to_path("LD_LIBRARY_PATH", ':', libdir);
		add_to_path("DYLD_LIBRARY_PATH", ':', libdir);
		add_to_path("LIBPATH", ':', libdir);
#if defined(WIN32)
		add_to_path("PATH", ';', libdir);
#elif defined(__CYGWIN__)
		add_to_path("PATH", ':', libdir);
#endif
	}
	else
	{
		const char *pghost;
		const char *pgport;

		/*
		 * When testing an existing install, we honor existing environment
		 * variables, except if they're overridden by command line options.
		 */
		if (hostname != NULL)
		{
			doputenv("PGHOST", hostname);
			unsetenv("PGHOSTADDR");
		}
		if (port != -1)
		{
			char		s[16];

			sprintf(s, "%d", port);
			doputenv("PGPORT", s);
		}
		if (user != NULL)
			doputenv("PGUSER", user);

		/*
		 * Report what we're connecting to
		 */
		pghost = getenv("PGHOST");
		pgport = getenv("PGPORT");
#ifndef HAVE_UNIX_SOCKETS
		if (!pghost)
			pghost = "localhost";
#endif

		if (pghost && pgport)
			printf(_("(using postmaster on %s, port %s)\n"), pghost, pgport);
		if (pghost && !pgport)
			printf(_("(using postmaster on %s, default port)\n"), pghost);
		if (!pghost && pgport)
			printf(_("(using postmaster on Unix socket, port %s)\n"), pgport);
		if (!pghost && !pgport)
			printf(_("(using postmaster on Unix socket, default port)\n"));
	}

	convert_sourcefiles();
	load_resultmap();
}

/*
 * Issue a command via psql, connecting to the specified database
 *
 * Since we use system(), this doesn't return until the operation finishes
 */
static void
psql_command(const char *database, const char *query,...)
{
	char		query_formatted[1024];
	char		query_escaped[2048];
	char		psql_cmd[MAXPGPATH + 2048];
	va_list		args;
	char	   *s;
	char	   *d;

	/* Generate the query with insertion of sprintf arguments */
	va_start(args, query);
	vsnprintf(query_formatted, sizeof(query_formatted), query, args);
	va_end(args);

	/* Now escape any shell double-quote metacharacters */
	d = query_escaped;
	for (s = query_formatted; *s; s++)
	{
		if (strchr("\\\"$`", *s))
			*d++ = '\\';
		*d++ = *s;
	}
	*d = '\0';

	/* And now we can build and execute the shell command */
	snprintf(psql_cmd, sizeof(psql_cmd),
			 SYSTEMQUOTE "\"%s%spsql\" -X -c \"%s\" \"%s\"" SYSTEMQUOTE,
			 psqldir ? psqldir : "",
			 psqldir ? "/" : "",
			 query_escaped,
			 database);

	if (system(psql_cmd) != 0)
	{
		/* psql probably already reported the error */
		fprintf(stderr, _("command failed: %s\n"), psql_cmd);
		exit_nicely(2);
	}
}

/*
 * Spawn a process to execute the given shell command; don't wait for it
 *
 * Returns the process ID (or HANDLE) so we can wait for it later
 */
PID_TYPE
spawn_process(const char *cmdline)
{
#ifndef WIN32
	pid_t		pid;

	/*
	 * Must flush I/O buffers before fork.	Ideally we'd use fflush(NULL) here
	 * ... does anyone still care about systems where that doesn't work?
	 */
	fflush(stdout);
	fflush(stderr);
	if (logfile)
		fflush(logfile);

	pid = fork();
	if (pid == -1)
	{
		fprintf(stderr, _("%s: could not fork: %s\n"),
				progname, strerror(errno));
		exit_nicely(2);
	}
	if (pid == 0)
	{
		/*
		 * In child
		 *
		 * Instead of using system(), exec the shell directly, and tell it to
		 * "exec" the command too.	This saves two useless processes per
		 * parallel test case.
		 */
		char	   *cmdline2 = malloc(strlen(cmdline) + 6);

		sprintf(cmdline2, "exec %s", cmdline);
		execl(shellprog, shellprog, "-c", cmdline2, (char *) NULL);
		fprintf(stderr, _("%s: could not exec \"%s\": %s\n"),
				progname, shellprog, strerror(errno));
		exit(1);				/* not exit_nicely here... */
	}
	/* in parent */
	return pid;
#else
	char	   *cmdline2;
	BOOL		b;
	STARTUPINFO si;
	PROCESS_INFORMATION pi;
	HANDLE		origToken;
	HANDLE		restrictedToken;
	SID_IDENTIFIER_AUTHORITY NtAuthority = {SECURITY_NT_AUTHORITY};
	SID_AND_ATTRIBUTES dropSids[2];
	__CreateRestrictedToken _CreateRestrictedToken = NULL;
	HANDLE		Advapi32Handle;

	ZeroMemory(&si, sizeof(si));
	si.cb = sizeof(si);

	Advapi32Handle = LoadLibrary("ADVAPI32.DLL");
	if (Advapi32Handle != NULL)
	{
		_CreateRestrictedToken = (__CreateRestrictedToken) GetProcAddress(Advapi32Handle, "CreateRestrictedToken");
	}

	if (_CreateRestrictedToken == NULL)
	{
		if (Advapi32Handle != NULL)
			FreeLibrary(Advapi32Handle);
		fprintf(stderr, _("%s: cannot create restricted tokens on this platform\n"),
				progname);
		exit_nicely(2);
	}

	/* Open the current token to use as base for the restricted one */
	if (!OpenProcessToken(GetCurrentProcess(), TOKEN_ALL_ACCESS, &origToken))
	{
		fprintf(stderr, _("could not open process token: %lu\n"),
				GetLastError());
		exit_nicely(2);
	}

	/* Allocate list of SIDs to remove */
	ZeroMemory(&dropSids, sizeof(dropSids));
	if (!AllocateAndInitializeSid(&NtAuthority, 2,
								  SECURITY_BUILTIN_DOMAIN_RID, DOMAIN_ALIAS_RID_ADMINS, 0, 0, 0, 0, 0, 0, &dropSids[0].Sid) ||
		!AllocateAndInitializeSid(&NtAuthority, 2,
								  SECURITY_BUILTIN_DOMAIN_RID, DOMAIN_ALIAS_RID_POWER_USERS, 0, 0, 0, 0, 0, 0, &dropSids[1].Sid))
	{
		fprintf(stderr, _("could not allocate SIDs: %lu\n"), GetLastError());
		exit_nicely(2);
	}

	b = _CreateRestrictedToken(origToken,
							   DISABLE_MAX_PRIVILEGE,
							   sizeof(dropSids) / sizeof(dropSids[0]),
							   dropSids,
							   0, NULL,
							   0, NULL,
							   &restrictedToken);

	FreeSid(dropSids[1].Sid);
	FreeSid(dropSids[0].Sid);
	CloseHandle(origToken);
	FreeLibrary(Advapi32Handle);

	if (!b)
	{
		fprintf(stderr, _("could not create restricted token: %lu\n"),
				GetLastError());
		exit_nicely(2);
	}

	cmdline2 = malloc(strlen(cmdline) + 8);
	sprintf(cmdline2, "cmd /c %s", cmdline);

#ifndef __CYGWIN__
	AddUserToTokenDacl(restrictedToken);
#endif

	if (!CreateProcessAsUser(restrictedToken,
							 NULL,
							 cmdline2,
							 NULL,
							 NULL,
							 TRUE,
							 CREATE_SUSPENDED,
							 NULL,
							 NULL,
							 &si,
							 &pi))
	{
		fprintf(stderr, _("could not start process for \"%s\": %lu\n"),
				cmdline2, GetLastError());
		exit_nicely(2);
	}

	free(cmdline2);

	ResumeThread(pi.hThread);
	CloseHandle(pi.hThread);
	return pi.hProcess;
#endif
}

/*
 * Count bytes in file
 */
static long
file_size(const char *file)
{
	long		r;
	FILE	   *f = fopen(file, "r");

	if (!f)
	{
		fprintf(stderr, _("%s: could not open file \"%s\" for reading: %s\n"),
				progname, file, strerror(errno));
		return -1;
	}
	fseek(f, 0, SEEK_END);
	r = ftell(f);
	fclose(f);
	return r;
}

/*
 * Count lines in file
 */
static int
file_line_count(const char *file)
{
	int			c;
	int			l = 0;
	FILE	   *f = fopen(file, "r");

	if (!f)
	{
		fprintf(stderr, _("%s: could not open file \"%s\" for reading: %s\n"),
				progname, file, strerror(errno));
		return -1;
	}
	while ((c = fgetc(f)) != EOF)
	{
		if (c == '\n')
			l++;
	}
	fclose(f);
	return l;
}

bool
file_exists(const char *file)
{
	FILE	   *f = fopen(file, "r");

	if (!f)
		return false;
	fclose(f);
	return true;
}

static bool
directory_exists(const char *dir)
{
	struct stat st;

	if (stat(dir, &st) != 0)
		return false;
	if (S_ISDIR(st.st_mode))
		return true;
	return false;
}

/* Create a directory */
static void
make_directory(const char *dir)
{
	if (mkdir(dir, S_IRWXU | S_IRWXG | S_IRWXO) < 0)
	{
		fprintf(stderr, _("%s: could not create directory \"%s\": %s\n"),
				progname, dir, strerror(errno));
		exit_nicely(2);
	}
}

/*
 * In: filename.ext, Return: filename_i.ext, where 0 < i <= 9
 */
static char *
get_alternative_expectfile(const char *expectfile, int i)
{
	char	   *last_dot;
	int			ssize = strlen(expectfile) + 2 + 1;
	char	   *tmp = (char *) malloc(ssize);
	char	   *s = (char *) malloc(ssize);

	strcpy(tmp, expectfile);
	last_dot = strrchr(tmp, '.');
	if (!last_dot)
	{
		free(tmp);
		free(s);
		return NULL;
	}
	*last_dot = '\0';
	snprintf(s, ssize, "%s_%d.%s", tmp, i, last_dot + 1);
	free(tmp);
	return s;
}

/*
 * Run a "diff" command and also check that it didn't crash
 */
static int
run_diff(const char *cmd, const char *filename)
{
	int			r;

	r = system(cmd);
	if (!WIFEXITED(r) || WEXITSTATUS(r) > 1)
	{
		fprintf(stderr, _("diff command failed with status %d: %s\n"), r, cmd);
		exit_nicely(2);
	}
#ifdef WIN32

	/*
	 * On WIN32, if the 'diff' command cannot be found, system() returns 1,
	 * but produces nothing to stdout, so we check for that here.
	 */
	if (WEXITSTATUS(r) == 1 && file_size(filename) <= 0)
	{
		fprintf(stderr, _("diff command not found: %s\n"), cmd);
		exit_nicely(2);
	}
#endif

	return WEXITSTATUS(r);
}

/*
 * Check the actual result file for the given test against expected results
 *
 * Returns true if different (failure), false if correct match found.
 * In the true case, the diff is appended to the diffs file.
 */
static bool
results_differ(const char *testname, const char *resultsfile, const char *default_expectfile)
{
	char		expectfile[MAXPGPATH];
	char		diff[MAXPGPATH];
	char		cmd[MAXPGPATH * 3];
	char		best_expect_file[MAXPGPATH];
	FILE	   *difffile;
	int			best_line_count;
	int			i;
	int			l;
	const char *platform_expectfile;

	/*
	 * We can pass either the resultsfile or the expectfile, they should have
	 * the same type (filename.type) anyway.
	 */
	platform_expectfile = get_expectfile(testname, resultsfile);

	strcpy(expectfile, default_expectfile);
	if (platform_expectfile)
	{
		/*
		 * Replace everything afer the last slash in expectfile with what the
		 * platform_expectfile contains.
		 */
		char	   *p = strrchr(expectfile, '/');

		if (p)
			strcpy(++p, platform_expectfile);
	}

	/* Name to use for temporary diff file */
	snprintf(diff, sizeof(diff), "%s.diff", resultsfile);

	/* OK, run the diff */
	snprintf(cmd, sizeof(cmd),
			 SYSTEMQUOTE "diff %s \"%s\" \"%s\" > \"%s\"" SYSTEMQUOTE,
			 basic_diff_opts, expectfile, resultsfile, diff);

	/* Is the diff file empty? */
	if (run_diff(cmd, diff) == 0)
	{
		unlink(diff);
		return false;
	}

	/* There may be secondary comparison files that match better */
	best_line_count = file_line_count(diff);
	strcpy(best_expect_file, expectfile);

	for (i = 0; i <= 9; i++)
	{
		char	   *alt_expectfile;

		alt_expectfile = get_alternative_expectfile(expectfile, i);
		if (!file_exists(alt_expectfile))
			continue;

		snprintf(cmd, sizeof(cmd),
				 SYSTEMQUOTE "diff %s \"%s\" \"%s\" > \"%s\"" SYSTEMQUOTE,
				 basic_diff_opts, alt_expectfile, resultsfile, diff);

		if (run_diff(cmd, diff) == 0)
		{
			unlink(diff);
			return false;
		}

		l = file_line_count(diff);
		if (l < best_line_count)
		{
			/* This diff was a better match than the last one */
			best_line_count = l;
			strcpy(best_expect_file, alt_expectfile);
		}
		free(alt_expectfile);
	}

	/*
	 * fall back on the canonical results file if we haven't tried it yet and
	 * haven't found a complete match yet.
	 */

	if (platform_expectfile)
	{
		snprintf(cmd, sizeof(cmd),
				 SYSTEMQUOTE "diff %s \"%s\" \"%s\" > \"%s\"" SYSTEMQUOTE,
				 basic_diff_opts, default_expectfile, resultsfile, diff);

		if (run_diff(cmd, diff) == 0)
		{
			/* No diff = no changes = good */
			unlink(diff);
			return false;
		}

		l = file_line_count(diff);
		if (l < best_line_count)
		{
			/* This diff was a better match than the last one */
			best_line_count = l;
			strcpy(best_expect_file, default_expectfile);
		}
	}

	/*
	 * Use the best comparison file to generate the "pretty" diff, which we
	 * append to the diffs summary file.
	 */
	snprintf(cmd, sizeof(cmd),
			 SYSTEMQUOTE "diff %s \"%s\" \"%s\" >> \"%s\"" SYSTEMQUOTE,
			 pretty_diff_opts, best_expect_file, resultsfile, difffilename);
	run_diff(cmd, difffilename);

	/* And append a separator */
	difffile = fopen(difffilename, "a");
	if (difffile)
	{
		fprintf(difffile,
				"\n======================================================================\n\n");
		fclose(difffile);
	}

	unlink(diff);
	return true;
}

/*
 * Wait for specified subprocesses to finish, and return their exit
 * statuses into statuses[]
 *
 * If names isn't NULL, print each subprocess's name as it finishes
 *
 * Note: it's OK to scribble on the pids array, but not on the names array
 */
static void
wait_for_tests(PID_TYPE * pids, int *statuses, char **names, int num_tests)
{
	int			tests_left;
	int			i;

#ifdef WIN32
	PID_TYPE   *active_pids = malloc(num_tests * sizeof(PID_TYPE));

	memcpy(active_pids, pids, num_tests * sizeof(PID_TYPE));
#endif

	tests_left = num_tests;
	while (tests_left > 0)
	{
		PID_TYPE	p;

#ifndef WIN32
		int			exit_status;

		p = wait(&exit_status);

		if (p == INVALID_PID)
		{
			fprintf(stderr, _("failed to wait for subprocesses: %s\n"),
					strerror(errno));
			exit_nicely(2);
		}
#else
		DWORD		exit_status;
		int			r;

		r = WaitForMultipleObjects(tests_left, active_pids, FALSE, INFINITE);
		if (r < WAIT_OBJECT_0 || r >= WAIT_OBJECT_0 + tests_left)
		{
			fprintf(stderr, _("failed to wait for subprocesses: %lu\n"),
					GetLastError());
			exit_nicely(2);
		}
		p = active_pids[r - WAIT_OBJECT_0];
		/* compact the active_pids array */
		active_pids[r - WAIT_OBJECT_0] = active_pids[tests_left - 1];
#endif   /* WIN32 */

		for (i = 0; i < num_tests; i++)
		{
			if (p == pids[i])
			{
#ifdef WIN32
				GetExitCodeProcess(pids[i], &exit_status);
				CloseHandle(pids[i]);
#endif
				pids[i] = INVALID_PID;
				statuses[i] = (int) exit_status;
				if (names)
					status(" %s", names[i]);
				tests_left--;
				break;
			}
		}
	}

#ifdef WIN32
	free(active_pids);
#endif
}

/*
 * report nonzero exit code from a test process
 */
static void
log_child_failure(int exitstatus)
{
	if (WIFEXITED(exitstatus))
		status(_(" (test process exited with exit code %d)"),
			   WEXITSTATUS(exitstatus));
	else if (WIFSIGNALED(exitstatus))
	{
#if defined(WIN32)
		status(_(" (test process was terminated by exception 0x%X)"),
			   WTERMSIG(exitstatus));
#elif defined(HAVE_DECL_SYS_SIGLIST) && HAVE_DECL_SYS_SIGLIST
		status(_(" (test process was terminated by signal %d: %s)"),
			   WTERMSIG(exitstatus),
			   WTERMSIG(exitstatus) < NSIG ?
			   sys_siglist[WTERMSIG(exitstatus)] : "(unknown))");
#else
		status(_(" (test process was terminated by signal %d)"),
			   WTERMSIG(exitstatus));
#endif
	}
	else
		status(_(" (test process exited with unrecognized status %d)"),
			   exitstatus);
}

/*
 * Run all the tests specified in one schedule file
 */
static void
run_schedule(const char *schedule, test_function tfunc)
{
#define MAX_PARALLEL_TESTS 100
	char	   *tests[MAX_PARALLEL_TESTS];
	_stringlist *resultfiles[MAX_PARALLEL_TESTS];
	_stringlist *expectfiles[MAX_PARALLEL_TESTS];
	_stringlist *tags[MAX_PARALLEL_TESTS];
	PID_TYPE	pids[MAX_PARALLEL_TESTS];
	int			statuses[MAX_PARALLEL_TESTS];
	_stringlist *ignorelist = NULL;
	char		scbuf[1024];
	FILE	   *scf;
	int			line_num = 0;

	memset(resultfiles, 0, sizeof(_stringlist *) * MAX_PARALLEL_TESTS);
	memset(expectfiles, 0, sizeof(_stringlist *) * MAX_PARALLEL_TESTS);
	memset(tags, 0, sizeof(_stringlist *) * MAX_PARALLEL_TESTS);

	scf = fopen(schedule, "r");
	if (!scf)
	{
		fprintf(stderr, _("%s: could not open file \"%s\" for reading: %s\n"),
				progname, schedule, strerror(errno));
		exit_nicely(2);
	}

	while (fgets(scbuf, sizeof(scbuf), scf))
	{
		char	   *test = NULL;
		char	   *c;
		int			num_tests;
		bool		inword;
		int			i;

		line_num++;

		for (i = 0; i < MAX_PARALLEL_TESTS; i++)
		{
			if (resultfiles[i] == NULL)
				break;
			free_stringlist(&resultfiles[i]);
			free_stringlist(&expectfiles[i]);
			free_stringlist(&tags[i]);
		}

		/* strip trailing whitespace, especially the newline */
		i = strlen(scbuf);
		while (i > 0 && isspace((unsigned char) scbuf[i - 1]))
			scbuf[--i] = '\0';

		if (scbuf[0] == '\0' || scbuf[0] == '#')
			continue;
		if (strncmp(scbuf, "test: ", 6) == 0)
			test = scbuf + 6;
		else if (strncmp(scbuf, "ignore: ", 8) == 0)
		{
			c = scbuf + 8;
			while (*c && isspace((unsigned char) *c))
				c++;
			add_stringlist_item(&ignorelist, c);

			/*
			 * Note: ignore: lines do not run the test, they just say that
			 * failure of this test when run later on is to be ignored. A bit
			 * odd but that's how the shell-script version did it.
			 */
			continue;
		}
		else
		{
			fprintf(stderr, _("syntax error in schedule file \"%s\" line %d: %s\n"),
					schedule, line_num, scbuf);
			exit_nicely(2);
		}

		num_tests = 0;
		inword = false;
		for (c = test; *c; c++)
		{
			if (isspace((unsigned char) *c))
			{
				*c = '\0';
				inword = false;
			}
			else if (!inword)
			{
				if (num_tests >= MAX_PARALLEL_TESTS)
				{
					/* can't print scbuf here, it's already been trashed */
					fprintf(stderr, _("too many parallel tests in schedule file \"%s\", line %d\n"),
							schedule, line_num);
					exit_nicely(2);
				}
				tests[num_tests] = c;
				num_tests++;
				inword = true;
			}
		}

		if (num_tests == 0)
		{
			fprintf(stderr, _("syntax error in schedule file \"%s\" line %d: %s\n"),
					schedule, line_num, scbuf);
			exit_nicely(2);
		}

		if (num_tests == 1)
		{
			status(_("test %-24s ... "), tests[0]);
			pids[0] = (tfunc) (tests[0], &resultfiles[0], &expectfiles[0], &tags[0]);
			wait_for_tests(pids, statuses, NULL, 1);
			/* status line is finished below */
		}
		else if (max_connections > 0 && max_connections < num_tests)
		{
			int			oldest = 0;

			status(_("parallel group (%d tests, in groups of %d): "),
				   num_tests, max_connections);
			for (i = 0; i < num_tests; i++)
			{
				if (i - oldest >= max_connections)
				{
					wait_for_tests(pids + oldest, statuses + oldest,
								   tests + oldest, i - oldest);
					oldest = i;
				}
				pids[i] = (tfunc) (tests[i], &resultfiles[i], &expectfiles[i], &tags[i]);
			}
			wait_for_tests(pids + oldest, statuses + oldest,
						   tests + oldest, i - oldest);
			status_end();
		}
		else
		{
			status(_("parallel group (%d tests): "), num_tests);
			for (i = 0; i < num_tests; i++)
			{
				pids[i] = (tfunc) (tests[i], &resultfiles[i], &expectfiles[i], &tags[i]);
			}
			wait_for_tests(pids, statuses, tests, num_tests);
			status_end();
		}

		/* Check results for all tests */
		for (i = 0; i < num_tests; i++)
		{
			_stringlist *rl,
					   *el,
					   *tl;
			bool		differ = false;

			if (num_tests > 1)
				status(_("     %-24s ... "), tests[i]);

			/*
			 * Advance over all three lists simultaneously.
			 *
			 * Compare resultfiles[j] with expectfiles[j] always. Tags are
			 * optional but if there are tags, the tag list has the same
			 * length as the other two lists.
			 */
			for (rl = resultfiles[i], el = expectfiles[i], tl = tags[i];
				 rl != NULL;	/* rl and el have the same length */
				 rl = rl->next, el = el->next)
			{
				bool		newdiff;

				if (tl)
					tl = tl->next;		/* tl has the same length as rl and el
										 * if it exists */

				newdiff = results_differ(tests[i], rl->str, el->str);
				if (newdiff && tl)
				{
					printf("%s ", tl->str);
				}
				differ |= newdiff;
			}

			if (differ)
			{
				bool		ignore = false;
				_stringlist *sl;

				for (sl = ignorelist; sl != NULL; sl = sl->next)
				{
					if (strcmp(tests[i], sl->str) == 0)
					{
						ignore = true;
						break;
					}
				}
				if (ignore)
				{
					status(_("failed (ignored)"));
					fail_ignore_count++;
				}
				else
				{
					status(_("FAILED"));
					fail_count++;
				}
			}
			else
			{
				status(_("ok"));
				success_count++;
			}

			if (statuses[i] != 0)
				log_child_failure(statuses[i]);

			status_end();
		}
	}

	fclose(scf);
}

/*
 * Run a single test
 */
static void
run_single_test(const char *test, test_function tfunc)
{
	PID_TYPE	pid;
	int			exit_status;
	_stringlist *resultfiles = NULL;
	_stringlist *expectfiles = NULL;
	_stringlist *tags = NULL;
	_stringlist *rl,
			   *el,
			   *tl;
	bool		differ = false;

	status(_("test %-24s ... "), test);
	pid = (tfunc) (test, &resultfiles, &expectfiles, &tags);
	wait_for_tests(&pid, &exit_status, NULL, 1);

	/*
	 * Advance over all three lists simultaneously.
	 *
	 * Compare resultfiles[j] with expectfiles[j] always. Tags are optional
	 * but if there are tags, the tag list has the same length as the other
	 * two lists.
	 */
	for (rl = resultfiles, el = expectfiles, tl = tags;
		 rl != NULL;			/* rl and el have the same length */
		 rl = rl->next, el = el->next)
	{
		bool		newdiff;

		if (tl)
			tl = tl->next;		/* tl has the same length as rl and el if it
								 * exists */

		newdiff = results_differ(test, rl->str, el->str);
		if (newdiff && tl)
		{
			printf("%s ", tl->str);
		}
		differ |= newdiff;
	}

	if (differ)
	{
		status(_("FAILED"));
		fail_count++;
	}
	else
	{
		status(_("ok"));
		success_count++;
	}

	if (exit_status != 0)
		log_child_failure(exit_status);

	status_end();
}

/*
 * Create the summary-output files (making them empty if already existing)
 */
static void
open_result_files(void)
{
	char		file[MAXPGPATH];
	FILE	   *difffile;

	/* create the log file (copy of running status output) */
	snprintf(file, sizeof(file), "%s/regression.out", outputdir);
	logfilename = strdup(file);
	logfile = fopen(logfilename, "w");
	if (!logfile)
	{
		fprintf(stderr, _("%s: could not open file \"%s\" for writing: %s\n"),
				progname, logfilename, strerror(errno));
		exit_nicely(2);
	}

	/* create the diffs file as empty */
	snprintf(file, sizeof(file), "%s/regression.diffs", outputdir);
	difffilename = strdup(file);
	difffile = fopen(difffilename, "w");
	if (!difffile)
	{
		fprintf(stderr, _("%s: could not open file \"%s\" for writing: %s\n"),
				progname, difffilename, strerror(errno));
		exit_nicely(2);
	}
	/* we don't keep the diffs file open continuously */
	fclose(difffile);

	/* also create the output directory if not present */
	snprintf(file, sizeof(file), "%s/results", outputdir);
	if (!directory_exists(file))
		make_directory(file);
}

static void
drop_database_if_exists(const char *dbname)
{
	header(_("dropping database \"%s\""), dbname);
	psql_command("postgres", "DROP DATABASE IF EXISTS \"%s\"", dbname);
}

static void
create_database(const char *dbname)
{
	_stringlist *sl;

	/*
	 * We use template0 so that any installation-local cruft in template1 will
	 * not mess up the tests.
	 */
	header(_("creating database \"%s\""), dbname);
	if (encoding)
		psql_command("postgres", "CREATE DATABASE \"%s\" TEMPLATE=template0 ENCODING='%s'%s", dbname, encoding,
					 (nolocale) ? " LC_COLLATE='C' LC_CTYPE='C'" : "");
	else
		psql_command("postgres", "CREATE DATABASE \"%s\" TEMPLATE=template0%s", dbname,
					 (nolocale) ? " LC_COLLATE='C' LC_CTYPE='C'" : "");
	psql_command(dbname,
				 "ALTER DATABASE \"%s\" SET lc_messages TO 'C';"
				 "ALTER DATABASE \"%s\" SET lc_monetary TO 'C';"
				 "ALTER DATABASE \"%s\" SET lc_numeric TO 'C';"
				 "ALTER DATABASE \"%s\" SET lc_time TO 'C';"
			"ALTER DATABASE \"%s\" SET timezone_abbreviations TO 'Default';",
				 dbname, dbname, dbname, dbname, dbname);

	/*
	 * Install any requested procedural languages.	We use CREATE OR REPLACE
	 * so that this will work whether or not the language is preinstalled.
	 */
	for (sl = loadlanguage; sl != NULL; sl = sl->next)
	{
		header(_("installing %s"), sl->str);
		psql_command(dbname, "CREATE OR REPLACE LANGUAGE \"%s\"", sl->str);
	}

	/*
	 * Install any requested extensions.  We use CREATE IF NOT EXISTS so that
	 * this will work whether or not the extension is preinstalled.
	 */
	for (sl = loadextension; sl != NULL; sl = sl->next)
	{
		header(_("installing %s"), sl->str);
		psql_command(dbname, "CREATE EXTENSION IF NOT EXISTS \"%s\"", sl->str);
	}
}

static void
drop_role_if_exists(const char *rolename)
{
	header(_("dropping role \"%s\""), rolename);
	psql_command("postgres", "DROP ROLE IF EXISTS \"%s\"", rolename);
}

static void
create_role(const char *rolename, const _stringlist * granted_dbs)
{
	header(_("creating role \"%s\""), rolename);
	psql_command("postgres", "CREATE ROLE \"%s\" WITH LOGIN", rolename);
	for (; granted_dbs != NULL; granted_dbs = granted_dbs->next)
	{
		psql_command("postgres", "GRANT ALL ON DATABASE \"%s\" TO \"%s\"",
					 granted_dbs->str, rolename);
	}
}

static char *
make_absolute_path(const char *in)
{
	char	   *result;

	if (is_absolute_path(in))
		result = strdup(in);
	else
	{
		static char cwdbuf[MAXPGPATH];

		if (!cwdbuf[0])
		{
			if (!getcwd(cwdbuf, sizeof(cwdbuf)))
			{
				fprintf(stderr, _("could not get current working directory: %s\n"), strerror(errno));
				exit_nicely(2);
			}
		}

		result = malloc(strlen(cwdbuf) + strlen(in) + 2);
		sprintf(result, "%s/%s", cwdbuf, in);
	}

	canonicalize_path(result);
	return result;
}

static void
help(void)
{
	printf(_("PostgreSQL regression test driver\n"));
	printf(_("\n"));
	printf(_("Usage: %s [options...] [extra tests...]\n"), progname);
	printf(_("\n"));
	printf(_("Options:\n"));
	printf(_("  --dbname=DB               use database DB (default \"regression\")\n"));
	printf(_("  --debug                   turn on debug mode in programs that are run\n"));
	printf(_("  --inputdir=DIR            take input files from DIR (default \".\")\n"));
	printf(_("  --load-language=lang      load the named language before running the\n"));
	printf(_("                            tests; can appear multiple times\n"));
	printf(_("  --load-extension=ext      load the named extension before running the\n"));
	printf(_("                            tests; can appear multiple times\n"));
	printf(_("  --create-role=ROLE        create the specified role before testing\n"));
	printf(_("  --max-connections=N       maximum number of concurrent connections\n"));
	printf(_("                            (default is 0 meaning unlimited)\n"));
	printf(_("  --encoding=ENCODING       use ENCODING as the encoding\n"));
	printf(_("  --outputdir=DIR           place output files in DIR (default \".\")\n"));
	printf(_("  --schedule=FILE           use test ordering schedule from FILE\n"));
	printf(_("                            (can be used multiple times to concatenate)\n"));
	printf(_("  --dlpath=DIR              look for dynamic libraries in DIR\n"));
	printf(_("  --temp-install=DIR        create a temporary installation in DIR\n"));
	printf(_("  --use-existing            use an existing installation\n"));
	printf(_("  --launcher=CMD            use CMD as launcher of psql\n"));
	printf(_("\n"));
	printf(_("Options for \"temp-install\" mode:\n"));
	printf(_("  --no-locale               use C locale\n"));
	printf(_("  --top-builddir=DIR        (relative) path to top level build directory\n"));
	printf(_("  --port=PORT               start postmaster on PORT\n"));
	printf(_("  --temp-config=PATH        append contents of PATH to temporary config\n"));
	printf(_("  --extra-install=DIR       additional directory to install (e.g., contrib\n"));
	printf(_("\n"));
	printf(_("Options for using an existing installation:\n"));
	printf(_("  --host=HOST               use postmaster running on HOST\n"));
	printf(_("  --port=PORT               use postmaster running at PORT\n"));
	printf(_("  --user=USER               connect as USER\n"));
	printf(_("  --psqldir=DIR             use psql in DIR (default: find in PATH)\n"));
	printf(_("\n"));
	printf(_("The exit status is 0 if all tests passed, 1 if some tests failed, and 2\n"));
	printf(_("if the tests could not be run for some reason.\n"));
	printf(_("\n"));
	printf(_("Report bugs to <pgsql-bugs@postgresql.org>.\n"));
}

int
regression_main(int argc, char *argv[], init_function ifunc, test_function tfunc)
{
	_stringlist *sl;
	int			c;
	int			i;
	int			option_index;
	char		buf[MAXPGPATH * 4];
	char		buf2[MAXPGPATH * 4];

	static struct option long_options[] = {
		{"help", no_argument, NULL, 'h'},
		{"version", no_argument, NULL, 'V'},
		{"dbname", required_argument, NULL, 1},
		{"debug", no_argument, NULL, 2},
		{"inputdir", required_argument, NULL, 3},
		{"load-language", required_argument, NULL, 4},
		{"max-connections", required_argument, NULL, 5},
		{"encoding", required_argument, NULL, 6},
		{"outputdir", required_argument, NULL, 7},
		{"schedule", required_argument, NULL, 8},
		{"temp-install", required_argument, NULL, 9},
		{"no-locale", no_argument, NULL, 10},
		{"top-builddir", required_argument, NULL, 11},
		{"host", required_argument, NULL, 13},
		{"port", required_argument, NULL, 14},
		{"user", required_argument, NULL, 15},
		{"psqldir", required_argument, NULL, 16},
		{"dlpath", required_argument, NULL, 17},
		{"create-role", required_argument, NULL, 18},
		{"temp-config", required_argument, NULL, 19},
		{"use-existing", no_argument, NULL, 20},
		{"launcher", required_argument, NULL, 21},
		{"load-extension", required_argument, NULL, 22},
		{"extra-install", required_argument, NULL, 23},
		{NULL, 0, NULL, 0}
	};

	progname = get_progname(argv[0]);
	set_pglocale_pgservice(argv[0], PG_TEXTDOMAIN("pg_regress"));

#ifndef HAVE_UNIX_SOCKETS
	/* no unix domain sockets available, so change default */
	hostname = "localhost";
#endif

	/*
	 * We call the initialization function here because that way we can set
	 * default parameters and let them be overwritten by the commandline.
	 */
	ifunc();

	while ((c = getopt_long(argc, argv, "hV", long_options, &option_index)) != -1)
	{
		switch (c)
		{
			case 'h':
				help();
				exit_nicely(0);
			case 'V':
				puts("pg_regress (PostgreSQL) " PG_VERSION);
				exit_nicely(0);
			case 1:

				/*
				 * If a default database was specified, we need to remove it
				 * before we add the specified one.
				 */
				free_stringlist(&dblist);
				split_to_stringlist(strdup(optarg), ", ", &dblist);
				break;
			case 2:
				debug = true;
				break;
			case 3:
				inputdir = strdup(optarg);
				break;
			case 4:
				add_stringlist_item(&loadlanguage, optarg);
				break;
			case 5:
				max_connections = atoi(optarg);
				break;
			case 6:
				encoding = strdup(optarg);
				break;
			case 7:
				outputdir = strdup(optarg);
				break;
			case 8:
				add_stringlist_item(&schedulelist, optarg);
				break;
			case 9:
				temp_install = make_absolute_path(optarg);
				break;
			case 10:
				nolocale = true;
				break;
			case 11:
				top_builddir = strdup(optarg);
				break;
			case 13:
				hostname = strdup(optarg);
				break;
			case 14:
				port = atoi(optarg);
				port_specified_by_user = true;
				break;
			case 15:
				user = strdup(optarg);
				break;
			case 16:
				/* "--psqldir=" should mean to use PATH */
				if (strlen(optarg))
					psqldir = strdup(optarg);
				break;
			case 17:
				dlpath = strdup(optarg);
				break;
			case 18:
				split_to_stringlist(strdup(optarg), ", ", &extraroles);
				break;
			case 19:
				temp_config = strdup(optarg);
				break;
			case 20:
				use_existing = true;
				break;
			case 21:
				launcher = strdup(optarg);
				break;
			case 22:
				add_stringlist_item(&loadextension, optarg);
				break;
			case 23:
				add_stringlist_item(&extra_install, optarg);
				break;
			default:
				/* getopt_long already emitted a complaint */
				fprintf(stderr, _("\nTry \"%s -h\" for more information.\n"),
						progname);
				exit_nicely(2);
		}
	}

	/*
	 * if we still have arguments, they are extra tests to run
	 */
	while (argc - optind >= 1)
	{
		add_stringlist_item(&extra_tests, argv[optind]);
		optind++;
	}

	if (temp_install && !port_specified_by_user)

		/*
		 * To reduce chances of interference with parallel installations, use
		 * a port number starting in the private range (49152-65535)
		 * calculated from the version number.
		 */
		port = 0xC000 | (PG_VERSION_NUM & 0x3FFF);

#ifdef PGXC
	/* Initialize the other port numbers, user has no control on them */
	port_coord2 = (0xC000 | (PG_VERSION_NUM & 0x3FFF)) + 1;
	port_dn1 = (0xC000 | (PG_VERSION_NUM & 0x3FFF)) + 2;
	port_dn2 = (0xC000 | (PG_VERSION_NUM & 0x3FFF)) + 3;
	port_gtm = (0xC000 | (PG_VERSION_NUM & 0x3FFF)) + 4;
	co1_pooler_port = (0xC000 | (PG_VERSION_NUM & 0x3FFF)) + 5;
	co2_pooler_port = (0xC000 | (PG_VERSION_NUM & 0x3FFF)) + 6;
#endif

	inputdir = make_absolute_path(inputdir);
	outputdir = make_absolute_path(outputdir);
	dlpath = make_absolute_path(dlpath);

	/*
	 * Initialization
	 */
	open_result_files();

	initialize_environment();

#if defined(HAVE_GETRLIMIT) && defined(RLIMIT_CORE)
	unlimit_core_size();
#endif

	if (temp_install)
	{
#ifndef PGXC
		FILE	   *pg_conf;
#endif
		_stringlist *sl;

		/*
		 * Prepare the temp installation
		 */
		if (!top_builddir)
		{
			fprintf(stderr, _("--top-builddir must be specified when using --temp-install\n"));
			exit_nicely(2);
		}

		if (directory_exists(temp_install))
		{
			header(_("removing existing temp installation"));
			rmtree(temp_install, true);
		}

		header(_("creating temporary installation"));

		/* make the temp install top directory */
		make_directory(temp_install);

		/* and a directory for log files */
		snprintf(buf, sizeof(buf), "%s/log", outputdir);
		if (!directory_exists(buf))
			make_directory(buf);

		/* "make install" */
#ifndef WIN32_ONLY_COMPILER
		snprintf(buf, sizeof(buf),
				 SYSTEMQUOTE "\"%s\" -C \"%s\" DESTDIR=\"%s/install\" install > \"%s/log/install.log\" 2>&1" SYSTEMQUOTE,
				 makeprog, top_builddir, temp_install, outputdir);
#else
		snprintf(buf, sizeof(buf),
				 SYSTEMQUOTE "perl \"%s/src/tools/msvc/install.pl\" \"%s/install\" >\"%s/log/install.log\" 2>&1" SYSTEMQUOTE,
				 top_builddir, temp_install, outputdir);
#endif
		if (system(buf))
		{
			fprintf(stderr, _("\n%s: installation failed\nExamine %s/log/install.log for the reason.\nCommand was: %s\n"), progname, outputdir, buf);
			exit_nicely(2);
		}

		for (sl = extra_install; sl != NULL; sl = sl->next)
		{
#ifndef WIN32_ONLY_COMPILER
			snprintf(buf, sizeof(buf),
					 SYSTEMQUOTE "\"%s\" -C \"%s/%s\" DESTDIR=\"%s/install\" install >> \"%s/log/install.log\" 2>&1" SYSTEMQUOTE,
				   makeprog, top_builddir, sl->str, temp_install, outputdir);
#else
			fprintf(stderr, _("\n%s: --extra-install option not supported on this platform\n"), progname);
			exit_nicely(2);
#endif

			if (system(buf))
			{
				fprintf(stderr, _("\n%s: installation failed\nExamine %s/log/install.log for the reason.\nCommand was: %s\n"), progname, outputdir, buf);
				exit_nicely(2);
			}
		}

		/* initdb */
		header(_("initializing database system"));
#ifdef PGXC
		/* Initialize nodes and GTM */
		init_gtm();
		initdb_node(PGXC_COORD_1);
		initdb_node(PGXC_COORD_2);
		initdb_node(PGXC_DATANODE_1);
		initdb_node(PGXC_DATANODE_2);
#else
		snprintf(buf, sizeof(buf),
				 SYSTEMQUOTE "\"%s/initdb\" -D \"%s/data\" -L \"%s\" --noclean%s%s > \"%s/log/initdb.log\" 2>&1" SYSTEMQUOTE,
				 bindir, temp_install, datadir,
				 debug ? " --debug" : "",
				 nolocale ? " --no-locale" : "",
				 outputdir);
		if (system(buf))
		{
			fprintf(stderr, _("\n%s: initdb failed\nExamine %s/log/initdb.log for the reason.\nCommand was: %s\n"), progname, outputdir, buf);
			exit_nicely(2);
		}
#endif

		/*
		 * Adjust the default postgresql.conf as needed for regression
		 * testing. The user can specify a file to be appended; in any case we
		 * set max_prepared_transactions to enable testing of prepared xacts.
		 * (Note: to reduce the probability of unexpected shmmax failures,
		 * don't set max_prepared_transactions any higher than actually needed
		 * by the prepared_xacts regression test.)
		 */

#ifdef PGXC
		/*
		 * Update configuration file of each node with user-defined options
		 * and 2PC related information.
		 * PGXCTODO: calculate port of GTM before setting configuration files
		 */
		set_node_config_file(PGXC_COORD_1);
		set_node_config_file(PGXC_COORD_2);
		set_node_config_file(PGXC_DATANODE_1);
		set_node_config_file(PGXC_DATANODE_2);
#else
		snprintf(buf, sizeof(buf), "%s/data/postgresql.conf", temp_install);
		pg_conf = fopen(buf, "a");
		if (pg_conf == NULL)
		{
			fprintf(stderr, _("\n%s: could not open \"%s\" for adding extra config: %s\n"), progname, buf, strerror(errno));
			exit_nicely(2);
		}
		fputs("\n# Configuration added by pg_regress\n\n", pg_conf);
		fputs("max_prepared_transactions = 2\n", pg_conf);

		if (temp_config != NULL)
		{
			FILE	   *extra_conf;
			char		line_buf[1024];

			extra_conf = fopen(temp_config, "r");
			if (extra_conf == NULL)
			{
				fprintf(stderr, _("\n%s: could not open \"%s\" to read extra config: %s\n"), progname, temp_config, strerror(errno));
				exit_nicely(2);
			}
			while (fgets(line_buf, sizeof(line_buf), extra_conf) != NULL)
				fputs(line_buf, pg_conf);
			fclose(extra_conf);
		}

		fclose(pg_conf);
#endif

#ifdef PGXC
		/* Determine port numbers for nodes */
		calculate_node_port(PGXC_COORD_1, true);
		calculate_node_port(PGXC_COORD_2, false);
		calculate_node_port(PGXC_DATANODE_1, false);
		calculate_node_port(PGXC_DATANODE_2, false);
#else
		/*
		 * Check if there is a postmaster running already.
		 */
		snprintf(buf2, sizeof(buf2),
				 SYSTEMQUOTE "\"%s/psql\" -X postgres <%s 2>%s" SYSTEMQUOTE,
				 bindir, DEVNULL, DEVNULL);

		for (i = 0; i < 16; i++)
		{
			if (system(buf2) == 0)
			{
				char		s[16];

				if (port_specified_by_user || i == 15)
				{
					fprintf(stderr, _("port %d apparently in use\n"), port);
					if (!port_specified_by_user)
						fprintf(stderr, _("%s: could not determine an available port\n"), progname);
					fprintf(stderr, _("Specify an unused port using the --port option or shut down any conflicting PostgreSQL servers.\n"));
					exit_nicely(2);
				}

				fprintf(stderr, _("port %d apparently in use, trying %d\n"), port, port + 1);
				port++;
				sprintf(s, "%d", port);
				doputenv("PGPORT", s);
			}
			else
				break;
		}
#endif

		/*
		 * Start the temp postmaster
		 */
		header(_("starting postmaster"));
#ifdef PGXC
		/* Start GTM */
		start_gtm();

		/* Start all the nodes */
		start_node(PGXC_COORD_1, true, true);
		start_node(PGXC_COORD_2, true, false);
		start_node(PGXC_DATANODE_1, false, false);
		start_node(PGXC_DATANODE_2, false, false);
#else
		snprintf(buf, sizeof(buf),
				 SYSTEMQUOTE "\"%s/postgres\" -D \"%s/data\" -F%s -c \"listen_addresses=%s\" > \"%s/log/postmaster.log\" 2>&1" SYSTEMQUOTE,
				 bindir, temp_install,
				 debug ? " -d 5" : "",
				 hostname ? hostname : "",
				 outputdir);
		postmaster_pid = spawn_process(buf);
		if (postmaster_pid == INVALID_PID)
		{
			fprintf(stderr, _("\n%s: could not spawn postmaster: %s\n"),
					progname, strerror(errno));
			exit_nicely(2);
		}
#endif

		/*
		 * Wait till postmaster is able to accept connections (normally only a
		 * second or so, but Cygwin is reportedly *much* slower).  Don't wait
		 * forever, however.
		 */
		for (i = 0; i < 60; i++)
		{
			/* Done if psql succeeds */
			if (system(buf2) == 0)
				break;

#ifdef PGXC
			/* Check node failure */
			check_node_fail(PGXC_COORD_1);
			check_node_fail(PGXC_COORD_2);
			check_node_fail(PGXC_DATANODE_1);
			check_node_fail(PGXC_DATANODE_2);
#else
			/*
			 * Fail immediately if postmaster has exited
			 */
#ifndef WIN32
			if (kill(postmaster_pid, 0) != 0)
#else
			if (WaitForSingleObject(postmaster_pid, 0) == WAIT_OBJECT_0)
#endif
			{
				fprintf(stderr, _("\n%s: postmaster failed\nExamine %s/log/postmaster.log for the reason\n"), progname, outputdir);
				exit_nicely(2);
			}
#endif /* PGXC */

			pg_usleep(1000000L);
		}
		if (i >= 60)
		{
#ifdef PGXC
			/* If one node fails, all fail */
			kill_node(PGXC_COORD_1);
			kill_node(PGXC_COORD_2);
			kill_node(PGXC_DATANODE_1);
			kill_node(PGXC_DATANODE_2);
#else
			fprintf(stderr, _("\n%s: postmaster did not respond within 60 seconds\nExamine %s/log/postmaster.log for the reason\n"), progname, outputdir);

			/*
			 * If we get here, the postmaster is probably wedged somewhere in
			 * startup.  Try to kill it ungracefully rather than leaving a
			 * stuck postmaster that might interfere with subsequent test
			 * attempts.
			 */
#ifndef WIN32
			if (kill(postmaster_pid, SIGKILL) != 0 &&
				errno != ESRCH)
				fprintf(stderr, _("\n%s: could not kill failed postmaster: %s\n"),
						progname, strerror(errno));
#else
			if (TerminateProcess(postmaster_pid, 255) == 0)
				fprintf(stderr, _("\n%s: could not kill failed postmaster: %lu\n"),
						progname, GetLastError());
#endif
#endif /* PGXC */

			exit_nicely(2);
		}

		postmaster_running = true;

#ifdef WIN64
/* need a series of two casts to convert HANDLE without compiler warning */
#define ULONGPID(x) (unsigned long) (unsigned long long) (x)
#else
#define ULONGPID(x) (unsigned long) (x)
#endif
<<<<<<< HEAD

#ifdef PGXC
		/* Print info for each node */
		printf(_("running on port %d, pooler port %d with pid %lu for Coordinator 1\n"),
			   get_port_number(PGXC_COORD_1), get_pooler_port(PGXC_COORD_1), ULONGPID(get_node_pid(PGXC_COORD_1)));       
		printf(_("running on port %d, pooler port %d with pid %lu for Coordinator 2\n"),
			   get_port_number(PGXC_COORD_2), get_pooler_port(PGXC_COORD_2), ULONGPID(get_node_pid(PGXC_COORD_2)));
		printf(_("running on port %d with pid %lu for Datanode 1\n"),
			   get_port_number(PGXC_DATANODE_1), ULONGPID(get_node_pid(PGXC_DATANODE_1)));
		printf(_("running on port %d with pid %lu for Datanode 2\n"),
			   get_port_number(PGXC_DATANODE_2), ULONGPID(get_node_pid(PGXC_DATANODE_2)));
		printf(_("running on port %d with pid %lu for GTM\n"),
			   get_port_number(PGXC_GTM), ULONGPID(get_node_pid(PGXC_GTM)));

		/* Postmaster is finally running, so set up connection information on Coordinators */
		setup_connection_information();
#else
		printf(_("running on port %d with pid %lu\n"),
=======
		printf(_("running on port %d with PID %lu\n"),
>>>>>>> c1d9579d
			   port, ULONGPID(postmaster_pid));
#endif
	}
	else
	{
		/*
		 * Using an existing installation, so may need to get rid of
		 * pre-existing database(s) and role(s)
		 */
		if (!use_existing)
		{
			for (sl = dblist; sl; sl = sl->next)
				drop_database_if_exists(sl->str);
			for (sl = extraroles; sl; sl = sl->next)
				drop_role_if_exists(sl->str);
		}
	}

	/*
	 * Create the test database(s) and role(s)
	 */
	if (!use_existing)
	{
		for (sl = dblist; sl; sl = sl->next)
			create_database(sl->str);
		for (sl = extraroles; sl; sl = sl->next)
			create_role(sl->str, dblist);
	}

	/*
	 * Ready to run the tests
	 */
	header(_("running regression test queries"));

	for (sl = schedulelist; sl != NULL; sl = sl->next)
	{
		run_schedule(sl->str, tfunc);
	}

	for (sl = extra_tests; sl != NULL; sl = sl->next)
	{
		run_single_test(sl->str, tfunc);
	}

	/*
	 * Shut down temp installation's postmaster
	 */
	if (temp_install)
	{
		header(_("shutting down postmaster"));
		stop_postmaster();
	}

	fclose(logfile);

	/*
	 * Emit nice-looking summary message
	 */
	if (fail_count == 0 && fail_ignore_count == 0)
		snprintf(buf, sizeof(buf),
				 _(" All %d tests passed. "),
				 success_count);
	else if (fail_count == 0)	/* fail_count=0, fail_ignore_count>0 */
		snprintf(buf, sizeof(buf),
				 _(" %d of %d tests passed, %d failed test(s) ignored. "),
				 success_count,
				 success_count + fail_ignore_count,
				 fail_ignore_count);
	else if (fail_ignore_count == 0)	/* fail_count>0 && fail_ignore_count=0 */
		snprintf(buf, sizeof(buf),
				 _(" %d of %d tests failed. "),
				 fail_count,
				 success_count + fail_count);
	else
		/* fail_count>0 && fail_ignore_count>0 */
		snprintf(buf, sizeof(buf),
				 _(" %d of %d tests failed, %d of these failures ignored. "),
				 fail_count + fail_ignore_count,
				 success_count + fail_count + fail_ignore_count,
				 fail_ignore_count);

	putchar('\n');
	for (i = strlen(buf); i > 0; i--)
		putchar('=');
	printf("\n%s\n", buf);
	for (i = strlen(buf); i > 0; i--)
		putchar('=');
	putchar('\n');
	putchar('\n');

	if (file_size(difffilename) > 0)
	{
		printf(_("The differences that caused some tests to fail can be viewed in the\n"
				 "file \"%s\".  A copy of the test summary that you see\n"
				 "above is saved in the file \"%s\".\n\n"),
			   difffilename, logfilename);
	}
	else
	{
		unlink(difffilename);
		unlink(logfilename);
	}

	if (fail_count != 0)
		exit_nicely(1);

	return 0;
}<|MERGE_RESOLUTION|>--- conflicted
+++ resolved
@@ -3090,28 +3090,24 @@
 #else
 #define ULONGPID(x) (unsigned long) (x)
 #endif
-<<<<<<< HEAD
 
 #ifdef PGXC
 		/* Print info for each node */
-		printf(_("running on port %d, pooler port %d with pid %lu for Coordinator 1\n"),
+		printf(_("running on port %d, pooler port %d with PID %lu for Coordinator 1\n"),
 			   get_port_number(PGXC_COORD_1), get_pooler_port(PGXC_COORD_1), ULONGPID(get_node_pid(PGXC_COORD_1)));       
-		printf(_("running on port %d, pooler port %d with pid %lu for Coordinator 2\n"),
+		printf(_("running on port %d, pooler port %d with PID %lu for Coordinator 2\n"),
 			   get_port_number(PGXC_COORD_2), get_pooler_port(PGXC_COORD_2), ULONGPID(get_node_pid(PGXC_COORD_2)));
-		printf(_("running on port %d with pid %lu for Datanode 1\n"),
+		printf(_("running on port %d with PID %lu for Datanode 1\n"),
 			   get_port_number(PGXC_DATANODE_1), ULONGPID(get_node_pid(PGXC_DATANODE_1)));
-		printf(_("running on port %d with pid %lu for Datanode 2\n"),
+		printf(_("running on port %d with PID %lu for Datanode 2\n"),
 			   get_port_number(PGXC_DATANODE_2), ULONGPID(get_node_pid(PGXC_DATANODE_2)));
-		printf(_("running on port %d with pid %lu for GTM\n"),
+		printf(_("running on port %d with PID %lu for GTM\n"),
 			   get_port_number(PGXC_GTM), ULONGPID(get_node_pid(PGXC_GTM)));
 
 		/* Postmaster is finally running, so set up connection information on Coordinators */
 		setup_connection_information();
 #else
-		printf(_("running on port %d with pid %lu\n"),
-=======
 		printf(_("running on port %d with PID %lu\n"),
->>>>>>> c1d9579d
 			   port, ULONGPID(postmaster_pid));
 #endif
 	}

--
-- Test of Row-level security feature
--
-- Clean up in case a prior regression run failed
-- Suppress NOTICE messages when users/groups don't exist
SET client_min_messages TO 'warning';
DROP USER IF EXISTS rls_regress_user0;
DROP USER IF EXISTS rls_regress_user1;
DROP USER IF EXISTS rls_regress_user2;
DROP USER IF EXISTS rls_regress_exempt_user;
DROP ROLE IF EXISTS rls_regress_group1;
DROP ROLE IF EXISTS rls_regress_group2;
DROP SCHEMA IF EXISTS rls_regress_schema CASCADE;
RESET client_min_messages;
-- initial setup
CREATE USER rls_regress_user0;
CREATE USER rls_regress_user1;
CREATE USER rls_regress_user2;
CREATE USER rls_regress_exempt_user BYPASSRLS;
CREATE ROLE rls_regress_group1 NOLOGIN;
CREATE ROLE rls_regress_group2 NOLOGIN;
GRANT rls_regress_group1 TO rls_regress_user1;
GRANT rls_regress_group2 TO rls_regress_user2;
CREATE SCHEMA rls_regress_schema;
GRANT ALL ON SCHEMA rls_regress_schema to public;
SET search_path = rls_regress_schema;
-- setup of malicious function
CREATE OR REPLACE FUNCTION f_leak(text) RETURNS bool
    COST 0.0000001 LANGUAGE plpgsql
    AS 'BEGIN RAISE NOTICE ''f_leak => %'', $1; RETURN true; END';
GRANT EXECUTE ON FUNCTION f_leak(text) TO public;
-- BASIC Row-Level Security Scenario
SET SESSION AUTHORIZATION rls_regress_user0;
CREATE TABLE uaccount (
    pguser      name primary key,
    seclv       int
);
GRANT SELECT ON uaccount TO public;
INSERT INTO uaccount VALUES
    ('rls_regress_user0', 99),
    ('rls_regress_user1', 1),
    ('rls_regress_user2', 2),
    ('rls_regress_user3', 3);
-- PGXL
--   Distribute by replication so that "document" table below can reference "cid"
--   column
--
CREATE TABLE category (
    cid        int primary key,
    cname      text
) DISTRIBUTE BY REPLICATION;
GRANT ALL ON category TO public;
INSERT INTO category VALUES
    (11, 'novel'),
    (22, 'science fiction'),
    (33, 'technology'),
    (44, 'manga');
CREATE TABLE document (
    did         int primary key,
    cid         int references category(cid),
    dlevel      int not null,
    dauthor     name,
    dtitle      text
);
GRANT ALL ON document TO public;
INSERT INTO document VALUES
    ( 1, 11, 1, 'rls_regress_user1', 'my first novel'),
    ( 2, 11, 2, 'rls_regress_user1', 'my second novel'),
    ( 3, 22, 2, 'rls_regress_user1', 'my science fiction'),
    ( 4, 44, 1, 'rls_regress_user1', 'my first manga'),
    ( 5, 44, 2, 'rls_regress_user1', 'my second manga'),
    ( 6, 22, 1, 'rls_regress_user2', 'great science fiction'),
    ( 7, 33, 2, 'rls_regress_user2', 'great technology book'),
    ( 8, 44, 1, 'rls_regress_user2', 'great manga');
ALTER TABLE document ENABLE ROW LEVEL SECURITY;
-- user's security level must be higher than or equal to document's
CREATE POLICY p1 ON document
    USING (dlevel <= (SELECT seclv FROM uaccount WHERE pguser = current_user));
-- viewpoint from rls_regress_user1
SET SESSION AUTHORIZATION rls_regress_user1;
SET row_security TO ON;
SELECT * FROM document WHERE f_leak(dtitle) ORDER BY did;
 did | cid | dlevel |      dauthor      |        dtitle         
-----+-----+--------+-------------------+-----------------------
   1 |  11 |      1 | rls_regress_user1 | my first novel
   4 |  44 |      1 | rls_regress_user1 | my first manga
   6 |  22 |      1 | rls_regress_user2 | great science fiction
   8 |  44 |      1 | rls_regress_user2 | great manga
(4 rows)

SELECT * FROM document NATURAL JOIN category WHERE f_leak(dtitle) ORDER BY did;
 cid | did | dlevel |      dauthor      |        dtitle         |      cname      
-----+-----+--------+-------------------+-----------------------+-----------------
  11 |   1 |      1 | rls_regress_user1 | my first novel        | novel
  44 |   4 |      1 | rls_regress_user1 | my first manga        | manga
  22 |   6 |      1 | rls_regress_user2 | great science fiction | science fiction
  44 |   8 |      1 | rls_regress_user2 | great manga           | manga
(4 rows)

-- try a sampled version
SELECT * FROM document TABLESAMPLE BERNOULLI(50) REPEATABLE(0)
  WHERE f_leak(dtitle) ORDER BY did;
 did | cid | dlevel |      dauthor      |        dtitle         
-----+-----+--------+-------------------+-----------------------
   6 |  22 |      1 | rls_regress_user2 | great science fiction
   8 |  44 |      1 | rls_regress_user2 | great manga
(2 rows)

-- viewpoint from rls_regress_user2
SET SESSION AUTHORIZATION rls_regress_user2;
SELECT * FROM document WHERE f_leak(dtitle) ORDER BY did;
 did | cid | dlevel |      dauthor      |        dtitle         
-----+-----+--------+-------------------+-----------------------
   1 |  11 |      1 | rls_regress_user1 | my first novel
   2 |  11 |      2 | rls_regress_user1 | my second novel
   3 |  22 |      2 | rls_regress_user1 | my science fiction
   4 |  44 |      1 | rls_regress_user1 | my first manga
   5 |  44 |      2 | rls_regress_user1 | my second manga
   6 |  22 |      1 | rls_regress_user2 | great science fiction
   7 |  33 |      2 | rls_regress_user2 | great technology book
   8 |  44 |      1 | rls_regress_user2 | great manga
(8 rows)

SELECT * FROM document NATURAL JOIN category WHERE f_leak(dtitle) ORDER BY did;
 cid | did | dlevel |      dauthor      |        dtitle         |      cname      
-----+-----+--------+-------------------+-----------------------+-----------------
  11 |   1 |      1 | rls_regress_user1 | my first novel        | novel
  11 |   2 |      2 | rls_regress_user1 | my second novel       | novel
  22 |   3 |      2 | rls_regress_user1 | my science fiction    | science fiction
  44 |   4 |      1 | rls_regress_user1 | my first manga        | manga
  44 |   5 |      2 | rls_regress_user1 | my second manga       | manga
  22 |   6 |      1 | rls_regress_user2 | great science fiction | science fiction
  33 |   7 |      2 | rls_regress_user2 | great technology book | technology
  44 |   8 |      1 | rls_regress_user2 | great manga           | manga
(8 rows)

-- try a sampled version
SELECT * FROM document TABLESAMPLE BERNOULLI(50) REPEATABLE(0)
  WHERE f_leak(dtitle) ORDER BY did;
 did | cid | dlevel |      dauthor      |        dtitle         
-----+-----+--------+-------------------+-----------------------
   6 |  22 |      1 | rls_regress_user2 | great science fiction
   8 |  44 |      1 | rls_regress_user2 | great manga
(2 rows)

EXPLAIN (COSTS OFF) SELECT * FROM document WHERE f_leak(dtitle);
                               QUERY PLAN                                
-------------------------------------------------------------------------
 Remote Subquery Scan on all (datanode_1,datanode_2)
   ->  Subquery Scan on document
         Filter: f_leak(document.dtitle)
         ->  Seq Scan on document document_1
               Filter: (dlevel <= $0)
               InitPlan 1 (returns $0)
                 ->  Remote Subquery Scan on all (datanode_1,datanode_2)
                       ->  Index Scan using uaccount_pkey on uaccount
                             Index Cond: (pguser = "current_user"())
(9 rows)

EXPLAIN (COSTS OFF) SELECT * FROM document NATURAL JOIN category WHERE f_leak(dtitle);
                                     QUERY PLAN                                      
-------------------------------------------------------------------------------------
 Remote Subquery Scan on all (datanode_1,datanode_2)
   ->  Hash Join
         Hash Cond: (category.cid = document.cid)
         ->  Seq Scan on category
         ->  Hash
               ->  Subquery Scan on document
                     Filter: f_leak(document.dtitle)
                     ->  Seq Scan on document document_1
                           Filter: (dlevel <= $0)
                           InitPlan 1 (returns $0)
                             ->  Remote Subquery Scan on all (datanode_1,datanode_2)
                                   ->  Index Scan using uaccount_pkey on uaccount
                                         Index Cond: (pguser = "current_user"())
(13 rows)

-- only owner can change policies
ALTER POLICY p1 ON document USING (true);    --fail
ERROR:  must be owner of relation document
DROP POLICY p1 ON document;                  --fail
ERROR:  must be owner of relation document
SET SESSION AUTHORIZATION rls_regress_user0;
ALTER POLICY p1 ON document USING (dauthor = current_user);
-- viewpoint from rls_regress_user1 again
SET SESSION AUTHORIZATION rls_regress_user1;
SELECT * FROM document WHERE f_leak(dtitle) ORDER BY did;
 did | cid | dlevel |      dauthor      |       dtitle       
-----+-----+--------+-------------------+--------------------
   1 |  11 |      1 | rls_regress_user1 | my first novel
   2 |  11 |      2 | rls_regress_user1 | my second novel
   3 |  22 |      2 | rls_regress_user1 | my science fiction
   4 |  44 |      1 | rls_regress_user1 | my first manga
   5 |  44 |      2 | rls_regress_user1 | my second manga
(5 rows)

SELECT * FROM document NATURAL JOIN category WHERE f_leak(dtitle) ORDER by did;
 cid | did | dlevel |      dauthor      |       dtitle       |      cname      
-----+-----+--------+-------------------+--------------------+-----------------
  11 |   1 |      1 | rls_regress_user1 | my first novel     | novel
  11 |   2 |      2 | rls_regress_user1 | my second novel    | novel
  22 |   3 |      2 | rls_regress_user1 | my science fiction | science fiction
  44 |   4 |      1 | rls_regress_user1 | my first manga     | manga
  44 |   5 |      2 | rls_regress_user1 | my second manga    | manga
(5 rows)

-- viewpoint from rls_regres_user2 again
SET SESSION AUTHORIZATION rls_regress_user2;
SELECT * FROM document WHERE f_leak(dtitle) ORDER BY did;
 did | cid | dlevel |      dauthor      |        dtitle         
-----+-----+--------+-------------------+-----------------------
   6 |  22 |      1 | rls_regress_user2 | great science fiction
   7 |  33 |      2 | rls_regress_user2 | great technology book
   8 |  44 |      1 | rls_regress_user2 | great manga
(3 rows)

SELECT * FROM document NATURAL JOIN category WHERE f_leak(dtitle) ORDER by did;
 cid | did | dlevel |      dauthor      |        dtitle         |      cname      
-----+-----+--------+-------------------+-----------------------+-----------------
  22 |   6 |      1 | rls_regress_user2 | great science fiction | science fiction
  33 |   7 |      2 | rls_regress_user2 | great technology book | technology
  44 |   8 |      1 | rls_regress_user2 | great manga           | manga
(3 rows)

EXPLAIN (COSTS OFF) SELECT * FROM document WHERE f_leak(dtitle);
                     QUERY PLAN                      
-----------------------------------------------------
 Remote Subquery Scan on all (datanode_1,datanode_2)
   ->  Subquery Scan on document
         Filter: f_leak(document.dtitle)
         ->  Seq Scan on document document_1
               Filter: (dauthor = "current_user"())
(5 rows)

EXPLAIN (COSTS OFF) SELECT * FROM document NATURAL JOIN category WHERE f_leak(dtitle);
                        QUERY PLAN                        
----------------------------------------------------------
 Remote Subquery Scan on all (datanode_1,datanode_2)
   ->  Nested Loop
         ->  Subquery Scan on document
               Filter: f_leak(document.dtitle)
               ->  Seq Scan on document document_1
                     Filter: (dauthor = "current_user"())
         ->  Index Scan using category_pkey on category
               Index Cond: (cid = document.cid)
(8 rows)

-- interaction of FK/PK constraints
SET SESSION AUTHORIZATION rls_regress_user0;
CREATE POLICY p2 ON category
    USING (CASE WHEN current_user = 'rls_regress_user1' THEN cid IN (11, 33)
           WHEN current_user = 'rls_regress_user2' THEN cid IN (22, 44)
           ELSE false END);
ALTER TABLE category ENABLE ROW LEVEL SECURITY;
-- cannot delete PK referenced by invisible FK
SET SESSION AUTHORIZATION rls_regress_user1;
SELECT * FROM document d FULL OUTER JOIN category c on d.cid = c.cid;
 did | cid | dlevel |      dauthor      |       dtitle       | cid |   cname    
-----+-----+--------+-------------------+--------------------+-----+------------
   4 |  44 |      1 | rls_regress_user1 | my first manga     |     | 
   5 |  44 |      2 | rls_regress_user1 | my second manga    |     | 
   2 |  11 |      2 | rls_regress_user1 | my second novel    |  11 | novel
   1 |  11 |      1 | rls_regress_user1 | my first novel     |  11 | novel
     |     |        |                   |                    |  33 | technology
   3 |  22 |      2 | rls_regress_user1 | my science fiction |     | 
(6 rows)

DELETE FROM category WHERE cid = 33;    -- fails with FK violation
ERROR:  update or delete on table "category" violates foreign key constraint "document_cid_fkey" on table "document"
DETAIL:  Key is still referenced from table "document".
-- can insert FK referencing invisible PK
SET SESSION AUTHORIZATION rls_regress_user2;
SELECT * FROM document d FULL OUTER JOIN category c on d.cid = c.cid;
 did | cid | dlevel |      dauthor      |        dtitle         | cid |      cname      
-----+-----+--------+-------------------+-----------------------+-----+-----------------
   8 |  44 |      1 | rls_regress_user2 | great manga           |  44 | manga
   6 |  22 |      1 | rls_regress_user2 | great science fiction |  22 | science fiction
   7 |  33 |      2 | rls_regress_user2 | great technology book |     | 
(3 rows)

INSERT INTO document VALUES (10, 33, 1, current_user, 'hoge');
-- UNIQUE or PRIMARY KEY constraint violation DOES reveal presence of row
SET SESSION AUTHORIZATION rls_regress_user1;
INSERT INTO document VALUES (8, 44, 1, 'rls_regress_user1', 'my third manga'); -- Must fail with unique violation, revealing presence of did we can't see
ERROR:  duplicate key value violates unique constraint "document_pkey"
SELECT * FROM document WHERE did = 8; -- and confirm we can't see it
 did | cid | dlevel | dauthor | dtitle 
-----+-----+--------+---------+--------
(0 rows)

-- RLS policies are checked before constraints
INSERT INTO document VALUES (8, 44, 1, 'rls_regress_user2', 'my third manga'); -- Should fail with RLS check violation, not duplicate key violation
ERROR:  new row violates row-level security policy for table "document"
UPDATE document SET did = 8, dauthor = 'rls_regress_user2' WHERE did = 5; -- Should fail with RLS check violation, not duplicate key violation
ERROR:  could not plan this distributed update
DETAIL:  correlated UPDATE or updating distribution column currently not supported in Postgres-XL.
-- database superuser does bypass RLS policy when enabled
RESET SESSION AUTHORIZATION;
SET row_security TO ON;
SELECT * FROM document;
 did | cid | dlevel |      dauthor      |        dtitle         
-----+-----+--------+-------------------+-----------------------
   1 |  11 |      1 | rls_regress_user1 | my first novel
   2 |  11 |      2 | rls_regress_user1 | my second novel
   5 |  44 |      2 | rls_regress_user1 | my second manga
   6 |  22 |      1 | rls_regress_user2 | great science fiction
   8 |  44 |      1 | rls_regress_user2 | great manga
   3 |  22 |      2 | rls_regress_user1 | my science fiction
   4 |  44 |      1 | rls_regress_user1 | my first manga
   7 |  33 |      2 | rls_regress_user2 | great technology book
  10 |  33 |      1 | rls_regress_user2 | hoge
(9 rows)

SELECT * FROM category;
 cid |      cname      
-----+-----------------
  11 | novel
  22 | science fiction
  33 | technology
  44 | manga
(4 rows)

-- database superuser does bypass RLS policy when disabled
RESET SESSION AUTHORIZATION;
SET row_security TO OFF;
SELECT * FROM document;
 did | cid | dlevel |      dauthor      |        dtitle         
-----+-----+--------+-------------------+-----------------------
   1 |  11 |      1 | rls_regress_user1 | my first novel
   2 |  11 |      2 | rls_regress_user1 | my second novel
   5 |  44 |      2 | rls_regress_user1 | my second manga
   6 |  22 |      1 | rls_regress_user2 | great science fiction
   8 |  44 |      1 | rls_regress_user2 | great manga
   3 |  22 |      2 | rls_regress_user1 | my science fiction
   4 |  44 |      1 | rls_regress_user1 | my first manga
   7 |  33 |      2 | rls_regress_user2 | great technology book
  10 |  33 |      1 | rls_regress_user2 | hoge
(9 rows)

SELECT * FROM category;
 cid |      cname      
-----+-----------------
  11 | novel
  22 | science fiction
  33 | technology
  44 | manga
(4 rows)

-- database non-superuser with bypass privilege can bypass RLS policy when disabled
SET SESSION AUTHORIZATION rls_regress_exempt_user;
SET row_security TO OFF;
SELECT * FROM document;
 did | cid | dlevel |      dauthor      |        dtitle         
-----+-----+--------+-------------------+-----------------------
   1 |  11 |      1 | rls_regress_user1 | my first novel
   2 |  11 |      2 | rls_regress_user1 | my second novel
   5 |  44 |      2 | rls_regress_user1 | my second manga
   6 |  22 |      1 | rls_regress_user2 | great science fiction
   8 |  44 |      1 | rls_regress_user2 | great manga
   3 |  22 |      2 | rls_regress_user1 | my science fiction
   4 |  44 |      1 | rls_regress_user1 | my first manga
   7 |  33 |      2 | rls_regress_user2 | great technology book
  10 |  33 |      1 | rls_regress_user2 | hoge
(9 rows)

SELECT * FROM category;
 cid |      cname      
-----+-----------------
  11 | novel
  22 | science fiction
  33 | technology
  44 | manga
(4 rows)

-- RLS policy does not apply to table owner when RLS enabled.
SET SESSION AUTHORIZATION rls_regress_user0;
SET row_security TO ON;
SELECT * FROM document;
 did | cid | dlevel |      dauthor      |        dtitle         
-----+-----+--------+-------------------+-----------------------
   1 |  11 |      1 | rls_regress_user1 | my first novel
   2 |  11 |      2 | rls_regress_user1 | my second novel
   5 |  44 |      2 | rls_regress_user1 | my second manga
   6 |  22 |      1 | rls_regress_user2 | great science fiction
   8 |  44 |      1 | rls_regress_user2 | great manga
   3 |  22 |      2 | rls_regress_user1 | my science fiction
   4 |  44 |      1 | rls_regress_user1 | my first manga
   7 |  33 |      2 | rls_regress_user2 | great technology book
  10 |  33 |      1 | rls_regress_user2 | hoge
(9 rows)

SELECT * FROM category;
 cid |      cname      
-----+-----------------
  11 | novel
  22 | science fiction
  33 | technology
  44 | manga
(4 rows)

-- RLS policy does not apply to table owner when RLS disabled.
SET SESSION AUTHORIZATION rls_regress_user0;
SET row_security TO OFF;
SELECT * FROM document;
 did | cid | dlevel |      dauthor      |        dtitle         
-----+-----+--------+-------------------+-----------------------
   1 |  11 |      1 | rls_regress_user1 | my first novel
   2 |  11 |      2 | rls_regress_user1 | my second novel
   5 |  44 |      2 | rls_regress_user1 | my second manga
   6 |  22 |      1 | rls_regress_user2 | great science fiction
   8 |  44 |      1 | rls_regress_user2 | great manga
   3 |  22 |      2 | rls_regress_user1 | my science fiction
   4 |  44 |      1 | rls_regress_user1 | my first manga
   7 |  33 |      2 | rls_regress_user2 | great technology book
  10 |  33 |      1 | rls_regress_user2 | hoge
(9 rows)

SELECT * FROM category;
 cid |      cname      
-----+-----------------
  11 | novel
  22 | science fiction
  33 | technology
  44 | manga
(4 rows)

--
-- Table inheritance and RLS policy
--
SET SESSION AUTHORIZATION rls_regress_user0;
SET row_security TO ON;
CREATE TABLE t1 (a int, junk1 text, b text) WITH OIDS;
ALTER TABLE t1 DROP COLUMN junk1;    -- just a disturbing factor
GRANT ALL ON t1 TO public;
COPY t1 FROM stdin WITH (oids);
CREATE TABLE t2 (c float) INHERITS (t1);
GRANT ALL ON t2 TO public;
COPY t2 FROM stdin WITH (oids);
CREATE TABLE t3 (c text, b text, a int) WITH OIDS;
ALTER TABLE t3 INHERIT t1;
GRANT ALL ON t3 TO public;
COPY t3(a,b,c) FROM stdin WITH (oids);
CREATE POLICY p1 ON t1 FOR ALL TO PUBLIC USING (a % 2 = 0); -- be even number
CREATE POLICY p2 ON t2 FOR ALL TO PUBLIC USING (a % 2 = 1); -- be odd number
ALTER TABLE t1 ENABLE ROW LEVEL SECURITY;
ALTER TABLE t2 ENABLE ROW LEVEL SECURITY;
SET SESSION AUTHORIZATION rls_regress_user1;
SELECT * FROM t1;
 a |  b  
---+-----
 2 | bbb
 4 | dad
 2 | bcd
 4 | def
 2 | yyy
(5 rows)

EXPLAIN (COSTS OFF) SELECT * FROM t1;
                        QUERY PLAN                         
-----------------------------------------------------------
 Append
   ->  Remote Subquery Scan on all (datanode_1,datanode_2)
         ->  Seq Scan on t1
               Filter: ((a % 2) = 0)
   ->  Remote Subquery Scan on all (datanode_1,datanode_2)
         ->  Seq Scan on t2
               Filter: ((a % 2) = 0)
   ->  Remote Subquery Scan on all (datanode_1,datanode_2)
         ->  Seq Scan on t3
               Filter: ((a % 2) = 0)
(10 rows)

SELECT * FROM t1 WHERE f_leak(b);
NOTICE:  f_leak => bbb
NOTICE:  f_leak => dad
NOTICE:  f_leak => bcd
NOTICE:  f_leak => def
NOTICE:  f_leak => yyy
 a |  b  
---+-----
 2 | bbb
 4 | dad
 2 | bcd
 4 | def
 2 | yyy
(5 rows)

EXPLAIN (COSTS OFF) SELECT * FROM t1 WHERE f_leak(b);
                           QUERY PLAN                            
-----------------------------------------------------------------
 Subquery Scan on t1
   Filter: f_leak(t1.b)
   ->  Append
         ->  Remote Subquery Scan on all (datanode_1,datanode_2)
               ->  Seq Scan on t1 t1_1
                     Filter: ((a % 2) = 0)
         ->  Remote Subquery Scan on all (datanode_1,datanode_2)
               ->  Seq Scan on t2
                     Filter: ((a % 2) = 0)
         ->  Remote Subquery Scan on all (datanode_1,datanode_2)
               ->  Seq Scan on t3
                     Filter: ((a % 2) = 0)
(12 rows)

-- reference to system column
SELECT oid, * FROM t1;
 oid | a |  b  
-----+---+-----
 102 | 2 | bbb
 104 | 4 | dad
 202 | 2 | bcd
 204 | 4 | def
 302 | 2 | yyy
(5 rows)

EXPLAIN (COSTS OFF) SELECT *, t1 FROM t1;
                        QUERY PLAN                         
-----------------------------------------------------------
 Append
   ->  Remote Subquery Scan on all (datanode_1,datanode_2)
         ->  Seq Scan on t1
               Filter: ((a % 2) = 0)
   ->  Remote Subquery Scan on all (datanode_1,datanode_2)
         ->  Seq Scan on t2
               Filter: ((a % 2) = 0)
   ->  Remote Subquery Scan on all (datanode_1,datanode_2)
         ->  Seq Scan on t3
               Filter: ((a % 2) = 0)
(10 rows)

-- reference to whole-row reference
SELECT *, t1 FROM t1;
 a |  b  |   t1    
---+-----+---------
 2 | bbb | (2,bbb)
 4 | dad | (4,dad)
 2 | bcd | (2,bcd)
 4 | def | (4,def)
 2 | yyy | (2,yyy)
(5 rows)

EXPLAIN (COSTS OFF) SELECT *, t1 FROM t1;
                        QUERY PLAN                         
-----------------------------------------------------------
 Append
   ->  Remote Subquery Scan on all (datanode_1,datanode_2)
         ->  Seq Scan on t1
               Filter: ((a % 2) = 0)
   ->  Remote Subquery Scan on all (datanode_1,datanode_2)
         ->  Seq Scan on t2
               Filter: ((a % 2) = 0)
   ->  Remote Subquery Scan on all (datanode_1,datanode_2)
         ->  Seq Scan on t3
               Filter: ((a % 2) = 0)
(10 rows)

-- for share/update lock
SELECT * FROM t1 FOR SHARE;
 a |  b  
---+-----
 2 | bbb
 4 | dad
 2 | bcd
 4 | def
 2 | yyy
(5 rows)

EXPLAIN (COSTS OFF) SELECT * FROM t1 FOR SHARE;
                                    QUERY PLAN                                     
-----------------------------------------------------------------------------------
 LockRows
   ->  Subquery Scan on t1
         ->  LockRows
               ->  Result
                     ->  Append
                           ->  Remote Subquery Scan on all (datanode_1,datanode_2)
                                 ->  Seq Scan on t1 t1_1
                                       Filter: ((a % 2) = 0)
                           ->  Remote Subquery Scan on all (datanode_1,datanode_2)
                                 ->  Seq Scan on t2
                                       Filter: ((a % 2) = 0)
                           ->  Remote Subquery Scan on all (datanode_1,datanode_2)
                                 ->  Seq Scan on t3
                                       Filter: ((a % 2) = 0)
(14 rows)

SELECT * FROM t1 WHERE f_leak(b) FOR SHARE;
NOTICE:  f_leak => bbb
NOTICE:  f_leak => dad
NOTICE:  f_leak => bcd
NOTICE:  f_leak => def
NOTICE:  f_leak => yyy
 a |  b  
---+-----
 2 | bbb
 4 | dad
 2 | bcd
 4 | def
 2 | yyy
(5 rows)

EXPLAIN (COSTS OFF) SELECT * FROM t1 WHERE f_leak(b) FOR SHARE;
                                    QUERY PLAN                                     
-----------------------------------------------------------------------------------
 LockRows
   ->  Subquery Scan on t1
         Filter: f_leak(t1.b)
         ->  LockRows
               ->  Result
                     ->  Append
                           ->  Remote Subquery Scan on all (datanode_1,datanode_2)
                                 ->  Seq Scan on t1 t1_1
                                       Filter: ((a % 2) = 0)
                           ->  Remote Subquery Scan on all (datanode_1,datanode_2)
                                 ->  Seq Scan on t2
                                       Filter: ((a % 2) = 0)
                           ->  Remote Subquery Scan on all (datanode_1,datanode_2)
                                 ->  Seq Scan on t3
                                       Filter: ((a % 2) = 0)
(15 rows)

-- union all query
SELECT a, b, oid FROM t2 UNION ALL SELECT a, b, oid FROM t3;
 a |  b  | oid 
---+-----+-----
 1 | abc | 201
 3 | cde | 203
 1 | xxx | 301
 2 | yyy | 302
 3 | zzz | 303
(5 rows)

EXPLAIN (COSTS OFF) SELECT a, b, oid FROM t2 UNION ALL SELECT a, b, oid FROM t3;
                        QUERY PLAN                         
-----------------------------------------------------------
 Append
   ->  Remote Subquery Scan on all (datanode_1,datanode_2)
         ->  Seq Scan on t2
               Filter: ((a % 2) = 1)
   ->  Remote Subquery Scan on all (datanode_1,datanode_2)
         ->  Seq Scan on t3
(6 rows)

-- superuser is allowed to bypass RLS checks
RESET SESSION AUTHORIZATION;
SET row_security TO OFF;
SELECT * FROM t1 WHERE f_leak(b);
<<<<<<< HEAD
=======
NOTICE:  f_leak => aba
NOTICE:  f_leak => bbb
NOTICE:  f_leak => ccc
NOTICE:  f_leak => dad
NOTICE:  f_leak => abc
NOTICE:  f_leak => bcd
NOTICE:  f_leak => cde
NOTICE:  f_leak => def
NOTICE:  f_leak => xxx
NOTICE:  f_leak => yyy
NOTICE:  f_leak => zzz
>>>>>>> 57f2abd1
 a |  b  
---+-----
 1 | aba
 2 | bbb
 3 | ccc
 4 | dad
 1 | abc
 2 | bcd
 3 | cde
 4 | def
 1 | xxx
 2 | yyy
 3 | zzz
(11 rows)

EXPLAIN (COSTS OFF) SELECT * FROM t1 WHERE f_leak(b);
                        QUERY PLAN                         
-----------------------------------------------------------
 Append
   ->  Remote Subquery Scan on all (datanode_1,datanode_2)
         ->  Seq Scan on t1
               Filter: f_leak(b)
   ->  Remote Subquery Scan on all (datanode_1,datanode_2)
         ->  Seq Scan on t2
               Filter: f_leak(b)
   ->  Remote Subquery Scan on all (datanode_1,datanode_2)
         ->  Seq Scan on t3
               Filter: f_leak(b)
(10 rows)

-- non-superuser with bypass privilege can bypass RLS policy when disabled
SET SESSION AUTHORIZATION rls_regress_exempt_user;
SET row_security TO OFF;
SELECT * FROM t1 WHERE f_leak(b);
<<<<<<< HEAD
=======
NOTICE:  f_leak => aba
NOTICE:  f_leak => bbb
NOTICE:  f_leak => ccc
NOTICE:  f_leak => dad
NOTICE:  f_leak => abc
NOTICE:  f_leak => bcd
NOTICE:  f_leak => cde
NOTICE:  f_leak => def
NOTICE:  f_leak => xxx
NOTICE:  f_leak => yyy
NOTICE:  f_leak => zzz
>>>>>>> 57f2abd1
 a |  b  
---+-----
 1 | aba
 2 | bbb
 3 | ccc
 4 | dad
 1 | abc
 2 | bcd
 3 | cde
 4 | def
 1 | xxx
 2 | yyy
 3 | zzz
(11 rows)

EXPLAIN (COSTS OFF) SELECT * FROM t1 WHERE f_leak(b);
                        QUERY PLAN                         
-----------------------------------------------------------
 Append
   ->  Remote Subquery Scan on all (datanode_1,datanode_2)
         ->  Seq Scan on t1
               Filter: f_leak(b)
   ->  Remote Subquery Scan on all (datanode_1,datanode_2)
         ->  Seq Scan on t2
               Filter: f_leak(b)
   ->  Remote Subquery Scan on all (datanode_1,datanode_2)
         ->  Seq Scan on t3
               Filter: f_leak(b)
(10 rows)

----- Dependencies -----
SET SESSION AUTHORIZATION rls_regress_user0;
SET row_security TO ON;
CREATE TABLE dependee (x integer, y integer);
CREATE TABLE dependent (x integer, y integer);
CREATE POLICY d1 ON dependent FOR ALL
    TO PUBLIC
    USING (x = (SELECT d.x FROM dependee d WHERE d.y = y));
DROP TABLE dependee; -- Should fail without CASCADE due to dependency on row security qual?
ERROR:  cannot drop table dependee because other objects depend on it
DETAIL:  policy d1 on table dependent depends on table dependee
HINT:  Use DROP ... CASCADE to drop the dependent objects too.
DROP TABLE dependee CASCADE;
NOTICE:  drop cascades to policy d1 on table dependent
EXPLAIN (COSTS OFF) SELECT * FROM dependent; -- After drop, should be unqualified
            QUERY PLAN            
----------------------------------
 Remote Fast Query Execution
   Node/s: datanode_1, datanode_2
   ->  Seq Scan on dependent
(3 rows)

-----   RECURSION    ----
--
-- Simple recursion
--
SET SESSION AUTHORIZATION rls_regress_user0;
CREATE TABLE rec1 (x integer, y integer);
CREATE POLICY r1 ON rec1 USING (x = (SELECT r.x FROM rec1 r WHERE y = r.y));
ALTER TABLE rec1 ENABLE ROW LEVEL SECURITY;
SET SESSION AUTHORIZATION rls_regress_user1;
SELECT * FROM rec1; -- fail, direct recursion
ERROR:  infinite recursion detected in policy for relation "rec1"
--
-- Mutual recursion
--
SET SESSION AUTHORIZATION rls_regress_user0;
CREATE TABLE rec2 (a integer, b integer);
ALTER POLICY r1 ON rec1 USING (x = (SELECT a FROM rec2 WHERE b = y));
CREATE POLICY r2 ON rec2 USING (a = (SELECT x FROM rec1 WHERE y = b));
ALTER TABLE rec2 ENABLE ROW LEVEL SECURITY;
SET SESSION AUTHORIZATION rls_regress_user1;
SELECT * FROM rec1;    -- fail, mutual recursion
ERROR:  infinite recursion detected in policy for relation "rec1"
--
-- Mutual recursion via views
--
SET SESSION AUTHORIZATION rls_regress_user1;
CREATE VIEW rec1v AS SELECT * FROM rec1;
CREATE VIEW rec2v AS SELECT * FROM rec2;
SET SESSION AUTHORIZATION rls_regress_user0;
ALTER POLICY r1 ON rec1 USING (x = (SELECT a FROM rec2v WHERE b = y));
ERROR:  relation "rec2v" does not exist
ALTER POLICY r2 ON rec2 USING (a = (SELECT x FROM rec1v WHERE y = b));
ERROR:  relation "rec1v" does not exist
SET SESSION AUTHORIZATION rls_regress_user1;
SELECT * FROM rec1;    -- fail, mutual recursion via views
ERROR:  infinite recursion detected in policy for relation "rec1"
--
-- Mutual recursion via .s.b views
--
SET SESSION AUTHORIZATION rls_regress_user1;
-- Suppress NOTICE messages when doing a cascaded drop.
SET client_min_messages TO 'warning';
DROP VIEW rec1v, rec2v CASCADE;
RESET client_min_messages;
CREATE VIEW rec1v WITH (security_barrier) AS SELECT * FROM rec1;
CREATE VIEW rec2v WITH (security_barrier) AS SELECT * FROM rec2;
SET SESSION AUTHORIZATION rls_regress_user0;
CREATE POLICY r1 ON rec1 USING (x = (SELECT a FROM rec2v WHERE b = y));
ERROR:  policy "r1" for table "rec1" already exists
CREATE POLICY r2 ON rec2 USING (a = (SELECT x FROM rec1v WHERE y = b));
ERROR:  policy "r2" for table "rec2" already exists
SET SESSION AUTHORIZATION rls_regress_user1;
SELECT * FROM rec1;    -- fail, mutual recursion via s.b. views
ERROR:  infinite recursion detected in policy for relation "rec1"
--
-- recursive RLS and VIEWs in policy
--
SET SESSION AUTHORIZATION rls_regress_user0;
CREATE TABLE s1 (a int, b text);
INSERT INTO s1 (SELECT x, md5(x::text) FROM generate_series(-10,10) x);
CREATE TABLE s2 (x int, y text);
INSERT INTO s2 (SELECT x, md5(x::text) FROM generate_series(-6,6) x);
GRANT SELECT ON s1, s2 TO rls_regress_user1;
CREATE POLICY p1 ON s1 USING (a in (select x from s2 where y like '%2f%'));
CREATE POLICY p2 ON s2 USING (x in (select a from s1 where b like '%22%'));
CREATE POLICY p3 ON s1 FOR INSERT WITH CHECK (a = (SELECT a FROM s1));
ALTER TABLE s1 ENABLE ROW LEVEL SECURITY;
ALTER TABLE s2 ENABLE ROW LEVEL SECURITY;
SET SESSION AUTHORIZATION rls_regress_user1;
CREATE VIEW v2 AS SELECT * FROM s2 WHERE y like '%af%';
SELECT * FROM s1 WHERE f_leak(b); -- fail (infinite recursion)
ERROR:  infinite recursion detected in policy for relation "s1"
INSERT INTO s1 VALUES (1, 'foo'); -- fail (infinite recursion)
ERROR:  infinite recursion detected in policy for relation "s1"
SET SESSION AUTHORIZATION rls_regress_user0;
DROP POLICY p3 on s1;
ALTER POLICY p2 ON s2 USING (x % 2 = 0);
SET SESSION AUTHORIZATION rls_regress_user1;
SELECT * FROM s1 WHERE f_leak(b);	-- OK
 a |                b                 
---+----------------------------------
 2 | c81e728d9d4c2f636f067f89cc14862c
 4 | a87ff679a2f3e71d9181a67b7542122c
(2 rows)

EXPLAIN (COSTS OFF) SELECT * FROM only s1 WHERE f_leak(b);
                           QUERY PLAN                           
----------------------------------------------------------------
 Remote Subquery Scan on all (datanode_1,datanode_2)
   ->  Subquery Scan on s1
         Filter: f_leak(s1.b)
         ->  Hash Join
               Hash Cond: (s1_1.a = s2.x)
               ->  Seq Scan on s1 s1_1
               ->  Hash
                     ->  HashAggregate
                           Group Key: s2.x
                           ->  Subquery Scan on s2
                                 Filter: (s2.y ~~ '%2f%'::text)
                                 ->  Seq Scan on s2 s2_1
                                       Filter: ((x % 2) = 0)
(13 rows)

SET SESSION AUTHORIZATION rls_regress_user0;
ALTER POLICY p1 ON s1 USING (a in (select x from v2)); -- using VIEW in RLS policy
ERROR:  relation "v2" does not exist
SET SESSION AUTHORIZATION rls_regress_user1;
SELECT * FROM s1 WHERE f_leak(b);	-- OK
 a |                b                 
---+----------------------------------
 2 | c81e728d9d4c2f636f067f89cc14862c
 4 | a87ff679a2f3e71d9181a67b7542122c
(2 rows)

EXPLAIN (COSTS OFF) SELECT * FROM s1 WHERE f_leak(b);
                           QUERY PLAN                           
----------------------------------------------------------------
 Remote Subquery Scan on all (datanode_1,datanode_2)
   ->  Subquery Scan on s1
         Filter: f_leak(s1.b)
         ->  Hash Join
               Hash Cond: (s1_1.a = s2.x)
               ->  Seq Scan on s1 s1_1
               ->  Hash
                     ->  HashAggregate
                           Group Key: s2.x
                           ->  Subquery Scan on s2
                                 Filter: (s2.y ~~ '%2f%'::text)
                                 ->  Seq Scan on s2 s2_1
                                       Filter: ((x % 2) = 0)
(13 rows)

SELECT (SELECT x FROM s1 LIMIT 1) xx, * FROM s2 WHERE y like '%28%';
 xx | x  |                y                 
----+----+----------------------------------
 -4 | -4 | 0267aaf632e87a63288a08331f22c7c3
  2 |  2 | c81e728d9d4c2f636f067f89cc14862c
 -6 | -6 | 596a3d04481816330f07e4f97510c28f
(3 rows)

EXPLAIN (COSTS OFF) SELECT (SELECT x FROM s1 LIMIT 1) xx, * FROM s2 WHERE y like '%28%';
                                      QUERY PLAN                                      
--------------------------------------------------------------------------------------
 Remote Subquery Scan on all (datanode_1,datanode_2)
   ->  Subquery Scan on s2
         Filter: (s2.y ~~ '%28%'::text)
         ->  Seq Scan on s2 s2_1
               Filter: ((x % 2) = 0)
         SubPlan 1
           ->  Limit
                 ->  Remote Subquery Scan on all (datanode_1,datanode_2)
                       ->  Limit
                             ->  Subquery Scan on s1
                                   ->  Nested Loop Semi Join
                                         Join Filter: (s1_1.a = s2_2.x)
                                         ->  Seq Scan on s1 s1_1
                                         ->  Materialize
                                               ->  Subquery Scan on s2_2
                                                     Filter: (s2_2.y ~~ '%2f%'::text)
                                                     ->  Seq Scan on s2 s2_3
                                                           Filter: ((x % 2) = 0)
(18 rows)

SET SESSION AUTHORIZATION rls_regress_user0;
ALTER POLICY p2 ON s2 USING (x in (select a from s1 where b like '%d2%'));
SET SESSION AUTHORIZATION rls_regress_user1;
SELECT * FROM s1 WHERE f_leak(b);	-- fail (infinite recursion via view)
ERROR:  infinite recursion detected in policy for relation "s1"
-- prepared statement with rls_regress_user0 privilege
PREPARE p1(int) AS SELECT * FROM t1 WHERE a <= $1;
EXECUTE p1(2);
 a |  b  
---+-----
 2 | bbb
 2 | bcd
 2 | yyy
(3 rows)

EXPLAIN (COSTS OFF) EXECUTE p1(2);
                        QUERY PLAN                         
-----------------------------------------------------------
 Append
   ->  Remote Subquery Scan on all (datanode_1,datanode_2)
         ->  Seq Scan on t1
               Filter: ((a <= 2) AND ((a % 2) = 0))
   ->  Remote Subquery Scan on all (datanode_1,datanode_2)
         ->  Seq Scan on t2
               Filter: ((a <= 2) AND ((a % 2) = 0))
   ->  Remote Subquery Scan on all (datanode_1,datanode_2)
         ->  Seq Scan on t3
               Filter: ((a <= 2) AND ((a % 2) = 0))
(10 rows)

-- superuser is allowed to bypass RLS checks
RESET SESSION AUTHORIZATION;
SET row_security TO OFF;
SELECT * FROM t1 WHERE f_leak(b);
<<<<<<< HEAD
=======
NOTICE:  f_leak => aba
NOTICE:  f_leak => bbb
NOTICE:  f_leak => ccc
NOTICE:  f_leak => dad
NOTICE:  f_leak => abc
NOTICE:  f_leak => bcd
NOTICE:  f_leak => cde
NOTICE:  f_leak => def
NOTICE:  f_leak => xxx
NOTICE:  f_leak => yyy
NOTICE:  f_leak => zzz
>>>>>>> 57f2abd1
 a |  b  
---+-----
 1 | aba
 2 | bbb
 3 | ccc
 4 | dad
 1 | abc
 2 | bcd
 3 | cde
 4 | def
 1 | xxx
 2 | yyy
 3 | zzz
(11 rows)

EXPLAIN (COSTS OFF) SELECT * FROM t1 WHERE f_leak(b);
                        QUERY PLAN                         
-----------------------------------------------------------
 Append
   ->  Remote Subquery Scan on all (datanode_1,datanode_2)
         ->  Seq Scan on t1
               Filter: f_leak(b)
   ->  Remote Subquery Scan on all (datanode_1,datanode_2)
         ->  Seq Scan on t2
               Filter: f_leak(b)
   ->  Remote Subquery Scan on all (datanode_1,datanode_2)
         ->  Seq Scan on t3
               Filter: f_leak(b)
(10 rows)

-- plan cache should be invalidated
EXECUTE p1(2);
 a |  b  
---+-----
 1 | aba
 2 | bbb
 1 | abc
 2 | bcd
 1 | xxx
 2 | yyy
(6 rows)

EXPLAIN (COSTS OFF) EXECUTE p1(2);
                        QUERY PLAN                         
-----------------------------------------------------------
 Append
   ->  Remote Subquery Scan on all (datanode_1,datanode_2)
         ->  Seq Scan on t1
               Filter: (a <= 2)
   ->  Remote Subquery Scan on all (datanode_1,datanode_2)
         ->  Seq Scan on t2
               Filter: (a <= 2)
   ->  Remote Subquery Scan on all (datanode_1,datanode_2)
         ->  Seq Scan on t3
               Filter: (a <= 2)
(10 rows)

PREPARE p2(int) AS SELECT * FROM t1 WHERE a = $1;
EXECUTE p2(2);
 a |  b  
---+-----
 2 | bbb
 2 | bcd
 2 | yyy
(3 rows)

EXPLAIN (COSTS OFF) EXECUTE p2(2);
                        QUERY PLAN                         
-----------------------------------------------------------
 Append
   ->  Remote Subquery Scan on all (datanode_1)
         ->  Seq Scan on t1
               Filter: (a = 2)
   ->  Remote Subquery Scan on all (datanode_1)
         ->  Seq Scan on t2
               Filter: (a = 2)
   ->  Remote Subquery Scan on all (datanode_1,datanode_2)
         ->  Seq Scan on t3
               Filter: (a = 2)
(10 rows)

-- also, case when privilege switch from superuser
SET SESSION AUTHORIZATION rls_regress_user1;
SET row_security TO ON;
EXECUTE p2(2);
 a |  b  
---+-----
 2 | bbb
 2 | bcd
 2 | yyy
(3 rows)

EXPLAIN (COSTS OFF) EXECUTE p2(2);
                        QUERY PLAN                         
-----------------------------------------------------------
 Append
   ->  Remote Subquery Scan on all (datanode_1)
         ->  Seq Scan on t1
               Filter: ((a = 2) AND ((a % 2) = 0))
   ->  Remote Subquery Scan on all (datanode_1)
         ->  Seq Scan on t2
               Filter: ((a = 2) AND ((a % 2) = 0))
   ->  Remote Subquery Scan on all (datanode_1,datanode_2)
         ->  Seq Scan on t3
               Filter: ((a = 2) AND ((a % 2) = 0))
(10 rows)

--
-- UPDATE / DELETE and Row-level security
--
SET SESSION AUTHORIZATION rls_regress_user1;
EXPLAIN (COSTS OFF) UPDATE t1 SET b = b || b WHERE f_leak(b);
                     QUERY PLAN                      
-----------------------------------------------------
 Remote Subquery Scan on all (datanode_1,datanode_2)
   ->  Update on t1 t1_3
         Update on t1 t1_3
         Update on t2 t1
         Update on t3 t1
         ->  Subquery Scan on t1
               Filter: f_leak(t1.b)
               ->  LockRows
                     ->  Seq Scan on t1 t1_4
                           Filter: ((a % 2) = 0)
         ->  Subquery Scan on t1_1
               Filter: f_leak(t1_1.b)
               ->  LockRows
                     ->  Seq Scan on t2
                           Filter: ((a % 2) = 0)
         ->  Subquery Scan on t1_2
               Filter: f_leak(t1_2.b)
               ->  LockRows
                     ->  Seq Scan on t3
                           Filter: ((a % 2) = 0)
(20 rows)

UPDATE t1 SET b = b || b WHERE f_leak(b);
<<<<<<< HEAD
=======
NOTICE:  f_leak => bbb
NOTICE:  f_leak => dad
NOTICE:  f_leak => bcd
NOTICE:  f_leak => def
NOTICE:  f_leak => yyy
>>>>>>> 57f2abd1
EXPLAIN (COSTS OFF) UPDATE only t1 SET b = b || '_updt' WHERE f_leak(b);
                     QUERY PLAN                      
-----------------------------------------------------
 Remote Subquery Scan on all (datanode_1,datanode_2)
   ->  Update on t1 t1_1
         ->  Subquery Scan on t1
               Filter: f_leak(t1.b)
               ->  LockRows
                     ->  Seq Scan on t1 t1_2
                           Filter: ((a % 2) = 0)
(7 rows)

UPDATE only t1 SET b = b || '_updt' WHERE f_leak(b);
<<<<<<< HEAD
-- returning clause with system column
UPDATE only t1 SET b = b WHERE f_leak(b) RETURNING oid, *, t1;
=======
NOTICE:  f_leak => bbbbbb
NOTICE:  f_leak => daddad
-- returning clause with system column
UPDATE only t1 SET b = b WHERE f_leak(b) RETURNING oid, *, t1;
NOTICE:  f_leak => bbbbbb_updt
NOTICE:  f_leak => daddad_updt
>>>>>>> 57f2abd1
 oid | a |      b      |       t1        
-----+---+-------------+-----------------
 102 | 2 | bbbbbb_updt | (2,bbbbbb_updt)
 104 | 4 | daddad_updt | (4,daddad_updt)
(2 rows)

UPDATE t1 SET b = b WHERE f_leak(b) RETURNING *;
<<<<<<< HEAD
 a |      b      
---+-------------
 2 | bbbbbb_updt
=======
NOTICE:  f_leak => bbbbbb_updt
NOTICE:  f_leak => daddad_updt
NOTICE:  f_leak => bcdbcd
NOTICE:  f_leak => defdef
NOTICE:  f_leak => yyyyyy
 a |      b      
---+-------------
 2 | bbbbbb_updt
 4 | daddad_updt
>>>>>>> 57f2abd1
 2 | bcdbcd
 2 | yyyyyy
 4 | dddddd_updt
 4 | defdef
(5 rows)

UPDATE t1 SET b = b WHERE f_leak(b) RETURNING oid, *, t1;
<<<<<<< HEAD
 oid | a |      b      |       t1        
-----+---+-------------+-----------------
 102 | 2 | bbbbbb_updt | (2,bbbbbb_updt)
=======
NOTICE:  f_leak => bbbbbb_updt
NOTICE:  f_leak => daddad_updt
NOTICE:  f_leak => bcdbcd
NOTICE:  f_leak => defdef
NOTICE:  f_leak => yyyyyy
 oid | a |      b      |       t1        
-----+---+-------------+-----------------
 102 | 2 | bbbbbb_updt | (2,bbbbbb_updt)
 104 | 4 | daddad_updt | (4,daddad_updt)
>>>>>>> 57f2abd1
 202 | 2 | bcdbcd      | (2,bcdbcd)
 302 | 2 | yyyyyy      | (2,yyyyyy)
 104 | 4 | dddddd_updt | (4,dddddd_updt)
 204 | 4 | defdef      | (4,defdef)
(5 rows)

-- updates with from clause
EXPLAIN (COSTS OFF) UPDATE t2 SET b=t2.b FROM t3
WHERE t2.a = 3 and t3.a = 2 AND f_leak(t2.b) AND f_leak(t3.b);
ERROR:  could not plan this distributed update
DETAIL:  correlated UPDATE or updating distribution column currently not supported in Postgres-XL.
UPDATE t2 SET b=t2.b FROM t3
WHERE t2.a = 3 and t3.a = 2 AND f_leak(t2.b) AND f_leak(t3.b);
ERROR:  could not plan this distributed update
DETAIL:  correlated UPDATE or updating distribution column currently not supported in Postgres-XL.
EXPLAIN (COSTS OFF) UPDATE t1 SET b=t1.b FROM t2
WHERE t1.a = 3 and t2.a = 3 AND f_leak(t1.b) AND f_leak(t2.b);
ERROR:  could not plan this distributed update
DETAIL:  correlated UPDATE or updating distribution column currently not supported in Postgres-XL.
UPDATE t1 SET b=t1.b FROM t2
WHERE t1.a = 3 and t2.a = 3 AND f_leak(t1.b) AND f_leak(t2.b);
ERROR:  could not plan this distributed update
DETAIL:  correlated UPDATE or updating distribution column currently not supported in Postgres-XL.
EXPLAIN (COSTS OFF) UPDATE t2 SET b=t2.b FROM t1
WHERE t1.a = 3 and t2.a = 3 AND f_leak(t1.b) AND f_leak(t2.b);
ERROR:  could not plan this distributed update
DETAIL:  correlated UPDATE or updating distribution column currently not supported in Postgres-XL.
UPDATE t2 SET b=t2.b FROM t1
WHERE t1.a = 3 and t2.a = 3 AND f_leak(t1.b) AND f_leak(t2.b);
ERROR:  could not plan this distributed update
DETAIL:  correlated UPDATE or updating distribution column currently not supported in Postgres-XL.
-- updates with from clause self join
EXPLAIN (COSTS OFF) UPDATE t2 t2_1 SET b = t2_2.b FROM t2 t2_2
WHERE t2_1.a = 3 AND t2_2.a = t2_1.a AND t2_2.b = t2_1.b
AND f_leak(t2_1.b) AND f_leak(t2_2.b) RETURNING *, t2_1, t2_2;
ERROR:  could not plan this distributed update
DETAIL:  correlated UPDATE or updating distribution column currently not supported in Postgres-XL.
UPDATE t2 t2_1 SET b = t2_2.b FROM t2 t2_2
WHERE t2_1.a = 3 AND t2_2.a = t2_1.a AND t2_2.b = t2_1.b
AND f_leak(t2_1.b) AND f_leak(t2_2.b) RETURNING *, t2_1, t2_2;
ERROR:  could not plan this distributed update
DETAIL:  correlated UPDATE or updating distribution column currently not supported in Postgres-XL.
EXPLAIN (COSTS OFF) UPDATE t1 t1_1 SET b = t1_2.b FROM t1 t1_2
WHERE t1_1.a = 4 AND t1_2.a = t1_1.a AND t1_2.b = t1_1.b
AND f_leak(t1_1.b) AND f_leak(t1_2.b) RETURNING *, t1_1, t1_2;
ERROR:  could not plan this distributed update
DETAIL:  correlated UPDATE or updating distribution column currently not supported in Postgres-XL.
UPDATE t1 t1_1 SET b = t1_2.b FROM t1 t1_2
WHERE t1_1.a = 4 AND t1_2.a = t1_1.a AND t1_2.b = t1_1.b
AND f_leak(t1_1.b) AND f_leak(t1_2.b) RETURNING *, t1_1, t1_2;
<<<<<<< HEAD
ERROR:  could not plan this distributed update
DETAIL:  correlated UPDATE or updating distribution column currently not supported in Postgres-XL.
=======
NOTICE:  f_leak => daddad_updt
NOTICE:  f_leak => daddad_updt
NOTICE:  f_leak => defdef
NOTICE:  f_leak => defdef
NOTICE:  f_leak => daddad_updt
NOTICE:  f_leak => defdef
 a |      b      | a |      b      |      t1_1       |      t1_2       
---+-------------+---+-------------+-----------------+-----------------
 4 | daddad_updt | 4 | daddad_updt | (4,daddad_updt) | (4,daddad_updt)
 4 | defdef      | 4 | defdef      | (4,defdef)      | (4,defdef)
(2 rows)

>>>>>>> 57f2abd1
RESET SESSION AUTHORIZATION;
SET row_security TO OFF;
SELECT * FROM t1 ORDER BY a,b;
 a |      b      
---+-------------
 1 | aba
 1 | abc
 1 | xxx
 2 | bbbbbb_updt
 2 | bcdbcd
 2 | yyyyyy
 3 | ccc
 3 | cde
 3 | zzz
 4 | daddad_updt
 4 | defdef
(11 rows)

SET SESSION AUTHORIZATION rls_regress_user1;
SET row_security TO ON;
EXPLAIN (COSTS OFF) DELETE FROM only t1 WHERE f_leak(b);
                     QUERY PLAN                      
-----------------------------------------------------
 Remote Subquery Scan on all (datanode_1,datanode_2)
   ->  Delete on t1 t1_1
         ->  Subquery Scan on t1
               Filter: f_leak(t1.b)
               ->  LockRows
                     ->  Seq Scan on t1 t1_2
                           Filter: ((a % 2) = 0)
(7 rows)

EXPLAIN (COSTS OFF) DELETE FROM t1 WHERE f_leak(b);
                     QUERY PLAN                      
-----------------------------------------------------
 Remote Subquery Scan on all (datanode_1,datanode_2)
   ->  Delete on t1 t1_3
         Delete on t1 t1_3
         Delete on t2 t1
         Delete on t3 t1
         ->  Subquery Scan on t1
               Filter: f_leak(t1.b)
               ->  LockRows
                     ->  Seq Scan on t1 t1_4
                           Filter: ((a % 2) = 0)
         ->  Subquery Scan on t1_1
               Filter: f_leak(t1_1.b)
               ->  LockRows
                     ->  Seq Scan on t2
                           Filter: ((a % 2) = 0)
         ->  Subquery Scan on t1_2
               Filter: f_leak(t1_2.b)
               ->  LockRows
                     ->  Seq Scan on t3
                           Filter: ((a % 2) = 0)
(20 rows)

DELETE FROM only t1 WHERE f_leak(b) RETURNING oid, *, t1;
<<<<<<< HEAD
=======
NOTICE:  f_leak => bbbbbb_updt
NOTICE:  f_leak => daddad_updt
>>>>>>> 57f2abd1
 oid | a |      b      |       t1        
-----+---+-------------+-----------------
 102 | 2 | bbbbbb_updt | (2,bbbbbb_updt)
 104 | 4 | daddad_updt | (4,daddad_updt)
(2 rows)

DELETE FROM t1 WHERE f_leak(b) RETURNING oid, *, t1;
 oid | a |   b    |     t1     
-----+---+--------+------------
 202 | 2 | bcdbcd | (2,bcdbcd)
 302 | 2 | yyyyyy | (2,yyyyyy)
 204 | 4 | defdef | (4,defdef)
(3 rows)

--
-- S.b. view on top of Row-level security
--
SET SESSION AUTHORIZATION rls_regress_user0;
CREATE TABLE b1 (a int, b text);
INSERT INTO b1 (SELECT x, md5(x::text) FROM generate_series(-10,10) x);
CREATE POLICY p1 ON b1 USING (a % 2 = 0);
ALTER TABLE b1 ENABLE ROW LEVEL SECURITY;
GRANT ALL ON b1 TO rls_regress_user1;
SET SESSION AUTHORIZATION rls_regress_user1;
CREATE VIEW bv1 WITH (security_barrier) AS SELECT * FROM b1 WHERE a > 0 WITH CHECK OPTION;
GRANT ALL ON bv1 TO rls_regress_user2;
SET SESSION AUTHORIZATION rls_regress_user2;
EXPLAIN (COSTS OFF) SELECT * FROM bv1 WHERE f_leak(b);
                     QUERY PLAN                      
-----------------------------------------------------
 Remote Subquery Scan on all (datanode_1,datanode_2)
   ->  Subquery Scan on bv1
         Filter: f_leak(bv1.b)
         ->  Seq Scan on b1
               Filter: ((a > 0) AND ((a % 2) = 0))
(5 rows)

SELECT * FROM bv1 WHERE f_leak(b);
 a  |                b                 
----+----------------------------------
  2 | c81e728d9d4c2f636f067f89cc14862c
  6 | 1679091c5a880faf6fb5e6087eb1b2dc
  8 | c9f0f895fb98ab9159f51fd0297e236d
  4 | a87ff679a2f3e71d9181a67b7542122c
 10 | d3d9446802a44259755d38e6d163e820
(5 rows)

INSERT INTO bv1 VALUES (-1, 'xxx'); -- should fail view WCO
ERROR:  new row violates row-level security policy for table "b1"
INSERT INTO bv1 VALUES (11, 'xxx'); -- should fail RLS check
ERROR:  new row violates row-level security policy for table "b1"
INSERT INTO bv1 VALUES (12, 'xxx'); -- ok
EXPLAIN (COSTS OFF) UPDATE bv1 SET b = 'yyy' WHERE a = 4 AND f_leak(b);
                                   QUERY PLAN                                    
---------------------------------------------------------------------------------
 Remote Subquery Scan on all (datanode_2)
   ->  Update on b1 b1_1
         ->  Subquery Scan on b1
               Filter: f_leak(b1.b)
               ->  Subquery Scan on b1_2
                     ->  LockRows
                           ->  Seq Scan on b1 b1_3
                                 Filter: ((a > 0) AND (a = 4) AND ((a % 2) = 0))
(8 rows)

UPDATE bv1 SET b = 'yyy' WHERE a = 4 AND f_leak(b);
EXPLAIN (COSTS OFF) DELETE FROM bv1 WHERE a = 6 AND f_leak(b);
                                   QUERY PLAN                                    
---------------------------------------------------------------------------------
 Remote Subquery Scan on all (datanode_1)
   ->  Delete on b1 b1_1
         ->  Subquery Scan on b1
               Filter: f_leak(b1.b)
               ->  Subquery Scan on b1_2
                     ->  LockRows
                           ->  Seq Scan on b1 b1_3
                                 Filter: ((a > 0) AND (a = 6) AND ((a % 2) = 0))
(8 rows)

DELETE FROM bv1 WHERE a = 6 AND f_leak(b);
SET SESSION AUTHORIZATION rls_regress_user0;
SELECT * FROM b1;
  a  |                b                 
-----+----------------------------------
  -8 | a8d2ec85eaf98407310b72eb73dda247
  -5 | 47c1b025fa18ea96c33fbb6718688c0f
  -4 | 0267aaf632e87a63288a08331f22c7c3
  -1 | 6bb61e3b7bce0931da574d19d1d82c88
   1 | c4ca4238a0b923820dcc509a6f75849b
   2 | c81e728d9d4c2f636f067f89cc14862c
   5 | e4da3b7fbbce2345d7772b0674a318d5
   8 | c9f0f895fb98ab9159f51fd0297e236d
   9 | 45c48cce2e2d7fbdea1afc51c7c6ad26
  12 | xxx
 -10 | 1b0fd9efa5279c4203b7c70233f86dbf
  -9 | 252e691406782824eec43d7eadc3d256
  -7 | 74687a12d3915d3c4d83f1af7b3683d5
  -6 | 596a3d04481816330f07e4f97510c28f
  -3 | b3149ecea4628efd23d2f86e5a723472
  -2 | 5d7b9adcbe1c629ec722529dd12e5129
   0 | cfcd208495d565ef66e7dff9f98764da
   3 | eccbc87e4b5ce2fe28308fd9f2a7baf3
   7 | 8f14e45fceea167a5a36dedd4bea2543
  10 | d3d9446802a44259755d38e6d163e820
   4 | yyy
(21 rows)

--
-- INSERT ... ON CONFLICT DO UPDATE and Row-level security
--
SET SESSION AUTHORIZATION rls_regress_user0;
DROP POLICY p1 ON document;
CREATE POLICY p1 ON document FOR SELECT USING (true);
CREATE POLICY p2 ON document FOR INSERT WITH CHECK (dauthor = current_user);
CREATE POLICY p3 ON document FOR UPDATE
  USING (cid = (SELECT cid from category WHERE cname = 'novel'))
  WITH CHECK (dauthor = current_user);
SET SESSION AUTHORIZATION rls_regress_user1;
-- Exists...
SELECT * FROM document WHERE did = 2;
 did | cid | dlevel |      dauthor      |     dtitle      
-----+-----+--------+-------------------+-----------------
   2 |  11 |      2 | rls_regress_user1 | my second novel
(1 row)

-- ...so violates actual WITH CHECK OPTION within UPDATE (not INSERT, since
-- alternative UPDATE path happens to be taken):
INSERT INTO document VALUES (2, (SELECT cid from category WHERE cname = 'novel'), 1, 'rls_regress_user2', 'my first novel')
    ON CONFLICT (did) DO UPDATE SET dtitle = EXCLUDED.dtitle, dauthor = EXCLUDED.dauthor;
ERROR:  new row violates row-level security policy for table "document"
-- Violates USING qual for UPDATE policy p3.
--
-- UPDATE path is taken, but UPDATE fails purely because *existing* row to be
-- updated is not a "novel"/cid 11 (row is not leaked, even though we have
-- SELECT privileges sufficient to see the row in this instance):
INSERT INTO document VALUES (33, 22, 1, 'rls_regress_user1', 'okay science fiction'); -- preparation for next statement
INSERT INTO document VALUES (33, (SELECT cid from category WHERE cname = 'novel'), 1, 'rls_regress_user1', 'Some novel, replaces sci-fi') -- takes UPDATE path
    ON CONFLICT (did) DO UPDATE SET dtitle = EXCLUDED.dtitle;
ERROR:  new row violates row-level security policy (USING expression) for table "document"
-- Fine (we UPDATE, since INSERT WCOs and UPDATE security barrier quals + WCOs
-- not violated):
INSERT INTO document VALUES (2, (SELECT cid from category WHERE cname = 'novel'), 1, 'rls_regress_user1', 'my first novel')
    ON CONFLICT (did) DO UPDATE SET dtitle = EXCLUDED.dtitle RETURNING *;
 did | cid | dlevel |      dauthor      |     dtitle     
-----+-----+--------+-------------------+----------------
   2 |  11 |      2 | rls_regress_user1 | my first novel
(1 row)

-- Fine (we INSERT, so "cid = 33" ("technology") isn't evaluated):
INSERT INTO document VALUES (78, (SELECT cid from category WHERE cname = 'novel'), 1, 'rls_regress_user1', 'some technology novel')
    ON CONFLICT (did) DO UPDATE SET dtitle = EXCLUDED.dtitle, cid = 33 RETURNING *;
 did | cid | dlevel |      dauthor      |        dtitle         
-----+-----+--------+-------------------+-----------------------
  78 |  11 |      1 | rls_regress_user1 | some technology novel
(1 row)

-- Fine (same query, but we UPDATE, so "cid = 33", ("technology") is not the
-- case in respect of *existing* tuple):
INSERT INTO document VALUES (78, (SELECT cid from category WHERE cname = 'novel'), 1, 'rls_regress_user1', 'some technology novel')
    ON CONFLICT (did) DO UPDATE SET dtitle = EXCLUDED.dtitle, cid = 33 RETURNING *;
 did | cid | dlevel |      dauthor      |        dtitle         
-----+-----+--------+-------------------+-----------------------
  78 |  33 |      1 | rls_regress_user1 | some technology novel
(1 row)

-- Same query a third time, but now fails due to existing tuple finally not
-- passing quals:
INSERT INTO document VALUES (78, (SELECT cid from category WHERE cname = 'novel'), 1, 'rls_regress_user1', 'some technology novel')
    ON CONFLICT (did) DO UPDATE SET dtitle = EXCLUDED.dtitle, cid = 33 RETURNING *;
ERROR:  new row violates row-level security policy (USING expression) for table "document"
-- Don't fail just because INSERT doesn't satisfy WITH CHECK option that
-- originated as a barrier/USING() qual from the UPDATE.  Note that the UPDATE
-- path *isn't* taken, and so UPDATE-related policy does not apply:
INSERT INTO document VALUES (79, (SELECT cid from category WHERE cname = 'technology'), 1, 'rls_regress_user1', 'technology book, can only insert')
    ON CONFLICT (did) DO UPDATE SET dtitle = EXCLUDED.dtitle RETURNING *;
 did | cid | dlevel |      dauthor      |              dtitle              
-----+-----+--------+-------------------+----------------------------------
  79 |  33 |      1 | rls_regress_user1 | technology book, can only insert
(1 row)

-- But this time, the same statement fails, because the UPDATE path is taken,
-- and updating the row just inserted falls afoul of security barrier qual
-- (enforced as WCO) -- what we might have updated target tuple to is
-- irrelevant, in fact.
INSERT INTO document VALUES (79, (SELECT cid from category WHERE cname = 'technology'), 1, 'rls_regress_user1', 'technology book, can only insert')
    ON CONFLICT (did) DO UPDATE SET dtitle = EXCLUDED.dtitle RETURNING *;
ERROR:  new row violates row-level security policy (USING expression) for table "document"
-- Test default USING qual enforced as WCO
SET SESSION AUTHORIZATION rls_regress_user0;
DROP POLICY p1 ON document;
DROP POLICY p2 ON document;
DROP POLICY p3 ON document;
CREATE POLICY p3_with_default ON document FOR UPDATE
  USING (cid = (SELECT cid from category WHERE cname = 'novel'));
SET SESSION AUTHORIZATION rls_regress_user1;
-- Just because WCO-style enforcement of USING quals occurs with
-- existing/target tuple does not mean that the implementation can be allowed
-- to fail to also enforce this qual against the final tuple appended to
-- relation (since in the absence of an explicit WCO, this is also interpreted
-- as an UPDATE/ALL WCO in general).
--
-- UPDATE path is taken here (fails due to existing tuple).  Note that this is
-- not reported as a "USING expression", because it's an RLS UPDATE check that originated as
-- a USING qual for the purposes of RLS in general, as opposed to an explicit
-- USING qual that is ordinarily a security barrier.  We leave it up to the
-- UPDATE to make this fail:
INSERT INTO document VALUES (79, (SELECT cid from category WHERE cname = 'technology'), 1, 'rls_regress_user1', 'technology book, can only insert')
    ON CONFLICT (did) DO UPDATE SET dtitle = EXCLUDED.dtitle RETURNING *;
ERROR:  new row violates row-level security policy for table "document"
-- UPDATE path is taken here.  Existing tuple passes, since it's cid
-- corresponds to "novel", but default USING qual is enforced against
-- post-UPDATE tuple too (as always when updating with a policy that lacks an
-- explicit WCO), and so this fails:
INSERT INTO document VALUES (2, (SELECT cid from category WHERE cname = 'technology'), 1, 'rls_regress_user1', 'my first novel')
    ON CONFLICT (did) DO UPDATE SET cid = EXCLUDED.cid, dtitle = EXCLUDED.dtitle RETURNING *;
ERROR:  new row violates row-level security policy for table "document"
SET SESSION AUTHORIZATION rls_regress_user0;
DROP POLICY p3_with_default ON document;
--
-- Test ALL policies with ON CONFLICT DO UPDATE (much the same as existing UPDATE
-- tests)
--
CREATE POLICY p3_with_all ON document FOR ALL
  USING (cid = (SELECT cid from category WHERE cname = 'novel'))
  WITH CHECK (dauthor = current_user);
SET SESSION AUTHORIZATION rls_regress_user1;
-- Fails, since ALL WCO is enforced in insert path:
INSERT INTO document VALUES (80, (SELECT cid from category WHERE cname = 'novel'), 1, 'rls_regress_user2', 'my first novel')
    ON CONFLICT (did) DO UPDATE SET dtitle = EXCLUDED.dtitle, cid = 33;
ERROR:  new row violates row-level security policy for table "document"
-- Fails, since ALL policy USING qual is enforced (existing, target tuple is in
-- violation, since it has the "manga" cid):
INSERT INTO document VALUES (4, (SELECT cid from category WHERE cname = 'novel'), 1, 'rls_regress_user1', 'my first novel')
    ON CONFLICT (did) DO UPDATE SET dtitle = EXCLUDED.dtitle;
ERROR:  new row violates row-level security policy (USING expression) for table "document"
-- Fails, since ALL WCO are enforced:
INSERT INTO document VALUES (1, (SELECT cid from category WHERE cname = 'novel'), 1, 'rls_regress_user1', 'my first novel')
    ON CONFLICT (did) DO UPDATE SET dauthor = 'rls_regress_user2';
ERROR:  new row violates row-level security policy for table "document"
--
-- ROLE/GROUP
--
SET SESSION AUTHORIZATION rls_regress_user0;
CREATE TABLE z1 (a int, b text);
CREATE TABLE z2 (a int, b text);
GRANT SELECT ON z1,z2 TO rls_regress_group1, rls_regress_group2,
    rls_regress_user1, rls_regress_user2;
INSERT INTO z1 VALUES
    (1, 'aba'),
    (2, 'bbb'),
    (3, 'ccc'),
    (4, 'dad');
CREATE POLICY p1 ON z1 TO rls_regress_group1 USING (a % 2 = 0);
CREATE POLICY p2 ON z1 TO rls_regress_group2 USING (a % 2 = 1);
ALTER TABLE z1 ENABLE ROW LEVEL SECURITY;
SET SESSION AUTHORIZATION rls_regress_user1;
SELECT * FROM z1 WHERE f_leak(b);
<<<<<<< HEAD
=======
NOTICE:  f_leak => bbb
NOTICE:  f_leak => dad
>>>>>>> 57f2abd1
 a |  b  
---+-----
 2 | bbb
 4 | dad
(2 rows)

EXPLAIN (COSTS OFF) SELECT * FROM z1 WHERE f_leak(b);
                     QUERY PLAN                      
-----------------------------------------------------
 Remote Subquery Scan on all (datanode_1,datanode_2)
   ->  Subquery Scan on z1
         Filter: f_leak(z1.b)
         ->  Seq Scan on z1 z1_1
               Filter: ((a % 2) = 0)
(5 rows)

PREPARE plancache_test AS SELECT * FROM z1 WHERE f_leak(b);
EXPLAIN (COSTS OFF) EXECUTE plancache_test;
                     QUERY PLAN                      
-----------------------------------------------------
 Remote Subquery Scan on all (datanode_1,datanode_2)
   ->  Subquery Scan on z1
         Filter: f_leak(z1.b)
         ->  Seq Scan on z1 z1_1
               Filter: ((a % 2) = 0)
(5 rows)

PREPARE plancache_test2 AS WITH q AS (SELECT * FROM z1 WHERE f_leak(b)) SELECT * FROM q,z2;
EXPLAIN (COSTS OFF) EXECUTE plancache_test2;
                           QUERY PLAN                            
-----------------------------------------------------------------
 Nested Loop
   CTE q
     ->  Remote Subquery Scan on all (datanode_1,datanode_2)
           ->  Subquery Scan on z1
                 Filter: f_leak(z1.b)
                 ->  Seq Scan on z1 z1_1
                       Filter: ((a % 2) = 0)
   ->  CTE Scan on q
   ->  Materialize
         ->  Remote Subquery Scan on all (datanode_1,datanode_2)
               ->  Seq Scan on z2
(11 rows)

PREPARE plancache_test3 AS WITH q AS (SELECT * FROM z2) SELECT * FROM q,z1 WHERE f_leak(z1.b);
EXPLAIN (COSTS OFF) EXECUTE plancache_test3;
                           QUERY PLAN                            
-----------------------------------------------------------------
 Nested Loop
   CTE q
     ->  Remote Subquery Scan on all (datanode_1,datanode_2)
           ->  Seq Scan on z2
   ->  CTE Scan on q
   ->  Materialize
         ->  Remote Subquery Scan on all (datanode_1,datanode_2)
               ->  Subquery Scan on z1
                     Filter: f_leak(z1.b)
                     ->  Seq Scan on z1 z1_1
                           Filter: ((a % 2) = 0)
(11 rows)

SET ROLE rls_regress_group1;
SELECT * FROM z1 WHERE f_leak(b);
<<<<<<< HEAD
=======
NOTICE:  f_leak => bbb
NOTICE:  f_leak => dad
>>>>>>> 57f2abd1
 a |  b  
---+-----
 2 | bbb
 4 | dad
(2 rows)

EXPLAIN (COSTS OFF) SELECT * FROM z1 WHERE f_leak(b);
                     QUERY PLAN                      
-----------------------------------------------------
 Remote Subquery Scan on all (datanode_1,datanode_2)
   ->  Subquery Scan on z1
         Filter: f_leak(z1.b)
         ->  Seq Scan on z1 z1_1
               Filter: ((a % 2) = 0)
(5 rows)

EXPLAIN (COSTS OFF) EXECUTE plancache_test;
                     QUERY PLAN                      
-----------------------------------------------------
 Remote Subquery Scan on all (datanode_1,datanode_2)
   ->  Subquery Scan on z1
         Filter: f_leak(z1.b)
         ->  Seq Scan on z1 z1_1
               Filter: ((a % 2) = 0)
(5 rows)

EXPLAIN (COSTS OFF) EXECUTE plancache_test2;
                           QUERY PLAN                            
-----------------------------------------------------------------
 Nested Loop
   CTE q
     ->  Remote Subquery Scan on all (datanode_1,datanode_2)
           ->  Subquery Scan on z1
                 Filter: f_leak(z1.b)
                 ->  Seq Scan on z1 z1_1
                       Filter: ((a % 2) = 0)
   ->  CTE Scan on q
   ->  Materialize
         ->  Remote Subquery Scan on all (datanode_1,datanode_2)
               ->  Seq Scan on z2
(11 rows)

EXPLAIN (COSTS OFF) EXECUTE plancache_test3;
                           QUERY PLAN                            
-----------------------------------------------------------------
 Nested Loop
   CTE q
     ->  Remote Subquery Scan on all (datanode_1,datanode_2)
           ->  Seq Scan on z2
   ->  CTE Scan on q
   ->  Materialize
         ->  Remote Subquery Scan on all (datanode_1,datanode_2)
               ->  Subquery Scan on z1
                     Filter: f_leak(z1.b)
                     ->  Seq Scan on z1 z1_1
                           Filter: ((a % 2) = 0)
(11 rows)

SET SESSION AUTHORIZATION rls_regress_user2;
SELECT * FROM z1 WHERE f_leak(b);
<<<<<<< HEAD
=======
NOTICE:  f_leak => aba
NOTICE:  f_leak => ccc
>>>>>>> 57f2abd1
 a |  b  
---+-----
 1 | aba
 3 | ccc
(2 rows)

EXPLAIN (COSTS OFF) SELECT * FROM z1 WHERE f_leak(b);
                     QUERY PLAN                      
-----------------------------------------------------
 Remote Subquery Scan on all (datanode_1,datanode_2)
   ->  Subquery Scan on z1
         Filter: f_leak(z1.b)
         ->  Seq Scan on z1 z1_1
               Filter: ((a % 2) = 1)
(5 rows)

EXPLAIN (COSTS OFF) EXECUTE plancache_test;
                     QUERY PLAN                      
-----------------------------------------------------
 Remote Subquery Scan on all (datanode_1,datanode_2)
   ->  Subquery Scan on z1
         Filter: f_leak(z1.b)
         ->  Seq Scan on z1 z1_1
               Filter: ((a % 2) = 1)
(5 rows)

EXPLAIN (COSTS OFF) EXECUTE plancache_test2;
                           QUERY PLAN                            
-----------------------------------------------------------------
 Nested Loop
   CTE q
     ->  Remote Subquery Scan on all (datanode_1,datanode_2)
           ->  Subquery Scan on z1
                 Filter: f_leak(z1.b)
                 ->  Seq Scan on z1 z1_1
                       Filter: ((a % 2) = 1)
   ->  CTE Scan on q
   ->  Materialize
         ->  Remote Subquery Scan on all (datanode_1,datanode_2)
               ->  Seq Scan on z2
(11 rows)

EXPLAIN (COSTS OFF) EXECUTE plancache_test3;
                           QUERY PLAN                            
-----------------------------------------------------------------
 Nested Loop
   CTE q
     ->  Remote Subquery Scan on all (datanode_1,datanode_2)
           ->  Seq Scan on z2
   ->  CTE Scan on q
   ->  Materialize
         ->  Remote Subquery Scan on all (datanode_1,datanode_2)
               ->  Subquery Scan on z1
                     Filter: f_leak(z1.b)
                     ->  Seq Scan on z1 z1_1
                           Filter: ((a % 2) = 1)
(11 rows)

SET ROLE rls_regress_group2;
SELECT * FROM z1 WHERE f_leak(b);
<<<<<<< HEAD
=======
NOTICE:  f_leak => aba
NOTICE:  f_leak => ccc
>>>>>>> 57f2abd1
 a |  b  
---+-----
 1 | aba
 3 | ccc
(2 rows)

EXPLAIN (COSTS OFF) SELECT * FROM z1 WHERE f_leak(b);
                     QUERY PLAN                      
-----------------------------------------------------
 Remote Subquery Scan on all (datanode_1,datanode_2)
   ->  Subquery Scan on z1
         Filter: f_leak(z1.b)
         ->  Seq Scan on z1 z1_1
               Filter: ((a % 2) = 1)
(5 rows)

EXPLAIN (COSTS OFF) EXECUTE plancache_test;
                     QUERY PLAN                      
-----------------------------------------------------
 Remote Subquery Scan on all (datanode_1,datanode_2)
   ->  Subquery Scan on z1
         Filter: f_leak(z1.b)
         ->  Seq Scan on z1 z1_1
               Filter: ((a % 2) = 1)
(5 rows)

EXPLAIN (COSTS OFF) EXECUTE plancache_test2;
                           QUERY PLAN                            
-----------------------------------------------------------------
 Nested Loop
   CTE q
     ->  Remote Subquery Scan on all (datanode_1,datanode_2)
           ->  Subquery Scan on z1
                 Filter: f_leak(z1.b)
                 ->  Seq Scan on z1 z1_1
                       Filter: ((a % 2) = 1)
   ->  CTE Scan on q
   ->  Materialize
         ->  Remote Subquery Scan on all (datanode_1,datanode_2)
               ->  Seq Scan on z2
(11 rows)

EXPLAIN (COSTS OFF) EXECUTE plancache_test3;
                           QUERY PLAN                            
-----------------------------------------------------------------
 Nested Loop
   CTE q
     ->  Remote Subquery Scan on all (datanode_1,datanode_2)
           ->  Seq Scan on z2
   ->  CTE Scan on q
   ->  Materialize
         ->  Remote Subquery Scan on all (datanode_1,datanode_2)
               ->  Subquery Scan on z1
                     Filter: f_leak(z1.b)
                     ->  Seq Scan on z1 z1_1
                           Filter: ((a % 2) = 1)
(11 rows)

--
-- Views should follow policy for view owner.
--
-- View and Table owner are the same.
SET SESSION AUTHORIZATION rls_regress_user0;
CREATE VIEW rls_view AS SELECT * FROM z1 WHERE f_leak(b);
GRANT SELECT ON rls_view TO rls_regress_user1;
-- Query as role that is not owner of view or table.  Should return all records.
SET SESSION AUTHORIZATION rls_regress_user1;
SELECT * FROM rls_view;
<<<<<<< HEAD
=======
NOTICE:  f_leak => aba
NOTICE:  f_leak => bbb
NOTICE:  f_leak => ccc
NOTICE:  f_leak => dad
>>>>>>> 57f2abd1
 a |  b  
---+-----
 1 | aba
 2 | bbb
 3 | ccc
 4 | dad
(4 rows)

EXPLAIN (COSTS OFF) SELECT * FROM rls_view;
                     QUERY PLAN                      
-----------------------------------------------------
 Remote Subquery Scan on all (datanode_1,datanode_2)
   ->  Seq Scan on z1
         Filter: f_leak(b)
(3 rows)

-- Query as view/table owner.  Should return all records.
SET SESSION AUTHORIZATION rls_regress_user0;
SELECT * FROM rls_view;
<<<<<<< HEAD
=======
NOTICE:  f_leak => aba
NOTICE:  f_leak => bbb
NOTICE:  f_leak => ccc
NOTICE:  f_leak => dad
>>>>>>> 57f2abd1
 a |  b  
---+-----
 1 | aba
 2 | bbb
 3 | ccc
 4 | dad
(4 rows)

EXPLAIN (COSTS OFF) SELECT * FROM rls_view;
                     QUERY PLAN                      
-----------------------------------------------------
 Remote Subquery Scan on all (datanode_1,datanode_2)
   ->  Seq Scan on z1
         Filter: f_leak(b)
(3 rows)

DROP VIEW rls_view;
-- View and Table owners are different.
SET SESSION AUTHORIZATION rls_regress_user1;
CREATE VIEW rls_view AS SELECT * FROM z1 WHERE f_leak(b);
GRANT SELECT ON rls_view TO rls_regress_user0;
-- Query as role that is not owner of view but is owner of table.
-- Should return records based on view owner policies.
SET SESSION AUTHORIZATION rls_regress_user0;
SELECT * FROM rls_view;
<<<<<<< HEAD
=======
NOTICE:  f_leak => bbb
NOTICE:  f_leak => dad
>>>>>>> 57f2abd1
 a |  b  
---+-----
 2 | bbb
 4 | dad
(2 rows)

EXPLAIN (COSTS OFF) SELECT * FROM rls_view;
                     QUERY PLAN                      
-----------------------------------------------------
 Remote Subquery Scan on all (datanode_1,datanode_2)
   ->  Subquery Scan on z1
         Filter: f_leak(z1.b)
         ->  Seq Scan on z1 z1_1
               Filter: ((a % 2) = 0)
(5 rows)

-- Query as role that is not owner of table but is owner of view.
-- Should return records based on view owner policies.
SET SESSION AUTHORIZATION rls_regress_user1;
SELECT * FROM rls_view;
<<<<<<< HEAD
=======
NOTICE:  f_leak => bbb
NOTICE:  f_leak => dad
>>>>>>> 57f2abd1
 a |  b  
---+-----
 2 | bbb
 4 | dad
(2 rows)

EXPLAIN (COSTS OFF) SELECT * FROM rls_view;
                     QUERY PLAN                      
-----------------------------------------------------
 Remote Subquery Scan on all (datanode_1,datanode_2)
   ->  Subquery Scan on z1
         Filter: f_leak(z1.b)
         ->  Seq Scan on z1 z1_1
               Filter: ((a % 2) = 0)
(5 rows)

-- Query as role that is not the owner of the table or view without permissions.
SET SESSION AUTHORIZATION rls_regress_user2;
SELECT * FROM rls_view; --fail - permission denied.
ERROR:  permission denied for relation rls_view
EXPLAIN (COSTS OFF) SELECT * FROM rls_view; --fail - permission denied.
ERROR:  permission denied for relation rls_view
-- Query as role that is not the owner of the table or view with permissions.
SET SESSION AUTHORIZATION rls_regress_user1;
GRANT SELECT ON rls_view TO rls_regress_user2;
SELECT * FROM rls_view;
<<<<<<< HEAD
=======
NOTICE:  f_leak => bbb
NOTICE:  f_leak => dad
>>>>>>> 57f2abd1
 a |  b  
---+-----
 2 | bbb
 4 | dad
(2 rows)

EXPLAIN (COSTS OFF) SELECT * FROM rls_view;
                     QUERY PLAN                      
-----------------------------------------------------
 Remote Subquery Scan on all (datanode_1,datanode_2)
   ->  Subquery Scan on z1
         Filter: f_leak(z1.b)
         ->  Seq Scan on z1 z1_1
               Filter: ((a % 2) = 0)
(5 rows)

SET SESSION AUTHORIZATION rls_regress_user1;
DROP VIEW rls_view;
--
-- Command specific
--
SET SESSION AUTHORIZATION rls_regress_user0;
CREATE TABLE x1 (a int, b text, c text);
GRANT ALL ON x1 TO PUBLIC;
INSERT INTO x1 VALUES
    (1, 'abc', 'rls_regress_user1'),
    (2, 'bcd', 'rls_regress_user1'),
    (3, 'cde', 'rls_regress_user2'),
    (4, 'def', 'rls_regress_user2'),
    (5, 'efg', 'rls_regress_user1'),
    (6, 'fgh', 'rls_regress_user1'),
    (7, 'fgh', 'rls_regress_user2'),
    (8, 'fgh', 'rls_regress_user2');
CREATE POLICY p0 ON x1 FOR ALL USING (c = current_user);
CREATE POLICY p1 ON x1 FOR SELECT USING (a % 2 = 0);
CREATE POLICY p2 ON x1 FOR INSERT WITH CHECK (a % 2 = 1);
CREATE POLICY p3 ON x1 FOR UPDATE USING (a % 2 = 0);
CREATE POLICY p4 ON x1 FOR DELETE USING (a < 8);
ALTER TABLE x1 ENABLE ROW LEVEL SECURITY;
SET SESSION AUTHORIZATION rls_regress_user1;
SELECT * FROM x1 WHERE f_leak(b) ORDER BY a ASC;
 a |  b  |         c         
---+-----+-------------------
 1 | abc | rls_regress_user1
 2 | bcd | rls_regress_user1
 4 | def | rls_regress_user2
 5 | efg | rls_regress_user1
 6 | fgh | rls_regress_user1
 8 | fgh | rls_regress_user2
(6 rows)

UPDATE x1 SET b = b || '_updt' WHERE f_leak(b) RETURNING *;
 a |    b     |         c         
---+----------+-------------------
 1 | abc_updt | rls_regress_user1
 2 | bcd_updt | rls_regress_user1
 5 | efg_updt | rls_regress_user1
 6 | fgh_updt | rls_regress_user1
 8 | fgh_updt | rls_regress_user2
 4 | def_updt | rls_regress_user2
(6 rows)

SET SESSION AUTHORIZATION rls_regress_user2;
SELECT * FROM x1 WHERE f_leak(b) ORDER BY a ASC;
 a |    b     |         c         
---+----------+-------------------
 2 | bcd_updt | rls_regress_user1
 3 | cde      | rls_regress_user2
 4 | def_updt | rls_regress_user2
 6 | fgh_updt | rls_regress_user1
 7 | fgh      | rls_regress_user2
 8 | fgh_updt | rls_regress_user2
(6 rows)

UPDATE x1 SET b = b || '_updt' WHERE f_leak(b) RETURNING *;
 a |       b       |         c         
---+---------------+-------------------
 2 | bcd_updt_updt | rls_regress_user1
 6 | fgh_updt_updt | rls_regress_user1
 8 | fgh_updt_updt | rls_regress_user2
 3 | cde_updt      | rls_regress_user2
 7 | fgh_updt      | rls_regress_user2
 4 | def_updt_updt | rls_regress_user2
(6 rows)

DELETE FROM x1 WHERE f_leak(b) RETURNING *;
 a |       b       |         c         
---+---------------+-------------------
 2 | bcd_updt_updt | rls_regress_user1
 6 | fgh_updt_updt | rls_regress_user1
 8 | fgh_updt_updt | rls_regress_user2
 3 | cde_updt      | rls_regress_user2
 7 | fgh_updt      | rls_regress_user2
 4 | def_updt_updt | rls_regress_user2
(6 rows)

--
-- Duplicate Policy Names
--
SET SESSION AUTHORIZATION rls_regress_user0;
CREATE TABLE y1 (a int, b text);
CREATE TABLE y2 (a int, b text);
GRANT ALL ON y1, y2 TO rls_regress_user1;
CREATE POLICY p1 ON y1 FOR ALL USING (a % 2 = 0);
CREATE POLICY p2 ON y1 FOR SELECT USING (a > 2);
CREATE POLICY p1 ON y1 FOR SELECT USING (a % 2 = 1);  --fail
ERROR:  policy "p1" for table "y1" already exists
CREATE POLICY p1 ON y2 FOR ALL USING (a % 2 = 0);  --OK
ALTER TABLE y1 ENABLE ROW LEVEL SECURITY;
ALTER TABLE y2 ENABLE ROW LEVEL SECURITY;
--
-- Expression structure with SBV
--
-- Create view as table owner.  RLS should NOT be applied.
SET SESSION AUTHORIZATION rls_regress_user0;
CREATE VIEW rls_sbv WITH (security_barrier) AS
    SELECT * FROM y1 WHERE f_leak(b);
EXPLAIN (COSTS OFF) SELECT * FROM rls_sbv WHERE (a = 1);
                QUERY PLAN                
------------------------------------------
 Remote Subquery Scan on all (datanode_1)
   ->  Seq Scan on y1
         Filter: (f_leak(b) AND (a = 1))
(3 rows)

DROP VIEW rls_sbv;
-- Create view as role that does not own table.  RLS should be applied.
SET SESSION AUTHORIZATION rls_regress_user1;
CREATE VIEW rls_sbv WITH (security_barrier) AS
    SELECT * FROM y1 WHERE f_leak(b);
EXPLAIN (COSTS OFF) SELECT * FROM rls_sbv WHERE (a = 1);
                           QUERY PLAN                           
----------------------------------------------------------------
 Remote Subquery Scan on all (datanode_1)
   ->  Subquery Scan on y1
         Filter: f_leak(y1.b)
         ->  Seq Scan on y1 y1_1
               Filter: ((a = 1) AND ((a > 2) OR ((a % 2) = 0)))
(5 rows)

DROP VIEW rls_sbv;
--
-- Expression structure
--
SET SESSION AUTHORIZATION rls_regress_user0;
INSERT INTO y2 (SELECT x, md5(x::text) FROM generate_series(0,20) x);
CREATE POLICY p2 ON y2 USING (a % 3 = 0);
CREATE POLICY p3 ON y2 USING (a % 4 = 0);
SET SESSION AUTHORIZATION rls_regress_user1;
SELECT * FROM y2 WHERE f_leak(b);
 a  |                b                 
----+----------------------------------
  2 | c81e728d9d4c2f636f067f89cc14862c
  6 | 1679091c5a880faf6fb5e6087eb1b2dc
  8 | c9f0f895fb98ab9159f51fd0297e236d
  9 | 45c48cce2e2d7fbdea1afc51c7c6ad26
 12 | c20ad4d76fe97759aa27a0c99bff6710
 15 | 9bf31c7ff062936a96d3c8bd1f8f2ff3
  0 | cfcd208495d565ef66e7dff9f98764da
  3 | eccbc87e4b5ce2fe28308fd9f2a7baf3
  4 | a87ff679a2f3e71d9181a67b7542122c
 10 | d3d9446802a44259755d38e6d163e820
 14 | aab3238922bcc25a6f606eb525ffdc56
 16 | c74d97b01eae257e44aa9d5bade97baf
 18 | 6f4922f45568161a8cdf4ad2299f6d23
 20 | 98f13708210194c475687be6106a3b84
(14 rows)

EXPLAIN (COSTS OFF) SELECT * FROM y2 WHERE f_leak(b);
                               QUERY PLAN                                
-------------------------------------------------------------------------
 Remote Subquery Scan on all (datanode_1,datanode_2)
   ->  Subquery Scan on y2
         Filter: f_leak(y2.b)
         ->  Seq Scan on y2 y2_1
               Filter: (((a % 4) = 0) OR ((a % 3) = 0) OR ((a % 2) = 0))
(5 rows)

--
-- Qual push-down of leaky functions, when not referring to table
--
SELECT * FROM y2 WHERE f_leak('abc');
 a  |                b                 
----+----------------------------------
  2 | c81e728d9d4c2f636f067f89cc14862c
  6 | 1679091c5a880faf6fb5e6087eb1b2dc
  8 | c9f0f895fb98ab9159f51fd0297e236d
  9 | 45c48cce2e2d7fbdea1afc51c7c6ad26
 12 | c20ad4d76fe97759aa27a0c99bff6710
 15 | 9bf31c7ff062936a96d3c8bd1f8f2ff3
  0 | cfcd208495d565ef66e7dff9f98764da
  3 | eccbc87e4b5ce2fe28308fd9f2a7baf3
  4 | a87ff679a2f3e71d9181a67b7542122c
 10 | d3d9446802a44259755d38e6d163e820
 14 | aab3238922bcc25a6f606eb525ffdc56
 16 | c74d97b01eae257e44aa9d5bade97baf
 18 | 6f4922f45568161a8cdf4ad2299f6d23
 20 | 98f13708210194c475687be6106a3b84
(14 rows)

EXPLAIN (COSTS OFF) SELECT * FROM y2 WHERE f_leak('abc');
                                         QUERY PLAN                                          
---------------------------------------------------------------------------------------------
 Remote Subquery Scan on all (datanode_1,datanode_2)
   ->  Seq Scan on y2
         Filter: (f_leak('abc'::text) AND (((a % 4) = 0) OR ((a % 3) = 0) OR ((a % 2) = 0)))
(3 rows)

CREATE TABLE test_qual_pushdown (
    abc text
);
INSERT INTO test_qual_pushdown VALUES ('abc'),('def');
SELECT * FROM y2 JOIN test_qual_pushdown ON (b = abc) WHERE f_leak(abc);
 a | b | abc 
---+---+-----
(0 rows)

EXPLAIN (COSTS OFF) SELECT * FROM y2 JOIN test_qual_pushdown ON (b = abc) WHERE f_leak(abc);
                                     QUERY PLAN                                      
-------------------------------------------------------------------------------------
 Remote Subquery Scan on all (datanode_1,datanode_2)
   ->  Hash Join
         Hash Cond: (test_qual_pushdown.abc = b)
         ->  Seq Scan on test_qual_pushdown
               Filter: f_leak(abc)
         ->  Hash
               ->  Remote Subquery Scan on all (datanode_1,datanode_2)
                     Distribute results by H: b
                     ->  Seq Scan on y2
                           Filter: (((a % 4) = 0) OR ((a % 3) = 0) OR ((a % 2) = 0))
(10 rows)

SELECT * FROM y2 JOIN test_qual_pushdown ON (b = abc) WHERE f_leak(b);
 a | b | abc 
---+---+-----
(0 rows)

EXPLAIN (COSTS OFF) SELECT * FROM y2 JOIN test_qual_pushdown ON (b = abc) WHERE f_leak(b);
                                        QUERY PLAN                                         
-------------------------------------------------------------------------------------------
 Remote Subquery Scan on all (datanode_1,datanode_2)
   ->  Hash Join
         Hash Cond: (test_qual_pushdown.abc = y2.b)
         ->  Seq Scan on test_qual_pushdown
         ->  Hash
               ->  Remote Subquery Scan on all (datanode_1,datanode_2)
                     Distribute results by H: b
                     ->  Subquery Scan on y2
                           Filter: f_leak(y2.b)
                           ->  Seq Scan on y2 y2_1
                                 Filter: (((a % 4) = 0) OR ((a % 3) = 0) OR ((a % 2) = 0))
(11 rows)

DROP TABLE test_qual_pushdown;
--
-- Plancache invalidate on user change.
--
RESET SESSION AUTHORIZATION;
-- Suppress NOTICE messages when doing a cascaded drop.
SET client_min_messages TO 'warning';
DROP TABLE t1 CASCADE;
RESET client_min_messages;
CREATE TABLE t1 (a integer);
GRANT SELECT ON t1 TO rls_regress_user1, rls_regress_user2;
CREATE POLICY p1 ON t1 TO rls_regress_user1 USING ((a % 2) = 0);
CREATE POLICY p2 ON t1 TO rls_regress_user2 USING ((a % 4) = 0);
ALTER TABLE t1 ENABLE ROW LEVEL SECURITY;
-- Prepare as rls_regress_user1
SET ROLE rls_regress_user1;
PREPARE role_inval AS SELECT * FROM t1;
-- Check plan
EXPLAIN (COSTS OFF) EXECUTE role_inval;
            QUERY PLAN            
----------------------------------
 Remote Fast Query Execution
   Node/s: datanode_1, datanode_2
   ->  Seq Scan on t1
         Filter: ((a % 2) = 0)
(4 rows)

-- Change to rls_regress_user2
SET ROLE rls_regress_user2;
-- Check plan- should be different
EXPLAIN (COSTS OFF) EXECUTE role_inval;
            QUERY PLAN            
----------------------------------
 Remote Fast Query Execution
   Node/s: datanode_1, datanode_2
   ->  Seq Scan on t1
         Filter: ((a % 4) = 0)
(4 rows)

-- Change back to rls_regress_user1
SET ROLE rls_regress_user1;
-- Check plan- should be back to original
EXPLAIN (COSTS OFF) EXECUTE role_inval;
            QUERY PLAN            
----------------------------------
 Remote Fast Query Execution
   Node/s: datanode_1, datanode_2
   ->  Seq Scan on t1
         Filter: ((a % 2) = 0)
(4 rows)

--
-- CTE and RLS
--
RESET SESSION AUTHORIZATION;
DROP TABLE t1 CASCADE;
CREATE TABLE t1 (a integer, b text);
CREATE POLICY p1 ON t1 USING (a % 2 = 0);
ALTER TABLE t1 ENABLE ROW LEVEL SECURITY;
GRANT ALL ON t1 TO rls_regress_user1;
INSERT INTO t1 (SELECT x, md5(x::text) FROM generate_series(0,20) x);
SET SESSION AUTHORIZATION rls_regress_user1;
WITH cte1 AS (SELECT * FROM t1 WHERE f_leak(b)) SELECT * FROM cte1;
 a  |                b                 
----+----------------------------------
  2 | c81e728d9d4c2f636f067f89cc14862c
  6 | 1679091c5a880faf6fb5e6087eb1b2dc
  8 | c9f0f895fb98ab9159f51fd0297e236d
 12 | c20ad4d76fe97759aa27a0c99bff6710
  0 | cfcd208495d565ef66e7dff9f98764da
  4 | a87ff679a2f3e71d9181a67b7542122c
 10 | d3d9446802a44259755d38e6d163e820
 14 | aab3238922bcc25a6f606eb525ffdc56
 16 | c74d97b01eae257e44aa9d5bade97baf
 18 | 6f4922f45568161a8cdf4ad2299f6d23
 20 | 98f13708210194c475687be6106a3b84
(11 rows)

EXPLAIN (COSTS OFF) WITH cte1 AS (SELECT * FROM t1 WHERE f_leak(b)) SELECT * FROM cte1;
                         QUERY PLAN                          
-------------------------------------------------------------
 CTE Scan on cte1
   CTE cte1
     ->  Remote Subquery Scan on all (datanode_1,datanode_2)
           ->  Subquery Scan on t1
                 Filter: f_leak(t1.b)
                 ->  Seq Scan on t1 t1_1
                       Filter: ((a % 2) = 0)
(7 rows)

WITH cte1 AS (UPDATE t1 SET a = a + 1 RETURNING *) SELECT * FROM cte1; --fail
ERROR:  could not plan this distributed update
DETAIL:  correlated UPDATE or updating distribution column currently not supported in Postgres-XL.
WITH cte1 AS (UPDATE t1 SET a = a RETURNING *) SELECT * FROM cte1; --ok
ERROR:  INSERT/UPDATE/DELETE is not supported in subquery
WITH cte1 AS (INSERT INTO t1 VALUES (21, 'Fail') RETURNING *) SELECT * FROM cte1; --fail
ERROR:  INSERT/UPDATE/DELETE is not supported in subquery
WITH cte1 AS (INSERT INTO t1 VALUES (20, 'Success') RETURNING *) SELECT * FROM cte1; --ok
ERROR:  INSERT/UPDATE/DELETE is not supported in subquery
--
-- Rename Policy
--
RESET SESSION AUTHORIZATION;
ALTER POLICY p1 ON t1 RENAME TO p1; --fail
ERROR:  policy "p1" for table "t1" already exists
SELECT polname, relname
    FROM pg_policy pol
    JOIN pg_class pc ON (pc.oid = pol.polrelid)
    WHERE relname = 't1';
 polname | relname 
---------+---------
 p1      | t1
(1 row)

ALTER POLICY p1 ON t1 RENAME TO p2; --ok
SELECT polname, relname
    FROM pg_policy pol
    JOIN pg_class pc ON (pc.oid = pol.polrelid)
    WHERE relname = 't1';
 polname | relname 
---------+---------
 p2      | t1
(1 row)

--
-- Check INSERT SELECT
--
SET SESSION AUTHORIZATION rls_regress_user1;
CREATE TABLE t2 (a integer, b text);
INSERT INTO t2 (SELECT * FROM t1);
EXPLAIN (COSTS OFF) INSERT INTO t2 (SELECT * FROM t1);
                     QUERY PLAN                      
-----------------------------------------------------
 Remote Subquery Scan on all (datanode_1,datanode_2)
   ->  Insert on t2
         ->  Seq Scan on t1
               Filter: ((a % 2) = 0)
(4 rows)

SELECT * FROM t2;
 a  |                b                 
----+----------------------------------
  2 | c81e728d9d4c2f636f067f89cc14862c
  6 | 1679091c5a880faf6fb5e6087eb1b2dc
  8 | c9f0f895fb98ab9159f51fd0297e236d
 12 | c20ad4d76fe97759aa27a0c99bff6710
  0 | cfcd208495d565ef66e7dff9f98764da
  4 | a87ff679a2f3e71d9181a67b7542122c
 10 | d3d9446802a44259755d38e6d163e820
 14 | aab3238922bcc25a6f606eb525ffdc56
 16 | c74d97b01eae257e44aa9d5bade97baf
 18 | 6f4922f45568161a8cdf4ad2299f6d23
 20 | 98f13708210194c475687be6106a3b84
(11 rows)

EXPLAIN (COSTS OFF) SELECT * FROM t2;
            QUERY PLAN            
----------------------------------
 Remote Fast Query Execution
   Node/s: datanode_1, datanode_2
   ->  Seq Scan on t2
(3 rows)

CREATE TABLE t3 AS SELECT * FROM t1;
SELECT * FROM t3;
 a  |                b                 
----+----------------------------------
  2 | c81e728d9d4c2f636f067f89cc14862c
  6 | 1679091c5a880faf6fb5e6087eb1b2dc
  8 | c9f0f895fb98ab9159f51fd0297e236d
 12 | c20ad4d76fe97759aa27a0c99bff6710
  0 | cfcd208495d565ef66e7dff9f98764da
  4 | a87ff679a2f3e71d9181a67b7542122c
 10 | d3d9446802a44259755d38e6d163e820
 14 | aab3238922bcc25a6f606eb525ffdc56
 16 | c74d97b01eae257e44aa9d5bade97baf
 18 | 6f4922f45568161a8cdf4ad2299f6d23
 20 | 98f13708210194c475687be6106a3b84
(11 rows)

SELECT * INTO t4 FROM t1;
SELECT * FROM t4;
 a  |                b                 
----+----------------------------------
  2 | c81e728d9d4c2f636f067f89cc14862c
  6 | 1679091c5a880faf6fb5e6087eb1b2dc
  8 | c9f0f895fb98ab9159f51fd0297e236d
 12 | c20ad4d76fe97759aa27a0c99bff6710
  0 | cfcd208495d565ef66e7dff9f98764da
  4 | a87ff679a2f3e71d9181a67b7542122c
 10 | d3d9446802a44259755d38e6d163e820
 14 | aab3238922bcc25a6f606eb525ffdc56
 16 | c74d97b01eae257e44aa9d5bade97baf
 18 | 6f4922f45568161a8cdf4ad2299f6d23
 20 | 98f13708210194c475687be6106a3b84
(11 rows)

--
-- RLS with JOIN
--
SET SESSION AUTHORIZATION rls_regress_user0;
CREATE TABLE blog (id integer, author text, post text);
CREATE TABLE comment (blog_id integer, message text);
GRANT ALL ON blog, comment TO rls_regress_user1;
CREATE POLICY blog_1 ON blog USING (id % 2 = 0);
ALTER TABLE blog ENABLE ROW LEVEL SECURITY;
INSERT INTO blog VALUES
    (1, 'alice', 'blog #1'),
    (2, 'bob', 'blog #1'),
    (3, 'alice', 'blog #2'),
    (4, 'alice', 'blog #3'),
    (5, 'john', 'blog #1');
INSERT INTO comment VALUES
    (1, 'cool blog'),
    (1, 'fun blog'),
    (3, 'crazy blog'),
    (5, 'what?'),
    (4, 'insane!'),
    (2, 'who did it?');
SET SESSION AUTHORIZATION rls_regress_user1;
-- Check RLS JOIN with Non-RLS.
SELECT id, author, message FROM blog JOIN comment ON id = blog_id;
 id | author |   message   
----+--------+-------------
  2 | bob    | who did it?
  4 | alice  | insane!
(2 rows)

-- Check Non-RLS JOIN with RLS.
SELECT id, author, message FROM comment JOIN blog ON id = blog_id;
 id | author |   message   
----+--------+-------------
  2 | bob    | who did it?
  4 | alice  | insane!
(2 rows)

SET SESSION AUTHORIZATION rls_regress_user0;
CREATE POLICY comment_1 ON comment USING (blog_id < 4);
ALTER TABLE comment ENABLE ROW LEVEL SECURITY;
SET SESSION AUTHORIZATION rls_regress_user1;
-- Check RLS JOIN RLS
SELECT id, author, message FROM blog JOIN comment ON id = blog_id;
 id | author |   message   
----+--------+-------------
  2 | bob    | who did it?
(1 row)

SELECT id, author, message FROM comment JOIN blog ON id = blog_id;
 id | author |   message   
----+--------+-------------
  2 | bob    | who did it?
(1 row)

SET SESSION AUTHORIZATION rls_regress_user0;
DROP TABLE blog, comment;
--
-- Default Deny Policy
--
RESET SESSION AUTHORIZATION;
DROP POLICY p2 ON t1;
ALTER TABLE t1 OWNER TO rls_regress_user0;
-- Check that default deny does not apply to superuser.
RESET SESSION AUTHORIZATION;
SELECT * FROM t1;
 a  |                b                 
----+----------------------------------
  1 | c4ca4238a0b923820dcc509a6f75849b
  2 | c81e728d9d4c2f636f067f89cc14862c
  5 | e4da3b7fbbce2345d7772b0674a318d5
  6 | 1679091c5a880faf6fb5e6087eb1b2dc
  8 | c9f0f895fb98ab9159f51fd0297e236d
  9 | 45c48cce2e2d7fbdea1afc51c7c6ad26
 12 | c20ad4d76fe97759aa27a0c99bff6710
 13 | c51ce410c124a10e0db5e4b97fc2af39
 15 | 9bf31c7ff062936a96d3c8bd1f8f2ff3
 17 | 70efdf2ec9b086079795c442636b55fb
 19 | 1f0e3dad99908345f7439f8ffabdffc4
  0 | cfcd208495d565ef66e7dff9f98764da
  3 | eccbc87e4b5ce2fe28308fd9f2a7baf3
  4 | a87ff679a2f3e71d9181a67b7542122c
  7 | 8f14e45fceea167a5a36dedd4bea2543
 10 | d3d9446802a44259755d38e6d163e820
 11 | 6512bd43d9caa6e02c990b0a82652dca
 14 | aab3238922bcc25a6f606eb525ffdc56
 16 | c74d97b01eae257e44aa9d5bade97baf
 18 | 6f4922f45568161a8cdf4ad2299f6d23
 20 | 98f13708210194c475687be6106a3b84
(21 rows)

EXPLAIN (COSTS OFF) SELECT * FROM t1;
            QUERY PLAN            
----------------------------------
 Remote Fast Query Execution
   Node/s: datanode_1, datanode_2
   ->  Seq Scan on t1
(3 rows)

-- Check that default deny does not apply to table owner.
SET SESSION AUTHORIZATION rls_regress_user0;
SELECT * FROM t1;
 a  |                b                 
----+----------------------------------
  1 | c4ca4238a0b923820dcc509a6f75849b
  2 | c81e728d9d4c2f636f067f89cc14862c
  5 | e4da3b7fbbce2345d7772b0674a318d5
  6 | 1679091c5a880faf6fb5e6087eb1b2dc
  8 | c9f0f895fb98ab9159f51fd0297e236d
  9 | 45c48cce2e2d7fbdea1afc51c7c6ad26
 12 | c20ad4d76fe97759aa27a0c99bff6710
 13 | c51ce410c124a10e0db5e4b97fc2af39
 15 | 9bf31c7ff062936a96d3c8bd1f8f2ff3
 17 | 70efdf2ec9b086079795c442636b55fb
 19 | 1f0e3dad99908345f7439f8ffabdffc4
  0 | cfcd208495d565ef66e7dff9f98764da
  3 | eccbc87e4b5ce2fe28308fd9f2a7baf3
  4 | a87ff679a2f3e71d9181a67b7542122c
  7 | 8f14e45fceea167a5a36dedd4bea2543
 10 | d3d9446802a44259755d38e6d163e820
 11 | 6512bd43d9caa6e02c990b0a82652dca
 14 | aab3238922bcc25a6f606eb525ffdc56
 16 | c74d97b01eae257e44aa9d5bade97baf
 18 | 6f4922f45568161a8cdf4ad2299f6d23
 20 | 98f13708210194c475687be6106a3b84
(21 rows)

EXPLAIN (COSTS OFF) SELECT * FROM t1;
            QUERY PLAN            
----------------------------------
 Remote Fast Query Execution
   Node/s: datanode_1, datanode_2
   ->  Seq Scan on t1
(3 rows)

-- Check that default deny applies to non-owner/non-superuser when RLS on.
SET SESSION AUTHORIZATION rls_regress_user1;
SET row_security TO ON;
SELECT * FROM t1;
 a | b 
---+---
(0 rows)

EXPLAIN (COSTS OFF) SELECT * FROM t1;
            QUERY PLAN            
----------------------------------
 Remote Fast Query Execution
   Node/s: datanode_1, datanode_2
   ->  Result
         One-Time Filter: false
(4 rows)

SET SESSION AUTHORIZATION rls_regress_user1;
SELECT * FROM t1;
 a | b 
---+---
(0 rows)

EXPLAIN (COSTS OFF) SELECT * FROM t1;
            QUERY PLAN            
----------------------------------
 Remote Fast Query Execution
   Node/s: datanode_1, datanode_2
   ->  Result
         One-Time Filter: false
(4 rows)

--
-- COPY TO/FROM
--
RESET SESSION AUTHORIZATION;
DROP TABLE copy_t CASCADE;
ERROR:  table "copy_t" does not exist
CREATE TABLE copy_t (a integer, b text);
CREATE POLICY p1 ON copy_t USING (a % 2 = 0);
ALTER TABLE copy_t ENABLE ROW LEVEL SECURITY;
GRANT ALL ON copy_t TO rls_regress_user1, rls_regress_exempt_user;
INSERT INTO copy_t (SELECT x, md5(x::text) FROM generate_series(0,10) x);
-- Check COPY TO as Superuser/owner.
RESET SESSION AUTHORIZATION;
SET row_security TO OFF;
COPY (SELECT * FROM copy_t ORDER BY a ASC) TO STDOUT WITH DELIMITER ',';
0,cfcd208495d565ef66e7dff9f98764da
1,c4ca4238a0b923820dcc509a6f75849b
2,c81e728d9d4c2f636f067f89cc14862c
3,eccbc87e4b5ce2fe28308fd9f2a7baf3
4,a87ff679a2f3e71d9181a67b7542122c
5,e4da3b7fbbce2345d7772b0674a318d5
6,1679091c5a880faf6fb5e6087eb1b2dc
7,8f14e45fceea167a5a36dedd4bea2543
8,c9f0f895fb98ab9159f51fd0297e236d
9,45c48cce2e2d7fbdea1afc51c7c6ad26
10,d3d9446802a44259755d38e6d163e820
SET row_security TO ON;
COPY (SELECT * FROM copy_t ORDER BY a ASC) TO STDOUT WITH DELIMITER ',';
0,cfcd208495d565ef66e7dff9f98764da
1,c4ca4238a0b923820dcc509a6f75849b
2,c81e728d9d4c2f636f067f89cc14862c
3,eccbc87e4b5ce2fe28308fd9f2a7baf3
4,a87ff679a2f3e71d9181a67b7542122c
5,e4da3b7fbbce2345d7772b0674a318d5
6,1679091c5a880faf6fb5e6087eb1b2dc
7,8f14e45fceea167a5a36dedd4bea2543
8,c9f0f895fb98ab9159f51fd0297e236d
9,45c48cce2e2d7fbdea1afc51c7c6ad26
10,d3d9446802a44259755d38e6d163e820
-- Check COPY TO as user with permissions.
SET SESSION AUTHORIZATION rls_regress_user1;
SET row_security TO OFF;
COPY (SELECT * FROM copy_t ORDER BY a ASC) TO STDOUT WITH DELIMITER ','; --fail - would be affected by RLS
ERROR:  query would be affected by row-level security policy for table "copy_t"
SET row_security TO ON;
COPY (SELECT * FROM copy_t ORDER BY a ASC) TO STDOUT WITH DELIMITER ','; --ok
0,cfcd208495d565ef66e7dff9f98764da
2,c81e728d9d4c2f636f067f89cc14862c
4,a87ff679a2f3e71d9181a67b7542122c
6,1679091c5a880faf6fb5e6087eb1b2dc
8,c9f0f895fb98ab9159f51fd0297e236d
10,d3d9446802a44259755d38e6d163e820
-- Check COPY TO as user with permissions and BYPASSRLS
SET SESSION AUTHORIZATION rls_regress_exempt_user;
SET row_security TO OFF;
COPY (SELECT * FROM copy_t ORDER BY a ASC) TO STDOUT WITH DELIMITER ','; --ok
0,cfcd208495d565ef66e7dff9f98764da
1,c4ca4238a0b923820dcc509a6f75849b
2,c81e728d9d4c2f636f067f89cc14862c
3,eccbc87e4b5ce2fe28308fd9f2a7baf3
4,a87ff679a2f3e71d9181a67b7542122c
5,e4da3b7fbbce2345d7772b0674a318d5
6,1679091c5a880faf6fb5e6087eb1b2dc
7,8f14e45fceea167a5a36dedd4bea2543
8,c9f0f895fb98ab9159f51fd0297e236d
9,45c48cce2e2d7fbdea1afc51c7c6ad26
10,d3d9446802a44259755d38e6d163e820
SET row_security TO ON;
COPY (SELECT * FROM copy_t ORDER BY a ASC) TO STDOUT WITH DELIMITER ','; --ok
0,cfcd208495d565ef66e7dff9f98764da
1,c4ca4238a0b923820dcc509a6f75849b
2,c81e728d9d4c2f636f067f89cc14862c
3,eccbc87e4b5ce2fe28308fd9f2a7baf3
4,a87ff679a2f3e71d9181a67b7542122c
5,e4da3b7fbbce2345d7772b0674a318d5
6,1679091c5a880faf6fb5e6087eb1b2dc
7,8f14e45fceea167a5a36dedd4bea2543
8,c9f0f895fb98ab9159f51fd0297e236d
9,45c48cce2e2d7fbdea1afc51c7c6ad26
10,d3d9446802a44259755d38e6d163e820
-- Check COPY TO as user without permissions. SET row_security TO OFF;
SET SESSION AUTHORIZATION rls_regress_user2;
SET row_security TO OFF;
COPY (SELECT * FROM copy_t ORDER BY a ASC) TO STDOUT WITH DELIMITER ','; --fail - would be affected by RLS
ERROR:  query would be affected by row-level security policy for table "copy_t"
SET row_security TO ON;
COPY (SELECT * FROM copy_t ORDER BY a ASC) TO STDOUT WITH DELIMITER ','; --fail - permission denied
ERROR:  permission denied for relation copy_t
-- Check COPY relation TO; keep it just one row to avoid reordering issues
RESET SESSION AUTHORIZATION;
SET row_security TO ON;
CREATE TABLE copy_rel_to (a integer, b text);
CREATE POLICY p1 ON copy_rel_to USING (a % 2 = 0);
ALTER TABLE copy_rel_to ENABLE ROW LEVEL SECURITY;
GRANT ALL ON copy_rel_to TO rls_regress_user1, rls_regress_exempt_user;
INSERT INTO copy_rel_to VALUES (1, md5('1'));
-- Check COPY TO as Superuser/owner.
RESET SESSION AUTHORIZATION;
SET row_security TO OFF;
COPY copy_rel_to TO STDOUT WITH DELIMITER ',';
1,c4ca4238a0b923820dcc509a6f75849b
SET row_security TO ON;
COPY copy_rel_to TO STDOUT WITH DELIMITER ',';
1,c4ca4238a0b923820dcc509a6f75849b
-- Check COPY TO as user with permissions.
SET SESSION AUTHORIZATION rls_regress_user1;
SET row_security TO OFF;
COPY copy_rel_to TO STDOUT WITH DELIMITER ','; --fail - would be affected by RLS
ERROR:  query would be affected by row-level security policy for table "copy_rel_to"
SET row_security TO ON;
COPY copy_rel_to TO STDOUT WITH DELIMITER ','; --ok
-- Check COPY TO as user with permissions and BYPASSRLS
SET SESSION AUTHORIZATION rls_regress_exempt_user;
SET row_security TO OFF;
COPY copy_rel_to TO STDOUT WITH DELIMITER ','; --ok
1,c4ca4238a0b923820dcc509a6f75849b
SET row_security TO ON;
COPY copy_rel_to TO STDOUT WITH DELIMITER ','; --ok
1,c4ca4238a0b923820dcc509a6f75849b
-- Check COPY TO as user without permissions. SET row_security TO OFF;
SET SESSION AUTHORIZATION rls_regress_user2;
SET row_security TO OFF;
COPY copy_rel_to TO STDOUT WITH DELIMITER ','; --fail - permission denied
ERROR:  permission denied for relation copy_rel_to
SET row_security TO ON;
COPY copy_rel_to TO STDOUT WITH DELIMITER ','; --fail - permission denied
ERROR:  permission denied for relation copy_rel_to
-- Check COPY FROM as Superuser/owner.
RESET SESSION AUTHORIZATION;
SET row_security TO OFF;
COPY copy_t FROM STDIN; --ok
SET row_security TO ON;
COPY copy_t FROM STDIN; --ok
-- Check COPY FROM as user with permissions.
SET SESSION AUTHORIZATION rls_regress_user1;
SET row_security TO OFF;
COPY copy_t FROM STDIN; --fail - would be affected by RLS.
ERROR:  query would be affected by row-level security policy for table "copy_t"
SET row_security TO ON;
COPY copy_t FROM STDIN; --fail - COPY FROM not supported by RLS.
ERROR:  COPY FROM not supported with row-level security
HINT:  Use INSERT statements instead.
-- Check COPY FROM as user with permissions and BYPASSRLS
SET SESSION AUTHORIZATION rls_regress_exempt_user;
SET row_security TO ON;
COPY copy_t FROM STDIN; --ok
-- Check COPY FROM as user without permissions.
SET SESSION AUTHORIZATION rls_regress_user2;
SET row_security TO OFF;
COPY copy_t FROM STDIN; --fail - permission denied.
ERROR:  permission denied for relation copy_t
SET row_security TO ON;
COPY copy_t FROM STDIN; --fail - permission denied.
ERROR:  permission denied for relation copy_t
RESET SESSION AUTHORIZATION;
DROP TABLE copy_t;
DROP TABLE copy_rel_to CASCADE;
-- Check WHERE CURRENT OF
SET SESSION AUTHORIZATION rls_regress_user0;
CREATE TABLE current_check (currentid int, payload text, rlsuser text);
GRANT ALL ON current_check TO PUBLIC;
INSERT INTO current_check VALUES
    (1, 'abc', 'rls_regress_user1'),
    (2, 'bcd', 'rls_regress_user1'),
    (3, 'cde', 'rls_regress_user1'),
    (4, 'def', 'rls_regress_user1');
CREATE POLICY p1 ON current_check FOR SELECT USING (currentid % 2 = 0);
CREATE POLICY p2 ON current_check FOR DELETE USING (currentid = 4 AND rlsuser = current_user);
CREATE POLICY p3 ON current_check FOR UPDATE USING (currentid = 4) WITH CHECK (rlsuser = current_user);
ALTER TABLE current_check ENABLE ROW LEVEL SECURITY;
SET SESSION AUTHORIZATION rls_regress_user1;
-- Can SELECT even rows
SELECT * FROM current_check;
 currentid | payload |      rlsuser      
-----------+---------+-------------------
         2 | bcd     | rls_regress_user1
         4 | def     | rls_regress_user1
(2 rows)

-- Cannot UPDATE row 2
UPDATE current_check SET payload = payload || '_new' WHERE currentid = 2 RETURNING *;
 currentid | payload | rlsuser 
-----------+---------+---------
(0 rows)

BEGIN;
DECLARE current_check_cursor SCROLL CURSOR FOR SELECT * FROM current_check;
-- Returns rows that can be seen according to SELECT policy, like plain SELECT
-- above (even rows)
FETCH ABSOLUTE 1 FROM current_check_cursor;
 currentid | payload |      rlsuser      
-----------+---------+-------------------
         2 | bcd     | rls_regress_user1
(1 row)

-- Still cannot UPDATE row 2 through cursor
UPDATE current_check SET payload = payload || '_new' WHERE CURRENT OF current_check_cursor RETURNING *;
ERROR:  WHERE CURRENT OF clause not yet supported
-- Can update row 4 through cursor, which is the next visible row
FETCH RELATIVE 1 FROM current_check_cursor;
ERROR:  current transaction is aborted, commands ignored until end of transaction block
UPDATE current_check SET payload = payload || '_new' WHERE CURRENT OF current_check_cursor RETURNING *;
ERROR:  current transaction is aborted, commands ignored until end of transaction block
SELECT * FROM current_check;
ERROR:  current transaction is aborted, commands ignored until end of transaction block
-- Plan should be a subquery TID scan
EXPLAIN (COSTS OFF) UPDATE current_check SET payload = payload WHERE CURRENT OF current_check_cursor;
ERROR:  current transaction is aborted, commands ignored until end of transaction block
-- Similarly can only delete row 4
FETCH ABSOLUTE 1 FROM current_check_cursor;
ERROR:  current transaction is aborted, commands ignored until end of transaction block
DELETE FROM current_check WHERE CURRENT OF current_check_cursor RETURNING *;
ERROR:  current transaction is aborted, commands ignored until end of transaction block
FETCH RELATIVE 1 FROM current_check_cursor;
ERROR:  current transaction is aborted, commands ignored until end of transaction block
DELETE FROM current_check WHERE CURRENT OF current_check_cursor RETURNING *;
ERROR:  current transaction is aborted, commands ignored until end of transaction block
SELECT * FROM current_check;
ERROR:  current transaction is aborted, commands ignored until end of transaction block
COMMIT;
--
-- check pg_stats view filtering
--
SET row_security TO ON;
SET SESSION AUTHORIZATION rls_regress_user0;
ANALYZE current_check;
-- Stats visible
SELECT row_security_active('current_check');
 row_security_active 
---------------------
 f
(1 row)

SELECT attname, most_common_vals FROM pg_stats
  WHERE tablename = 'current_check'
  ORDER BY 1;
  attname  |           most_common_vals           
-----------+--------------------------------------
 currentid | 
 payload   | 
 rlsuser   | (pg_catalog.text){rls_regress_user1}
(3 rows)

SET SESSION AUTHORIZATION rls_regress_user1;
-- Stats not visible
SELECT row_security_active('current_check');
 row_security_active 
---------------------
 t
(1 row)

SELECT attname, most_common_vals FROM pg_stats
  WHERE tablename = 'current_check'
  ORDER BY 1;
 attname | most_common_vals 
---------+------------------
(0 rows)

--
-- Collation support
--
BEGIN;
CREATE TABLE coll_t (c) AS VALUES ('bar'::text);
CREATE POLICY coll_p ON coll_t USING (c < ('foo'::text COLLATE "C"));
ALTER TABLE coll_t ENABLE ROW LEVEL SECURITY;
GRANT SELECT ON coll_t TO rls_regress_user0;
SELECT (string_to_array(polqual, ':'))[7] AS inputcollid FROM pg_policy WHERE polrelid = 'coll_t'::regclass;
   inputcollid    
------------------
 inputcollid 950 
(1 row)

SET SESSION AUTHORIZATION rls_regress_user0;
SELECT * FROM coll_t;
  c  
-----
 bar
(1 row)

ROLLBACK;
--
-- Shared Object Dependencies
--
RESET SESSION AUTHORIZATION;
BEGIN;
CREATE ROLE alice;
CREATE ROLE bob;
CREATE TABLE tbl1 (c) AS VALUES ('bar'::text);
GRANT SELECT ON TABLE tbl1 TO alice;
CREATE POLICY P ON tbl1 TO alice, bob USING (true);
SELECT refclassid::regclass, deptype
  FROM pg_depend
  WHERE classid = 'pg_policy'::regclass
  AND refobjid = 'tbl1'::regclass;
 refclassid | deptype 
------------+---------
 pg_class   | a
(1 row)

SELECT refclassid::regclass, deptype
  FROM pg_shdepend
  WHERE classid = 'pg_policy'::regclass
  AND refobjid IN ('alice'::regrole, 'bob'::regrole);
 refclassid | deptype 
------------+---------
 pg_authid  | r
 pg_authid  | r
(2 rows)

SAVEPOINT q;
ERROR:  SAVEPOINT is not yet supported.
DROP ROLE alice; --fails due to dependency on POLICY p
ERROR:  current transaction is aborted, commands ignored until end of transaction block
ROLLBACK TO q;
ERROR:  no such savepoint
ALTER POLICY p ON tbl1 TO bob USING (true);
ERROR:  current transaction is aborted, commands ignored until end of transaction block
SAVEPOINT q;
ERROR:  current transaction is aborted, commands ignored until end of transaction block
DROP ROLE alice; --fails due to dependency on GRANT SELECT
ERROR:  current transaction is aborted, commands ignored until end of transaction block
ROLLBACK TO q;
ERROR:  no such savepoint
REVOKE ALL ON TABLE tbl1 FROM alice;
ERROR:  current transaction is aborted, commands ignored until end of transaction block
SAVEPOINT q;
ERROR:  current transaction is aborted, commands ignored until end of transaction block
DROP ROLE alice; --succeeds
ERROR:  current transaction is aborted, commands ignored until end of transaction block
ROLLBACK TO q;
ERROR:  no such savepoint
SAVEPOINT q;
ERROR:  current transaction is aborted, commands ignored until end of transaction block
DROP ROLE bob; --fails due to dependency on POLICY p
ERROR:  current transaction is aborted, commands ignored until end of transaction block
ROLLBACK TO q;
ERROR:  no such savepoint
DROP POLICY p ON tbl1;
ERROR:  current transaction is aborted, commands ignored until end of transaction block
SAVEPOINT q;
ERROR:  current transaction is aborted, commands ignored until end of transaction block
DROP ROLE bob; -- succeeds
ERROR:  current transaction is aborted, commands ignored until end of transaction block
ROLLBACK TO q;
ERROR:  no such savepoint
ROLLBACK; -- cleanup
--
-- Converting table to view
--
BEGIN;
CREATE TABLE t (c int);
CREATE POLICY p ON t USING (c % 2 = 1);
ALTER TABLE t ENABLE ROW LEVEL SECURITY;
SAVEPOINT q;
ERROR:  SAVEPOINT is not yet supported.
CREATE RULE "_RETURN" AS ON SELECT TO t DO INSTEAD
  SELECT * FROM generate_series(1,5) t0(c); -- fails due to row level security enabled
ERROR:  current transaction is aborted, commands ignored until end of transaction block
ROLLBACK TO q;
ERROR:  no such savepoint
ALTER TABLE t DISABLE ROW LEVEL SECURITY;
ERROR:  current transaction is aborted, commands ignored until end of transaction block
SAVEPOINT q;
ERROR:  current transaction is aborted, commands ignored until end of transaction block
CREATE RULE "_RETURN" AS ON SELECT TO t DO INSTEAD
  SELECT * FROM generate_series(1,5) t0(c); -- fails due to policy p on t
ERROR:  current transaction is aborted, commands ignored until end of transaction block
ROLLBACK TO q;
ERROR:  no such savepoint
DROP POLICY p ON t;
ERROR:  current transaction is aborted, commands ignored until end of transaction block
CREATE RULE "_RETURN" AS ON SELECT TO t DO INSTEAD
  SELECT * FROM generate_series(1,5) t0(c); -- succeeds
ERROR:  current transaction is aborted, commands ignored until end of transaction block
ROLLBACK;
--
-- Policy expression handling
--
BEGIN;
CREATE TABLE t (c) AS VALUES ('bar'::text);
CREATE POLICY p ON t USING (max(c)); -- fails: aggregate functions are not allowed in policy expressions
ERROR:  aggregate functions are not allowed in policy expressions
ROLLBACK;
--
-- Non-target relations are only subject to SELECT policies
--
SET SESSION AUTHORIZATION rls_regress_user0;
CREATE TABLE r1 (a int);
CREATE TABLE r2 (a int);
INSERT INTO r1 VALUES (10), (20);
INSERT INTO r2 VALUES (10), (20);
GRANT ALL ON r1, r2 TO rls_regress_user1;
CREATE POLICY p1 ON r1 USING (true);
ALTER TABLE r1 ENABLE ROW LEVEL SECURITY;
CREATE POLICY p1 ON r2 FOR SELECT USING (true);
CREATE POLICY p2 ON r2 FOR INSERT WITH CHECK (false);
CREATE POLICY p3 ON r2 FOR UPDATE USING (false);
CREATE POLICY p4 ON r2 FOR DELETE USING (false);
ALTER TABLE r2 ENABLE ROW LEVEL SECURITY;
SET SESSION AUTHORIZATION rls_regress_user1;
SELECT * FROM r1;
 a  
----
 10
 20
(2 rows)

SELECT * FROM r2;
 a  
----
 10
 20
(2 rows)

-- r2 is read-only
INSERT INTO r2 VALUES (2); -- Not allowed
ERROR:  new row violates row-level security policy for table "r2"
UPDATE r2 SET a = 2 RETURNING *; -- Updates nothing
ERROR:  could not plan this distributed update
DETAIL:  correlated UPDATE or updating distribution column currently not supported in Postgres-XL.
DELETE FROM r2 RETURNING *; -- Deletes nothing
 a 
---
(0 rows)

-- r2 can be used as a non-target relation in DML
INSERT INTO r1 SELECT a + 1 FROM r2 RETURNING *; -- OK
 a  
----
 21
 11
(2 rows)

UPDATE r1 SET a = r2.a + 2 FROM r2 WHERE r1.a = r2.a RETURNING *; -- OK
ERROR:  could not plan this distributed update
DETAIL:  correlated UPDATE or updating distribution column currently not supported in Postgres-XL.
DELETE FROM r1 USING r2 WHERE r1.a = r2.a + 2 RETURNING *; -- OK
 a | a 
---+---
(0 rows)

SELECT * FROM r1;
 a  
----
 21
 10
 20
 11
(4 rows)

SELECT * FROM r2;
 a  
----
 10
 20
(2 rows)

SET SESSION AUTHORIZATION rls_regress_user0;
DROP TABLE r1;
DROP TABLE r2;
--
-- FORCE ROW LEVEL SECURITY applies RLS to owners too
--
SET SESSION AUTHORIZATION rls_regress_user0;
SET row_security = on;
CREATE TABLE r1 (a int);
INSERT INTO r1 VALUES (10), (20);
CREATE POLICY p1 ON r1 USING (false);
ALTER TABLE r1 ENABLE ROW LEVEL SECURITY;
ALTER TABLE r1 FORCE ROW LEVEL SECURITY;
-- No error, but no rows
TABLE r1;
 a 
---
(0 rows)

-- RLS error
INSERT INTO r1 VALUES (1);
ERROR:  new row violates row-level security policy for table "r1"
-- No error (unable to see any rows to update)
UPDATE r1 SET a = 1;
ERROR:  could not plan this distributed update
DETAIL:  correlated UPDATE or updating distribution column currently not supported in Postgres-XL.
TABLE r1;
 a 
---
(0 rows)

-- No error (unable to see any rows to delete)
DELETE FROM r1;
TABLE r1;
 a 
---
(0 rows)

SET row_security = off;
-- these all fail, would be affected by RLS
TABLE r1;
ERROR:  query would be affected by row-level security policy for table "r1"
HINT:  To disable the policy for the table's owner, use ALTER TABLE NO FORCE ROW LEVEL SECURITY.
UPDATE r1 SET a = 1;
ERROR:  query would be affected by row-level security policy for table "r1"
HINT:  To disable the policy for the table's owner, use ALTER TABLE NO FORCE ROW LEVEL SECURITY.
DELETE FROM r1;
ERROR:  query would be affected by row-level security policy for table "r1"
HINT:  To disable the policy for the table's owner, use ALTER TABLE NO FORCE ROW LEVEL SECURITY.
DROP TABLE r1;
--
-- FORCE ROW LEVEL SECURITY does not break RI
--
SET SESSION AUTHORIZATION rls_regress_user0;
SET row_security = on;
CREATE TABLE r1 (a int PRIMARY KEY);
CREATE TABLE r2 (a int REFERENCES r1);
INSERT INTO r1 VALUES (10), (20);
INSERT INTO r2 VALUES (10), (20);
-- Create policies on r2 which prevent the
-- owner from seeing any rows, but RI should
-- still see them.
CREATE POLICY p1 ON r2 USING (false);
ALTER TABLE r2 ENABLE ROW LEVEL SECURITY;
ALTER TABLE r2 FORCE ROW LEVEL SECURITY;
-- Errors due to rows in r2
DELETE FROM r1;
ERROR:  update or delete on table "r1" violates foreign key constraint "r2_a_fkey" on table "r2"
DETAIL:  Key (a)=(10) is still referenced from table "r2".
-- Reset r2 to no-RLS
DROP POLICY p1 ON r2;
ALTER TABLE r2 NO FORCE ROW LEVEL SECURITY;
ALTER TABLE r2 DISABLE ROW LEVEL SECURITY;
-- clean out r2 for INSERT test below
DELETE FROM r2;
-- Change r1 to not allow rows to be seen
CREATE POLICY p1 ON r1 USING (false);
ALTER TABLE r1 ENABLE ROW LEVEL SECURITY;
ALTER TABLE r1 FORCE ROW LEVEL SECURITY;
-- No rows seen
TABLE r1;
 a 
---
(0 rows)

-- No error, RI still sees that row exists in r1
INSERT INTO r2 VALUES (10);
DROP TABLE r2;
DROP TABLE r1;
-- Ensure cascaded DELETE works
CREATE TABLE r1 (a int PRIMARY KEY);
CREATE TABLE r2 (a int REFERENCES r1 ON DELETE CASCADE);
INSERT INTO r1 VALUES (10), (20);
INSERT INTO r2 VALUES (10), (20);
-- Create policies on r2 which prevent the
-- owner from seeing any rows, but RI should
-- still see them.
CREATE POLICY p1 ON r2 USING (false);
ALTER TABLE r2 ENABLE ROW LEVEL SECURITY;
ALTER TABLE r2 FORCE ROW LEVEL SECURITY;
-- Deletes all records from both
DELETE FROM r1;
-- Remove FORCE from r2
ALTER TABLE r2 NO FORCE ROW LEVEL SECURITY;
-- As owner, we now bypass RLS
-- verify no rows in r2 now
TABLE r2;
 a 
---
(0 rows)

DROP TABLE r2;
DROP TABLE r1;
-- Ensure cascaded UPDATE works
CREATE TABLE r1 (a int PRIMARY KEY);
CREATE TABLE r2 (a int REFERENCES r1 ON UPDATE CASCADE);
INSERT INTO r1 VALUES (10), (20);
INSERT INTO r2 VALUES (10), (20);
-- Create policies on r2 which prevent the
-- owner from seeing any rows, but RI should
-- still see them.
CREATE POLICY p1 ON r2 USING (false);
ALTER TABLE r2 ENABLE ROW LEVEL SECURITY;
ALTER TABLE r2 FORCE ROW LEVEL SECURITY;
-- Updates records in both
UPDATE r1 SET a = a+5;
ERROR:  could not plan this distributed update
DETAIL:  correlated UPDATE or updating distribution column currently not supported in Postgres-XL.
-- Remove FORCE from r2
ALTER TABLE r2 NO FORCE ROW LEVEL SECURITY;
-- As owner, we now bypass RLS
-- verify records in r2 updated
TABLE r2;
 a  
----
 10
 20
(2 rows)

DROP TABLE r2;
DROP TABLE r1;
--
-- Test INSERT+RETURNING applies SELECT policies as
-- WithCheckOptions (meaning an error is thrown)
--
SET SESSION AUTHORIZATION rls_regress_user0;
SET row_security = on;
CREATE TABLE r1 (a int);
CREATE POLICY p1 ON r1 FOR SELECT USING (false);
CREATE POLICY p2 ON r1 FOR INSERT WITH CHECK (true);
ALTER TABLE r1 ENABLE ROW LEVEL SECURITY;
ALTER TABLE r1 FORCE ROW LEVEL SECURITY;
-- Works fine
INSERT INTO r1 VALUES (10), (20);
-- No error, but no rows
TABLE r1;
 a 
---
(0 rows)

SET row_security = off;
-- fail, would be affected by RLS
TABLE r1;
ERROR:  query would be affected by row-level security policy for table "r1"
HINT:  To disable the policy for the table's owner, use ALTER TABLE NO FORCE ROW LEVEL SECURITY.
SET row_security = on;
-- Error
INSERT INTO r1 VALUES (10), (20) RETURNING *;
ERROR:  new row violates row-level security policy for table "r1"
DROP TABLE r1;
--
-- Test UPDATE+RETURNING applies SELECT policies as
-- WithCheckOptions (meaning an error is thrown)
--
SET SESSION AUTHORIZATION rls_regress_user0;
SET row_security = on;
CREATE TABLE r1 (a int);
CREATE POLICY p1 ON r1 FOR SELECT USING (a < 20);
CREATE POLICY p2 ON r1 FOR UPDATE USING (a < 20) WITH CHECK (true);
INSERT INTO r1 VALUES (10);
ALTER TABLE r1 ENABLE ROW LEVEL SECURITY;
ALTER TABLE r1 FORCE ROW LEVEL SECURITY;
-- Works fine
UPDATE r1 SET a = 30;
ERROR:  could not plan this distributed update
DETAIL:  correlated UPDATE or updating distribution column currently not supported in Postgres-XL.
-- Show updated rows
ALTER TABLE r1 NO FORCE ROW LEVEL SECURITY;
TABLE r1;
 a  
----
 10
(1 row)

-- reset value in r1 for test with RETURNING
UPDATE r1 SET a = 10;
ERROR:  could not plan this distributed update
DETAIL:  correlated UPDATE or updating distribution column currently not supported in Postgres-XL.
-- Verify row reset
TABLE r1;
 a  
----
 10
(1 row)

ALTER TABLE r1 FORCE ROW LEVEL SECURITY;
-- Error
UPDATE r1 SET a = 30 RETURNING *;
ERROR:  could not plan this distributed update
DETAIL:  correlated UPDATE or updating distribution column currently not supported in Postgres-XL.
DROP TABLE r1;
-- Check dependency handling
RESET SESSION AUTHORIZATION;
CREATE TABLE dep1 (c1 int);
CREATE TABLE dep2 (c1 int);
CREATE POLICY dep_p1 ON dep1 TO rls_regress_user1 USING (c1 > (select max(dep2.c1) from dep2));
ALTER POLICY dep_p1 ON dep1 TO rls_regress_user1,rls_regress_user2;
-- Should return one
SELECT count(*) = 1 FROM pg_depend
				   WHERE objid = (SELECT oid FROM pg_policy WHERE polname = 'dep_p1')
					 AND refobjid = (SELECT oid FROM pg_class WHERE relname = 'dep2');
 ?column? 
----------
 t
(1 row)

ALTER POLICY dep_p1 ON dep1 USING (true);
-- Should return one
SELECT count(*) = 1 FROM pg_shdepend
				   WHERE objid = (SELECT oid FROM pg_policy WHERE polname = 'dep_p1')
					 AND refobjid = (SELECT oid FROM pg_authid WHERE rolname = 'rls_regress_user1');
 ?column? 
----------
 t
(1 row)

-- Should return one
SELECT count(*) = 1 FROM pg_shdepend
				   WHERE objid = (SELECT oid FROM pg_policy WHERE polname = 'dep_p1')
					 AND refobjid = (SELECT oid FROM pg_authid WHERE rolname = 'rls_regress_user2');
 ?column? 
----------
 t
(1 row)

-- Should return zero
SELECT count(*) = 0 FROM pg_depend
				   WHERE objid = (SELECT oid FROM pg_policy WHERE polname = 'dep_p1')
					 AND refobjid = (SELECT oid FROM pg_class WHERE relname = 'dep2');
 ?column? 
----------
 t
(1 row)

-- DROP OWNED BY testing
RESET SESSION AUTHORIZATION;
CREATE ROLE dob_role1;
CREATE ROLE dob_role2;
CREATE TABLE dob_t1 (c1 int);
CREATE POLICY p1 ON dob_t1 TO dob_role1 USING (true);
DROP OWNED BY dob_role1;
DROP POLICY p1 ON dob_t1; -- should fail, already gone
ERROR:  policy "p1" for table "dob_t1" does not exist
CREATE POLICY p1 ON dob_t1 TO dob_role1,dob_role2 USING (true);
DROP OWNED BY dob_role1;
DROP POLICY p1 ON dob_t1; -- should succeed
DROP USER dob_role1;
DROP USER dob_role2;
--
-- Clean up objects
--
RESET SESSION AUTHORIZATION;
-- Suppress NOTICE messages when doing a cascaded drop.
SET client_min_messages TO 'warning';
DROP SCHEMA rls_regress_schema CASCADE;
RESET client_min_messages;
DROP USER rls_regress_user0;
DROP USER rls_regress_user1;
DROP USER rls_regress_user2;
DROP USER rls_regress_exempt_user;
DROP ROLE rls_regress_group1;
DROP ROLE rls_regress_group2;
-- Arrange to have a few policies left over, for testing
-- pg_dump/pg_restore
CREATE SCHEMA rls_regress_schema;
CREATE TABLE rls_tbl (c1 int);
ALTER TABLE rls_tbl ENABLE ROW LEVEL SECURITY;
CREATE POLICY p1 ON rls_tbl USING (c1 > 5);
CREATE POLICY p2 ON rls_tbl FOR SELECT USING (c1 <= 3);
CREATE POLICY p3 ON rls_tbl FOR UPDATE USING (c1 <= 3) WITH CHECK (c1 > 5);
CREATE POLICY p4 ON rls_tbl FOR DELETE USING (c1 <= 3);
CREATE TABLE rls_tbl_force (c1 int);
ALTER TABLE rls_tbl_force ENABLE ROW LEVEL SECURITY;
ALTER TABLE rls_tbl_force FORCE ROW LEVEL SECURITY;
CREATE POLICY p1 ON rls_tbl_force USING (c1 = 5) WITH CHECK (c1 < 5);
CREATE POLICY p2 ON rls_tbl_force FOR SELECT USING (c1 = 8);
CREATE POLICY p3 ON rls_tbl_force FOR UPDATE USING (c1 = 8) WITH CHECK (c1 >= 5);
CREATE POLICY p4 ON rls_tbl_force FOR DELETE USING (c1 = 8);<|MERGE_RESOLUTION|>--- conflicted
+++ resolved
@@ -645,20 +645,6 @@
 RESET SESSION AUTHORIZATION;
 SET row_security TO OFF;
 SELECT * FROM t1 WHERE f_leak(b);
-<<<<<<< HEAD
-=======
-NOTICE:  f_leak => aba
-NOTICE:  f_leak => bbb
-NOTICE:  f_leak => ccc
-NOTICE:  f_leak => dad
-NOTICE:  f_leak => abc
-NOTICE:  f_leak => bcd
-NOTICE:  f_leak => cde
-NOTICE:  f_leak => def
-NOTICE:  f_leak => xxx
-NOTICE:  f_leak => yyy
-NOTICE:  f_leak => zzz
->>>>>>> 57f2abd1
  a |  b  
 ---+-----
  1 | aba
@@ -693,20 +679,6 @@
 SET SESSION AUTHORIZATION rls_regress_exempt_user;
 SET row_security TO OFF;
 SELECT * FROM t1 WHERE f_leak(b);
-<<<<<<< HEAD
-=======
-NOTICE:  f_leak => aba
-NOTICE:  f_leak => bbb
-NOTICE:  f_leak => ccc
-NOTICE:  f_leak => dad
-NOTICE:  f_leak => abc
-NOTICE:  f_leak => bcd
-NOTICE:  f_leak => cde
-NOTICE:  f_leak => def
-NOTICE:  f_leak => xxx
-NOTICE:  f_leak => yyy
-NOTICE:  f_leak => zzz
->>>>>>> 57f2abd1
  a |  b  
 ---+-----
  1 | aba
@@ -956,20 +928,6 @@
 RESET SESSION AUTHORIZATION;
 SET row_security TO OFF;
 SELECT * FROM t1 WHERE f_leak(b);
-<<<<<<< HEAD
-=======
-NOTICE:  f_leak => aba
-NOTICE:  f_leak => bbb
-NOTICE:  f_leak => ccc
-NOTICE:  f_leak => dad
-NOTICE:  f_leak => abc
-NOTICE:  f_leak => bcd
-NOTICE:  f_leak => cde
-NOTICE:  f_leak => def
-NOTICE:  f_leak => xxx
-NOTICE:  f_leak => yyy
-NOTICE:  f_leak => zzz
->>>>>>> 57f2abd1
  a |  b  
 ---+-----
  1 | aba
@@ -1107,14 +1065,6 @@
 (20 rows)
 
 UPDATE t1 SET b = b || b WHERE f_leak(b);
-<<<<<<< HEAD
-=======
-NOTICE:  f_leak => bbb
-NOTICE:  f_leak => dad
-NOTICE:  f_leak => bcd
-NOTICE:  f_leak => def
-NOTICE:  f_leak => yyy
->>>>>>> 57f2abd1
 EXPLAIN (COSTS OFF) UPDATE only t1 SET b = b || '_updt' WHERE f_leak(b);
                      QUERY PLAN                      
 -----------------------------------------------------
@@ -1128,17 +1078,8 @@
 (7 rows)
 
 UPDATE only t1 SET b = b || '_updt' WHERE f_leak(b);
-<<<<<<< HEAD
 -- returning clause with system column
 UPDATE only t1 SET b = b WHERE f_leak(b) RETURNING oid, *, t1;
-=======
-NOTICE:  f_leak => bbbbbb
-NOTICE:  f_leak => daddad
--- returning clause with system column
-UPDATE only t1 SET b = b WHERE f_leak(b) RETURNING oid, *, t1;
-NOTICE:  f_leak => bbbbbb_updt
-NOTICE:  f_leak => daddad_updt
->>>>>>> 57f2abd1
  oid | a |      b      |       t1        
 -----+---+-------------+-----------------
  102 | 2 | bbbbbb_updt | (2,bbbbbb_updt)
@@ -1146,46 +1087,22 @@
 (2 rows)
 
 UPDATE t1 SET b = b WHERE f_leak(b) RETURNING *;
-<<<<<<< HEAD
  a |      b      
 ---+-------------
  2 | bbbbbb_updt
-=======
-NOTICE:  f_leak => bbbbbb_updt
-NOTICE:  f_leak => daddad_updt
-NOTICE:  f_leak => bcdbcd
-NOTICE:  f_leak => defdef
-NOTICE:  f_leak => yyyyyy
- a |      b      
----+-------------
- 2 | bbbbbb_updt
- 4 | daddad_updt
->>>>>>> 57f2abd1
  2 | bcdbcd
  2 | yyyyyy
- 4 | dddddd_updt
+ 4 | daddad_updt
  4 | defdef
 (5 rows)
 
 UPDATE t1 SET b = b WHERE f_leak(b) RETURNING oid, *, t1;
-<<<<<<< HEAD
  oid | a |      b      |       t1        
 -----+---+-------------+-----------------
  102 | 2 | bbbbbb_updt | (2,bbbbbb_updt)
-=======
-NOTICE:  f_leak => bbbbbb_updt
-NOTICE:  f_leak => daddad_updt
-NOTICE:  f_leak => bcdbcd
-NOTICE:  f_leak => defdef
-NOTICE:  f_leak => yyyyyy
- oid | a |      b      |       t1        
------+---+-------------+-----------------
- 102 | 2 | bbbbbb_updt | (2,bbbbbb_updt)
- 104 | 4 | daddad_updt | (4,daddad_updt)
->>>>>>> 57f2abd1
  202 | 2 | bcdbcd      | (2,bcdbcd)
  302 | 2 | yyyyyy      | (2,yyyyyy)
- 104 | 4 | dddddd_updt | (4,dddddd_updt)
+ 104 | 4 | daddad_updt | (4,daddad_updt)
  204 | 4 | defdef      | (4,defdef)
 (5 rows)
 
@@ -1233,23 +1150,8 @@
 UPDATE t1 t1_1 SET b = t1_2.b FROM t1 t1_2
 WHERE t1_1.a = 4 AND t1_2.a = t1_1.a AND t1_2.b = t1_1.b
 AND f_leak(t1_1.b) AND f_leak(t1_2.b) RETURNING *, t1_1, t1_2;
-<<<<<<< HEAD
 ERROR:  could not plan this distributed update
 DETAIL:  correlated UPDATE or updating distribution column currently not supported in Postgres-XL.
-=======
-NOTICE:  f_leak => daddad_updt
-NOTICE:  f_leak => daddad_updt
-NOTICE:  f_leak => defdef
-NOTICE:  f_leak => defdef
-NOTICE:  f_leak => daddad_updt
-NOTICE:  f_leak => defdef
- a |      b      | a |      b      |      t1_1       |      t1_2       
----+-------------+---+-------------+-----------------+-----------------
- 4 | daddad_updt | 4 | daddad_updt | (4,daddad_updt) | (4,daddad_updt)
- 4 | defdef      | 4 | defdef      | (4,defdef)      | (4,defdef)
-(2 rows)
-
->>>>>>> 57f2abd1
 RESET SESSION AUTHORIZATION;
 SET row_security TO OFF;
 SELECT * FROM t1 ORDER BY a,b;
@@ -1308,11 +1210,6 @@
 (20 rows)
 
 DELETE FROM only t1 WHERE f_leak(b) RETURNING oid, *, t1;
-<<<<<<< HEAD
-=======
-NOTICE:  f_leak => bbbbbb_updt
-NOTICE:  f_leak => daddad_updt
->>>>>>> 57f2abd1
  oid | a |      b      |       t1        
 -----+---+-------------+-----------------
  102 | 2 | bbbbbb_updt | (2,bbbbbb_updt)
@@ -1570,11 +1467,6 @@
 ALTER TABLE z1 ENABLE ROW LEVEL SECURITY;
 SET SESSION AUTHORIZATION rls_regress_user1;
 SELECT * FROM z1 WHERE f_leak(b);
-<<<<<<< HEAD
-=======
-NOTICE:  f_leak => bbb
-NOTICE:  f_leak => dad
->>>>>>> 57f2abd1
  a |  b  
 ---+-----
  2 | bbb
@@ -1638,11 +1530,6 @@
 
 SET ROLE rls_regress_group1;
 SELECT * FROM z1 WHERE f_leak(b);
-<<<<<<< HEAD
-=======
-NOTICE:  f_leak => bbb
-NOTICE:  f_leak => dad
->>>>>>> 57f2abd1
  a |  b  
 ---+-----
  2 | bbb
@@ -1703,11 +1590,6 @@
 
 SET SESSION AUTHORIZATION rls_regress_user2;
 SELECT * FROM z1 WHERE f_leak(b);
-<<<<<<< HEAD
-=======
-NOTICE:  f_leak => aba
-NOTICE:  f_leak => ccc
->>>>>>> 57f2abd1
  a |  b  
 ---+-----
  1 | aba
@@ -1768,11 +1650,6 @@
 
 SET ROLE rls_regress_group2;
 SELECT * FROM z1 WHERE f_leak(b);
-<<<<<<< HEAD
-=======
-NOTICE:  f_leak => aba
-NOTICE:  f_leak => ccc
->>>>>>> 57f2abd1
  a |  b  
 ---+-----
  1 | aba
@@ -1841,13 +1718,6 @@
 -- Query as role that is not owner of view or table.  Should return all records.
 SET SESSION AUTHORIZATION rls_regress_user1;
 SELECT * FROM rls_view;
-<<<<<<< HEAD
-=======
-NOTICE:  f_leak => aba
-NOTICE:  f_leak => bbb
-NOTICE:  f_leak => ccc
-NOTICE:  f_leak => dad
->>>>>>> 57f2abd1
  a |  b  
 ---+-----
  1 | aba
@@ -1867,13 +1737,6 @@
 -- Query as view/table owner.  Should return all records.
 SET SESSION AUTHORIZATION rls_regress_user0;
 SELECT * FROM rls_view;
-<<<<<<< HEAD
-=======
-NOTICE:  f_leak => aba
-NOTICE:  f_leak => bbb
-NOTICE:  f_leak => ccc
-NOTICE:  f_leak => dad
->>>>>>> 57f2abd1
  a |  b  
 ---+-----
  1 | aba
@@ -1899,11 +1762,6 @@
 -- Should return records based on view owner policies.
 SET SESSION AUTHORIZATION rls_regress_user0;
 SELECT * FROM rls_view;
-<<<<<<< HEAD
-=======
-NOTICE:  f_leak => bbb
-NOTICE:  f_leak => dad
->>>>>>> 57f2abd1
  a |  b  
 ---+-----
  2 | bbb
@@ -1924,11 +1782,6 @@
 -- Should return records based on view owner policies.
 SET SESSION AUTHORIZATION rls_regress_user1;
 SELECT * FROM rls_view;
-<<<<<<< HEAD
-=======
-NOTICE:  f_leak => bbb
-NOTICE:  f_leak => dad
->>>>>>> 57f2abd1
  a |  b  
 ---+-----
  2 | bbb
@@ -1955,11 +1808,6 @@
 SET SESSION AUTHORIZATION rls_regress_user1;
 GRANT SELECT ON rls_view TO rls_regress_user2;
 SELECT * FROM rls_view;
-<<<<<<< HEAD
-=======
-NOTICE:  f_leak => bbb
-NOTICE:  f_leak => dad
->>>>>>> 57f2abd1
  a |  b  
 ---+-----
  2 | bbb

--
-- Test of Row-level security feature
--
-- Clean up in case a prior regression run failed
-- Suppress NOTICE messages when users/groups don't exist
SET client_min_messages TO 'warning';
DROP USER IF EXISTS rls_regress_user0;
DROP USER IF EXISTS rls_regress_user1;
DROP USER IF EXISTS rls_regress_user2;
DROP USER IF EXISTS rls_regress_exempt_user;
DROP ROLE IF EXISTS rls_regress_group1;
DROP ROLE IF EXISTS rls_regress_group2;
DROP SCHEMA IF EXISTS rls_regress_schema CASCADE;
RESET client_min_messages;
-- initial setup
CREATE USER rls_regress_user0;
CREATE USER rls_regress_user1;
CREATE USER rls_regress_user2;
CREATE USER rls_regress_exempt_user BYPASSRLS;
CREATE ROLE rls_regress_group1 NOLOGIN;
CREATE ROLE rls_regress_group2 NOLOGIN;
GRANT rls_regress_group1 TO rls_regress_user1;
GRANT rls_regress_group2 TO rls_regress_user2;
CREATE SCHEMA rls_regress_schema;
GRANT ALL ON SCHEMA rls_regress_schema to public;
SET search_path = rls_regress_schema;
-- setup of malicious function
CREATE OR REPLACE FUNCTION f_leak(text) RETURNS bool
    COST 0.0000001 LANGUAGE plpgsql
    AS 'BEGIN RAISE NOTICE ''f_leak => %'', $1; RETURN true; END';
GRANT EXECUTE ON FUNCTION f_leak(text) TO public;
-- BASIC Row-Level Security Scenario
SET SESSION AUTHORIZATION rls_regress_user0;
CREATE TABLE uaccount (
    pguser      name primary key,
    seclv       int
);
GRANT SELECT ON uaccount TO public;
INSERT INTO uaccount VALUES
    ('rls_regress_user0', 99),
    ('rls_regress_user1', 1),
    ('rls_regress_user2', 2),
    ('rls_regress_user3', 3);
-- PGXL
--   Distribute by replication so that "document" table below can reference "cid"
--   column
--
CREATE TABLE category (
    cid        int primary key,
    cname      text
) DISTRIBUTE BY REPLICATION;
GRANT ALL ON category TO public;
INSERT INTO category VALUES
    (11, 'novel'),
    (22, 'science fiction'),
    (33, 'technology'),
    (44, 'manga');
CREATE TABLE document (
    did         int primary key,
    cid         int references category(cid),
    dlevel      int not null,
    dauthor     name,
    dtitle      text
);
GRANT ALL ON document TO public;
INSERT INTO document VALUES
    ( 1, 11, 1, 'rls_regress_user1', 'my first novel'),
    ( 2, 11, 2, 'rls_regress_user1', 'my second novel'),
    ( 3, 22, 2, 'rls_regress_user1', 'my science fiction'),
    ( 4, 44, 1, 'rls_regress_user1', 'my first manga'),
    ( 5, 44, 2, 'rls_regress_user1', 'my second manga'),
    ( 6, 22, 1, 'rls_regress_user2', 'great science fiction'),
    ( 7, 33, 2, 'rls_regress_user2', 'great technology book'),
    ( 8, 44, 1, 'rls_regress_user2', 'great manga');
ALTER TABLE document ENABLE ROW LEVEL SECURITY;
-- user's security level must be higher than or equal to document's
CREATE POLICY p1 ON document
    USING (dlevel <= (SELECT seclv FROM uaccount WHERE pguser = current_user));
-- viewpoint from rls_regress_user1
SET SESSION AUTHORIZATION rls_regress_user1;
SET row_security TO ON;
SELECT * FROM document WHERE f_leak(dtitle) ORDER BY did;
 did | cid | dlevel |      dauthor      |        dtitle         
-----+-----+--------+-------------------+-----------------------
   1 |  11 |      1 | rls_regress_user1 | my first novel
   4 |  44 |      1 | rls_regress_user1 | my first manga
   6 |  22 |      1 | rls_regress_user2 | great science fiction
   8 |  44 |      1 | rls_regress_user2 | great manga
(4 rows)

SELECT * FROM document NATURAL JOIN category WHERE f_leak(dtitle) ORDER BY did;
 cid | did | dlevel |      dauthor      |        dtitle         |      cname      
-----+-----+--------+-------------------+-----------------------+-----------------
  11 |   1 |      1 | rls_regress_user1 | my first novel        | novel
  44 |   4 |      1 | rls_regress_user1 | my first manga        | manga
  22 |   6 |      1 | rls_regress_user2 | great science fiction | science fiction
  44 |   8 |      1 | rls_regress_user2 | great manga           | manga
(4 rows)

-- try a sampled version
SELECT * FROM document TABLESAMPLE BERNOULLI(50) REPEATABLE(0)
  WHERE f_leak(dtitle) ORDER BY did;
 did | cid | dlevel |      dauthor      |        dtitle         
-----+-----+--------+-------------------+-----------------------
   6 |  22 |      1 | rls_regress_user2 | great science fiction
   8 |  44 |      1 | rls_regress_user2 | great manga
(2 rows)

-- viewpoint from rls_regress_user2
SET SESSION AUTHORIZATION rls_regress_user2;
SELECT * FROM document WHERE f_leak(dtitle) ORDER BY did;
 did | cid | dlevel |      dauthor      |        dtitle         
-----+-----+--------+-------------------+-----------------------
   1 |  11 |      1 | rls_regress_user1 | my first novel
   2 |  11 |      2 | rls_regress_user1 | my second novel
   3 |  22 |      2 | rls_regress_user1 | my science fiction
   4 |  44 |      1 | rls_regress_user1 | my first manga
   5 |  44 |      2 | rls_regress_user1 | my second manga
   6 |  22 |      1 | rls_regress_user2 | great science fiction
   7 |  33 |      2 | rls_regress_user2 | great technology book
   8 |  44 |      1 | rls_regress_user2 | great manga
(8 rows)

SELECT * FROM document NATURAL JOIN category WHERE f_leak(dtitle) ORDER BY did;
 cid | did | dlevel |      dauthor      |        dtitle         |      cname      
-----+-----+--------+-------------------+-----------------------+-----------------
  11 |   1 |      1 | rls_regress_user1 | my first novel        | novel
  11 |   2 |      2 | rls_regress_user1 | my second novel       | novel
  22 |   3 |      2 | rls_regress_user1 | my science fiction    | science fiction
  44 |   4 |      1 | rls_regress_user1 | my first manga        | manga
  44 |   5 |      2 | rls_regress_user1 | my second manga       | manga
  22 |   6 |      1 | rls_regress_user2 | great science fiction | science fiction
  33 |   7 |      2 | rls_regress_user2 | great technology book | technology
  44 |   8 |      1 | rls_regress_user2 | great manga           | manga
(8 rows)

-- try a sampled version
SELECT * FROM document TABLESAMPLE BERNOULLI(50) REPEATABLE(0)
  WHERE f_leak(dtitle) ORDER BY did;
 did | cid | dlevel |      dauthor      |        dtitle         
-----+-----+--------+-------------------+-----------------------
   6 |  22 |      1 | rls_regress_user2 | great science fiction
   8 |  44 |      1 | rls_regress_user2 | great manga
(2 rows)

EXPLAIN (COSTS OFF) SELECT * FROM document WHERE f_leak(dtitle);
                               QUERY PLAN                                
-------------------------------------------------------------------------
 Remote Subquery Scan on all (datanode_1,datanode_2)
   ->  Subquery Scan on document
         Filter: f_leak(document.dtitle)
         ->  Seq Scan on document document_1
               Filter: (dlevel <= $0)
               InitPlan 1 (returns $0)
                 ->  Remote Subquery Scan on all (datanode_1,datanode_2)
                       ->  Index Scan using uaccount_pkey on uaccount
                             Index Cond: (pguser = "current_user"())
(9 rows)

EXPLAIN (COSTS OFF) SELECT * FROM document NATURAL JOIN category WHERE f_leak(dtitle);
                                     QUERY PLAN                                      
-------------------------------------------------------------------------------------
 Remote Subquery Scan on all (datanode_1,datanode_2)
   ->  Hash Join
         Hash Cond: (category.cid = document.cid)
         ->  Seq Scan on category
         ->  Hash
               ->  Subquery Scan on document
                     Filter: f_leak(document.dtitle)
                     ->  Seq Scan on document document_1
                           Filter: (dlevel <= $0)
                           InitPlan 1 (returns $0)
                             ->  Remote Subquery Scan on all (datanode_1,datanode_2)
                                   ->  Index Scan using uaccount_pkey on uaccount
                                         Index Cond: (pguser = "current_user"())
(13 rows)

-- only owner can change policies
ALTER POLICY p1 ON document USING (true);    --fail
ERROR:  must be owner of relation document
DROP POLICY p1 ON document;                  --fail
ERROR:  must be owner of relation document
SET SESSION AUTHORIZATION rls_regress_user0;
ALTER POLICY p1 ON document USING (dauthor = current_user);
-- viewpoint from rls_regress_user1 again
SET SESSION AUTHORIZATION rls_regress_user1;
SELECT * FROM document WHERE f_leak(dtitle) ORDER BY did;
 did | cid | dlevel |      dauthor      |       dtitle       
-----+-----+--------+-------------------+--------------------
   1 |  11 |      1 | rls_regress_user1 | my first novel
   2 |  11 |      2 | rls_regress_user1 | my second novel
   3 |  22 |      2 | rls_regress_user1 | my science fiction
   4 |  44 |      1 | rls_regress_user1 | my first manga
   5 |  44 |      2 | rls_regress_user1 | my second manga
(5 rows)

SELECT * FROM document NATURAL JOIN category WHERE f_leak(dtitle) ORDER by did;
 cid | did | dlevel |      dauthor      |       dtitle       |      cname      
-----+-----+--------+-------------------+--------------------+-----------------
  11 |   1 |      1 | rls_regress_user1 | my first novel     | novel
  11 |   2 |      2 | rls_regress_user1 | my second novel    | novel
  22 |   3 |      2 | rls_regress_user1 | my science fiction | science fiction
  44 |   4 |      1 | rls_regress_user1 | my first manga     | manga
  44 |   5 |      2 | rls_regress_user1 | my second manga    | manga
(5 rows)

-- viewpoint from rls_regres_user2 again
SET SESSION AUTHORIZATION rls_regress_user2;
SELECT * FROM document WHERE f_leak(dtitle) ORDER BY did;
 did | cid | dlevel |      dauthor      |        dtitle         
-----+-----+--------+-------------------+-----------------------
   6 |  22 |      1 | rls_regress_user2 | great science fiction
   7 |  33 |      2 | rls_regress_user2 | great technology book
   8 |  44 |      1 | rls_regress_user2 | great manga
(3 rows)

SELECT * FROM document NATURAL JOIN category WHERE f_leak(dtitle) ORDER by did;
 cid | did | dlevel |      dauthor      |        dtitle         |      cname      
-----+-----+--------+-------------------+-----------------------+-----------------
  22 |   6 |      1 | rls_regress_user2 | great science fiction | science fiction
  33 |   7 |      2 | rls_regress_user2 | great technology book | technology
  44 |   8 |      1 | rls_regress_user2 | great manga           | manga
(3 rows)

EXPLAIN (COSTS OFF) SELECT * FROM document WHERE f_leak(dtitle);
                     QUERY PLAN                      
-----------------------------------------------------
 Remote Subquery Scan on all (datanode_1,datanode_2)
   ->  Subquery Scan on document
         Filter: f_leak(document.dtitle)
         ->  Seq Scan on document document_1
               Filter: (dauthor = "current_user"())
(5 rows)

EXPLAIN (COSTS OFF) SELECT * FROM document NATURAL JOIN category WHERE f_leak(dtitle);
                        QUERY PLAN                        
----------------------------------------------------------
 Remote Subquery Scan on all (datanode_1,datanode_2)
   ->  Nested Loop
         ->  Subquery Scan on document
               Filter: f_leak(document.dtitle)
               ->  Seq Scan on document document_1
                     Filter: (dauthor = "current_user"())
         ->  Index Scan using category_pkey on category
               Index Cond: (cid = document.cid)
(8 rows)

-- interaction of FK/PK constraints
SET SESSION AUTHORIZATION rls_regress_user0;
CREATE POLICY p2 ON category
    USING (CASE WHEN current_user = 'rls_regress_user1' THEN cid IN (11, 33)
           WHEN current_user = 'rls_regress_user2' THEN cid IN (22, 44)
           ELSE false END);
ALTER TABLE category ENABLE ROW LEVEL SECURITY;
-- cannot delete PK referenced by invisible FK
SET SESSION AUTHORIZATION rls_regress_user1;
SELECT * FROM document d FULL OUTER JOIN category c on d.cid = c.cid;
 did | cid | dlevel |      dauthor      |       dtitle       | cid |   cname    
-----+-----+--------+-------------------+--------------------+-----+------------
   4 |  44 |      1 | rls_regress_user1 | my first manga     |     | 
   5 |  44 |      2 | rls_regress_user1 | my second manga    |     | 
   2 |  11 |      2 | rls_regress_user1 | my second novel    |  11 | novel
   1 |  11 |      1 | rls_regress_user1 | my first novel     |  11 | novel
     |     |        |                   |                    |  33 | technology
   3 |  22 |      2 | rls_regress_user1 | my science fiction |     | 
(6 rows)

DELETE FROM category WHERE cid = 33;    -- fails with FK violation
ERROR:  update or delete on table "category" violates foreign key constraint "document_cid_fkey" on table "document"
DETAIL:  Key is still referenced from table "document".
-- can insert FK referencing invisible PK
SET SESSION AUTHORIZATION rls_regress_user2;
SELECT * FROM document d FULL OUTER JOIN category c on d.cid = c.cid;
 did | cid | dlevel |      dauthor      |        dtitle         | cid |      cname      
-----+-----+--------+-------------------+-----------------------+-----+-----------------
   8 |  44 |      1 | rls_regress_user2 | great manga           |  44 | manga
   6 |  22 |      1 | rls_regress_user2 | great science fiction |  22 | science fiction
   7 |  33 |      2 | rls_regress_user2 | great technology book |     | 
(3 rows)

INSERT INTO document VALUES (10, 33, 1, current_user, 'hoge');
-- UNIQUE or PRIMARY KEY constraint violation DOES reveal presence of row
SET SESSION AUTHORIZATION rls_regress_user1;
INSERT INTO document VALUES (8, 44, 1, 'rls_regress_user1', 'my third manga'); -- Must fail with unique violation, revealing presence of did we can't see
ERROR:  duplicate key value violates unique constraint "document_pkey"
SELECT * FROM document WHERE did = 8; -- and confirm we can't see it
 did | cid | dlevel | dauthor | dtitle 
-----+-----+--------+---------+--------
(0 rows)

-- RLS policies are checked before constraints
INSERT INTO document VALUES (8, 44, 1, 'rls_regress_user2', 'my third manga'); -- Should fail with RLS check violation, not duplicate key violation
ERROR:  new row violates row-level security policy for table "document"
UPDATE document SET did = 8, dauthor = 'rls_regress_user2' WHERE did = 5; -- Should fail with RLS check violation, not duplicate key violation
<<<<<<< HEAD
ERROR:  could not plan this distributed update
DETAIL:  correlated UPDATE or updating distribution column currently not supported in Postgres-XL.
=======
ERROR:  new row violates row-level security policy for table "document"
>>>>>>> cdd4ed54
-- database superuser does bypass RLS policy when enabled
RESET SESSION AUTHORIZATION;
SET row_security TO ON;
SELECT * FROM document;
 did | cid | dlevel |      dauthor      |        dtitle         
-----+-----+--------+-------------------+-----------------------
   1 |  11 |      1 | rls_regress_user1 | my first novel
   2 |  11 |      2 | rls_regress_user1 | my second novel
   5 |  44 |      2 | rls_regress_user1 | my second manga
   6 |  22 |      1 | rls_regress_user2 | great science fiction
   8 |  44 |      1 | rls_regress_user2 | great manga
   3 |  22 |      2 | rls_regress_user1 | my science fiction
   4 |  44 |      1 | rls_regress_user1 | my first manga
   7 |  33 |      2 | rls_regress_user2 | great technology book
  10 |  33 |      1 | rls_regress_user2 | hoge
(9 rows)

SELECT * FROM category;
 cid |      cname      
-----+-----------------
  11 | novel
  22 | science fiction
  33 | technology
  44 | manga
(4 rows)

-- database superuser does bypass RLS policy when disabled
RESET SESSION AUTHORIZATION;
SET row_security TO OFF;
SELECT * FROM document;
 did | cid | dlevel |      dauthor      |        dtitle         
-----+-----+--------+-------------------+-----------------------
   1 |  11 |      1 | rls_regress_user1 | my first novel
   2 |  11 |      2 | rls_regress_user1 | my second novel
   5 |  44 |      2 | rls_regress_user1 | my second manga
   6 |  22 |      1 | rls_regress_user2 | great science fiction
   8 |  44 |      1 | rls_regress_user2 | great manga
   3 |  22 |      2 | rls_regress_user1 | my science fiction
   4 |  44 |      1 | rls_regress_user1 | my first manga
   7 |  33 |      2 | rls_regress_user2 | great technology book
  10 |  33 |      1 | rls_regress_user2 | hoge
(9 rows)

SELECT * FROM category;
 cid |      cname      
-----+-----------------
  11 | novel
  22 | science fiction
  33 | technology
  44 | manga
(4 rows)

-- database non-superuser with bypass privilege can bypass RLS policy when disabled
SET SESSION AUTHORIZATION rls_regress_exempt_user;
SET row_security TO OFF;
SELECT * FROM document;
 did | cid | dlevel |      dauthor      |        dtitle         
-----+-----+--------+-------------------+-----------------------
   1 |  11 |      1 | rls_regress_user1 | my first novel
   2 |  11 |      2 | rls_regress_user1 | my second novel
   5 |  44 |      2 | rls_regress_user1 | my second manga
   6 |  22 |      1 | rls_regress_user2 | great science fiction
   8 |  44 |      1 | rls_regress_user2 | great manga
   3 |  22 |      2 | rls_regress_user1 | my science fiction
   4 |  44 |      1 | rls_regress_user1 | my first manga
   7 |  33 |      2 | rls_regress_user2 | great technology book
  10 |  33 |      1 | rls_regress_user2 | hoge
(9 rows)

SELECT * FROM category;
 cid |      cname      
-----+-----------------
  11 | novel
  22 | science fiction
  33 | technology
  44 | manga
(4 rows)

-- RLS policy does not apply to table owner when RLS enabled.
SET SESSION AUTHORIZATION rls_regress_user0;
SET row_security TO ON;
SELECT * FROM document;
 did | cid | dlevel |      dauthor      |        dtitle         
-----+-----+--------+-------------------+-----------------------
   1 |  11 |      1 | rls_regress_user1 | my first novel
   2 |  11 |      2 | rls_regress_user1 | my second novel
   5 |  44 |      2 | rls_regress_user1 | my second manga
   6 |  22 |      1 | rls_regress_user2 | great science fiction
   8 |  44 |      1 | rls_regress_user2 | great manga
   3 |  22 |      2 | rls_regress_user1 | my science fiction
   4 |  44 |      1 | rls_regress_user1 | my first manga
   7 |  33 |      2 | rls_regress_user2 | great technology book
  10 |  33 |      1 | rls_regress_user2 | hoge
(9 rows)

SELECT * FROM category;
 cid |      cname      
-----+-----------------
  11 | novel
  22 | science fiction
  33 | technology
  44 | manga
(4 rows)

-- RLS policy does not apply to table owner when RLS disabled.
SET SESSION AUTHORIZATION rls_regress_user0;
SET row_security TO OFF;
SELECT * FROM document;
 did | cid | dlevel |      dauthor      |        dtitle         
-----+-----+--------+-------------------+-----------------------
   1 |  11 |      1 | rls_regress_user1 | my first novel
   2 |  11 |      2 | rls_regress_user1 | my second novel
   5 |  44 |      2 | rls_regress_user1 | my second manga
   6 |  22 |      1 | rls_regress_user2 | great science fiction
   8 |  44 |      1 | rls_regress_user2 | great manga
   3 |  22 |      2 | rls_regress_user1 | my science fiction
   4 |  44 |      1 | rls_regress_user1 | my first manga
   7 |  33 |      2 | rls_regress_user2 | great technology book
  10 |  33 |      1 | rls_regress_user2 | hoge
(9 rows)

SELECT * FROM category;
 cid |      cname      
-----+-----------------
  11 | novel
  22 | science fiction
  33 | technology
  44 | manga
(4 rows)

--
-- Table inheritance and RLS policy
--
SET SESSION AUTHORIZATION rls_regress_user0;
SET row_security TO ON;
CREATE TABLE t1 (a int, junk1 text, b text) WITH OIDS;
ALTER TABLE t1 DROP COLUMN junk1;    -- just a disturbing factor
GRANT ALL ON t1 TO public;
COPY t1 FROM stdin WITH (oids);
CREATE TABLE t2 (c float) INHERITS (t1);
GRANT ALL ON t2 TO public;
COPY t2 FROM stdin WITH (oids);
CREATE TABLE t3 (c text, b text, a int) WITH OIDS;
ALTER TABLE t3 INHERIT t1;
GRANT ALL ON t3 TO public;
COPY t3(a,b,c) FROM stdin WITH (oids);
CREATE POLICY p1 ON t1 FOR ALL TO PUBLIC USING (a % 2 = 0); -- be even number
CREATE POLICY p2 ON t2 FOR ALL TO PUBLIC USING (a % 2 = 1); -- be odd number
ALTER TABLE t1 ENABLE ROW LEVEL SECURITY;
ALTER TABLE t2 ENABLE ROW LEVEL SECURITY;
SET SESSION AUTHORIZATION rls_regress_user1;
SELECT * FROM t1;
 a |  b  
---+-----
 2 | bbb
 4 | ddd
 2 | bcd
 4 | def
 2 | yyy
(5 rows)

EXPLAIN (COSTS OFF) SELECT * FROM t1;
                        QUERY PLAN                         
-----------------------------------------------------------
 Append
   ->  Remote Subquery Scan on all (datanode_1,datanode_2)
         ->  Seq Scan on t1
               Filter: ((a % 2) = 0)
   ->  Remote Subquery Scan on all (datanode_1,datanode_2)
         ->  Seq Scan on t2
               Filter: ((a % 2) = 0)
   ->  Remote Subquery Scan on all (datanode_1,datanode_2)
         ->  Seq Scan on t3
               Filter: ((a % 2) = 0)
(10 rows)

SELECT * FROM t1 WHERE f_leak(b);
NOTICE:  f_leak => bbb
NOTICE:  f_leak => ddd
NOTICE:  f_leak => bcd
NOTICE:  f_leak => def
NOTICE:  f_leak => yyy
 a |  b  
---+-----
 2 | bbb
 4 | ddd
 2 | bcd
 4 | def
 2 | yyy
(5 rows)

EXPLAIN (COSTS OFF) SELECT * FROM t1 WHERE f_leak(b);
                           QUERY PLAN                            
-----------------------------------------------------------------
 Subquery Scan on t1
   Filter: f_leak(t1.b)
   ->  Append
         ->  Remote Subquery Scan on all (datanode_1,datanode_2)
               ->  Seq Scan on t1 t1_1
                     Filter: ((a % 2) = 0)
         ->  Remote Subquery Scan on all (datanode_1,datanode_2)
               ->  Seq Scan on t2
                     Filter: ((a % 2) = 0)
         ->  Remote Subquery Scan on all (datanode_1,datanode_2)
               ->  Seq Scan on t3
                     Filter: ((a % 2) = 0)
(12 rows)

-- reference to system column
SELECT oid, * FROM t1;
 oid | a |  b  
-----+---+-----
 102 | 2 | bbb
 104 | 4 | ddd
 202 | 2 | bcd
 204 | 4 | def
 302 | 2 | yyy
(5 rows)

EXPLAIN (COSTS OFF) SELECT *, t1 FROM t1;
                        QUERY PLAN                         
-----------------------------------------------------------
 Append
   ->  Remote Subquery Scan on all (datanode_1,datanode_2)
         ->  Seq Scan on t1
               Filter: ((a % 2) = 0)
   ->  Remote Subquery Scan on all (datanode_1,datanode_2)
         ->  Seq Scan on t2
               Filter: ((a % 2) = 0)
   ->  Remote Subquery Scan on all (datanode_1,datanode_2)
         ->  Seq Scan on t3
               Filter: ((a % 2) = 0)
(10 rows)

-- reference to whole-row reference
SELECT *, t1 FROM t1;
 a |  b  |   t1    
---+-----+---------
 2 | bbb | (2,bbb)
 4 | ddd | (4,ddd)
 2 | bcd | (2,bcd)
 4 | def | (4,def)
 2 | yyy | (2,yyy)
(5 rows)

EXPLAIN (COSTS OFF) SELECT *, t1 FROM t1;
                        QUERY PLAN                         
-----------------------------------------------------------
 Append
   ->  Remote Subquery Scan on all (datanode_1,datanode_2)
         ->  Seq Scan on t1
               Filter: ((a % 2) = 0)
   ->  Remote Subquery Scan on all (datanode_1,datanode_2)
         ->  Seq Scan on t2
               Filter: ((a % 2) = 0)
   ->  Remote Subquery Scan on all (datanode_1,datanode_2)
         ->  Seq Scan on t3
               Filter: ((a % 2) = 0)
(10 rows)

-- for share/update lock
SELECT * FROM t1 FOR SHARE;
 a |  b  
---+-----
 2 | bbb
 4 | ddd
 2 | bcd
 4 | def
 2 | yyy
(5 rows)

EXPLAIN (COSTS OFF) SELECT * FROM t1 FOR SHARE;
                                    QUERY PLAN                                     
-----------------------------------------------------------------------------------
 LockRows
   ->  Subquery Scan on t1
         ->  LockRows
               ->  Result
                     ->  Append
                           ->  Remote Subquery Scan on all (datanode_1,datanode_2)
                                 ->  Seq Scan on t1 t1_1
                                       Filter: ((a % 2) = 0)
                           ->  Remote Subquery Scan on all (datanode_1,datanode_2)
                                 ->  Seq Scan on t2
                                       Filter: ((a % 2) = 0)
                           ->  Remote Subquery Scan on all (datanode_1,datanode_2)
                                 ->  Seq Scan on t3
                                       Filter: ((a % 2) = 0)
(14 rows)

SELECT * FROM t1 WHERE f_leak(b) FOR SHARE;
NOTICE:  f_leak => bbb
NOTICE:  f_leak => ddd
NOTICE:  f_leak => bcd
NOTICE:  f_leak => def
NOTICE:  f_leak => yyy
 a |  b  
---+-----
 2 | bbb
 4 | ddd
 2 | bcd
 4 | def
 2 | yyy
(5 rows)

EXPLAIN (COSTS OFF) SELECT * FROM t1 WHERE f_leak(b) FOR SHARE;
                                    QUERY PLAN                                     
-----------------------------------------------------------------------------------
 LockRows
   ->  Subquery Scan on t1
         Filter: f_leak(t1.b)
         ->  LockRows
               ->  Result
                     ->  Append
                           ->  Remote Subquery Scan on all (datanode_1,datanode_2)
                                 ->  Seq Scan on t1 t1_1
                                       Filter: ((a % 2) = 0)
                           ->  Remote Subquery Scan on all (datanode_1,datanode_2)
                                 ->  Seq Scan on t2
                                       Filter: ((a % 2) = 0)
                           ->  Remote Subquery Scan on all (datanode_1,datanode_2)
                                 ->  Seq Scan on t3
                                       Filter: ((a % 2) = 0)
(15 rows)

-- union all query
SELECT a, b, oid FROM t2 UNION ALL SELECT a, b, oid FROM t3;
 a |  b  | oid 
---+-----+-----
 1 | abc | 201
 3 | cde | 203
 1 | xxx | 301
 2 | yyy | 302
 3 | zzz | 303
(5 rows)

EXPLAIN (COSTS OFF) SELECT a, b, oid FROM t2 UNION ALL SELECT a, b, oid FROM t3;
          QUERY PLAN           
-------------------------------
 Append
   ->  Seq Scan on t2
         Filter: ((a % 2) = 1)
   ->  Seq Scan on t3
(4 rows)

-- superuser is allowed to bypass RLS checks
RESET SESSION AUTHORIZATION;
SET row_security TO OFF;
SELECT * FROM t1 WHERE f_leak(b);
 a |  b  
---+-----
 1 | aaa
 2 | bbb
 3 | ccc
 4 | ddd
 1 | abc
 2 | bcd
 3 | cde
 4 | def
 1 | xxx
 2 | yyy
 3 | zzz
(11 rows)

EXPLAIN (COSTS OFF) SELECT * FROM t1 WHERE f_leak(b);
                        QUERY PLAN                         
-----------------------------------------------------------
 Append
   ->  Remote Subquery Scan on all (datanode_1,datanode_2)
         ->  Seq Scan on t1
               Filter: f_leak(b)
   ->  Remote Subquery Scan on all (datanode_1,datanode_2)
         ->  Seq Scan on t2
               Filter: f_leak(b)
   ->  Remote Subquery Scan on all (datanode_1,datanode_2)
         ->  Seq Scan on t3
               Filter: f_leak(b)
(10 rows)

-- non-superuser with bypass privilege can bypass RLS policy when disabled
SET SESSION AUTHORIZATION rls_regress_exempt_user;
SET row_security TO OFF;
SELECT * FROM t1 WHERE f_leak(b);
 a |  b  
---+-----
 1 | aaa
 2 | bbb
 3 | ccc
 4 | ddd
 1 | abc
 2 | bcd
 3 | cde
 4 | def
 1 | xxx
 2 | yyy
 3 | zzz
(11 rows)

EXPLAIN (COSTS OFF) SELECT * FROM t1 WHERE f_leak(b);
                        QUERY PLAN                         
-----------------------------------------------------------
 Append
   ->  Remote Subquery Scan on all (datanode_1,datanode_2)
         ->  Seq Scan on t1
               Filter: f_leak(b)
   ->  Remote Subquery Scan on all (datanode_1,datanode_2)
         ->  Seq Scan on t2
               Filter: f_leak(b)
   ->  Remote Subquery Scan on all (datanode_1,datanode_2)
         ->  Seq Scan on t3
               Filter: f_leak(b)
(10 rows)

----- Dependencies -----
SET SESSION AUTHORIZATION rls_regress_user0;
SET row_security TO ON;
CREATE TABLE dependee (x integer, y integer);
CREATE TABLE dependent (x integer, y integer);
CREATE POLICY d1 ON dependent FOR ALL
    TO PUBLIC
    USING (x = (SELECT d.x FROM dependee d WHERE d.y = y));
DROP TABLE dependee; -- Should fail without CASCADE due to dependency on row security qual?
ERROR:  cannot drop table dependee because other objects depend on it
DETAIL:  policy d1 on table dependent depends on table dependee
HINT:  Use DROP ... CASCADE to drop the dependent objects too.
DROP TABLE dependee CASCADE;
NOTICE:  drop cascades to policy d1 on table dependent
EXPLAIN (COSTS OFF) SELECT * FROM dependent; -- After drop, should be unqualified
            QUERY PLAN            
----------------------------------
 Remote Fast Query Execution
   Node/s: datanode_1, datanode_2
   ->  Seq Scan on dependent
(3 rows)

-----   RECURSION    ----
--
-- Simple recursion
--
SET SESSION AUTHORIZATION rls_regress_user0;
CREATE TABLE rec1 (x integer, y integer);
CREATE POLICY r1 ON rec1 USING (x = (SELECT r.x FROM rec1 r WHERE y = r.y));
ALTER TABLE rec1 ENABLE ROW LEVEL SECURITY;
SET SESSION AUTHORIZATION rls_regress_user1;
SELECT * FROM rec1; -- fail, direct recursion
ERROR:  infinite recursion detected in policy for relation "rec1"
--
-- Mutual recursion
--
SET SESSION AUTHORIZATION rls_regress_user0;
CREATE TABLE rec2 (a integer, b integer);
ALTER POLICY r1 ON rec1 USING (x = (SELECT a FROM rec2 WHERE b = y));
CREATE POLICY r2 ON rec2 USING (a = (SELECT x FROM rec1 WHERE y = b));
ALTER TABLE rec2 ENABLE ROW LEVEL SECURITY;
SET SESSION AUTHORIZATION rls_regress_user1;
SELECT * FROM rec1;    -- fail, mutual recursion
ERROR:  infinite recursion detected in policy for relation "rec1"
--
-- Mutual recursion via views
--
SET SESSION AUTHORIZATION rls_regress_user1;
CREATE VIEW rec1v AS SELECT * FROM rec1;
CREATE VIEW rec2v AS SELECT * FROM rec2;
SET SESSION AUTHORIZATION rls_regress_user0;
ALTER POLICY r1 ON rec1 USING (x = (SELECT a FROM rec2v WHERE b = y));
ERROR:  relation "rec2v" does not exist
ALTER POLICY r2 ON rec2 USING (a = (SELECT x FROM rec1v WHERE y = b));
ERROR:  relation "rec1v" does not exist
SET SESSION AUTHORIZATION rls_regress_user1;
SELECT * FROM rec1;    -- fail, mutual recursion via views
ERROR:  infinite recursion detected in policy for relation "rec1"
--
-- Mutual recursion via .s.b views
--
SET SESSION AUTHORIZATION rls_regress_user1;
-- Suppress NOTICE messages when doing a cascaded drop.
SET client_min_messages TO 'warning';
DROP VIEW rec1v, rec2v CASCADE;
RESET client_min_messages;
CREATE VIEW rec1v WITH (security_barrier) AS SELECT * FROM rec1;
CREATE VIEW rec2v WITH (security_barrier) AS SELECT * FROM rec2;
SET SESSION AUTHORIZATION rls_regress_user0;
CREATE POLICY r1 ON rec1 USING (x = (SELECT a FROM rec2v WHERE b = y));
ERROR:  policy "r1" for table "rec1" already exists
CREATE POLICY r2 ON rec2 USING (a = (SELECT x FROM rec1v WHERE y = b));
ERROR:  policy "r2" for table "rec2" already exists
SET SESSION AUTHORIZATION rls_regress_user1;
SELECT * FROM rec1;    -- fail, mutual recursion via s.b. views
ERROR:  infinite recursion detected in policy for relation "rec1"
--
-- recursive RLS and VIEWs in policy
--
SET SESSION AUTHORIZATION rls_regress_user0;
CREATE TABLE s1 (a int, b text);
INSERT INTO s1 (SELECT x, md5(x::text) FROM generate_series(-10,10) x);
CREATE TABLE s2 (x int, y text);
INSERT INTO s2 (SELECT x, md5(x::text) FROM generate_series(-6,6) x);
GRANT SELECT ON s1, s2 TO rls_regress_user1;
CREATE POLICY p1 ON s1 USING (a in (select x from s2 where y like '%2f%'));
CREATE POLICY p2 ON s2 USING (x in (select a from s1 where b like '%22%'));
CREATE POLICY p3 ON s1 FOR INSERT WITH CHECK (a = (SELECT a FROM s1));
ALTER TABLE s1 ENABLE ROW LEVEL SECURITY;
ALTER TABLE s2 ENABLE ROW LEVEL SECURITY;
SET SESSION AUTHORIZATION rls_regress_user1;
CREATE VIEW v2 AS SELECT * FROM s2 WHERE y like '%af%';
SELECT * FROM s1 WHERE f_leak(b); -- fail (infinite recursion)
ERROR:  infinite recursion detected in policy for relation "s1"
INSERT INTO s1 VALUES (1, 'foo'); -- fail (infinite recursion)
ERROR:  infinite recursion detected in policy for relation "s1"
SET SESSION AUTHORIZATION rls_regress_user0;
DROP POLICY p3 on s1;
ALTER POLICY p2 ON s2 USING (x % 2 = 0);
SET SESSION AUTHORIZATION rls_regress_user1;
SELECT * FROM s1 WHERE f_leak(b);	-- OK
 a |                b                 
---+----------------------------------
 2 | c81e728d9d4c2f636f067f89cc14862c
 4 | a87ff679a2f3e71d9181a67b7542122c
(2 rows)

EXPLAIN (COSTS OFF) SELECT * FROM only s1 WHERE f_leak(b);
                           QUERY PLAN                           
----------------------------------------------------------------
 Remote Subquery Scan on all (datanode_1,datanode_2)
   ->  Subquery Scan on s1
         Filter: f_leak(s1.b)
         ->  Hash Join
               Hash Cond: (s1_1.a = s2.x)
               ->  Seq Scan on s1 s1_1
               ->  Hash
                     ->  HashAggregate
                           Group Key: s2.x
                           ->  Subquery Scan on s2
                                 Filter: (s2.y ~~ '%2f%'::text)
                                 ->  Seq Scan on s2 s2_1
                                       Filter: ((x % 2) = 0)
(13 rows)

SET SESSION AUTHORIZATION rls_regress_user0;
ALTER POLICY p1 ON s1 USING (a in (select x from v2)); -- using VIEW in RLS policy
ERROR:  relation "v2" does not exist
SET SESSION AUTHORIZATION rls_regress_user1;
SELECT * FROM s1 WHERE f_leak(b);	-- OK
 a |                b                 
---+----------------------------------
 2 | c81e728d9d4c2f636f067f89cc14862c
 4 | a87ff679a2f3e71d9181a67b7542122c
(2 rows)

EXPLAIN (COSTS OFF) SELECT * FROM s1 WHERE f_leak(b);
                           QUERY PLAN                           
----------------------------------------------------------------
 Remote Subquery Scan on all (datanode_1,datanode_2)
   ->  Subquery Scan on s1
         Filter: f_leak(s1.b)
         ->  Hash Join
               Hash Cond: (s1_1.a = s2.x)
               ->  Seq Scan on s1 s1_1
               ->  Hash
                     ->  HashAggregate
                           Group Key: s2.x
                           ->  Subquery Scan on s2
                                 Filter: (s2.y ~~ '%2f%'::text)
                                 ->  Seq Scan on s2 s2_1
                                       Filter: ((x % 2) = 0)
(13 rows)

SELECT (SELECT x FROM s1 LIMIT 1) xx, * FROM s2 WHERE y like '%28%';
 xx | x  |                y                 
----+----+----------------------------------
 -4 | -4 | 0267aaf632e87a63288a08331f22c7c3
  2 |  2 | c81e728d9d4c2f636f067f89cc14862c
 -6 | -6 | 596a3d04481816330f07e4f97510c28f
(3 rows)

EXPLAIN (COSTS OFF) SELECT (SELECT x FROM s1 LIMIT 1) xx, * FROM s2 WHERE y like '%28%';
                                      QUERY PLAN                                      
--------------------------------------------------------------------------------------
 Remote Subquery Scan on all (datanode_1,datanode_2)
   ->  Subquery Scan on s2
         Filter: (s2.y ~~ '%28%'::text)
         ->  Seq Scan on s2 s2_1
               Filter: ((x % 2) = 0)
         SubPlan 1
           ->  Limit
                 ->  Remote Subquery Scan on all (datanode_1,datanode_2)
                       ->  Limit
                             ->  Subquery Scan on s1
                                   ->  Nested Loop Semi Join
                                         Join Filter: (s1_1.a = s2_2.x)
                                         ->  Seq Scan on s1 s1_1
                                         ->  Materialize
                                               ->  Subquery Scan on s2_2
                                                     Filter: (s2_2.y ~~ '%2f%'::text)
                                                     ->  Seq Scan on s2 s2_3
                                                           Filter: ((x % 2) = 0)
(18 rows)

SET SESSION AUTHORIZATION rls_regress_user0;
ALTER POLICY p2 ON s2 USING (x in (select a from s1 where b like '%d2%'));
SET SESSION AUTHORIZATION rls_regress_user1;
SELECT * FROM s1 WHERE f_leak(b);	-- fail (infinite recursion via view)
ERROR:  infinite recursion detected in policy for relation "s1"
-- prepared statement with rls_regress_user0 privilege
PREPARE p1(int) AS SELECT * FROM t1 WHERE a <= $1;
EXECUTE p1(2);
 a |  b  
---+-----
 2 | bbb
 2 | bcd
 2 | yyy
(3 rows)

EXPLAIN (COSTS OFF) EXECUTE p1(2);
                        QUERY PLAN                         
-----------------------------------------------------------
 Append
   ->  Remote Subquery Scan on all (datanode_1,datanode_2)
         ->  Seq Scan on t1
               Filter: ((a <= 2) AND ((a % 2) = 0))
   ->  Remote Subquery Scan on all (datanode_1,datanode_2)
         ->  Seq Scan on t2
               Filter: ((a <= 2) AND ((a % 2) = 0))
   ->  Remote Subquery Scan on all (datanode_1,datanode_2)
         ->  Seq Scan on t3
               Filter: ((a <= 2) AND ((a % 2) = 0))
(10 rows)

-- superuser is allowed to bypass RLS checks
RESET SESSION AUTHORIZATION;
SET row_security TO OFF;
SELECT * FROM t1 WHERE f_leak(b);
 a |  b  
---+-----
 1 | aaa
 2 | bbb
 3 | ccc
 4 | ddd
 1 | abc
 2 | bcd
 3 | cde
 4 | def
 1 | xxx
 2 | yyy
 3 | zzz
(11 rows)

EXPLAIN (COSTS OFF) SELECT * FROM t1 WHERE f_leak(b);
                        QUERY PLAN                         
-----------------------------------------------------------
 Append
   ->  Remote Subquery Scan on all (datanode_1,datanode_2)
         ->  Seq Scan on t1
               Filter: f_leak(b)
   ->  Remote Subquery Scan on all (datanode_1,datanode_2)
         ->  Seq Scan on t2
               Filter: f_leak(b)
   ->  Remote Subquery Scan on all (datanode_1,datanode_2)
         ->  Seq Scan on t3
               Filter: f_leak(b)
(10 rows)

-- plan cache should be invalidated
EXECUTE p1(2);
 a |  b  
---+-----
 1 | aaa
 2 | bbb
 1 | abc
 2 | bcd
 1 | xxx
 2 | yyy
(6 rows)

EXPLAIN (COSTS OFF) EXECUTE p1(2);
                        QUERY PLAN                         
-----------------------------------------------------------
 Append
   ->  Remote Subquery Scan on all (datanode_1,datanode_2)
         ->  Seq Scan on t1
               Filter: (a <= 2)
   ->  Remote Subquery Scan on all (datanode_1,datanode_2)
         ->  Seq Scan on t2
               Filter: (a <= 2)
   ->  Remote Subquery Scan on all (datanode_1,datanode_2)
         ->  Seq Scan on t3
               Filter: (a <= 2)
(10 rows)

PREPARE p2(int) AS SELECT * FROM t1 WHERE a = $1;
EXECUTE p2(2);
 a |  b  
---+-----
 2 | bbb
 2 | bcd
 2 | yyy
(3 rows)

EXPLAIN (COSTS OFF) EXECUTE p2(2);
                        QUERY PLAN                         
-----------------------------------------------------------
 Append
   ->  Remote Subquery Scan on all (datanode_1)
         ->  Seq Scan on t1
               Filter: (a = 2)
   ->  Remote Subquery Scan on all (datanode_1)
         ->  Seq Scan on t2
               Filter: (a = 2)
   ->  Remote Subquery Scan on all (datanode_1,datanode_2)
         ->  Seq Scan on t3
               Filter: (a = 2)
(10 rows)

-- also, case when privilege switch from superuser
SET SESSION AUTHORIZATION rls_regress_user1;
SET row_security TO ON;
EXECUTE p2(2);
 a |  b  
---+-----
 2 | bbb
 2 | bcd
 2 | yyy
(3 rows)

EXPLAIN (COSTS OFF) EXECUTE p2(2);
                        QUERY PLAN                         
-----------------------------------------------------------
 Append
   ->  Remote Subquery Scan on all (datanode_1)
         ->  Seq Scan on t1
               Filter: ((a = 2) AND ((a % 2) = 0))
   ->  Remote Subquery Scan on all (datanode_1)
         ->  Seq Scan on t2
               Filter: ((a = 2) AND ((a % 2) = 0))
   ->  Remote Subquery Scan on all (datanode_1,datanode_2)
         ->  Seq Scan on t3
               Filter: ((a = 2) AND ((a % 2) = 0))
(10 rows)

--
-- UPDATE / DELETE and Row-level security
--
SET SESSION AUTHORIZATION rls_regress_user1;
EXPLAIN (COSTS OFF) UPDATE t1 SET b = b || b WHERE f_leak(b);
                     QUERY PLAN                      
-----------------------------------------------------
 Remote Subquery Scan on all (datanode_1,datanode_2)
   ->  Update on t1 t1_3
         Update on t1 t1_3
         Update on t2 t1
         Update on t3 t1
         ->  Subquery Scan on t1
               Filter: f_leak(t1.b)
               ->  LockRows
                     ->  Seq Scan on t1 t1_4
                           Filter: ((a % 2) = 0)
         ->  Subquery Scan on t1_1
               Filter: f_leak(t1_1.b)
               ->  LockRows
                     ->  Seq Scan on t2
                           Filter: ((a % 2) = 0)
         ->  Subquery Scan on t1_2
               Filter: f_leak(t1_2.b)
               ->  LockRows
                     ->  Seq Scan on t3
                           Filter: ((a % 2) = 0)
(20 rows)

UPDATE t1 SET b = b || b WHERE f_leak(b);
EXPLAIN (COSTS OFF) UPDATE only t1 SET b = b || '_updt' WHERE f_leak(b);
                     QUERY PLAN                      
-----------------------------------------------------
 Remote Subquery Scan on all (datanode_1,datanode_2)
   ->  Update on t1 t1_1
         ->  Subquery Scan on t1
               Filter: f_leak(t1.b)
               ->  LockRows
                     ->  Seq Scan on t1 t1_2
                           Filter: ((a % 2) = 0)
(7 rows)

UPDATE only t1 SET b = b || '_updt' WHERE f_leak(b);
-- returning clause with system column
UPDATE only t1 SET b = b WHERE f_leak(b) RETURNING oid, *, t1;
 oid | a |      b      |       t1        
-----+---+-------------+-----------------
 102 | 2 | bbbbbb_updt | (2,bbbbbb_updt)
 104 | 4 | dddddd_updt | (4,dddddd_updt)
(2 rows)

UPDATE t1 SET b = b WHERE f_leak(b) RETURNING *;
 a |      b      
---+-------------
 2 | bbbbbb_updt
 2 | bcdbcd
 2 | yyyyyy
 4 | dddddd_updt
 4 | defdef
(5 rows)

UPDATE t1 SET b = b WHERE f_leak(b) RETURNING oid, *, t1;
 oid | a |      b      |       t1        
-----+---+-------------+-----------------
 102 | 2 | bbbbbb_updt | (2,bbbbbb_updt)
 202 | 2 | bcdbcd      | (2,bcdbcd)
 302 | 2 | yyyyyy      | (2,yyyyyy)
 104 | 4 | dddddd_updt | (4,dddddd_updt)
 204 | 4 | defdef      | (4,defdef)
(5 rows)

-- updates with from clause
EXPLAIN (COSTS OFF) UPDATE t2 SET b=t2.b FROM t3
WHERE t2.a = 3 and t3.a = 2 AND f_leak(t2.b) AND f_leak(t3.b);
ERROR:  could not plan this distributed update
DETAIL:  correlated UPDATE or updating distribution column currently not supported in Postgres-XL.
UPDATE t2 SET b=t2.b FROM t3
WHERE t2.a = 3 and t3.a = 2 AND f_leak(t2.b) AND f_leak(t3.b);
ERROR:  could not plan this distributed update
DETAIL:  correlated UPDATE or updating distribution column currently not supported in Postgres-XL.
EXPLAIN (COSTS OFF) UPDATE t1 SET b=t1.b FROM t2
WHERE t1.a = 3 and t2.a = 3 AND f_leak(t1.b) AND f_leak(t2.b);
ERROR:  could not plan this distributed update
DETAIL:  correlated UPDATE or updating distribution column currently not supported in Postgres-XL.
UPDATE t1 SET b=t1.b FROM t2
WHERE t1.a = 3 and t2.a = 3 AND f_leak(t1.b) AND f_leak(t2.b);
ERROR:  could not plan this distributed update
DETAIL:  correlated UPDATE or updating distribution column currently not supported in Postgres-XL.
EXPLAIN (COSTS OFF) UPDATE t2 SET b=t2.b FROM t1
WHERE t1.a = 3 and t2.a = 3 AND f_leak(t1.b) AND f_leak(t2.b);
ERROR:  could not plan this distributed update
DETAIL:  correlated UPDATE or updating distribution column currently not supported in Postgres-XL.
UPDATE t2 SET b=t2.b FROM t1
WHERE t1.a = 3 and t2.a = 3 AND f_leak(t1.b) AND f_leak(t2.b);
ERROR:  could not plan this distributed update
DETAIL:  correlated UPDATE or updating distribution column currently not supported in Postgres-XL.
-- updates with from clause self join
EXPLAIN (COSTS OFF) UPDATE t2 t2_1 SET b = t2_2.b FROM t2 t2_2
WHERE t2_1.a = 3 AND t2_2.a = t2_1.a AND t2_2.b = t2_1.b
AND f_leak(t2_1.b) AND f_leak(t2_2.b) RETURNING *, t2_1, t2_2;
ERROR:  could not plan this distributed update
DETAIL:  correlated UPDATE or updating distribution column currently not supported in Postgres-XL.
UPDATE t2 t2_1 SET b = t2_2.b FROM t2 t2_2
WHERE t2_1.a = 3 AND t2_2.a = t2_1.a AND t2_2.b = t2_1.b
AND f_leak(t2_1.b) AND f_leak(t2_2.b) RETURNING *, t2_1, t2_2;
ERROR:  could not plan this distributed update
DETAIL:  correlated UPDATE or updating distribution column currently not supported in Postgres-XL.
EXPLAIN (COSTS OFF) UPDATE t1 t1_1 SET b = t1_2.b FROM t1 t1_2
WHERE t1_1.a = 4 AND t1_2.a = t1_1.a AND t1_2.b = t1_1.b
AND f_leak(t1_1.b) AND f_leak(t1_2.b) RETURNING *, t1_1, t1_2;
ERROR:  could not plan this distributed update
DETAIL:  correlated UPDATE or updating distribution column currently not supported in Postgres-XL.
UPDATE t1 t1_1 SET b = t1_2.b FROM t1 t1_2
WHERE t1_1.a = 4 AND t1_2.a = t1_1.a AND t1_2.b = t1_1.b
AND f_leak(t1_1.b) AND f_leak(t1_2.b) RETURNING *, t1_1, t1_2;
ERROR:  could not plan this distributed update
DETAIL:  correlated UPDATE or updating distribution column currently not supported in Postgres-XL.
RESET SESSION AUTHORIZATION;
SET row_security TO OFF;
SELECT * FROM t1 ORDER BY a,b;
 a |      b      
---+-------------
 1 | aaa
 1 | abc
 1 | xxx
 2 | bbbbbb_updt
 2 | bcdbcd
 2 | yyyyyy
 3 | ccc
 3 | cde
 3 | zzz
 4 | dddddd_updt
 4 | defdef
(11 rows)

SET SESSION AUTHORIZATION rls_regress_user1;
SET row_security TO ON;
EXPLAIN (COSTS OFF) DELETE FROM only t1 WHERE f_leak(b);
                     QUERY PLAN                      
-----------------------------------------------------
 Remote Subquery Scan on all (datanode_1,datanode_2)
   ->  Delete on t1 t1_1
         ->  Subquery Scan on t1
               Filter: f_leak(t1.b)
               ->  LockRows
                     ->  Seq Scan on t1 t1_2
                           Filter: ((a % 2) = 0)
(7 rows)

EXPLAIN (COSTS OFF) DELETE FROM t1 WHERE f_leak(b);
                     QUERY PLAN                      
-----------------------------------------------------
 Remote Subquery Scan on all (datanode_1,datanode_2)
   ->  Delete on t1 t1_3
         Delete on t1 t1_3
         Delete on t2 t1
         Delete on t3 t1
         ->  Subquery Scan on t1
               Filter: f_leak(t1.b)
               ->  LockRows
                     ->  Seq Scan on t1 t1_4
                           Filter: ((a % 2) = 0)
         ->  Subquery Scan on t1_1
               Filter: f_leak(t1_1.b)
               ->  LockRows
                     ->  Seq Scan on t2
                           Filter: ((a % 2) = 0)
         ->  Subquery Scan on t1_2
               Filter: f_leak(t1_2.b)
               ->  LockRows
                     ->  Seq Scan on t3
                           Filter: ((a % 2) = 0)
(20 rows)

DELETE FROM only t1 WHERE f_leak(b) RETURNING oid, *, t1;
 oid | a |      b      |       t1        
-----+---+-------------+-----------------
 102 | 2 | bbbbbb_updt | (2,bbbbbb_updt)
 104 | 4 | dddddd_updt | (4,dddddd_updt)
(2 rows)

DELETE FROM t1 WHERE f_leak(b) RETURNING oid, *, t1;
 oid | a |   b    |     t1     
-----+---+--------+------------
 202 | 2 | bcdbcd | (2,bcdbcd)
 302 | 2 | yyyyyy | (2,yyyyyy)
 204 | 4 | defdef | (4,defdef)
(3 rows)

--
-- S.b. view on top of Row-level security
--
SET SESSION AUTHORIZATION rls_regress_user0;
CREATE TABLE b1 (a int, b text);
INSERT INTO b1 (SELECT x, md5(x::text) FROM generate_series(-10,10) x);
CREATE POLICY p1 ON b1 USING (a % 2 = 0);
ALTER TABLE b1 ENABLE ROW LEVEL SECURITY;
GRANT ALL ON b1 TO rls_regress_user1;
SET SESSION AUTHORIZATION rls_regress_user1;
CREATE VIEW bv1 WITH (security_barrier) AS SELECT * FROM b1 WHERE a > 0 WITH CHECK OPTION;
GRANT ALL ON bv1 TO rls_regress_user2;
SET SESSION AUTHORIZATION rls_regress_user2;
EXPLAIN (COSTS OFF) SELECT * FROM bv1 WHERE f_leak(b);
                     QUERY PLAN                      
-----------------------------------------------------
 Remote Subquery Scan on all (datanode_1,datanode_2)
   ->  Subquery Scan on bv1
         Filter: f_leak(bv1.b)
         ->  Seq Scan on b1
               Filter: ((a > 0) AND ((a % 2) = 0))
(5 rows)

SELECT * FROM bv1 WHERE f_leak(b);
 a  |                b                 
----+----------------------------------
  2 | c81e728d9d4c2f636f067f89cc14862c
  6 | 1679091c5a880faf6fb5e6087eb1b2dc
  8 | c9f0f895fb98ab9159f51fd0297e236d
  4 | a87ff679a2f3e71d9181a67b7542122c
 10 | d3d9446802a44259755d38e6d163e820
(5 rows)

INSERT INTO bv1 VALUES (-1, 'xxx'); -- should fail view WCO
ERROR:  new row violates row-level security policy for table "b1"
INSERT INTO bv1 VALUES (11, 'xxx'); -- should fail RLS check
ERROR:  new row violates row-level security policy for table "b1"
INSERT INTO bv1 VALUES (12, 'xxx'); -- ok
EXPLAIN (COSTS OFF) UPDATE bv1 SET b = 'yyy' WHERE a = 4 AND f_leak(b);
                                   QUERY PLAN                                    
---------------------------------------------------------------------------------
 Remote Subquery Scan on all (datanode_2)
   ->  Update on b1 b1_1
         ->  Subquery Scan on b1
               Filter: f_leak(b1.b)
               ->  Subquery Scan on b1_2
                     ->  LockRows
                           ->  Seq Scan on b1 b1_3
                                 Filter: ((a > 0) AND (a = 4) AND ((a % 2) = 0))
(8 rows)

UPDATE bv1 SET b = 'yyy' WHERE a = 4 AND f_leak(b);
EXPLAIN (COSTS OFF) DELETE FROM bv1 WHERE a = 6 AND f_leak(b);
                                   QUERY PLAN                                    
---------------------------------------------------------------------------------
 Remote Subquery Scan on all (datanode_1)
   ->  Delete on b1 b1_1
         ->  Subquery Scan on b1
               Filter: f_leak(b1.b)
               ->  Subquery Scan on b1_2
                     ->  LockRows
                           ->  Seq Scan on b1 b1_3
                                 Filter: ((a > 0) AND (a = 6) AND ((a % 2) = 0))
(8 rows)

DELETE FROM bv1 WHERE a = 6 AND f_leak(b);
SET SESSION AUTHORIZATION rls_regress_user0;
SELECT * FROM b1;
  a  |                b                 
-----+----------------------------------
  -8 | a8d2ec85eaf98407310b72eb73dda247
  -5 | 47c1b025fa18ea96c33fbb6718688c0f
  -4 | 0267aaf632e87a63288a08331f22c7c3
  -1 | 6bb61e3b7bce0931da574d19d1d82c88
   1 | c4ca4238a0b923820dcc509a6f75849b
   2 | c81e728d9d4c2f636f067f89cc14862c
   5 | e4da3b7fbbce2345d7772b0674a318d5
   8 | c9f0f895fb98ab9159f51fd0297e236d
   9 | 45c48cce2e2d7fbdea1afc51c7c6ad26
  12 | xxx
 -10 | 1b0fd9efa5279c4203b7c70233f86dbf
  -9 | 252e691406782824eec43d7eadc3d256
  -7 | 74687a12d3915d3c4d83f1af7b3683d5
  -6 | 596a3d04481816330f07e4f97510c28f
  -3 | b3149ecea4628efd23d2f86e5a723472
  -2 | 5d7b9adcbe1c629ec722529dd12e5129
   0 | cfcd208495d565ef66e7dff9f98764da
   3 | eccbc87e4b5ce2fe28308fd9f2a7baf3
   7 | 8f14e45fceea167a5a36dedd4bea2543
  10 | d3d9446802a44259755d38e6d163e820
   4 | yyy
(21 rows)

--
-- INSERT ... ON CONFLICT DO UPDATE and Row-level security
--
SET SESSION AUTHORIZATION rls_regress_user0;
DROP POLICY p1 ON document;
CREATE POLICY p1 ON document FOR SELECT USING (true);
CREATE POLICY p2 ON document FOR INSERT WITH CHECK (dauthor = current_user);
CREATE POLICY p3 ON document FOR UPDATE
  USING (cid = (SELECT cid from category WHERE cname = 'novel'))
  WITH CHECK (dauthor = current_user);
SET SESSION AUTHORIZATION rls_regress_user1;
-- Exists...
SELECT * FROM document WHERE did = 2;
 did | cid | dlevel |      dauthor      |     dtitle      
-----+-----+--------+-------------------+-----------------
   2 |  11 |      2 | rls_regress_user1 | my second novel
(1 row)

-- ...so violates actual WITH CHECK OPTION within UPDATE (not INSERT, since
-- alternative UPDATE path happens to be taken):
INSERT INTO document VALUES (2, (SELECT cid from category WHERE cname = 'novel'), 1, 'rls_regress_user2', 'my first novel')
    ON CONFLICT (did) DO UPDATE SET dtitle = EXCLUDED.dtitle, dauthor = EXCLUDED.dauthor;
ERROR:  new row violates row-level security policy for table "document"
-- Violates USING qual for UPDATE policy p3.
--
-- UPDATE path is taken, but UPDATE fails purely because *existing* row to be
-- updated is not a "novel"/cid 11 (row is not leaked, even though we have
-- SELECT privileges sufficient to see the row in this instance):
INSERT INTO document VALUES (33, 22, 1, 'rls_regress_user1', 'okay science fiction'); -- preparation for next statement
INSERT INTO document VALUES (33, (SELECT cid from category WHERE cname = 'novel'), 1, 'rls_regress_user1', 'Some novel, replaces sci-fi') -- takes UPDATE path
    ON CONFLICT (did) DO UPDATE SET dtitle = EXCLUDED.dtitle;
ERROR:  new row violates row-level security policy (USING expression) for table "document"
-- Fine (we UPDATE, since INSERT WCOs and UPDATE security barrier quals + WCOs
-- not violated):
INSERT INTO document VALUES (2, (SELECT cid from category WHERE cname = 'novel'), 1, 'rls_regress_user1', 'my first novel')
    ON CONFLICT (did) DO UPDATE SET dtitle = EXCLUDED.dtitle RETURNING *;
 did | cid | dlevel |      dauthor      |     dtitle     
-----+-----+--------+-------------------+----------------
   2 |  11 |      2 | rls_regress_user1 | my first novel
(1 row)

-- Fine (we INSERT, so "cid = 33" ("technology") isn't evaluated):
INSERT INTO document VALUES (78, (SELECT cid from category WHERE cname = 'novel'), 1, 'rls_regress_user1', 'some technology novel')
    ON CONFLICT (did) DO UPDATE SET dtitle = EXCLUDED.dtitle, cid = 33 RETURNING *;
 did | cid | dlevel |      dauthor      |        dtitle         
-----+-----+--------+-------------------+-----------------------
  78 |  11 |      1 | rls_regress_user1 | some technology novel
(1 row)

-- Fine (same query, but we UPDATE, so "cid = 33", ("technology") is not the
-- case in respect of *existing* tuple):
INSERT INTO document VALUES (78, (SELECT cid from category WHERE cname = 'novel'), 1, 'rls_regress_user1', 'some technology novel')
    ON CONFLICT (did) DO UPDATE SET dtitle = EXCLUDED.dtitle, cid = 33 RETURNING *;
 did | cid | dlevel |      dauthor      |        dtitle         
-----+-----+--------+-------------------+-----------------------
  78 |  33 |      1 | rls_regress_user1 | some technology novel
(1 row)

-- Same query a third time, but now fails due to existing tuple finally not
-- passing quals:
INSERT INTO document VALUES (78, (SELECT cid from category WHERE cname = 'novel'), 1, 'rls_regress_user1', 'some technology novel')
    ON CONFLICT (did) DO UPDATE SET dtitle = EXCLUDED.dtitle, cid = 33 RETURNING *;
ERROR:  new row violates row-level security policy (USING expression) for table "document"
-- Don't fail just because INSERT doesn't satisfy WITH CHECK option that
-- originated as a barrier/USING() qual from the UPDATE.  Note that the UPDATE
-- path *isn't* taken, and so UPDATE-related policy does not apply:
INSERT INTO document VALUES (79, (SELECT cid from category WHERE cname = 'technology'), 1, 'rls_regress_user1', 'technology book, can only insert')
    ON CONFLICT (did) DO UPDATE SET dtitle = EXCLUDED.dtitle RETURNING *;
 did | cid | dlevel |      dauthor      |              dtitle              
-----+-----+--------+-------------------+----------------------------------
  79 |  33 |      1 | rls_regress_user1 | technology book, can only insert
(1 row)

-- But this time, the same statement fails, because the UPDATE path is taken,
-- and updating the row just inserted falls afoul of security barrier qual
-- (enforced as WCO) -- what we might have updated target tuple to is
-- irrelevant, in fact.
INSERT INTO document VALUES (79, (SELECT cid from category WHERE cname = 'technology'), 1, 'rls_regress_user1', 'technology book, can only insert')
    ON CONFLICT (did) DO UPDATE SET dtitle = EXCLUDED.dtitle RETURNING *;
ERROR:  new row violates row-level security policy (USING expression) for table "document"
-- Test default USING qual enforced as WCO
SET SESSION AUTHORIZATION rls_regress_user0;
DROP POLICY p1 ON document;
DROP POLICY p2 ON document;
DROP POLICY p3 ON document;
CREATE POLICY p3_with_default ON document FOR UPDATE
  USING (cid = (SELECT cid from category WHERE cname = 'novel'));
SET SESSION AUTHORIZATION rls_regress_user1;
-- Just because WCO-style enforcement of USING quals occurs with
-- existing/target tuple does not mean that the implementation can be allowed
-- to fail to also enforce this qual against the final tuple appended to
-- relation (since in the absence of an explicit WCO, this is also interpreted
-- as an UPDATE/ALL WCO in general).
--
-- UPDATE path is taken here (fails due to existing tuple).  Note that this is
-- not reported as a "USING expression", because it's an RLS UPDATE check that originated as
-- a USING qual for the purposes of RLS in general, as opposed to an explicit
-- USING qual that is ordinarily a security barrier.  We leave it up to the
-- UPDATE to make this fail:
INSERT INTO document VALUES (79, (SELECT cid from category WHERE cname = 'technology'), 1, 'rls_regress_user1', 'technology book, can only insert')
    ON CONFLICT (did) DO UPDATE SET dtitle = EXCLUDED.dtitle RETURNING *;
ERROR:  new row violates row-level security policy for table "document"
-- UPDATE path is taken here.  Existing tuple passes, since it's cid
-- corresponds to "novel", but default USING qual is enforced against
-- post-UPDATE tuple too (as always when updating with a policy that lacks an
-- explicit WCO), and so this fails:
INSERT INTO document VALUES (2, (SELECT cid from category WHERE cname = 'technology'), 1, 'rls_regress_user1', 'my first novel')
    ON CONFLICT (did) DO UPDATE SET cid = EXCLUDED.cid, dtitle = EXCLUDED.dtitle RETURNING *;
ERROR:  new row violates row-level security policy for table "document"
SET SESSION AUTHORIZATION rls_regress_user0;
DROP POLICY p3_with_default ON document;
--
-- Test ALL policies with ON CONFLICT DO UPDATE (much the same as existing UPDATE
-- tests)
--
CREATE POLICY p3_with_all ON document FOR ALL
  USING (cid = (SELECT cid from category WHERE cname = 'novel'))
  WITH CHECK (dauthor = current_user);
SET SESSION AUTHORIZATION rls_regress_user1;
-- Fails, since ALL WCO is enforced in insert path:
INSERT INTO document VALUES (80, (SELECT cid from category WHERE cname = 'novel'), 1, 'rls_regress_user2', 'my first novel')
    ON CONFLICT (did) DO UPDATE SET dtitle = EXCLUDED.dtitle, cid = 33;
ERROR:  new row violates row-level security policy for table "document"
-- Fails, since ALL policy USING qual is enforced (existing, target tuple is in
-- violation, since it has the "manga" cid):
INSERT INTO document VALUES (4, (SELECT cid from category WHERE cname = 'novel'), 1, 'rls_regress_user1', 'my first novel')
    ON CONFLICT (did) DO UPDATE SET dtitle = EXCLUDED.dtitle;
ERROR:  new row violates row-level security policy (USING expression) for table "document"
-- Fails, since ALL WCO are enforced:
INSERT INTO document VALUES (1, (SELECT cid from category WHERE cname = 'novel'), 1, 'rls_regress_user1', 'my first novel')
    ON CONFLICT (did) DO UPDATE SET dauthor = 'rls_regress_user2';
ERROR:  new row violates row-level security policy for table "document"
--
-- ROLE/GROUP
--
SET SESSION AUTHORIZATION rls_regress_user0;
CREATE TABLE z1 (a int, b text);
CREATE TABLE z2 (a int, b text);
GRANT SELECT ON z1,z2 TO rls_regress_group1, rls_regress_group2,
    rls_regress_user1, rls_regress_user2;
INSERT INTO z1 VALUES
    (1, 'aaa'),
    (2, 'bbb'),
    (3, 'ccc'),
    (4, 'ddd');
CREATE POLICY p1 ON z1 TO rls_regress_group1 USING (a % 2 = 0);
CREATE POLICY p2 ON z1 TO rls_regress_group2 USING (a % 2 = 1);
ALTER TABLE z1 ENABLE ROW LEVEL SECURITY;
SET SESSION AUTHORIZATION rls_regress_user1;
SELECT * FROM z1 WHERE f_leak(b);
 a |  b  
---+-----
 2 | bbb
 4 | ddd
(2 rows)

EXPLAIN (COSTS OFF) SELECT * FROM z1 WHERE f_leak(b);
                     QUERY PLAN                      
-----------------------------------------------------
 Remote Subquery Scan on all (datanode_1,datanode_2)
   ->  Subquery Scan on z1
         Filter: f_leak(z1.b)
         ->  Seq Scan on z1 z1_1
               Filter: ((a % 2) = 0)
(5 rows)

PREPARE plancache_test AS SELECT * FROM z1 WHERE f_leak(b);
EXPLAIN (COSTS OFF) EXECUTE plancache_test;
          QUERY PLAN           
-------------------------------
 Subquery Scan on z1
   Filter: f_leak(z1.b)
   ->  Seq Scan on z1 z1_1
         Filter: ((a % 2) = 0)
(4 rows)

PREPARE plancache_test2 AS WITH q AS (SELECT * FROM z1 WHERE f_leak(b)) SELECT * FROM q,z2;
EXPLAIN (COSTS OFF) EXECUTE plancache_test2;
              QUERY PLAN               
---------------------------------------
 Nested Loop
   CTE q
     ->  Subquery Scan on z1
           Filter: f_leak(z1.b)
           ->  Seq Scan on z1 z1_1
                 Filter: ((a % 2) = 0)
   ->  CTE Scan on q
   ->  Materialize
         ->  Seq Scan on z2
(9 rows)

PREPARE plancache_test3 AS WITH q AS (SELECT * FROM z2) SELECT * FROM q,z1 WHERE f_leak(z1.b);
EXPLAIN (COSTS OFF) EXECUTE plancache_test3;
                QUERY PLAN                 
-------------------------------------------
 Nested Loop
   CTE q
     ->  Seq Scan on z2
   ->  CTE Scan on q
   ->  Materialize
         ->  Subquery Scan on z1
               Filter: f_leak(z1.b)
               ->  Seq Scan on z1 z1_1
                     Filter: ((a % 2) = 0)
(9 rows)

SET ROLE rls_regress_group1;
SELECT * FROM z1 WHERE f_leak(b);
 a |  b  
---+-----
 2 | bbb
 4 | ddd
(2 rows)

EXPLAIN (COSTS OFF) SELECT * FROM z1 WHERE f_leak(b);
                     QUERY PLAN                      
-----------------------------------------------------
 Remote Subquery Scan on all (datanode_1,datanode_2)
   ->  Subquery Scan on z1
         Filter: f_leak(z1.b)
         ->  Seq Scan on z1 z1_1
               Filter: ((a % 2) = 0)
(5 rows)

EXPLAIN (COSTS OFF) EXECUTE plancache_test;
          QUERY PLAN           
-------------------------------
 Subquery Scan on z1
   Filter: f_leak(z1.b)
   ->  Seq Scan on z1 z1_1
         Filter: ((a % 2) = 0)
(4 rows)

EXPLAIN (COSTS OFF) EXECUTE plancache_test2;
              QUERY PLAN               
---------------------------------------
 Nested Loop
   CTE q
     ->  Subquery Scan on z1
           Filter: f_leak(z1.b)
           ->  Seq Scan on z1 z1_1
                 Filter: ((a % 2) = 0)
   ->  CTE Scan on q
   ->  Materialize
         ->  Seq Scan on z2
(9 rows)

EXPLAIN (COSTS OFF) EXECUTE plancache_test3;
                QUERY PLAN                 
-------------------------------------------
 Nested Loop
   CTE q
     ->  Seq Scan on z2
   ->  CTE Scan on q
   ->  Materialize
         ->  Subquery Scan on z1
               Filter: f_leak(z1.b)
               ->  Seq Scan on z1 z1_1
                     Filter: ((a % 2) = 0)
(9 rows)

SET SESSION AUTHORIZATION rls_regress_user2;
SELECT * FROM z1 WHERE f_leak(b);
 a |  b  
---+-----
 1 | aaa
 3 | ccc
(2 rows)

EXPLAIN (COSTS OFF) SELECT * FROM z1 WHERE f_leak(b);
                     QUERY PLAN                      
-----------------------------------------------------
 Remote Subquery Scan on all (datanode_1,datanode_2)
   ->  Subquery Scan on z1
         Filter: f_leak(z1.b)
         ->  Seq Scan on z1 z1_1
               Filter: ((a % 2) = 1)
(5 rows)

EXPLAIN (COSTS OFF) EXECUTE plancache_test;
          QUERY PLAN           
-------------------------------
 Subquery Scan on z1
   Filter: f_leak(z1.b)
   ->  Seq Scan on z1 z1_1
         Filter: ((a % 2) = 1)
(4 rows)

EXPLAIN (COSTS OFF) EXECUTE plancache_test2;
              QUERY PLAN               
---------------------------------------
 Nested Loop
   CTE q
     ->  Subquery Scan on z1
           Filter: f_leak(z1.b)
           ->  Seq Scan on z1 z1_1
                 Filter: ((a % 2) = 1)
   ->  CTE Scan on q
   ->  Materialize
         ->  Seq Scan on z2
(9 rows)

EXPLAIN (COSTS OFF) EXECUTE plancache_test3;
                QUERY PLAN                 
-------------------------------------------
 Nested Loop
   CTE q
     ->  Seq Scan on z2
   ->  CTE Scan on q
   ->  Materialize
         ->  Subquery Scan on z1
               Filter: f_leak(z1.b)
               ->  Seq Scan on z1 z1_1
                     Filter: ((a % 2) = 1)
(9 rows)

SET ROLE rls_regress_group2;
SELECT * FROM z1 WHERE f_leak(b);
 a |  b  
---+-----
 1 | aaa
 3 | ccc
(2 rows)

EXPLAIN (COSTS OFF) SELECT * FROM z1 WHERE f_leak(b);
                     QUERY PLAN                      
-----------------------------------------------------
 Remote Subquery Scan on all (datanode_1,datanode_2)
   ->  Subquery Scan on z1
         Filter: f_leak(z1.b)
         ->  Seq Scan on z1 z1_1
               Filter: ((a % 2) = 1)
(5 rows)

EXPLAIN (COSTS OFF) EXECUTE plancache_test;
          QUERY PLAN           
-------------------------------
 Subquery Scan on z1
   Filter: f_leak(z1.b)
   ->  Seq Scan on z1 z1_1
         Filter: ((a % 2) = 1)
(4 rows)

EXPLAIN (COSTS OFF) EXECUTE plancache_test2;
              QUERY PLAN               
---------------------------------------
 Nested Loop
   CTE q
     ->  Subquery Scan on z1
           Filter: f_leak(z1.b)
           ->  Seq Scan on z1 z1_1
                 Filter: ((a % 2) = 1)
   ->  CTE Scan on q
   ->  Materialize
         ->  Seq Scan on z2
(9 rows)

EXPLAIN (COSTS OFF) EXECUTE plancache_test3;
                QUERY PLAN                 
-------------------------------------------
 Nested Loop
   CTE q
     ->  Seq Scan on z2
   ->  CTE Scan on q
   ->  Materialize
         ->  Subquery Scan on z1
               Filter: f_leak(z1.b)
               ->  Seq Scan on z1 z1_1
                     Filter: ((a % 2) = 1)
(9 rows)

--
-- Views should follow policy for view owner.
--
-- View and Table owner are the same.
SET SESSION AUTHORIZATION rls_regress_user0;
CREATE VIEW rls_view AS SELECT * FROM z1 WHERE f_leak(b);
GRANT SELECT ON rls_view TO rls_regress_user1;
-- Query as role that is not owner of view or table.  Should return all records.
SET SESSION AUTHORIZATION rls_regress_user1;
SELECT * FROM rls_view;
 a |  b  
---+-----
 1 | aaa
 2 | bbb
 3 | ccc
 4 | ddd
(4 rows)

EXPLAIN (COSTS OFF) SELECT * FROM rls_view;
                     QUERY PLAN                      
-----------------------------------------------------
 Remote Subquery Scan on all (datanode_1,datanode_2)
   ->  Seq Scan on z1
         Filter: f_leak(b)
(3 rows)

-- Query as view/table owner.  Should return all records.
SET SESSION AUTHORIZATION rls_regress_user0;
SELECT * FROM rls_view;
 a |  b  
---+-----
 1 | aaa
 2 | bbb
 3 | ccc
 4 | ddd
(4 rows)

EXPLAIN (COSTS OFF) SELECT * FROM rls_view;
                     QUERY PLAN                      
-----------------------------------------------------
 Remote Subquery Scan on all (datanode_1,datanode_2)
   ->  Seq Scan on z1
         Filter: f_leak(b)
(3 rows)

DROP VIEW rls_view;
-- View and Table owners are different.
SET SESSION AUTHORIZATION rls_regress_user1;
CREATE VIEW rls_view AS SELECT * FROM z1 WHERE f_leak(b);
GRANT SELECT ON rls_view TO rls_regress_user0;
-- Query as role that is not owner of view but is owner of table.
-- Should return records based on view owner policies.
SET SESSION AUTHORIZATION rls_regress_user0;
SELECT * FROM rls_view;
 a |  b  
---+-----
 2 | bbb
 4 | ddd
(2 rows)

EXPLAIN (COSTS OFF) SELECT * FROM rls_view;
                     QUERY PLAN                      
-----------------------------------------------------
 Remote Subquery Scan on all (datanode_1,datanode_2)
   ->  Subquery Scan on z1
         Filter: f_leak(z1.b)
         ->  Seq Scan on z1 z1_1
               Filter: ((a % 2) = 0)
(5 rows)

-- Query as role that is not owner of table but is owner of view.
-- Should return records based on view owner policies.
SET SESSION AUTHORIZATION rls_regress_user1;
SELECT * FROM rls_view;
 a |  b  
---+-----
 2 | bbb
 4 | ddd
(2 rows)

EXPLAIN (COSTS OFF) SELECT * FROM rls_view;
                     QUERY PLAN                      
-----------------------------------------------------
 Remote Subquery Scan on all (datanode_1,datanode_2)
   ->  Subquery Scan on z1
         Filter: f_leak(z1.b)
         ->  Seq Scan on z1 z1_1
               Filter: ((a % 2) = 0)
(5 rows)

-- Query as role that is not the owner of the table or view without permissions.
SET SESSION AUTHORIZATION rls_regress_user2;
SELECT * FROM rls_view; --fail - permission denied.
ERROR:  permission denied for relation rls_view
EXPLAIN (COSTS OFF) SELECT * FROM rls_view; --fail - permission denied.
ERROR:  permission denied for relation rls_view
-- Query as role that is not the owner of the table or view with permissions.
SET SESSION AUTHORIZATION rls_regress_user1;
GRANT SELECT ON rls_view TO rls_regress_user2;
SELECT * FROM rls_view;
 a |  b  
---+-----
 2 | bbb
 4 | ddd
(2 rows)

EXPLAIN (COSTS OFF) SELECT * FROM rls_view;
                     QUERY PLAN                      
-----------------------------------------------------
 Remote Subquery Scan on all (datanode_1,datanode_2)
   ->  Subquery Scan on z1
         Filter: f_leak(z1.b)
         ->  Seq Scan on z1 z1_1
               Filter: ((a % 2) = 0)
(5 rows)

SET SESSION AUTHORIZATION rls_regress_user1;
DROP VIEW rls_view;
--
-- Command specific
--
SET SESSION AUTHORIZATION rls_regress_user0;
CREATE TABLE x1 (a int, b text, c text);
GRANT ALL ON x1 TO PUBLIC;
INSERT INTO x1 VALUES
    (1, 'abc', 'rls_regress_user1'),
    (2, 'bcd', 'rls_regress_user1'),
    (3, 'cde', 'rls_regress_user2'),
    (4, 'def', 'rls_regress_user2'),
    (5, 'efg', 'rls_regress_user1'),
    (6, 'fgh', 'rls_regress_user1'),
    (7, 'fgh', 'rls_regress_user2'),
    (8, 'fgh', 'rls_regress_user2');
CREATE POLICY p0 ON x1 FOR ALL USING (c = current_user);
CREATE POLICY p1 ON x1 FOR SELECT USING (a % 2 = 0);
CREATE POLICY p2 ON x1 FOR INSERT WITH CHECK (a % 2 = 1);
CREATE POLICY p3 ON x1 FOR UPDATE USING (a % 2 = 0);
CREATE POLICY p4 ON x1 FOR DELETE USING (a < 8);
ALTER TABLE x1 ENABLE ROW LEVEL SECURITY;
SET SESSION AUTHORIZATION rls_regress_user1;
SELECT * FROM x1 WHERE f_leak(b) ORDER BY a ASC;
 a |  b  |         c         
---+-----+-------------------
 1 | abc | rls_regress_user1
 2 | bcd | rls_regress_user1
 4 | def | rls_regress_user2
 5 | efg | rls_regress_user1
 6 | fgh | rls_regress_user1
 8 | fgh | rls_regress_user2
(6 rows)

UPDATE x1 SET b = b || '_updt' WHERE f_leak(b) RETURNING *;
 a |    b     |         c         
---+----------+-------------------
 1 | abc_updt | rls_regress_user1
 2 | bcd_updt | rls_regress_user1
 5 | efg_updt | rls_regress_user1
 6 | fgh_updt | rls_regress_user1
 8 | fgh_updt | rls_regress_user2
 4 | def_updt | rls_regress_user2
(6 rows)

SET SESSION AUTHORIZATION rls_regress_user2;
SELECT * FROM x1 WHERE f_leak(b) ORDER BY a ASC;
 a |    b     |         c         
---+----------+-------------------
 2 | bcd_updt | rls_regress_user1
 3 | cde      | rls_regress_user2
 4 | def_updt | rls_regress_user2
 6 | fgh_updt | rls_regress_user1
 7 | fgh      | rls_regress_user2
 8 | fgh_updt | rls_regress_user2
(6 rows)

UPDATE x1 SET b = b || '_updt' WHERE f_leak(b) RETURNING *;
 a |       b       |         c         
---+---------------+-------------------
 2 | bcd_updt_updt | rls_regress_user1
 6 | fgh_updt_updt | rls_regress_user1
 8 | fgh_updt_updt | rls_regress_user2
 3 | cde_updt      | rls_regress_user2
 7 | fgh_updt      | rls_regress_user2
 4 | def_updt_updt | rls_regress_user2
(6 rows)

DELETE FROM x1 WHERE f_leak(b) RETURNING *;
 a |       b       |         c         
---+---------------+-------------------
 2 | bcd_updt_updt | rls_regress_user1
 6 | fgh_updt_updt | rls_regress_user1
 8 | fgh_updt_updt | rls_regress_user2
 3 | cde_updt      | rls_regress_user2
 7 | fgh_updt      | rls_regress_user2
 4 | def_updt_updt | rls_regress_user2
(6 rows)

--
-- Duplicate Policy Names
--
SET SESSION AUTHORIZATION rls_regress_user0;
CREATE TABLE y1 (a int, b text);
CREATE TABLE y2 (a int, b text);
GRANT ALL ON y1, y2 TO rls_regress_user1;
CREATE POLICY p1 ON y1 FOR ALL USING (a % 2 = 0);
CREATE POLICY p2 ON y1 FOR SELECT USING (a > 2);
CREATE POLICY p1 ON y1 FOR SELECT USING (a % 2 = 1);  --fail
ERROR:  policy "p1" for table "y1" already exists
CREATE POLICY p1 ON y2 FOR ALL USING (a % 2 = 0);  --OK
ALTER TABLE y1 ENABLE ROW LEVEL SECURITY;
ALTER TABLE y2 ENABLE ROW LEVEL SECURITY;
--
-- Expression structure with SBV
--
-- Create view as table owner.  RLS should NOT be applied.
SET SESSION AUTHORIZATION rls_regress_user0;
CREATE VIEW rls_sbv WITH (security_barrier) AS
    SELECT * FROM y1 WHERE f_leak(b);
EXPLAIN (COSTS OFF) SELECT * FROM rls_sbv WHERE (a = 1);
                QUERY PLAN                
------------------------------------------
 Remote Subquery Scan on all (datanode_1)
   ->  Seq Scan on y1
         Filter: (f_leak(b) AND (a = 1))
(3 rows)

DROP VIEW rls_sbv;
-- Create view as role that does not own table.  RLS should be applied.
SET SESSION AUTHORIZATION rls_regress_user1;
CREATE VIEW rls_sbv WITH (security_barrier) AS
    SELECT * FROM y1 WHERE f_leak(b);
EXPLAIN (COSTS OFF) SELECT * FROM rls_sbv WHERE (a = 1);
                           QUERY PLAN                           
----------------------------------------------------------------
 Remote Subquery Scan on all (datanode_1)
   ->  Subquery Scan on y1
         Filter: f_leak(y1.b)
         ->  Seq Scan on y1 y1_1
               Filter: ((a = 1) AND ((a > 2) OR ((a % 2) = 0)))
(5 rows)

DROP VIEW rls_sbv;
--
-- Expression structure
--
SET SESSION AUTHORIZATION rls_regress_user0;
INSERT INTO y2 (SELECT x, md5(x::text) FROM generate_series(0,20) x);
CREATE POLICY p2 ON y2 USING (a % 3 = 0);
CREATE POLICY p3 ON y2 USING (a % 4 = 0);
SET SESSION AUTHORIZATION rls_regress_user1;
SELECT * FROM y2 WHERE f_leak(b);
 a  |                b                 
----+----------------------------------
  2 | c81e728d9d4c2f636f067f89cc14862c
  6 | 1679091c5a880faf6fb5e6087eb1b2dc
  8 | c9f0f895fb98ab9159f51fd0297e236d
  9 | 45c48cce2e2d7fbdea1afc51c7c6ad26
 12 | c20ad4d76fe97759aa27a0c99bff6710
 15 | 9bf31c7ff062936a96d3c8bd1f8f2ff3
  0 | cfcd208495d565ef66e7dff9f98764da
  3 | eccbc87e4b5ce2fe28308fd9f2a7baf3
  4 | a87ff679a2f3e71d9181a67b7542122c
 10 | d3d9446802a44259755d38e6d163e820
 14 | aab3238922bcc25a6f606eb525ffdc56
 16 | c74d97b01eae257e44aa9d5bade97baf
 18 | 6f4922f45568161a8cdf4ad2299f6d23
 20 | 98f13708210194c475687be6106a3b84
(14 rows)

EXPLAIN (COSTS OFF) SELECT * FROM y2 WHERE f_leak(b);
                               QUERY PLAN                                
-------------------------------------------------------------------------
 Remote Subquery Scan on all (datanode_1,datanode_2)
   ->  Subquery Scan on y2
         Filter: f_leak(y2.b)
         ->  Seq Scan on y2 y2_1
               Filter: (((a % 4) = 0) OR ((a % 3) = 0) OR ((a % 2) = 0))
(5 rows)

--
-- Qual push-down of leaky functions, when not referring to table
--
SELECT * FROM y2 WHERE f_leak('abc');
 a  |                b                 
----+----------------------------------
  2 | c81e728d9d4c2f636f067f89cc14862c
  6 | 1679091c5a880faf6fb5e6087eb1b2dc
  8 | c9f0f895fb98ab9159f51fd0297e236d
  9 | 45c48cce2e2d7fbdea1afc51c7c6ad26
 12 | c20ad4d76fe97759aa27a0c99bff6710
 15 | 9bf31c7ff062936a96d3c8bd1f8f2ff3
  0 | cfcd208495d565ef66e7dff9f98764da
  3 | eccbc87e4b5ce2fe28308fd9f2a7baf3
  4 | a87ff679a2f3e71d9181a67b7542122c
 10 | d3d9446802a44259755d38e6d163e820
 14 | aab3238922bcc25a6f606eb525ffdc56
 16 | c74d97b01eae257e44aa9d5bade97baf
 18 | 6f4922f45568161a8cdf4ad2299f6d23
 20 | 98f13708210194c475687be6106a3b84
(14 rows)

EXPLAIN (COSTS OFF) SELECT * FROM y2 WHERE f_leak('abc');
                                         QUERY PLAN                                          
---------------------------------------------------------------------------------------------
 Remote Subquery Scan on all (datanode_1,datanode_2)
   ->  Seq Scan on y2
         Filter: (f_leak('abc'::text) AND (((a % 4) = 0) OR ((a % 3) = 0) OR ((a % 2) = 0)))
(3 rows)

CREATE TABLE test_qual_pushdown (
    abc text
);
INSERT INTO test_qual_pushdown VALUES ('abc'),('def');
SELECT * FROM y2 JOIN test_qual_pushdown ON (b = abc) WHERE f_leak(abc);
 a | b | abc 
---+---+-----
(0 rows)

EXPLAIN (COSTS OFF) SELECT * FROM y2 JOIN test_qual_pushdown ON (b = abc) WHERE f_leak(abc);
                                     QUERY PLAN                                      
-------------------------------------------------------------------------------------
 Remote Subquery Scan on all (datanode_1,datanode_2)
   ->  Hash Join
         Hash Cond: (test_qual_pushdown.abc = b)
         ->  Seq Scan on test_qual_pushdown
               Filter: f_leak(abc)
         ->  Hash
               ->  Remote Subquery Scan on all (datanode_1,datanode_2)
                     Distribute results by H: b
                     ->  Seq Scan on y2
                           Filter: (((a % 4) = 0) OR ((a % 3) = 0) OR ((a % 2) = 0))
(10 rows)

SELECT * FROM y2 JOIN test_qual_pushdown ON (b = abc) WHERE f_leak(b);
 a | b | abc 
---+---+-----
(0 rows)

EXPLAIN (COSTS OFF) SELECT * FROM y2 JOIN test_qual_pushdown ON (b = abc) WHERE f_leak(b);
                                        QUERY PLAN                                         
-------------------------------------------------------------------------------------------
 Remote Subquery Scan on all (datanode_1,datanode_2)
   ->  Hash Join
         Hash Cond: (test_qual_pushdown.abc = y2.b)
         ->  Seq Scan on test_qual_pushdown
         ->  Hash
               ->  Remote Subquery Scan on all (datanode_1,datanode_2)
                     Distribute results by H: b
                     ->  Subquery Scan on y2
                           Filter: f_leak(y2.b)
                           ->  Seq Scan on y2 y2_1
                                 Filter: (((a % 4) = 0) OR ((a % 3) = 0) OR ((a % 2) = 0))
(11 rows)

DROP TABLE test_qual_pushdown;
--
-- Plancache invalidate on user change.
--
RESET SESSION AUTHORIZATION;
-- Suppress NOTICE messages when doing a cascaded drop.
SET client_min_messages TO 'warning';
DROP TABLE t1 CASCADE;
RESET client_min_messages;
CREATE TABLE t1 (a integer);
GRANT SELECT ON t1 TO rls_regress_user1, rls_regress_user2;
CREATE POLICY p1 ON t1 TO rls_regress_user1 USING ((a % 2) = 0);
CREATE POLICY p2 ON t1 TO rls_regress_user2 USING ((a % 4) = 0);
ALTER TABLE t1 ENABLE ROW LEVEL SECURITY;
SET ROLE rls_regress_user1;
PREPARE role_inval AS SELECT * FROM t1;
EXPLAIN (COSTS OFF) EXECUTE role_inval;
            QUERY PLAN            
----------------------------------
 Remote Fast Query Execution
   Node/s: datanode_1, datanode_2
   ->  Seq Scan on t1
         Filter: ((a % 2) = 0)
(4 rows)

SET ROLE rls_regress_user2;
EXPLAIN (COSTS OFF) EXECUTE role_inval;
            QUERY PLAN            
----------------------------------
 Remote Fast Query Execution
   Node/s: datanode_1, datanode_2
   ->  Seq Scan on t1
         Filter: ((a % 4) = 0)
(4 rows)

--
-- CTE and RLS
--
RESET SESSION AUTHORIZATION;
DROP TABLE t1 CASCADE;
CREATE TABLE t1 (a integer, b text);
CREATE POLICY p1 ON t1 USING (a % 2 = 0);
ALTER TABLE t1 ENABLE ROW LEVEL SECURITY;
GRANT ALL ON t1 TO rls_regress_user1;
INSERT INTO t1 (SELECT x, md5(x::text) FROM generate_series(0,20) x);
SET SESSION AUTHORIZATION rls_regress_user1;
WITH cte1 AS (SELECT * FROM t1 WHERE f_leak(b)) SELECT * FROM cte1;
 a  |                b                 
----+----------------------------------
  2 | c81e728d9d4c2f636f067f89cc14862c
  6 | 1679091c5a880faf6fb5e6087eb1b2dc
  8 | c9f0f895fb98ab9159f51fd0297e236d
 12 | c20ad4d76fe97759aa27a0c99bff6710
  0 | cfcd208495d565ef66e7dff9f98764da
  4 | a87ff679a2f3e71d9181a67b7542122c
 10 | d3d9446802a44259755d38e6d163e820
 14 | aab3238922bcc25a6f606eb525ffdc56
 16 | c74d97b01eae257e44aa9d5bade97baf
 18 | 6f4922f45568161a8cdf4ad2299f6d23
 20 | 98f13708210194c475687be6106a3b84
(11 rows)

EXPLAIN (COSTS OFF) WITH cte1 AS (SELECT * FROM t1 WHERE f_leak(b)) SELECT * FROM cte1;
                         QUERY PLAN                          
-------------------------------------------------------------
 CTE Scan on cte1
   CTE cte1
     ->  Remote Subquery Scan on all (datanode_1,datanode_2)
           ->  Subquery Scan on t1
                 Filter: f_leak(t1.b)
                 ->  Seq Scan on t1 t1_1
                       Filter: ((a % 2) = 0)
(7 rows)

WITH cte1 AS (UPDATE t1 SET a = a + 1 RETURNING *) SELECT * FROM cte1; --fail
<<<<<<< HEAD
ERROR:  could not plan this distributed update
DETAIL:  correlated UPDATE or updating distribution column currently not supported in Postgres-XL.
=======
ERROR:  new row violates row-level security policy for table "t1"
>>>>>>> cdd4ed54
WITH cte1 AS (UPDATE t1 SET a = a RETURNING *) SELECT * FROM cte1; --ok
ERROR:  INSERT/UPDATE/DELETE is not supported in subquery
WITH cte1 AS (INSERT INTO t1 VALUES (21, 'Fail') RETURNING *) SELECT * FROM cte1; --fail
<<<<<<< HEAD
ERROR:  INSERT/UPDATE/DELETE is not supported in subquery
=======
ERROR:  new row violates row-level security policy for table "t1"
>>>>>>> cdd4ed54
WITH cte1 AS (INSERT INTO t1 VALUES (20, 'Success') RETURNING *) SELECT * FROM cte1; --ok
ERROR:  INSERT/UPDATE/DELETE is not supported in subquery
--
-- Rename Policy
--
RESET SESSION AUTHORIZATION;
ALTER POLICY p1 ON t1 RENAME TO p1; --fail
ERROR:  policy "p1" for table "t1" already exists
SELECT polname, relname
    FROM pg_policy pol
    JOIN pg_class pc ON (pc.oid = pol.polrelid)
    WHERE relname = 't1';
 polname | relname 
---------+---------
 p1      | t1
(1 row)

ALTER POLICY p1 ON t1 RENAME TO p2; --ok
SELECT polname, relname
    FROM pg_policy pol
    JOIN pg_class pc ON (pc.oid = pol.polrelid)
    WHERE relname = 't1';
 polname | relname 
---------+---------
 p2      | t1
(1 row)

--
-- Check INSERT SELECT
--
SET SESSION AUTHORIZATION rls_regress_user1;
CREATE TABLE t2 (a integer, b text);
INSERT INTO t2 (SELECT * FROM t1);
EXPLAIN (COSTS OFF) INSERT INTO t2 (SELECT * FROM t1);
                     QUERY PLAN                      
-----------------------------------------------------
 Remote Subquery Scan on all (datanode_1,datanode_2)
   ->  Insert on t2
         ->  Seq Scan on t1
               Filter: ((a % 2) = 0)
(4 rows)

SELECT * FROM t2;
 a  |                b                 
----+----------------------------------
  2 | c81e728d9d4c2f636f067f89cc14862c
  6 | 1679091c5a880faf6fb5e6087eb1b2dc
  8 | c9f0f895fb98ab9159f51fd0297e236d
 12 | c20ad4d76fe97759aa27a0c99bff6710
  0 | cfcd208495d565ef66e7dff9f98764da
  4 | a87ff679a2f3e71d9181a67b7542122c
 10 | d3d9446802a44259755d38e6d163e820
 14 | aab3238922bcc25a6f606eb525ffdc56
 16 | c74d97b01eae257e44aa9d5bade97baf
 18 | 6f4922f45568161a8cdf4ad2299f6d23
 20 | 98f13708210194c475687be6106a3b84
(11 rows)

EXPLAIN (COSTS OFF) SELECT * FROM t2;
            QUERY PLAN            
----------------------------------
 Remote Fast Query Execution
   Node/s: datanode_1, datanode_2
   ->  Seq Scan on t2
(3 rows)

CREATE TABLE t3 AS SELECT * FROM t1;
SELECT * FROM t3;
 a  |                b                 
----+----------------------------------
  2 | c81e728d9d4c2f636f067f89cc14862c
  6 | 1679091c5a880faf6fb5e6087eb1b2dc
  8 | c9f0f895fb98ab9159f51fd0297e236d
 12 | c20ad4d76fe97759aa27a0c99bff6710
  0 | cfcd208495d565ef66e7dff9f98764da
  4 | a87ff679a2f3e71d9181a67b7542122c
 10 | d3d9446802a44259755d38e6d163e820
 14 | aab3238922bcc25a6f606eb525ffdc56
 16 | c74d97b01eae257e44aa9d5bade97baf
 18 | 6f4922f45568161a8cdf4ad2299f6d23
 20 | 98f13708210194c475687be6106a3b84
(11 rows)

SELECT * INTO t4 FROM t1;
SELECT * FROM t4;
 a  |                b                 
----+----------------------------------
  2 | c81e728d9d4c2f636f067f89cc14862c
  6 | 1679091c5a880faf6fb5e6087eb1b2dc
  8 | c9f0f895fb98ab9159f51fd0297e236d
 12 | c20ad4d76fe97759aa27a0c99bff6710
  0 | cfcd208495d565ef66e7dff9f98764da
  4 | a87ff679a2f3e71d9181a67b7542122c
 10 | d3d9446802a44259755d38e6d163e820
 14 | aab3238922bcc25a6f606eb525ffdc56
 16 | c74d97b01eae257e44aa9d5bade97baf
 18 | 6f4922f45568161a8cdf4ad2299f6d23
 20 | 98f13708210194c475687be6106a3b84
(11 rows)

--
-- RLS with JOIN
--
SET SESSION AUTHORIZATION rls_regress_user0;
CREATE TABLE blog (id integer, author text, post text);
CREATE TABLE comment (blog_id integer, message text);
GRANT ALL ON blog, comment TO rls_regress_user1;
CREATE POLICY blog_1 ON blog USING (id % 2 = 0);
ALTER TABLE blog ENABLE ROW LEVEL SECURITY;
INSERT INTO blog VALUES
    (1, 'alice', 'blog #1'),
    (2, 'bob', 'blog #1'),
    (3, 'alice', 'blog #2'),
    (4, 'alice', 'blog #3'),
    (5, 'john', 'blog #1');
INSERT INTO comment VALUES
    (1, 'cool blog'),
    (1, 'fun blog'),
    (3, 'crazy blog'),
    (5, 'what?'),
    (4, 'insane!'),
    (2, 'who did it?');
SET SESSION AUTHORIZATION rls_regress_user1;
-- Check RLS JOIN with Non-RLS.
SELECT id, author, message FROM blog JOIN comment ON id = blog_id;
 id | author |   message   
----+--------+-------------
  2 | bob    | who did it?
  4 | alice  | insane!
(2 rows)

-- Check Non-RLS JOIN with RLS.
SELECT id, author, message FROM comment JOIN blog ON id = blog_id;
 id | author |   message   
----+--------+-------------
  2 | bob    | who did it?
  4 | alice  | insane!
(2 rows)

SET SESSION AUTHORIZATION rls_regress_user0;
CREATE POLICY comment_1 ON comment USING (blog_id < 4);
ALTER TABLE comment ENABLE ROW LEVEL SECURITY;
SET SESSION AUTHORIZATION rls_regress_user1;
-- Check RLS JOIN RLS
SELECT id, author, message FROM blog JOIN comment ON id = blog_id;
 id | author |   message   
----+--------+-------------
  2 | bob    | who did it?
(1 row)

SELECT id, author, message FROM comment JOIN blog ON id = blog_id;
 id | author |   message   
----+--------+-------------
  2 | bob    | who did it?
(1 row)

SET SESSION AUTHORIZATION rls_regress_user0;
DROP TABLE blog, comment;
--
-- Default Deny Policy
--
RESET SESSION AUTHORIZATION;
DROP POLICY p2 ON t1;
ALTER TABLE t1 OWNER TO rls_regress_user0;
-- Check that default deny does not apply to superuser.
RESET SESSION AUTHORIZATION;
SELECT * FROM t1;
 a  |                b                 
----+----------------------------------
  1 | c4ca4238a0b923820dcc509a6f75849b
  2 | c81e728d9d4c2f636f067f89cc14862c
  5 | e4da3b7fbbce2345d7772b0674a318d5
  6 | 1679091c5a880faf6fb5e6087eb1b2dc
  8 | c9f0f895fb98ab9159f51fd0297e236d
  9 | 45c48cce2e2d7fbdea1afc51c7c6ad26
 12 | c20ad4d76fe97759aa27a0c99bff6710
 13 | c51ce410c124a10e0db5e4b97fc2af39
 15 | 9bf31c7ff062936a96d3c8bd1f8f2ff3
 17 | 70efdf2ec9b086079795c442636b55fb
 19 | 1f0e3dad99908345f7439f8ffabdffc4
  0 | cfcd208495d565ef66e7dff9f98764da
  3 | eccbc87e4b5ce2fe28308fd9f2a7baf3
  4 | a87ff679a2f3e71d9181a67b7542122c
  7 | 8f14e45fceea167a5a36dedd4bea2543
 10 | d3d9446802a44259755d38e6d163e820
 11 | 6512bd43d9caa6e02c990b0a82652dca
 14 | aab3238922bcc25a6f606eb525ffdc56
 16 | c74d97b01eae257e44aa9d5bade97baf
 18 | 6f4922f45568161a8cdf4ad2299f6d23
 20 | 98f13708210194c475687be6106a3b84
(21 rows)

EXPLAIN (COSTS OFF) SELECT * FROM t1;
            QUERY PLAN            
----------------------------------
 Remote Fast Query Execution
   Node/s: datanode_1, datanode_2
   ->  Seq Scan on t1
(3 rows)

-- Check that default deny does not apply to table owner.
SET SESSION AUTHORIZATION rls_regress_user0;
SELECT * FROM t1;
 a  |                b                 
----+----------------------------------
  1 | c4ca4238a0b923820dcc509a6f75849b
  2 | c81e728d9d4c2f636f067f89cc14862c
  5 | e4da3b7fbbce2345d7772b0674a318d5
  6 | 1679091c5a880faf6fb5e6087eb1b2dc
  8 | c9f0f895fb98ab9159f51fd0297e236d
  9 | 45c48cce2e2d7fbdea1afc51c7c6ad26
 12 | c20ad4d76fe97759aa27a0c99bff6710
 13 | c51ce410c124a10e0db5e4b97fc2af39
 15 | 9bf31c7ff062936a96d3c8bd1f8f2ff3
 17 | 70efdf2ec9b086079795c442636b55fb
 19 | 1f0e3dad99908345f7439f8ffabdffc4
  0 | cfcd208495d565ef66e7dff9f98764da
  3 | eccbc87e4b5ce2fe28308fd9f2a7baf3
  4 | a87ff679a2f3e71d9181a67b7542122c
  7 | 8f14e45fceea167a5a36dedd4bea2543
 10 | d3d9446802a44259755d38e6d163e820
 11 | 6512bd43d9caa6e02c990b0a82652dca
 14 | aab3238922bcc25a6f606eb525ffdc56
 16 | c74d97b01eae257e44aa9d5bade97baf
 18 | 6f4922f45568161a8cdf4ad2299f6d23
 20 | 98f13708210194c475687be6106a3b84
(21 rows)

EXPLAIN (COSTS OFF) SELECT * FROM t1;
            QUERY PLAN            
----------------------------------
 Remote Fast Query Execution
   Node/s: datanode_1, datanode_2
   ->  Seq Scan on t1
(3 rows)

-- Check that default deny applies to non-owner/non-superuser when RLS on.
SET SESSION AUTHORIZATION rls_regress_user1;
SET row_security TO ON;
SELECT * FROM t1;
 a | b 
---+---
(0 rows)

EXPLAIN (COSTS OFF) SELECT * FROM t1;
            QUERY PLAN            
----------------------------------
 Remote Fast Query Execution
   Node/s: datanode_1, datanode_2
   ->  Result
         One-Time Filter: false
(4 rows)

SET SESSION AUTHORIZATION rls_regress_user1;
SELECT * FROM t1;
 a | b 
---+---
(0 rows)

EXPLAIN (COSTS OFF) SELECT * FROM t1;
            QUERY PLAN            
----------------------------------
 Remote Fast Query Execution
   Node/s: datanode_1, datanode_2
   ->  Result
         One-Time Filter: false
(4 rows)

--
-- COPY TO/FROM
--
RESET SESSION AUTHORIZATION;
DROP TABLE copy_t CASCADE;
ERROR:  table "copy_t" does not exist
CREATE TABLE copy_t (a integer, b text);
CREATE POLICY p1 ON copy_t USING (a % 2 = 0);
ALTER TABLE copy_t ENABLE ROW LEVEL SECURITY;
GRANT ALL ON copy_t TO rls_regress_user1, rls_regress_exempt_user;
INSERT INTO copy_t (SELECT x, md5(x::text) FROM generate_series(0,10) x);
-- Check COPY TO as Superuser/owner.
RESET SESSION AUTHORIZATION;
SET row_security TO OFF;
COPY (SELECT * FROM copy_t ORDER BY a ASC) TO STDOUT WITH DELIMITER ',';
0,cfcd208495d565ef66e7dff9f98764da
1,c4ca4238a0b923820dcc509a6f75849b
2,c81e728d9d4c2f636f067f89cc14862c
3,eccbc87e4b5ce2fe28308fd9f2a7baf3
4,a87ff679a2f3e71d9181a67b7542122c
5,e4da3b7fbbce2345d7772b0674a318d5
6,1679091c5a880faf6fb5e6087eb1b2dc
7,8f14e45fceea167a5a36dedd4bea2543
8,c9f0f895fb98ab9159f51fd0297e236d
9,45c48cce2e2d7fbdea1afc51c7c6ad26
10,d3d9446802a44259755d38e6d163e820
SET row_security TO ON;
COPY (SELECT * FROM copy_t ORDER BY a ASC) TO STDOUT WITH DELIMITER ',';
0,cfcd208495d565ef66e7dff9f98764da
1,c4ca4238a0b923820dcc509a6f75849b
2,c81e728d9d4c2f636f067f89cc14862c
3,eccbc87e4b5ce2fe28308fd9f2a7baf3
4,a87ff679a2f3e71d9181a67b7542122c
5,e4da3b7fbbce2345d7772b0674a318d5
6,1679091c5a880faf6fb5e6087eb1b2dc
7,8f14e45fceea167a5a36dedd4bea2543
8,c9f0f895fb98ab9159f51fd0297e236d
9,45c48cce2e2d7fbdea1afc51c7c6ad26
10,d3d9446802a44259755d38e6d163e820
-- Check COPY TO as user with permissions.
SET SESSION AUTHORIZATION rls_regress_user1;
SET row_security TO OFF;
COPY (SELECT * FROM copy_t ORDER BY a ASC) TO STDOUT WITH DELIMITER ','; --fail - would be affected by RLS
ERROR:  query would be affected by row-level security policy for table "copy_t"
SET row_security TO ON;
COPY (SELECT * FROM copy_t ORDER BY a ASC) TO STDOUT WITH DELIMITER ','; --ok
0,cfcd208495d565ef66e7dff9f98764da
2,c81e728d9d4c2f636f067f89cc14862c
4,a87ff679a2f3e71d9181a67b7542122c
6,1679091c5a880faf6fb5e6087eb1b2dc
8,c9f0f895fb98ab9159f51fd0297e236d
10,d3d9446802a44259755d38e6d163e820
-- Check COPY TO as user with permissions and BYPASSRLS
SET SESSION AUTHORIZATION rls_regress_exempt_user;
SET row_security TO OFF;
COPY (SELECT * FROM copy_t ORDER BY a ASC) TO STDOUT WITH DELIMITER ','; --ok
0,cfcd208495d565ef66e7dff9f98764da
1,c4ca4238a0b923820dcc509a6f75849b
2,c81e728d9d4c2f636f067f89cc14862c
3,eccbc87e4b5ce2fe28308fd9f2a7baf3
4,a87ff679a2f3e71d9181a67b7542122c
5,e4da3b7fbbce2345d7772b0674a318d5
6,1679091c5a880faf6fb5e6087eb1b2dc
7,8f14e45fceea167a5a36dedd4bea2543
8,c9f0f895fb98ab9159f51fd0297e236d
9,45c48cce2e2d7fbdea1afc51c7c6ad26
10,d3d9446802a44259755d38e6d163e820
SET row_security TO ON;
COPY (SELECT * FROM copy_t ORDER BY a ASC) TO STDOUT WITH DELIMITER ','; --ok
0,cfcd208495d565ef66e7dff9f98764da
1,c4ca4238a0b923820dcc509a6f75849b
2,c81e728d9d4c2f636f067f89cc14862c
3,eccbc87e4b5ce2fe28308fd9f2a7baf3
4,a87ff679a2f3e71d9181a67b7542122c
5,e4da3b7fbbce2345d7772b0674a318d5
6,1679091c5a880faf6fb5e6087eb1b2dc
7,8f14e45fceea167a5a36dedd4bea2543
8,c9f0f895fb98ab9159f51fd0297e236d
9,45c48cce2e2d7fbdea1afc51c7c6ad26
10,d3d9446802a44259755d38e6d163e820
-- Check COPY TO as user without permissions. SET row_security TO OFF;
SET SESSION AUTHORIZATION rls_regress_user2;
SET row_security TO OFF;
COPY (SELECT * FROM copy_t ORDER BY a ASC) TO STDOUT WITH DELIMITER ','; --fail - would be affected by RLS
ERROR:  query would be affected by row-level security policy for table "copy_t"
SET row_security TO ON;
COPY (SELECT * FROM copy_t ORDER BY a ASC) TO STDOUT WITH DELIMITER ','; --fail - permission denied
ERROR:  permission denied for relation copy_t
-- Check COPY relation TO; keep it just one row to avoid reordering issues
RESET SESSION AUTHORIZATION;
SET row_security TO ON;
CREATE TABLE copy_rel_to (a integer, b text);
CREATE POLICY p1 ON copy_rel_to USING (a % 2 = 0);
ALTER TABLE copy_rel_to ENABLE ROW LEVEL SECURITY;
GRANT ALL ON copy_rel_to TO rls_regress_user1, rls_regress_exempt_user;
INSERT INTO copy_rel_to VALUES (1, md5('1'));
-- Check COPY TO as Superuser/owner.
RESET SESSION AUTHORIZATION;
SET row_security TO OFF;
COPY copy_rel_to TO STDOUT WITH DELIMITER ',';
1,c4ca4238a0b923820dcc509a6f75849b
SET row_security TO ON;
COPY copy_rel_to TO STDOUT WITH DELIMITER ',';
1,c4ca4238a0b923820dcc509a6f75849b
-- Check COPY TO as user with permissions.
SET SESSION AUTHORIZATION rls_regress_user1;
SET row_security TO OFF;
COPY copy_rel_to TO STDOUT WITH DELIMITER ','; --fail - would be affected by RLS
ERROR:  query would be affected by row-level security policy for table "copy_rel_to"
SET row_security TO ON;
COPY copy_rel_to TO STDOUT WITH DELIMITER ','; --ok
-- Check COPY TO as user with permissions and BYPASSRLS
SET SESSION AUTHORIZATION rls_regress_exempt_user;
SET row_security TO OFF;
COPY copy_rel_to TO STDOUT WITH DELIMITER ','; --ok
1,c4ca4238a0b923820dcc509a6f75849b
SET row_security TO ON;
COPY copy_rel_to TO STDOUT WITH DELIMITER ','; --ok
1,c4ca4238a0b923820dcc509a6f75849b
-- Check COPY TO as user without permissions. SET row_security TO OFF;
SET SESSION AUTHORIZATION rls_regress_user2;
SET row_security TO OFF;
COPY copy_rel_to TO STDOUT WITH DELIMITER ','; --fail - permission denied
ERROR:  permission denied for relation copy_rel_to
SET row_security TO ON;
COPY copy_rel_to TO STDOUT WITH DELIMITER ','; --fail - permission denied
ERROR:  permission denied for relation copy_rel_to
-- Check COPY FROM as Superuser/owner.
RESET SESSION AUTHORIZATION;
SET row_security TO OFF;
COPY copy_t FROM STDIN; --ok
SET row_security TO ON;
COPY copy_t FROM STDIN; --ok
-- Check COPY FROM as user with permissions.
SET SESSION AUTHORIZATION rls_regress_user1;
SET row_security TO OFF;
COPY copy_t FROM STDIN; --fail - would be affected by RLS.
ERROR:  query would be affected by row-level security policy for table "copy_t"
SET row_security TO ON;
COPY copy_t FROM STDIN; --fail - COPY FROM not supported by RLS.
ERROR:  COPY FROM not supported with row-level security
HINT:  Use INSERT statements instead.
-- Check COPY FROM as user with permissions and BYPASSRLS
SET SESSION AUTHORIZATION rls_regress_exempt_user;
SET row_security TO ON;
COPY copy_t FROM STDIN; --ok
-- Check COPY FROM as user without permissions.
SET SESSION AUTHORIZATION rls_regress_user2;
SET row_security TO OFF;
COPY copy_t FROM STDIN; --fail - permission denied.
ERROR:  permission denied for relation copy_t
SET row_security TO ON;
COPY copy_t FROM STDIN; --fail - permission denied.
ERROR:  permission denied for relation copy_t
RESET SESSION AUTHORIZATION;
DROP TABLE copy_t;
DROP TABLE copy_rel_to CASCADE;
-- Check WHERE CURRENT OF
SET SESSION AUTHORIZATION rls_regress_user0;
CREATE TABLE current_check (currentid int, payload text, rlsuser text);
GRANT ALL ON current_check TO PUBLIC;
INSERT INTO current_check VALUES
    (1, 'abc', 'rls_regress_user1'),
    (2, 'bcd', 'rls_regress_user1'),
    (3, 'cde', 'rls_regress_user1'),
    (4, 'def', 'rls_regress_user1');
CREATE POLICY p1 ON current_check FOR SELECT USING (currentid % 2 = 0);
CREATE POLICY p2 ON current_check FOR DELETE USING (currentid = 4 AND rlsuser = current_user);
CREATE POLICY p3 ON current_check FOR UPDATE USING (currentid = 4) WITH CHECK (rlsuser = current_user);
ALTER TABLE current_check ENABLE ROW LEVEL SECURITY;
SET SESSION AUTHORIZATION rls_regress_user1;
-- Can SELECT even rows
SELECT * FROM current_check;
 currentid | payload |      rlsuser      
-----------+---------+-------------------
         2 | bcd     | rls_regress_user1
         4 | def     | rls_regress_user1
(2 rows)

-- Cannot UPDATE row 2
UPDATE current_check SET payload = payload || '_new' WHERE currentid = 2 RETURNING *;
 currentid | payload | rlsuser 
-----------+---------+---------
(0 rows)

BEGIN;
DECLARE current_check_cursor SCROLL CURSOR FOR SELECT * FROM current_check;
-- Returns rows that can be seen according to SELECT policy, like plain SELECT
-- above (even rows)
FETCH ABSOLUTE 1 FROM current_check_cursor;
 currentid | payload |      rlsuser      
-----------+---------+-------------------
         2 | bcd     | rls_regress_user1
(1 row)

-- Still cannot UPDATE row 2 through cursor
UPDATE current_check SET payload = payload || '_new' WHERE CURRENT OF current_check_cursor RETURNING *;
ERROR:  WHERE CURRENT OF clause not yet supported
-- Can update row 4 through cursor, which is the next visible row
FETCH RELATIVE 1 FROM current_check_cursor;
ERROR:  current transaction is aborted, commands ignored until end of transaction block
UPDATE current_check SET payload = payload || '_new' WHERE CURRENT OF current_check_cursor RETURNING *;
ERROR:  current transaction is aborted, commands ignored until end of transaction block
SELECT * FROM current_check;
ERROR:  current transaction is aborted, commands ignored until end of transaction block
-- Plan should be a subquery TID scan
EXPLAIN (COSTS OFF) UPDATE current_check SET payload = payload WHERE CURRENT OF current_check_cursor;
ERROR:  current transaction is aborted, commands ignored until end of transaction block
-- Similarly can only delete row 4
FETCH ABSOLUTE 1 FROM current_check_cursor;
ERROR:  current transaction is aborted, commands ignored until end of transaction block
DELETE FROM current_check WHERE CURRENT OF current_check_cursor RETURNING *;
ERROR:  current transaction is aborted, commands ignored until end of transaction block
FETCH RELATIVE 1 FROM current_check_cursor;
ERROR:  current transaction is aborted, commands ignored until end of transaction block
DELETE FROM current_check WHERE CURRENT OF current_check_cursor RETURNING *;
ERROR:  current transaction is aborted, commands ignored until end of transaction block
SELECT * FROM current_check;
ERROR:  current transaction is aborted, commands ignored until end of transaction block
COMMIT;
--
-- check pg_stats view filtering
--
SET row_security TO ON;
SET SESSION AUTHORIZATION rls_regress_user0;
ANALYZE current_check;
-- Stats visible
SELECT row_security_active('current_check');
 row_security_active 
---------------------
 f
(1 row)

SELECT attname, most_common_vals FROM pg_stats
  WHERE tablename = 'current_check'
  ORDER BY 1;
  attname  |           most_common_vals           
-----------+--------------------------------------
 currentid | 
 payload   | 
 rlsuser   | (pg_catalog.text){rls_regress_user1}
(3 rows)

SET SESSION AUTHORIZATION rls_regress_user1;
-- Stats not visible
SELECT row_security_active('current_check');
 row_security_active 
---------------------
 t
(1 row)

SELECT attname, most_common_vals FROM pg_stats
  WHERE tablename = 'current_check'
  ORDER BY 1;
 attname | most_common_vals 
---------+------------------
(0 rows)

--
-- Collation support
--
BEGIN;
CREATE TABLE coll_t (c) AS VALUES ('bar'::text);
CREATE POLICY coll_p ON coll_t USING (c < ('foo'::text COLLATE "C"));
ALTER TABLE coll_t ENABLE ROW LEVEL SECURITY;
GRANT SELECT ON coll_t TO rls_regress_user0;
SELECT (string_to_array(polqual, ':'))[7] AS inputcollid FROM pg_policy WHERE polrelid = 'coll_t'::regclass;
   inputcollid    
------------------
 inputcollid 950 
(1 row)

SET SESSION AUTHORIZATION rls_regress_user0;
SELECT * FROM coll_t;
  c  
-----
 bar
(1 row)

ROLLBACK;
--
-- Shared Object Dependencies
--
RESET SESSION AUTHORIZATION;
BEGIN;
CREATE ROLE alice;
CREATE ROLE bob;
CREATE TABLE tbl1 (c) AS VALUES ('bar'::text);
GRANT SELECT ON TABLE tbl1 TO alice;
CREATE POLICY P ON tbl1 TO alice, bob USING (true);
SELECT refclassid::regclass, deptype
  FROM pg_depend
  WHERE classid = 'pg_policy'::regclass
  AND refobjid = 'tbl1'::regclass;
 refclassid | deptype 
------------+---------
 pg_class   | a
(1 row)

SELECT refclassid::regclass, deptype
  FROM pg_shdepend
  WHERE classid = 'pg_policy'::regclass
  AND refobjid IN ('alice'::regrole, 'bob'::regrole);
 refclassid | deptype 
------------+---------
 pg_authid  | r
 pg_authid  | r
(2 rows)

SAVEPOINT q;
ERROR:  SAVEPOINT is not yet supported.
DROP ROLE alice; --fails due to dependency on POLICY p
ERROR:  current transaction is aborted, commands ignored until end of transaction block
ROLLBACK TO q;
ERROR:  no such savepoint
ALTER POLICY p ON tbl1 TO bob USING (true);
ERROR:  current transaction is aborted, commands ignored until end of transaction block
SAVEPOINT q;
ERROR:  current transaction is aborted, commands ignored until end of transaction block
DROP ROLE alice; --fails due to dependency on GRANT SELECT
ERROR:  current transaction is aborted, commands ignored until end of transaction block
ROLLBACK TO q;
ERROR:  no such savepoint
REVOKE ALL ON TABLE tbl1 FROM alice;
ERROR:  current transaction is aborted, commands ignored until end of transaction block
SAVEPOINT q;
ERROR:  current transaction is aborted, commands ignored until end of transaction block
DROP ROLE alice; --succeeds
ERROR:  current transaction is aborted, commands ignored until end of transaction block
ROLLBACK TO q;
ERROR:  no such savepoint
SAVEPOINT q;
ERROR:  current transaction is aborted, commands ignored until end of transaction block
DROP ROLE bob; --fails due to dependency on POLICY p
ERROR:  current transaction is aborted, commands ignored until end of transaction block
ROLLBACK TO q;
ERROR:  no such savepoint
DROP POLICY p ON tbl1;
ERROR:  current transaction is aborted, commands ignored until end of transaction block
SAVEPOINT q;
ERROR:  current transaction is aborted, commands ignored until end of transaction block
DROP ROLE bob; -- succeeds
ERROR:  current transaction is aborted, commands ignored until end of transaction block
ROLLBACK TO q;
ERROR:  no such savepoint
ROLLBACK; -- cleanup
--
-- Converting table to view
--
BEGIN;
CREATE TABLE t (c int);
CREATE POLICY p ON t USING (c % 2 = 1);
ALTER TABLE t ENABLE ROW LEVEL SECURITY;
SAVEPOINT q;
ERROR:  SAVEPOINT is not yet supported.
CREATE RULE "_RETURN" AS ON SELECT TO t DO INSTEAD
  SELECT * FROM generate_series(1,5) t0(c); -- fails due to row level security enabled
ERROR:  current transaction is aborted, commands ignored until end of transaction block
ROLLBACK TO q;
ERROR:  no such savepoint
ALTER TABLE t DISABLE ROW LEVEL SECURITY;
ERROR:  current transaction is aborted, commands ignored until end of transaction block
SAVEPOINT q;
ERROR:  current transaction is aborted, commands ignored until end of transaction block
CREATE RULE "_RETURN" AS ON SELECT TO t DO INSTEAD
  SELECT * FROM generate_series(1,5) t0(c); -- fails due to policy p on t
ERROR:  current transaction is aborted, commands ignored until end of transaction block
ROLLBACK TO q;
ERROR:  no such savepoint
DROP POLICY p ON t;
ERROR:  current transaction is aborted, commands ignored until end of transaction block
CREATE RULE "_RETURN" AS ON SELECT TO t DO INSTEAD
  SELECT * FROM generate_series(1,5) t0(c); -- succeeds
ERROR:  current transaction is aborted, commands ignored until end of transaction block
ROLLBACK;
--
-- Policy expression handling
--
BEGIN;
CREATE TABLE t (c) AS VALUES ('bar'::text);
CREATE POLICY p ON t USING (max(c)); -- fails: aggregate functions are not allowed in policy expressions
ERROR:  aggregate functions are not allowed in policy expressions
ROLLBACK;
--
-- Non-target relations are only subject to SELECT policies
--
SET SESSION AUTHORIZATION rls_regress_user0;
CREATE TABLE r1 (a int);
CREATE TABLE r2 (a int);
INSERT INTO r1 VALUES (10), (20);
INSERT INTO r2 VALUES (10), (20);
GRANT ALL ON r1, r2 TO rls_regress_user1;
CREATE POLICY p1 ON r1 USING (true);
ALTER TABLE r1 ENABLE ROW LEVEL SECURITY;
CREATE POLICY p1 ON r2 FOR SELECT USING (true);
CREATE POLICY p2 ON r2 FOR INSERT WITH CHECK (false);
CREATE POLICY p3 ON r2 FOR UPDATE USING (false);
CREATE POLICY p4 ON r2 FOR DELETE USING (false);
ALTER TABLE r2 ENABLE ROW LEVEL SECURITY;
SET SESSION AUTHORIZATION rls_regress_user1;
SELECT * FROM r1;
 a  
----
 10
 20
(2 rows)

SELECT * FROM r2;
 a  
----
 10
 20
(2 rows)

-- r2 is read-only
INSERT INTO r2 VALUES (2); -- Not allowed
ERROR:  new row violates row-level security policy for table "r2"
UPDATE r2 SET a = 2 RETURNING *; -- Updates nothing
ERROR:  could not plan this distributed update
DETAIL:  correlated UPDATE or updating distribution column currently not supported in Postgres-XL.
DELETE FROM r2 RETURNING *; -- Deletes nothing
 a 
---
(0 rows)

-- r2 can be used as a non-target relation in DML
INSERT INTO r1 SELECT a + 1 FROM r2 RETURNING *; -- OK
 a  
----
 21
 11
(2 rows)

UPDATE r1 SET a = r2.a + 2 FROM r2 WHERE r1.a = r2.a RETURNING *; -- OK
ERROR:  could not plan this distributed update
DETAIL:  correlated UPDATE or updating distribution column currently not supported in Postgres-XL.
DELETE FROM r1 USING r2 WHERE r1.a = r2.a + 2 RETURNING *; -- OK
 a | a 
---+---
(0 rows)

SELECT * FROM r1;
 a  
----
 21
 10
 20
 11
(4 rows)

SELECT * FROM r2;
 a  
----
 10
 20
(2 rows)

SET SESSION AUTHORIZATION rls_regress_user0;
DROP TABLE r1;
DROP TABLE r2;
--
-- FORCE ROW LEVEL SECURITY applies RLS to owners too
--
SET SESSION AUTHORIZATION rls_regress_user0;
SET row_security = on;
CREATE TABLE r1 (a int);
INSERT INTO r1 VALUES (10), (20);
CREATE POLICY p1 ON r1 USING (false);
ALTER TABLE r1 ENABLE ROW LEVEL SECURITY;
ALTER TABLE r1 FORCE ROW LEVEL SECURITY;
-- No error, but no rows
TABLE r1;
 a 
---
(0 rows)

-- RLS error
INSERT INTO r1 VALUES (1);
ERROR:  new row violates row-level security policy for table "r1"
-- No error (unable to see any rows to update)
UPDATE r1 SET a = 1;
ERROR:  could not plan this distributed update
DETAIL:  correlated UPDATE or updating distribution column currently not supported in Postgres-XL.
TABLE r1;
 a 
---
(0 rows)

-- No error (unable to see any rows to delete)
DELETE FROM r1;
TABLE r1;
 a 
---
(0 rows)

SET row_security = off;
-- these all fail, would be affected by RLS
TABLE r1;
ERROR:  query would be affected by row-level security policy for table "r1"
HINT:  To disable the policy for the table's owner, use ALTER TABLE NO FORCE ROW LEVEL SECURITY.
UPDATE r1 SET a = 1;
<<<<<<< HEAD
ERROR:  could not plan this distributed update
DETAIL:  correlated UPDATE or updating distribution column currently not supported in Postgres-XL.
TABLE r1;
 a  
----
 10
 20
(2 rows)

-- Delete all rows
=======
ERROR:  query would be affected by row-level security policy for table "r1"
HINT:  To disable the policy for the table's owner, use ALTER TABLE NO FORCE ROW LEVEL SECURITY.
>>>>>>> cdd4ed54
DELETE FROM r1;
ERROR:  query would be affected by row-level security policy for table "r1"
HINT:  To disable the policy for the table's owner, use ALTER TABLE NO FORCE ROW LEVEL SECURITY.
DROP TABLE r1;
--
-- FORCE ROW LEVEL SECURITY does not break RI
--
SET SESSION AUTHORIZATION rls_regress_user0;
SET row_security = on;
CREATE TABLE r1 (a int PRIMARY KEY);
CREATE TABLE r2 (a int REFERENCES r1);
INSERT INTO r1 VALUES (10), (20);
INSERT INTO r2 VALUES (10), (20);
-- Create policies on r2 which prevent the
-- owner from seeing any rows, but RI should
-- still see them.
CREATE POLICY p1 ON r2 USING (false);
ALTER TABLE r2 ENABLE ROW LEVEL SECURITY;
ALTER TABLE r2 FORCE ROW LEVEL SECURITY;
-- Errors due to rows in r2
DELETE FROM r1;
ERROR:  update or delete on table "r1" violates foreign key constraint "r2_a_fkey" on table "r2"
DETAIL:  Key (a)=(10) is still referenced from table "r2".
-- Reset r2 to no-RLS
DROP POLICY p1 ON r2;
ALTER TABLE r2 NO FORCE ROW LEVEL SECURITY;
ALTER TABLE r2 DISABLE ROW LEVEL SECURITY;
-- clean out r2 for INSERT test below
DELETE FROM r2;
-- Change r1 to not allow rows to be seen
CREATE POLICY p1 ON r1 USING (false);
ALTER TABLE r1 ENABLE ROW LEVEL SECURITY;
ALTER TABLE r1 FORCE ROW LEVEL SECURITY;
-- No rows seen
TABLE r1;
 a 
---
(0 rows)

-- No error, RI still sees that row exists in r1
INSERT INTO r2 VALUES (10);
DROP TABLE r2;
DROP TABLE r1;
-- Ensure cascaded DELETE works
CREATE TABLE r1 (a int PRIMARY KEY);
CREATE TABLE r2 (a int REFERENCES r1 ON DELETE CASCADE);
INSERT INTO r1 VALUES (10), (20);
INSERT INTO r2 VALUES (10), (20);
-- Create policies on r2 which prevent the
-- owner from seeing any rows, but RI should
-- still see them.
CREATE POLICY p1 ON r2 USING (false);
ALTER TABLE r2 ENABLE ROW LEVEL SECURITY;
ALTER TABLE r2 FORCE ROW LEVEL SECURITY;
-- Deletes all records from both
DELETE FROM r1;
-- Remove FORCE from r2
ALTER TABLE r2 NO FORCE ROW LEVEL SECURITY;
-- As owner, we now bypass RLS
-- verify no rows in r2 now
TABLE r2;
 a 
---
(0 rows)

DROP TABLE r2;
DROP TABLE r1;
-- Ensure cascaded UPDATE works
CREATE TABLE r1 (a int PRIMARY KEY);
CREATE TABLE r2 (a int REFERENCES r1 ON UPDATE CASCADE);
INSERT INTO r1 VALUES (10), (20);
INSERT INTO r2 VALUES (10), (20);
-- Create policies on r2 which prevent the
-- owner from seeing any rows, but RI should
-- still see them.
CREATE POLICY p1 ON r2 USING (false);
ALTER TABLE r2 ENABLE ROW LEVEL SECURITY;
ALTER TABLE r2 FORCE ROW LEVEL SECURITY;
-- Updates records in both
UPDATE r1 SET a = a+5;
ERROR:  could not plan this distributed update
DETAIL:  correlated UPDATE or updating distribution column currently not supported in Postgres-XL.
-- Remove FORCE from r2
ALTER TABLE r2 NO FORCE ROW LEVEL SECURITY;
-- As owner, we now bypass RLS
-- verify records in r2 updated
TABLE r2;
 a  
----
 10
 20
(2 rows)

DROP TABLE r2;
DROP TABLE r1;
--
-- Test INSERT+RETURNING applies SELECT policies as
-- WithCheckOptions (meaning an error is thrown)
--
SET SESSION AUTHORIZATION rls_regress_user0;
SET row_security = on;
CREATE TABLE r1 (a int);
CREATE POLICY p1 ON r1 FOR SELECT USING (false);
CREATE POLICY p2 ON r1 FOR INSERT WITH CHECK (true);
ALTER TABLE r1 ENABLE ROW LEVEL SECURITY;
ALTER TABLE r1 FORCE ROW LEVEL SECURITY;
-- Works fine
INSERT INTO r1 VALUES (10), (20);
-- No error, but no rows
TABLE r1;
 a 
---
(0 rows)

SET row_security = off;
-- fail, would be affected by RLS
TABLE r1;
ERROR:  query would be affected by row-level security policy for table "r1"
HINT:  To disable the policy for the table's owner, use ALTER TABLE NO FORCE ROW LEVEL SECURITY.
SET row_security = on;
-- Error
INSERT INTO r1 VALUES (10), (20) RETURNING *;
ERROR:  new row violates row-level security policy for table "r1"
DROP TABLE r1;
--
-- Test UPDATE+RETURNING applies SELECT policies as
-- WithCheckOptions (meaning an error is thrown)
--
SET SESSION AUTHORIZATION rls_regress_user0;
SET row_security = on;
CREATE TABLE r1 (a int);
CREATE POLICY p1 ON r1 FOR SELECT USING (a < 20);
CREATE POLICY p2 ON r1 FOR UPDATE USING (a < 20) WITH CHECK (true);
INSERT INTO r1 VALUES (10);
ALTER TABLE r1 ENABLE ROW LEVEL SECURITY;
ALTER TABLE r1 FORCE ROW LEVEL SECURITY;
-- Works fine
UPDATE r1 SET a = 30;
ERROR:  could not plan this distributed update
DETAIL:  correlated UPDATE or updating distribution column currently not supported in Postgres-XL.
-- Show updated rows
ALTER TABLE r1 NO FORCE ROW LEVEL SECURITY;
TABLE r1;
 a  
----
 10
(1 row)

-- reset value in r1 for test with RETURNING
UPDATE r1 SET a = 10;
ERROR:  could not plan this distributed update
DETAIL:  correlated UPDATE or updating distribution column currently not supported in Postgres-XL.
-- Verify row reset
TABLE r1;
 a  
----
 10
(1 row)

ALTER TABLE r1 FORCE ROW LEVEL SECURITY;
-- Error
UPDATE r1 SET a = 30 RETURNING *;
<<<<<<< HEAD
ERROR:  could not plan this distributed update
DETAIL:  correlated UPDATE or updating distribution column currently not supported in Postgres-XL.
=======
ERROR:  new row violates row-level security policy for table "r1"
>>>>>>> cdd4ed54
DROP TABLE r1;
-- Check dependency handling
RESET SESSION AUTHORIZATION;
CREATE TABLE dep1 (c1 int);
CREATE TABLE dep2 (c1 int);
CREATE POLICY dep_p1 ON dep1 TO rls_regress_user1 USING (c1 > (select max(dep2.c1) from dep2));
ALTER POLICY dep_p1 ON dep1 TO rls_regress_user1,rls_regress_user2;
-- Should return one
SELECT count(*) = 1 FROM pg_depend
				   WHERE objid = (SELECT oid FROM pg_policy WHERE polname = 'dep_p1')
					 AND refobjid = (SELECT oid FROM pg_class WHERE relname = 'dep2');
 ?column? 
----------
 t
(1 row)

ALTER POLICY dep_p1 ON dep1 USING (true);
-- Should return one
SELECT count(*) = 1 FROM pg_shdepend
				   WHERE objid = (SELECT oid FROM pg_policy WHERE polname = 'dep_p1')
					 AND refobjid = (SELECT oid FROM pg_authid WHERE rolname = 'rls_regress_user1');
 ?column? 
----------
 t
(1 row)

-- Should return one
SELECT count(*) = 1 FROM pg_shdepend
				   WHERE objid = (SELECT oid FROM pg_policy WHERE polname = 'dep_p1')
					 AND refobjid = (SELECT oid FROM pg_authid WHERE rolname = 'rls_regress_user2');
 ?column? 
----------
 t
(1 row)

-- Should return zero
SELECT count(*) = 0 FROM pg_depend
				   WHERE objid = (SELECT oid FROM pg_policy WHERE polname = 'dep_p1')
					 AND refobjid = (SELECT oid FROM pg_class WHERE relname = 'dep2');
 ?column? 
----------
 t
(1 row)

-- DROP OWNED BY testing
RESET SESSION AUTHORIZATION;
CREATE ROLE dob_role1;
CREATE ROLE dob_role2;
CREATE TABLE dob_t1 (c1 int);
CREATE POLICY p1 ON dob_t1 TO dob_role1 USING (true);
DROP OWNED BY dob_role1;
DROP POLICY p1 ON dob_t1; -- should fail, already gone
ERROR:  policy "p1" for table "dob_t1" does not exist
CREATE POLICY p1 ON dob_t1 TO dob_role1,dob_role2 USING (true);
DROP OWNED BY dob_role1;
DROP POLICY p1 ON dob_t1; -- should succeed
DROP USER dob_role1;
DROP USER dob_role2;
--
-- Clean up objects
--
RESET SESSION AUTHORIZATION;
-- Suppress NOTICE messages when doing a cascaded drop.
SET client_min_messages TO 'warning';
DROP SCHEMA rls_regress_schema CASCADE;
RESET client_min_messages;
DROP USER rls_regress_user0;
DROP USER rls_regress_user1;
DROP USER rls_regress_user2;
DROP USER rls_regress_exempt_user;
DROP ROLE rls_regress_group1;
DROP ROLE rls_regress_group2;
-- Arrange to have a few policies left over, for testing
-- pg_dump/pg_restore
CREATE SCHEMA rls_regress_schema;
CREATE TABLE rls_tbl (c1 int);
ALTER TABLE rls_tbl ENABLE ROW LEVEL SECURITY;
CREATE POLICY p1 ON rls_tbl USING (c1 > 5);
CREATE POLICY p2 ON rls_tbl FOR SELECT USING (c1 <= 3);
CREATE POLICY p3 ON rls_tbl FOR UPDATE USING (c1 <= 3) WITH CHECK (c1 > 5);
CREATE POLICY p4 ON rls_tbl FOR DELETE USING (c1 <= 3);
CREATE TABLE rls_tbl_force (c1 int);
ALTER TABLE rls_tbl_force ENABLE ROW LEVEL SECURITY;
ALTER TABLE rls_tbl_force FORCE ROW LEVEL SECURITY;
CREATE POLICY p1 ON rls_tbl_force USING (c1 = 5) WITH CHECK (c1 < 5);
CREATE POLICY p2 ON rls_tbl_force FOR SELECT USING (c1 = 8);
CREATE POLICY p3 ON rls_tbl_force FOR UPDATE USING (c1 = 8) WITH CHECK (c1 >= 5);
CREATE POLICY p4 ON rls_tbl_force FOR DELETE USING (c1 = 8);<|MERGE_RESOLUTION|>--- conflicted
+++ resolved
@@ -292,12 +292,8 @@
 INSERT INTO document VALUES (8, 44, 1, 'rls_regress_user2', 'my third manga'); -- Should fail with RLS check violation, not duplicate key violation
 ERROR:  new row violates row-level security policy for table "document"
 UPDATE document SET did = 8, dauthor = 'rls_regress_user2' WHERE did = 5; -- Should fail with RLS check violation, not duplicate key violation
-<<<<<<< HEAD
 ERROR:  could not plan this distributed update
 DETAIL:  correlated UPDATE or updating distribution column currently not supported in Postgres-XL.
-=======
-ERROR:  new row violates row-level security policy for table "document"
->>>>>>> cdd4ed54
 -- database superuser does bypass RLS policy when enabled
 RESET SESSION AUTHORIZATION;
 SET row_security TO ON;
@@ -2118,20 +2114,12 @@
 (7 rows)
 
 WITH cte1 AS (UPDATE t1 SET a = a + 1 RETURNING *) SELECT * FROM cte1; --fail
-<<<<<<< HEAD
 ERROR:  could not plan this distributed update
 DETAIL:  correlated UPDATE or updating distribution column currently not supported in Postgres-XL.
-=======
-ERROR:  new row violates row-level security policy for table "t1"
->>>>>>> cdd4ed54
 WITH cte1 AS (UPDATE t1 SET a = a RETURNING *) SELECT * FROM cte1; --ok
 ERROR:  INSERT/UPDATE/DELETE is not supported in subquery
 WITH cte1 AS (INSERT INTO t1 VALUES (21, 'Fail') RETURNING *) SELECT * FROM cte1; --fail
-<<<<<<< HEAD
 ERROR:  INSERT/UPDATE/DELETE is not supported in subquery
-=======
-ERROR:  new row violates row-level security policy for table "t1"
->>>>>>> cdd4ed54
 WITH cte1 AS (INSERT INTO t1 VALUES (20, 'Success') RETURNING *) SELECT * FROM cte1; --ok
 ERROR:  INSERT/UPDATE/DELETE is not supported in subquery
 --
@@ -2901,7 +2889,6 @@
 ERROR:  query would be affected by row-level security policy for table "r1"
 HINT:  To disable the policy for the table's owner, use ALTER TABLE NO FORCE ROW LEVEL SECURITY.
 UPDATE r1 SET a = 1;
-<<<<<<< HEAD
 ERROR:  could not plan this distributed update
 DETAIL:  correlated UPDATE or updating distribution column currently not supported in Postgres-XL.
 TABLE r1;
@@ -2912,10 +2899,6 @@
 (2 rows)
 
 -- Delete all rows
-=======
-ERROR:  query would be affected by row-level security policy for table "r1"
-HINT:  To disable the policy for the table's owner, use ALTER TABLE NO FORCE ROW LEVEL SECURITY.
->>>>>>> cdd4ed54
 DELETE FROM r1;
 ERROR:  query would be affected by row-level security policy for table "r1"
 HINT:  To disable the policy for the table's owner, use ALTER TABLE NO FORCE ROW LEVEL SECURITY.
@@ -3078,12 +3061,8 @@
 ALTER TABLE r1 FORCE ROW LEVEL SECURITY;
 -- Error
 UPDATE r1 SET a = 30 RETURNING *;
-<<<<<<< HEAD
 ERROR:  could not plan this distributed update
 DETAIL:  correlated UPDATE or updating distribution column currently not supported in Postgres-XL.
-=======
-ERROR:  new row violates row-level security policy for table "r1"
->>>>>>> cdd4ed54
 DROP TABLE r1;
 -- Check dependency handling
 RESET SESSION AUTHORIZATION;

--
-- UPDATABLE VIEWS
--
-- check that non-updatable views and columns are rejected with useful error
-- messages
CREATE TABLE base_tbl (a int PRIMARY KEY, b text DEFAULT 'Unspecified') DISTRIBUTE BY REPLICATION;
INSERT INTO base_tbl SELECT i, 'Row ' || i FROM generate_series(-2, 2) g(i);
CREATE VIEW ro_view1 AS SELECT DISTINCT a, b FROM base_tbl; -- DISTINCT not supported
CREATE VIEW ro_view2 AS SELECT a, b FROM base_tbl GROUP BY a, b; -- GROUP BY not supported
CREATE VIEW ro_view3 AS SELECT 1 FROM base_tbl HAVING max(a) > 0; -- HAVING not supported
CREATE VIEW ro_view4 AS SELECT count(*) FROM base_tbl; -- Aggregate functions not supported
CREATE VIEW ro_view5 AS SELECT a, rank() OVER() FROM base_tbl; -- Window functions not supported
CREATE VIEW ro_view6 AS SELECT a, b FROM base_tbl UNION SELECT -a, b FROM base_tbl; -- Set ops not supported
CREATE VIEW ro_view7 AS WITH t AS (SELECT a, b FROM base_tbl) SELECT * FROM t; -- WITH not supported
CREATE VIEW ro_view8 AS SELECT a, b FROM base_tbl ORDER BY a OFFSET 1; -- OFFSET not supported
CREATE VIEW ro_view9 AS SELECT a, b FROM base_tbl ORDER BY a LIMIT 1; -- LIMIT not supported
CREATE VIEW ro_view10 AS SELECT 1 AS a; -- No base relations
CREATE VIEW ro_view11 AS SELECT b1.a, b2.b FROM base_tbl b1, base_tbl b2; -- Multiple base relations
CREATE VIEW ro_view12 AS SELECT * FROM generate_series(1, 10) AS g(a); -- SRF in rangetable
CREATE VIEW ro_view13 AS SELECT a, b FROM (SELECT * FROM base_tbl) AS t; -- Subselect in rangetable
CREATE VIEW rw_view14 AS SELECT ctid, a, b FROM base_tbl; -- System columns may be part of an updatable view
CREATE VIEW rw_view15 AS SELECT a, upper(b) FROM base_tbl; -- Expression/function may be part of an updatable view
CREATE VIEW rw_view16 AS SELECT a, b, a AS aa FROM base_tbl; -- Repeated column may be part of an updatable view
CREATE VIEW ro_view17 AS SELECT * FROM ro_view1; -- Base relation not updatable
CREATE VIEW ro_view18 AS SELECT * FROM (VALUES(1)) AS tmp(a); -- VALUES in rangetable
CREATE SEQUENCE seq;
CREATE VIEW ro_view19 AS SELECT * FROM seq; -- View based on a sequence
CREATE VIEW ro_view20 AS SELECT a, b, generate_series(1, a) g FROM base_tbl; -- SRF in targetlist not supported
SELECT table_name, is_insertable_into
  FROM information_schema.tables
 WHERE table_name LIKE E'r_\\_view%'
 ORDER BY table_name;
 table_name | is_insertable_into 
------------+--------------------
 ro_view1   | NO
 ro_view10  | NO
 ro_view11  | NO
 ro_view12  | NO
 ro_view13  | NO
 ro_view17  | NO
 ro_view18  | NO
 ro_view19  | NO
 ro_view2   | NO
 ro_view20  | NO
 ro_view3   | NO
 ro_view4   | NO
 ro_view5   | NO
 ro_view6   | NO
 ro_view7   | NO
 ro_view8   | NO
 ro_view9   | NO
 rw_view14  | YES
 rw_view15  | YES
 rw_view16  | YES
(20 rows)

SELECT table_name, is_updatable, is_insertable_into
  FROM information_schema.views
 WHERE table_name LIKE E'r_\\_view%'
 ORDER BY table_name;
 table_name | is_updatable | is_insertable_into 
------------+--------------+--------------------
 ro_view1   | NO           | NO
 ro_view10  | NO           | NO
 ro_view11  | NO           | NO
 ro_view12  | NO           | NO
 ro_view13  | NO           | NO
 ro_view17  | NO           | NO
 ro_view18  | NO           | NO
 ro_view19  | NO           | NO
 ro_view2   | NO           | NO
 ro_view20  | NO           | NO
 ro_view3   | NO           | NO
 ro_view4   | NO           | NO
 ro_view5   | NO           | NO
 ro_view6   | NO           | NO
 ro_view7   | NO           | NO
 ro_view8   | NO           | NO
 ro_view9   | NO           | NO
 rw_view14  | YES          | YES
 rw_view15  | YES          | YES
 rw_view16  | YES          | YES
(20 rows)

SELECT table_name, column_name, is_updatable
  FROM information_schema.columns
 WHERE table_name LIKE E'r_\\_view%'
 ORDER BY table_name, ordinal_position;
 table_name |  column_name  | is_updatable 
------------+---------------+--------------
 ro_view1   | a             | NO
 ro_view1   | b             | NO
 ro_view10  | a             | NO
 ro_view11  | a             | NO
 ro_view11  | b             | NO
 ro_view12  | a             | NO
 ro_view13  | a             | NO
 ro_view13  | b             | NO
 ro_view17  | a             | NO
 ro_view17  | b             | NO
 ro_view18  | a             | NO
 ro_view19  | sequence_name | NO
 ro_view19  | last_value    | NO
 ro_view19  | start_value   | NO
 ro_view19  | increment_by  | NO
 ro_view19  | max_value     | NO
 ro_view19  | min_value     | NO
 ro_view19  | cache_value   | NO
 ro_view19  | log_cnt       | NO
 ro_view19  | is_cycled     | NO
 ro_view19  | is_called     | NO
 ro_view2   | a             | NO
 ro_view2   | b             | NO
 ro_view20  | a             | NO
 ro_view20  | b             | NO
 ro_view20  | g             | NO
 ro_view3   | ?column?      | NO
 ro_view4   | count         | NO
 ro_view5   | a             | NO
 ro_view5   | rank          | NO
 ro_view6   | a             | NO
 ro_view6   | b             | NO
 ro_view7   | a             | NO
 ro_view7   | b             | NO
 ro_view8   | a             | NO
 ro_view8   | b             | NO
 ro_view9   | a             | NO
 ro_view9   | b             | NO
 rw_view14  | ctid          | NO
 rw_view14  | a             | YES
 rw_view14  | b             | YES
 rw_view15  | a             | YES
 rw_view15  | upper         | NO
 rw_view16  | a             | YES
 rw_view16  | b             | YES
 rw_view16  | aa            | YES
(46 rows)

-- Read-only views
DELETE FROM ro_view1;
ERROR:  cannot delete from view "ro_view1"
DETAIL:  Views containing DISTINCT are not automatically updatable.
HINT:  To enable deleting from the view, provide an INSTEAD OF DELETE trigger or an unconditional ON DELETE DO INSTEAD rule.
DELETE FROM ro_view2;
ERROR:  cannot delete from view "ro_view2"
DETAIL:  Views containing GROUP BY are not automatically updatable.
HINT:  To enable deleting from the view, provide an INSTEAD OF DELETE trigger or an unconditional ON DELETE DO INSTEAD rule.
DELETE FROM ro_view3;
ERROR:  cannot delete from view "ro_view3"
DETAIL:  Views containing HAVING are not automatically updatable.
HINT:  To enable deleting from the view, provide an INSTEAD OF DELETE trigger or an unconditional ON DELETE DO INSTEAD rule.
DELETE FROM ro_view4;
ERROR:  cannot delete from view "ro_view4"
DETAIL:  Views that return aggregate functions are not automatically updatable.
HINT:  To enable deleting from the view, provide an INSTEAD OF DELETE trigger or an unconditional ON DELETE DO INSTEAD rule.
DELETE FROM ro_view5;
ERROR:  cannot delete from view "ro_view5"
DETAIL:  Views that return window functions are not automatically updatable.
HINT:  To enable deleting from the view, provide an INSTEAD OF DELETE trigger or an unconditional ON DELETE DO INSTEAD rule.
DELETE FROM ro_view6;
ERROR:  cannot delete from view "ro_view6"
DETAIL:  Views containing UNION, INTERSECT, or EXCEPT are not automatically updatable.
HINT:  To enable deleting from the view, provide an INSTEAD OF DELETE trigger or an unconditional ON DELETE DO INSTEAD rule.
UPDATE ro_view7 SET a=a+1;
ERROR:  cannot update view "ro_view7"
DETAIL:  Views containing WITH are not automatically updatable.
HINT:  To enable updating the view, provide an INSTEAD OF UPDATE trigger or an unconditional ON UPDATE DO INSTEAD rule.
UPDATE ro_view8 SET a=a+1;
ERROR:  cannot update view "ro_view8"
DETAIL:  Views containing LIMIT or OFFSET are not automatically updatable.
HINT:  To enable updating the view, provide an INSTEAD OF UPDATE trigger or an unconditional ON UPDATE DO INSTEAD rule.
UPDATE ro_view9 SET a=a+1;
ERROR:  cannot update view "ro_view9"
DETAIL:  Views containing LIMIT or OFFSET are not automatically updatable.
HINT:  To enable updating the view, provide an INSTEAD OF UPDATE trigger or an unconditional ON UPDATE DO INSTEAD rule.
UPDATE ro_view10 SET a=a+1;
ERROR:  cannot update view "ro_view10"
DETAIL:  Views that do not select from a single table or view are not automatically updatable.
HINT:  To enable updating the view, provide an INSTEAD OF UPDATE trigger or an unconditional ON UPDATE DO INSTEAD rule.
UPDATE ro_view11 SET a=a+1;
ERROR:  cannot update view "ro_view11"
DETAIL:  Views that do not select from a single table or view are not automatically updatable.
HINT:  To enable updating the view, provide an INSTEAD OF UPDATE trigger or an unconditional ON UPDATE DO INSTEAD rule.
UPDATE ro_view12 SET a=a+1;
ERROR:  cannot update view "ro_view12"
DETAIL:  Views that do not select from a single table or view are not automatically updatable.
HINT:  To enable updating the view, provide an INSTEAD OF UPDATE trigger or an unconditional ON UPDATE DO INSTEAD rule.
INSERT INTO ro_view13 VALUES (3, 'Row 3');
ERROR:  cannot insert into view "ro_view13"
DETAIL:  Views that do not select from a single table or view are not automatically updatable.
HINT:  To enable inserting into the view, provide an INSTEAD OF INSERT trigger or an unconditional ON INSERT DO INSTEAD rule.
-- Partially updatable view
INSERT INTO rw_view14 VALUES (null, 3, 'Row 3'); -- should fail
ERROR:  cannot insert into column "ctid" of view "rw_view14"
DETAIL:  View columns that refer to system columns are not updatable.
INSERT INTO rw_view14 (a, b) VALUES (3, 'Row 3'); -- should be OK
UPDATE rw_view14 SET ctid=null WHERE a=3; -- should fail
ERROR:  cannot update column "ctid" of view "rw_view14"
DETAIL:  View columns that refer to system columns are not updatable.
UPDATE rw_view14 SET b='ROW 3' WHERE a=3; -- should be OK
SELECT * FROM base_tbl;
 a  |   b    
----+--------
 -2 | Row -2
 -1 | Row -1
  0 | Row 0
  1 | Row 1
  2 | Row 2
  3 | ROW 3
(6 rows)

DELETE FROM rw_view14 WHERE a=3; -- should be OK
-- Partially updatable view
INSERT INTO rw_view15 VALUES (3, 'ROW 3'); -- should fail
ERROR:  cannot insert into column "upper" of view "rw_view15"
DETAIL:  View columns that are not columns of their base relation are not updatable.
INSERT INTO rw_view15 (a) VALUES (3); -- should be OK
INSERT INTO rw_view15 (a) VALUES (3) ON CONFLICT DO NOTHING; -- succeeds
SELECT * FROM rw_view15;
 a  |    upper    
----+-------------
 -2 | ROW -2
 -1 | ROW -1
  0 | ROW 0
  1 | ROW 1
  2 | ROW 2
  3 | UNSPECIFIED
(6 rows)

INSERT INTO rw_view15 (a) VALUES (3) ON CONFLICT (a) DO NOTHING; -- succeeds
SELECT * FROM rw_view15;
 a  |    upper    
----+-------------
 -2 | ROW -2
 -1 | ROW -1
  0 | ROW 0
  1 | ROW 1
  2 | ROW 2
  3 | UNSPECIFIED
(6 rows)

INSERT INTO rw_view15 (a) VALUES (3) ON CONFLICT (a) DO UPDATE set a = excluded.a; -- succeeds
SELECT * FROM rw_view15;
 a  |    upper    
----+-------------
 -2 | ROW -2
 -1 | ROW -1
  0 | ROW 0
  1 | ROW 1
  2 | ROW 2
  3 | UNSPECIFIED
(6 rows)

INSERT INTO rw_view15 (a) VALUES (3) ON CONFLICT (a) DO UPDATE set upper = 'blarg'; -- fails
ERROR:  cannot insert into column "upper" of view "rw_view15"
DETAIL:  View columns that are not columns of their base relation are not updatable.
SELECT * FROM rw_view15;
 a  |    upper    
----+-------------
 -2 | ROW -2
 -1 | ROW -1
  0 | ROW 0
  1 | ROW 1
  2 | ROW 2
  3 | UNSPECIFIED
(6 rows)

SELECT * FROM rw_view15;
 a  |    upper    
----+-------------
 -2 | ROW -2
 -1 | ROW -1
  0 | ROW 0
  1 | ROW 1
  2 | ROW 2
  3 | UNSPECIFIED
(6 rows)

ALTER VIEW rw_view15 ALTER COLUMN upper SET DEFAULT 'NOT SET';
INSERT INTO rw_view15 (a) VALUES (4); -- should fail
ERROR:  cannot insert into column "upper" of view "rw_view15"
DETAIL:  View columns that are not columns of their base relation are not updatable.
UPDATE rw_view15 SET upper='ROW 3' WHERE a=3; -- should fail
ERROR:  cannot update column "upper" of view "rw_view15"
DETAIL:  View columns that are not columns of their base relation are not updatable.
UPDATE rw_view15 SET upper=DEFAULT WHERE a=3; -- should fail
ERROR:  cannot update column "upper" of view "rw_view15"
DETAIL:  View columns that are not columns of their base relation are not updatable.
UPDATE rw_view15 SET a=4 WHERE a=3; -- should be OK
SELECT * FROM base_tbl;
 a  |      b      
----+-------------
 -2 | Row -2
 -1 | Row -1
  0 | Row 0
  1 | Row 1
  2 | Row 2
  4 | Unspecified
(6 rows)

DELETE FROM rw_view15 WHERE a=4; -- should be OK
-- Partially updatable view
INSERT INTO rw_view16 VALUES (3, 'Row 3', 3); -- should fail
ERROR:  multiple assignments to same column "a"
INSERT INTO rw_view16 (a, b) VALUES (3, 'Row 3'); -- should be OK
UPDATE rw_view16 SET a=3, aa=-3 WHERE a=3; -- should fail
ERROR:  multiple assignments to same column "a"
UPDATE rw_view16 SET aa=-3 WHERE a=3; -- should be OK
SELECT * FROM base_tbl;
 a  |   b    
----+--------
 -2 | Row -2
 -1 | Row -1
  0 | Row 0
  1 | Row 1
  2 | Row 2
 -3 | Row 3
(6 rows)

DELETE FROM rw_view16 WHERE a=-3; -- should be OK
-- Read-only views
INSERT INTO ro_view17 VALUES (3, 'ROW 3');
ERROR:  cannot insert into view "ro_view1"
DETAIL:  Views containing DISTINCT are not automatically updatable.
HINT:  To enable inserting into the view, provide an INSTEAD OF INSERT trigger or an unconditional ON INSERT DO INSTEAD rule.
DELETE FROM ro_view18;
ERROR:  cannot delete from view "ro_view18"
DETAIL:  Views that do not select from a single table or view are not automatically updatable.
HINT:  To enable deleting from the view, provide an INSTEAD OF DELETE trigger or an unconditional ON DELETE DO INSTEAD rule.
UPDATE ro_view19 SET max_value=1000;
ERROR:  cannot update view "ro_view19"
DETAIL:  Views that do not select from a single table or view are not automatically updatable.
HINT:  To enable updating the view, provide an INSTEAD OF UPDATE trigger or an unconditional ON UPDATE DO INSTEAD rule.
UPDATE ro_view20 SET b=upper(b);
ERROR:  cannot update view "ro_view20"
DETAIL:  Views that return set-returning functions are not automatically updatable.
HINT:  To enable updating the view, provide an INSTEAD OF UPDATE trigger or an unconditional ON UPDATE DO INSTEAD rule.
DROP TABLE base_tbl CASCADE;
NOTICE:  drop cascades to 16 other objects
DETAIL:  drop cascades to view ro_view1
drop cascades to view ro_view17
drop cascades to view ro_view2
drop cascades to view ro_view3
drop cascades to view ro_view5
drop cascades to view ro_view6
drop cascades to view ro_view7
drop cascades to view ro_view8
drop cascades to view ro_view9
drop cascades to view ro_view11
drop cascades to view ro_view13
drop cascades to view rw_view15
drop cascades to view rw_view16
drop cascades to view ro_view20
drop cascades to view ro_view4
drop cascades to view rw_view14
DROP VIEW ro_view10, ro_view12, ro_view18;
DROP SEQUENCE seq CASCADE;
NOTICE:  drop cascades to view ro_view19
-- simple updatable view
CREATE TABLE base_tbl (a int PRIMARY KEY, b text DEFAULT 'Unspecified') DISTRIBUTE BY REPLICATION;
INSERT INTO base_tbl SELECT i, 'Row ' || i FROM generate_series(-2, 2) g(i);
CREATE VIEW rw_view1 AS SELECT * FROM base_tbl WHERE a>0;
SELECT table_name, is_insertable_into
  FROM information_schema.tables
 WHERE table_name = 'rw_view1';
 table_name | is_insertable_into 
------------+--------------------
 rw_view1   | YES
(1 row)

SELECT table_name, is_updatable, is_insertable_into
  FROM information_schema.views
 WHERE table_name = 'rw_view1';
 table_name | is_updatable | is_insertable_into 
------------+--------------+--------------------
 rw_view1   | YES          | YES
(1 row)

SELECT table_name, column_name, is_updatable
  FROM information_schema.columns
 WHERE table_name = 'rw_view1'
 ORDER BY ordinal_position;
 table_name | column_name | is_updatable 
------------+-------------+--------------
 rw_view1   | a           | YES
 rw_view1   | b           | YES
(2 rows)

INSERT INTO rw_view1 VALUES (3, 'Row 3');
INSERT INTO rw_view1 (a) VALUES (4);
UPDATE rw_view1 SET a=5 WHERE a=4;
DELETE FROM rw_view1 WHERE b='Row 2';
SELECT * FROM base_tbl;
 a  |      b      
----+-------------
 -2 | Row -2
 -1 | Row -1
  0 | Row 0
  1 | Row 1
  3 | Row 3
  5 | Unspecified
(6 rows)

EXPLAIN (costs off) UPDATE rw_view1 SET a=6 WHERE a=5;
                       QUERY PLAN                       
--------------------------------------------------------
 Remote Subquery Scan on any (datanode_1,datanode_2)
   ->  Update on base_tbl
         ->  Index Scan using base_tbl_pkey on base_tbl
               Index Cond: ((a > 0) AND (a = 5))
(4 rows)

EXPLAIN (costs off) DELETE FROM rw_view1 WHERE a=5;
                       QUERY PLAN                       
--------------------------------------------------------
 Remote Subquery Scan on any (datanode_1,datanode_2)
   ->  Delete on base_tbl
         ->  Index Scan using base_tbl_pkey on base_tbl
               Index Cond: ((a > 0) AND (a = 5))
(4 rows)

DROP TABLE base_tbl CASCADE;
NOTICE:  drop cascades to view rw_view1
-- view on top of view
CREATE TABLE base_tbl (a int PRIMARY KEY, b text DEFAULT 'Unspecified') DISTRIBUTE BY REPLICATION;
INSERT INTO base_tbl SELECT i, 'Row ' || i FROM generate_series(-2, 2) g(i);
CREATE VIEW rw_view1 AS SELECT b AS bb, a AS aa FROM base_tbl WHERE a>0;
CREATE VIEW rw_view2 AS SELECT aa AS aaa, bb AS bbb FROM rw_view1 WHERE aa<10;
SELECT table_name, is_insertable_into
  FROM information_schema.tables
 WHERE table_name = 'rw_view2';
 table_name | is_insertable_into 
------------+--------------------
 rw_view2   | YES
(1 row)

SELECT table_name, is_updatable, is_insertable_into
  FROM information_schema.views
 WHERE table_name = 'rw_view2';
 table_name | is_updatable | is_insertable_into 
------------+--------------+--------------------
 rw_view2   | YES          | YES
(1 row)

SELECT table_name, column_name, is_updatable
  FROM information_schema.columns
 WHERE table_name = 'rw_view2'
 ORDER BY ordinal_position;
 table_name | column_name | is_updatable 
------------+-------------+--------------
 rw_view2   | aaa         | YES
 rw_view2   | bbb         | YES
(2 rows)

INSERT INTO rw_view2 VALUES (3, 'Row 3');
INSERT INTO rw_view2 (aaa) VALUES (4);
SELECT * FROM rw_view2;
 aaa |     bbb     
-----+-------------
   1 | Row 1
   2 | Row 2
   3 | Row 3
   4 | Unspecified
(4 rows)

UPDATE rw_view2 SET bbb='Row 4' WHERE aaa=4;
DELETE FROM rw_view2 WHERE aaa=2;
SELECT * FROM rw_view2;
 aaa |  bbb  
-----+-------
   1 | Row 1
   3 | Row 3
   4 | Row 4
(3 rows)

EXPLAIN (costs off) UPDATE rw_view2 SET aaa=5 WHERE aaa=4;
                          QUERY PLAN                          
--------------------------------------------------------------
 Remote Subquery Scan on any (datanode_1,datanode_2)
   ->  Update on base_tbl
         ->  Index Scan using base_tbl_pkey on base_tbl
               Index Cond: ((a < 10) AND (a > 0) AND (a = 4))
(4 rows)

EXPLAIN (costs off) DELETE FROM rw_view2 WHERE aaa=4;
                          QUERY PLAN                          
--------------------------------------------------------------
 Remote Subquery Scan on any (datanode_1,datanode_2)
   ->  Delete on base_tbl
         ->  Index Scan using base_tbl_pkey on base_tbl
               Index Cond: ((a < 10) AND (a > 0) AND (a = 4))
(4 rows)

DROP TABLE base_tbl CASCADE;
NOTICE:  drop cascades to 2 other objects
DETAIL:  drop cascades to view rw_view1
drop cascades to view rw_view2
-- view on top of view with rules
CREATE TABLE base_tbl (a int PRIMARY KEY, b text DEFAULT 'Unspecified') DISTRIBUTE BY REPLICATION;
INSERT INTO base_tbl SELECT i, 'Row ' || i FROM generate_series(-2, 2) g(i);
CREATE VIEW rw_view1 AS SELECT * FROM base_tbl WHERE a>0 OFFSET 0; -- not updatable without rules/triggers
CREATE VIEW rw_view2 AS SELECT * FROM rw_view1 WHERE a<10;
SELECT table_name, is_insertable_into
  FROM information_schema.tables
 WHERE table_name LIKE 'rw_view%'
 ORDER BY table_name;
 table_name | is_insertable_into 
------------+--------------------
 rw_view1   | NO
 rw_view2   | NO
(2 rows)

SELECT table_name, is_updatable, is_insertable_into
  FROM information_schema.views
 WHERE table_name LIKE 'rw_view%'
 ORDER BY table_name;
 table_name | is_updatable | is_insertable_into 
------------+--------------+--------------------
 rw_view1   | NO           | NO
 rw_view2   | NO           | NO
(2 rows)

SELECT table_name, column_name, is_updatable
  FROM information_schema.columns
 WHERE table_name LIKE 'rw_view%'
 ORDER BY table_name, ordinal_position;
 table_name | column_name | is_updatable 
------------+-------------+--------------
 rw_view1   | a           | NO
 rw_view1   | b           | NO
 rw_view2   | a           | NO
 rw_view2   | b           | NO
(4 rows)

CREATE RULE rw_view1_ins_rule AS ON INSERT TO rw_view1
  DO INSTEAD INSERT INTO base_tbl VALUES (NEW.a, NEW.b) RETURNING *;
SELECT table_name, is_insertable_into
  FROM information_schema.tables
 WHERE table_name LIKE 'rw_view%'
 ORDER BY table_name;
 table_name | is_insertable_into 
------------+--------------------
 rw_view1   | YES
 rw_view2   | YES
(2 rows)

SELECT table_name, is_updatable, is_insertable_into
  FROM information_schema.views
 WHERE table_name LIKE 'rw_view%'
 ORDER BY table_name;
 table_name | is_updatable | is_insertable_into 
------------+--------------+--------------------
 rw_view1   | NO           | YES
 rw_view2   | NO           | YES
(2 rows)

SELECT table_name, column_name, is_updatable
  FROM information_schema.columns
 WHERE table_name LIKE 'rw_view%'
 ORDER BY table_name, ordinal_position;
 table_name | column_name | is_updatable 
------------+-------------+--------------
 rw_view1   | a           | NO
 rw_view1   | b           | NO
 rw_view2   | a           | NO
 rw_view2   | b           | NO
(4 rows)

CREATE RULE rw_view1_upd_rule AS ON UPDATE TO rw_view1
  DO INSTEAD UPDATE base_tbl SET b=NEW.b WHERE a=OLD.a RETURNING NEW.*;
SELECT table_name, is_insertable_into
  FROM information_schema.tables
 WHERE table_name LIKE 'rw_view%'
 ORDER BY table_name;
 table_name | is_insertable_into 
------------+--------------------
 rw_view1   | YES
 rw_view2   | YES
(2 rows)

SELECT table_name, is_updatable, is_insertable_into
  FROM information_schema.views
 WHERE table_name LIKE 'rw_view%'
 ORDER BY table_name;
 table_name | is_updatable | is_insertable_into 
------------+--------------+--------------------
 rw_view1   | NO           | YES
 rw_view2   | NO           | YES
(2 rows)

SELECT table_name, column_name, is_updatable
  FROM information_schema.columns
 WHERE table_name LIKE 'rw_view%'
 ORDER BY table_name, ordinal_position;
 table_name | column_name | is_updatable 
------------+-------------+--------------
 rw_view1   | a           | NO
 rw_view1   | b           | NO
 rw_view2   | a           | NO
 rw_view2   | b           | NO
(4 rows)

CREATE RULE rw_view1_del_rule AS ON DELETE TO rw_view1
  DO INSTEAD DELETE FROM base_tbl WHERE a=OLD.a RETURNING OLD.*;
SELECT table_name, is_insertable_into
  FROM information_schema.tables
 WHERE table_name LIKE 'rw_view%'
 ORDER BY table_name;
 table_name | is_insertable_into 
------------+--------------------
 rw_view1   | YES
 rw_view2   | YES
(2 rows)

SELECT table_name, is_updatable, is_insertable_into
  FROM information_schema.views
 WHERE table_name LIKE 'rw_view%'
 ORDER BY table_name;
 table_name | is_updatable | is_insertable_into 
------------+--------------+--------------------
 rw_view1   | YES          | YES
 rw_view2   | YES          | YES
(2 rows)

SELECT table_name, column_name, is_updatable
  FROM information_schema.columns
 WHERE table_name LIKE 'rw_view%'
 ORDER BY table_name, ordinal_position;
 table_name | column_name | is_updatable 
------------+-------------+--------------
 rw_view1   | a           | YES
 rw_view1   | b           | YES
 rw_view2   | a           | YES
 rw_view2   | b           | YES
(4 rows)

INSERT INTO rw_view2 VALUES (3, 'Row 3') RETURNING *;
 a |   b   
---+-------
 3 | Row 3
(1 row)

UPDATE rw_view2 SET b='Row three' WHERE a=3 RETURNING *;
 a |     b     
---+-----------
 3 | Row three
(1 row)

SELECT * FROM rw_view2;
 a |     b     
---+-----------
 1 | Row 1
 2 | Row 2
 3 | Row three
(3 rows)

DELETE FROM rw_view2 WHERE a=3 RETURNING *;
 a |     b     
---+-----------
 3 | Row three
(1 row)

SELECT * FROM rw_view2;
 a |   b   
---+-------
 1 | Row 1
 2 | Row 2
(2 rows)

EXPLAIN (costs off) UPDATE rw_view2 SET a=3 WHERE a=2;
                              QUERY PLAN                              
----------------------------------------------------------------------
 Remote Subquery Scan on any (datanode_1,datanode_2)
   ->  Update on base_tbl
         ->  Nested Loop
               ->  Index Scan using base_tbl_pkey on base_tbl
                     Index Cond: (a = 2)
               ->  Subquery Scan on rw_view1
                     Filter: ((rw_view1.a < 10) AND (rw_view1.a = 2))
                     ->  Bitmap Heap Scan on base_tbl base_tbl_1
                           Recheck Cond: (a > 0)
                           ->  Bitmap Index Scan on base_tbl_pkey
                                 Index Cond: (a > 0)
(11 rows)

EXPLAIN (costs off) DELETE FROM rw_view2 WHERE a=2;
                              QUERY PLAN                              
----------------------------------------------------------------------
 Remote Subquery Scan on any (datanode_1,datanode_2)
   ->  Delete on base_tbl
         ->  Nested Loop
               ->  Index Scan using base_tbl_pkey on base_tbl
                     Index Cond: (a = 2)
               ->  Subquery Scan on rw_view1
                     Filter: ((rw_view1.a < 10) AND (rw_view1.a = 2))
                     ->  Bitmap Heap Scan on base_tbl base_tbl_1
                           Recheck Cond: (a > 0)
                           ->  Bitmap Index Scan on base_tbl_pkey
                                 Index Cond: (a > 0)
(11 rows)

DROP TABLE base_tbl CASCADE;
NOTICE:  drop cascades to 2 other objects
DETAIL:  drop cascades to view rw_view1
drop cascades to view rw_view2
-- view on top of view with triggers
CREATE TABLE base_tbl (a int PRIMARY KEY, b text DEFAULT 'Unspecified') DISTRIBUTE BY REPLICATION;
INSERT INTO base_tbl SELECT i, 'Row ' || i FROM generate_series(-2, 2) g(i);
CREATE VIEW rw_view1 AS SELECT * FROM base_tbl WHERE a>0 OFFSET 0; -- not updatable without rules/triggers
CREATE VIEW rw_view2 AS SELECT * FROM rw_view1 WHERE a<10;
SELECT table_name, is_insertable_into
  FROM information_schema.tables
 WHERE table_name LIKE 'rw_view%'
 ORDER BY table_name;
 table_name | is_insertable_into 
------------+--------------------
 rw_view1   | NO
 rw_view2   | NO
(2 rows)

SELECT table_name, is_updatable, is_insertable_into,
       is_trigger_updatable, is_trigger_deletable,
       is_trigger_insertable_into
  FROM information_schema.views
 WHERE table_name LIKE 'rw_view%'
 ORDER BY table_name;
 table_name | is_updatable | is_insertable_into | is_trigger_updatable | is_trigger_deletable | is_trigger_insertable_into 
------------+--------------+--------------------+----------------------+----------------------+----------------------------
 rw_view1   | NO           | NO                 | NO                   | NO                   | NO
 rw_view2   | NO           | NO                 | NO                   | NO                   | NO
(2 rows)

SELECT table_name, column_name, is_updatable
  FROM information_schema.columns
 WHERE table_name LIKE 'rw_view%'
 ORDER BY table_name, ordinal_position;
 table_name | column_name | is_updatable 
------------+-------------+--------------
 rw_view1   | a           | NO
 rw_view1   | b           | NO
 rw_view2   | a           | NO
 rw_view2   | b           | NO
(4 rows)

CREATE FUNCTION rw_view1_trig_fn()
RETURNS trigger AS
$$
BEGIN
  IF TG_OP = 'INSERT' THEN
    INSERT INTO base_tbl VALUES (NEW.a, NEW.b);
    RETURN NEW;
  ELSIF TG_OP = 'UPDATE' THEN
    UPDATE base_tbl SET b=NEW.b WHERE a=OLD.a;
    RETURN NEW;
  ELSIF TG_OP = 'DELETE' THEN
    DELETE FROM base_tbl WHERE a=OLD.a;
    RETURN OLD;
  END IF;
END;
$$
LANGUAGE plpgsql;
CREATE TRIGGER rw_view1_ins_trig INSTEAD OF INSERT ON rw_view1
  FOR EACH ROW EXECUTE PROCEDURE rw_view1_trig_fn();
ERROR:  Postgres-XL does not support TRIGGER yet
DETAIL:  The feature is not currently supported
SELECT table_name, is_insertable_into
  FROM information_schema.tables
 WHERE table_name LIKE 'rw_view%'
 ORDER BY table_name;
 table_name | is_insertable_into 
------------+--------------------
 rw_view1   | NO
 rw_view2   | NO
(2 rows)

SELECT table_name, is_updatable, is_insertable_into,
       is_trigger_updatable, is_trigger_deletable,
       is_trigger_insertable_into
  FROM information_schema.views
 WHERE table_name LIKE 'rw_view%'
 ORDER BY table_name;
 table_name | is_updatable | is_insertable_into | is_trigger_updatable | is_trigger_deletable | is_trigger_insertable_into 
------------+--------------+--------------------+----------------------+----------------------+----------------------------
 rw_view1   | NO           | NO                 | NO                   | NO                   | NO
 rw_view2   | NO           | NO                 | NO                   | NO                   | NO
(2 rows)

SELECT table_name, column_name, is_updatable
  FROM information_schema.columns
 WHERE table_name LIKE 'rw_view%'
 ORDER BY table_name, ordinal_position;
 table_name | column_name | is_updatable 
------------+-------------+--------------
 rw_view1   | a           | NO
 rw_view1   | b           | NO
 rw_view2   | a           | NO
 rw_view2   | b           | NO
(4 rows)

CREATE TRIGGER rw_view1_upd_trig INSTEAD OF UPDATE ON rw_view1
  FOR EACH ROW EXECUTE PROCEDURE rw_view1_trig_fn();
ERROR:  Postgres-XL does not support TRIGGER yet
DETAIL:  The feature is not currently supported
SELECT table_name, is_insertable_into
  FROM information_schema.tables
 WHERE table_name LIKE 'rw_view%'
 ORDER BY table_name;
 table_name | is_insertable_into 
------------+--------------------
 rw_view1   | NO
 rw_view2   | NO
(2 rows)

SELECT table_name, is_updatable, is_insertable_into,
       is_trigger_updatable, is_trigger_deletable,
       is_trigger_insertable_into
  FROM information_schema.views
 WHERE table_name LIKE 'rw_view%'
 ORDER BY table_name;
 table_name | is_updatable | is_insertable_into | is_trigger_updatable | is_trigger_deletable | is_trigger_insertable_into 
------------+--------------+--------------------+----------------------+----------------------+----------------------------
 rw_view1   | NO           | NO                 | NO                   | NO                   | NO
 rw_view2   | NO           | NO                 | NO                   | NO                   | NO
(2 rows)

SELECT table_name, column_name, is_updatable
  FROM information_schema.columns
 WHERE table_name LIKE 'rw_view%'
 ORDER BY table_name, ordinal_position;
 table_name | column_name | is_updatable 
------------+-------------+--------------
 rw_view1   | a           | NO
 rw_view1   | b           | NO
 rw_view2   | a           | NO
 rw_view2   | b           | NO
(4 rows)

CREATE TRIGGER rw_view1_del_trig INSTEAD OF DELETE ON rw_view1
  FOR EACH ROW EXECUTE PROCEDURE rw_view1_trig_fn();
ERROR:  Postgres-XL does not support TRIGGER yet
DETAIL:  The feature is not currently supported
SELECT table_name, is_insertable_into
  FROM information_schema.tables
 WHERE table_name LIKE 'rw_view%'
 ORDER BY table_name;
 table_name | is_insertable_into 
------------+--------------------
 rw_view1   | NO
 rw_view2   | NO
(2 rows)

SELECT table_name, is_updatable, is_insertable_into,
       is_trigger_updatable, is_trigger_deletable,
       is_trigger_insertable_into
  FROM information_schema.views
 WHERE table_name LIKE 'rw_view%'
 ORDER BY table_name;
 table_name | is_updatable | is_insertable_into | is_trigger_updatable | is_trigger_deletable | is_trigger_insertable_into 
------------+--------------+--------------------+----------------------+----------------------+----------------------------
 rw_view1   | NO           | NO                 | NO                   | NO                   | NO
 rw_view2   | NO           | NO                 | NO                   | NO                   | NO
(2 rows)

SELECT table_name, column_name, is_updatable
  FROM information_schema.columns
 WHERE table_name LIKE 'rw_view%'
 ORDER BY table_name, ordinal_position;
 table_name | column_name | is_updatable 
------------+-------------+--------------
 rw_view1   | a           | NO
 rw_view1   | b           | NO
 rw_view2   | a           | NO
 rw_view2   | b           | NO
(4 rows)

INSERT INTO rw_view2 VALUES (3, 'Row 3') RETURNING *;
ERROR:  cannot insert into view "rw_view1"
DETAIL:  Views containing LIMIT or OFFSET are not automatically updatable.
HINT:  To enable inserting into the view, provide an INSTEAD OF INSERT trigger or an unconditional ON INSERT DO INSTEAD rule.
UPDATE rw_view2 SET b='Row three' WHERE a=3 RETURNING *;
ERROR:  cannot update view "rw_view1"
DETAIL:  Views containing LIMIT or OFFSET are not automatically updatable.
HINT:  To enable updating the view, provide an INSTEAD OF UPDATE trigger or an unconditional ON UPDATE DO INSTEAD rule.
SELECT * FROM rw_view2;
 a |   b   
---+-------
 1 | Row 1
 2 | Row 2
(2 rows)

DELETE FROM rw_view2 WHERE a=3 RETURNING *;
ERROR:  cannot delete from view "rw_view1"
DETAIL:  Views containing LIMIT or OFFSET are not automatically updatable.
HINT:  To enable deleting from the view, provide an INSTEAD OF DELETE trigger or an unconditional ON DELETE DO INSTEAD rule.
SELECT * FROM rw_view2;
 a |   b   
---+-------
 1 | Row 1
 2 | Row 2
(2 rows)

EXPLAIN (costs off) UPDATE rw_view2 SET a=3 WHERE a=2;
ERROR:  cannot update view "rw_view1"
DETAIL:  Views containing LIMIT or OFFSET are not automatically updatable.
HINT:  To enable updating the view, provide an INSTEAD OF UPDATE trigger or an unconditional ON UPDATE DO INSTEAD rule.
EXPLAIN (costs off) DELETE FROM rw_view2 WHERE a=2;
ERROR:  cannot delete from view "rw_view1"
DETAIL:  Views containing LIMIT or OFFSET are not automatically updatable.
HINT:  To enable deleting from the view, provide an INSTEAD OF DELETE trigger or an unconditional ON DELETE DO INSTEAD rule.
DROP TABLE base_tbl CASCADE;
NOTICE:  drop cascades to 2 other objects
DETAIL:  drop cascades to view rw_view1
drop cascades to view rw_view2
DROP FUNCTION rw_view1_trig_fn();
-- update using whole row from view
CREATE TABLE base_tbl (a int PRIMARY KEY, b text DEFAULT 'Unspecified') DISTRIBUTE BY REPLICATION;
INSERT INTO base_tbl SELECT i, 'Row ' || i FROM generate_series(-2, 2) g(i);
CREATE VIEW rw_view1 AS SELECT b AS bb, a AS aa FROM base_tbl;
CREATE FUNCTION rw_view1_aa(x rw_view1)
  RETURNS int AS $$ SELECT x.aa $$ LANGUAGE sql;
ERROR:  type rw_view1 does not exist
UPDATE rw_view1 v SET bb='Updated row 2' WHERE rw_view1_aa(v)=2
  RETURNING rw_view1_aa(v), v.bb;
ERROR:  function rw_view1_aa(rw_view1) does not exist
LINE 1: UPDATE rw_view1 v SET bb='Updated row 2' WHERE rw_view1_aa(v...
                                                       ^
HINT:  No function matches the given name and argument types. You might need to add explicit type casts.
SELECT * FROM base_tbl;
 a  |   b    
----+--------
 -2 | Row -2
 -1 | Row -1
  0 | Row 0
  1 | Row 1
  2 | Row 2
(5 rows)

EXPLAIN (costs off)
UPDATE rw_view1 v SET bb='Updated row 2' WHERE rw_view1_aa(v)=2
  RETURNING rw_view1_aa(v), v.bb;
ERROR:  function rw_view1_aa(rw_view1) does not exist
LINE 2: UPDATE rw_view1 v SET bb='Updated row 2' WHERE rw_view1_aa(v...
                                                       ^
HINT:  No function matches the given name and argument types. You might need to add explicit type casts.
DROP TABLE base_tbl CASCADE;
NOTICE:  drop cascades to view rw_view1
-- permissions checks
CREATE USER view_user1;
CREATE USER view_user2;
SET SESSION AUTHORIZATION view_user1;
CREATE TABLE base_tbl(a int, b text, c float) DISTRIBUTE BY REPLICATION;
INSERT INTO base_tbl VALUES (1, 'Row 1', 1.0);
CREATE VIEW rw_view1 AS SELECT b AS bb, c AS cc, a AS aa FROM base_tbl;
INSERT INTO rw_view1 VALUES ('Row 2', 2.0, 2);
GRANT SELECT ON base_tbl TO view_user2;
GRANT SELECT ON rw_view1 TO view_user2;
GRANT UPDATE (a,c) ON base_tbl TO view_user2;
GRANT UPDATE (bb,cc) ON rw_view1 TO view_user2;
RESET SESSION AUTHORIZATION;
SET SESSION AUTHORIZATION view_user2;
CREATE VIEW rw_view2 AS SELECT b AS bb, c AS cc, a AS aa FROM base_tbl;
SELECT * FROM base_tbl; -- ok
 a |   b   | c 
---+-------+---
 1 | Row 1 | 1
 2 | Row 2 | 2
(2 rows)

SELECT * FROM rw_view1; -- ok
  bb   | cc | aa 
-------+----+----
 Row 1 |  1 |  1
 Row 2 |  2 |  2
(2 rows)

SELECT * FROM rw_view2; -- ok
  bb   | cc | aa 
-------+----+----
 Row 1 |  1 |  1
 Row 2 |  2 |  2
(2 rows)

INSERT INTO base_tbl VALUES (3, 'Row 3', 3.0); -- not allowed
ERROR:  permission denied for relation base_tbl
INSERT INTO rw_view1 VALUES ('Row 3', 3.0, 3); -- not allowed
ERROR:  permission denied for relation rw_view1
INSERT INTO rw_view2 VALUES ('Row 3', 3.0, 3); -- not allowed
ERROR:  permission denied for relation base_tbl
UPDATE base_tbl SET a=a, c=c; -- ok
UPDATE base_tbl SET b=b; -- not allowed
ERROR:  permission denied for relation base_tbl
UPDATE rw_view1 SET bb=bb, cc=cc; -- ok
UPDATE rw_view1 SET aa=aa; -- not allowed
ERROR:  permission denied for relation rw_view1
UPDATE rw_view2 SET aa=aa, cc=cc; -- ok
UPDATE rw_view2 SET bb=bb; -- not allowed
ERROR:  permission denied for relation base_tbl
DELETE FROM base_tbl; -- not allowed
ERROR:  permission denied for relation base_tbl
DELETE FROM rw_view1; -- not allowed
ERROR:  permission denied for relation rw_view1
DELETE FROM rw_view2; -- not allowed
ERROR:  permission denied for relation base_tbl
RESET SESSION AUTHORIZATION;
SET SESSION AUTHORIZATION view_user1;
GRANT INSERT, DELETE ON base_tbl TO view_user2;
RESET SESSION AUTHORIZATION;
SET SESSION AUTHORIZATION view_user2;
INSERT INTO base_tbl VALUES (3, 'Row 3', 3.0); -- ok
INSERT INTO rw_view1 VALUES ('Row 4', 4.0, 4); -- not allowed
ERROR:  permission denied for relation rw_view1
INSERT INTO rw_view2 VALUES ('Row 4', 4.0, 4); -- ok
DELETE FROM base_tbl WHERE a=1; -- ok
DELETE FROM rw_view1 WHERE aa=2; -- not allowed
ERROR:  permission denied for relation rw_view1
DELETE FROM rw_view2 WHERE aa=2; -- ok
SELECT * FROM base_tbl;
 a |   b   | c 
---+-------+---
 3 | Row 3 | 3
 4 | Row 4 | 4
(2 rows)

RESET SESSION AUTHORIZATION;
SET SESSION AUTHORIZATION view_user1;
REVOKE INSERT, DELETE ON base_tbl FROM view_user2;
GRANT INSERT, DELETE ON rw_view1 TO view_user2;
RESET SESSION AUTHORIZATION;
SET SESSION AUTHORIZATION view_user2;
INSERT INTO base_tbl VALUES (5, 'Row 5', 5.0); -- not allowed
ERROR:  permission denied for relation base_tbl
INSERT INTO rw_view1 VALUES ('Row 5', 5.0, 5); -- ok
INSERT INTO rw_view2 VALUES ('Row 6', 6.0, 6); -- not allowed
ERROR:  permission denied for relation base_tbl
DELETE FROM base_tbl WHERE a=3; -- not allowed
ERROR:  permission denied for relation base_tbl
DELETE FROM rw_view1 WHERE aa=3; -- ok
DELETE FROM rw_view2 WHERE aa=4; -- not allowed
ERROR:  permission denied for relation base_tbl
SELECT * FROM base_tbl;
 a |   b   | c 
---+-------+---
 4 | Row 4 | 4
 5 | Row 5 | 5
(2 rows)

RESET SESSION AUTHORIZATION;
DROP TABLE base_tbl CASCADE;
NOTICE:  drop cascades to 2 other objects
DETAIL:  drop cascades to view rw_view1
drop cascades to view rw_view2
DROP USER view_user1;
DROP USER view_user2;
-- column defaults
CREATE TABLE base_tbl (a int PRIMARY KEY, b text DEFAULT 'Unspecified', c serial) DISTRIBUTE BY REPLICATION;
INSERT INTO base_tbl VALUES (1, 'Row 1');
INSERT INTO base_tbl VALUES (2, 'Row 2');
INSERT INTO base_tbl VALUES (3);
CREATE VIEW rw_view1 AS SELECT a AS aa, b AS bb FROM base_tbl;
ALTER VIEW rw_view1 ALTER COLUMN bb SET DEFAULT 'View default';
INSERT INTO rw_view1 VALUES (4, 'Row 4');
INSERT INTO rw_view1 (aa) VALUES (5);
SELECT * FROM base_tbl;
 a |      b       | c 
---+--------------+---
 1 | Row 1        | 1
 2 | Row 2        | 2
 3 | Unspecified  | 3
 4 | Row 4        | 4
 5 | View default | 5
(5 rows)

DROP TABLE base_tbl CASCADE;
NOTICE:  drop cascades to view rw_view1
-- Table having triggers
CREATE TABLE base_tbl (a int PRIMARY KEY, b text DEFAULT 'Unspecified') DISTRIBUTE BY REPLICATION;
INSERT INTO base_tbl VALUES (1, 'Row 1');
INSERT INTO base_tbl VALUES (2, 'Row 2');
CREATE FUNCTION rw_view1_trig_fn()
RETURNS trigger AS
$$
BEGIN
  IF TG_OP = 'INSERT' THEN
    UPDATE base_tbl SET b=NEW.b WHERE a=1;
    RETURN NULL;
  END IF;
  RETURN NULL;
END;
$$
LANGUAGE plpgsql;
CREATE TRIGGER rw_view1_ins_trig AFTER INSERT ON base_tbl
  FOR EACH ROW EXECUTE PROCEDURE rw_view1_trig_fn();
ERROR:  Postgres-XL does not support TRIGGER yet
DETAIL:  The feature is not currently supported
CREATE VIEW rw_view1 AS SELECT a AS aa, b AS bb FROM base_tbl;
INSERT INTO rw_view1 VALUES (3, 'Row 3');
select * from base_tbl;
 a |   b   
---+-------
 1 | Row 1
 2 | Row 2
 3 | Row 3
(3 rows)

DROP VIEW rw_view1;
DROP TRIGGER rw_view1_ins_trig on base_tbl;
ERROR:  trigger "rw_view1_ins_trig" for table "base_tbl" does not exist
DROP FUNCTION rw_view1_trig_fn();
DROP TABLE base_tbl;
-- view with ORDER BY
CREATE TABLE base_tbl (a int, b int) DISTRIBUTE BY REPLICATION;
INSERT INTO base_tbl VALUES (1,2), (4,5), (3,-3);
CREATE VIEW rw_view1 AS SELECT * FROM base_tbl ORDER BY a+b;
SELECT * FROM rw_view1;
 a | b  
---+----
 3 | -3
 1 |  2
 4 |  5
(3 rows)

INSERT INTO rw_view1 VALUES (7,-8);
SELECT * FROM rw_view1;
 a | b  
---+----
 7 | -8
 3 | -3
 1 |  2
 4 |  5
(4 rows)

EXPLAIN (verbose, costs off) UPDATE rw_view1 SET b = b + 1 RETURNING *;
                            QUERY PLAN                             
-------------------------------------------------------------------
 Remote Subquery Scan on any (datanode_1,datanode_2)
   Output: base_tbl.a, base_tbl.b
   ->  Update on public.base_tbl
         Output: base_tbl.a, base_tbl.b
         ->  Seq Scan on public.base_tbl
               Output: base_tbl.a, (base_tbl.b + 1), base_tbl.ctid
(6 rows)

UPDATE rw_view1 SET b = b + 1 RETURNING *;
 a | b  
---+----
 1 |  3
 4 |  6
 3 | -2
 7 | -7
(4 rows)

SELECT * FROM rw_view1;
 a | b  
---+----
 7 | -7
 3 | -2
 1 |  3
 4 |  6
(4 rows)

DROP TABLE base_tbl CASCADE;
NOTICE:  drop cascades to view rw_view1
-- multiple array-column updates
CREATE TABLE base_tbl (a int, arr int[]) DISTRIBUTE BY REPLICATION;
INSERT INTO base_tbl VALUES (1,ARRAY[2]), (3,ARRAY[4]);
CREATE VIEW rw_view1 AS SELECT * FROM base_tbl;
UPDATE rw_view1 SET arr[1] = 42, arr[2] = 77 WHERE a = 3;
SELECT * FROM rw_view1;
 a |   arr   
---+---------
 1 | {2}
 3 | {42,77}
(2 rows)

DROP TABLE base_tbl CASCADE;
NOTICE:  drop cascades to view rw_view1
-- views with updatable and non-updatable columns
CREATE TABLE base_tbl(a float) DISTRIBUTE BY REPLICATION;
INSERT INTO base_tbl SELECT i/10.0 FROM generate_series(1,10) g(i);
CREATE VIEW rw_view1 AS
  SELECT ctid, sin(a) s, a, cos(a) c
  FROM base_tbl
  WHERE a != 0
  ORDER BY abs(a);
INSERT INTO rw_view1 VALUES (null, null, 1.1, null); -- should fail
ERROR:  cannot insert into column "ctid" of view "rw_view1"
DETAIL:  View columns that refer to system columns are not updatable.
INSERT INTO rw_view1 (s, c, a) VALUES (null, null, 1.1); -- should fail
ERROR:  cannot insert into column "s" of view "rw_view1"
DETAIL:  View columns that are not columns of their base relation are not updatable.
INSERT INTO rw_view1 (a) VALUES (1.1) RETURNING a, s, c; -- OK
  a  |         s         |         c         
-----+-------------------+-------------------
 1.1 | 0.891207360061435 | 0.453596121425577
(1 row)

UPDATE rw_view1 SET s = s WHERE a = 1.1; -- should fail
ERROR:  cannot update column "s" of view "rw_view1"
DETAIL:  View columns that are not columns of their base relation are not updatable.
UPDATE rw_view1 SET a = 1.05 WHERE a = 1.1 RETURNING s; -- OK
         s         
-------------------
 0.867423225594017
(1 row)

DELETE FROM rw_view1 WHERE a = 1.05; -- OK
CREATE VIEW rw_view2 AS
  SELECT s, c, s/c t, a base_a, ctid
  FROM rw_view1;
INSERT INTO rw_view2 VALUES (null, null, null, 1.1, null); -- should fail
ERROR:  cannot insert into column "t" of view "rw_view2"
DETAIL:  View columns that are not columns of their base relation are not updatable.
INSERT INTO rw_view2(s, c, base_a) VALUES (null, null, 1.1); -- should fail
ERROR:  cannot insert into column "s" of view "rw_view1"
DETAIL:  View columns that are not columns of their base relation are not updatable.
INSERT INTO rw_view2(base_a) VALUES (1.1) RETURNING t; -- OK
        t         
------------------
 1.96475965724865
(1 row)

UPDATE rw_view2 SET s = s WHERE base_a = 1.1; -- should fail
ERROR:  cannot update column "s" of view "rw_view1"
DETAIL:  View columns that are not columns of their base relation are not updatable.
UPDATE rw_view2 SET t = t WHERE base_a = 1.1; -- should fail
ERROR:  cannot update column "t" of view "rw_view2"
DETAIL:  View columns that are not columns of their base relation are not updatable.
UPDATE rw_view2 SET base_a = 1.05 WHERE base_a = 1.1; -- OK
DELETE FROM rw_view2 WHERE base_a = 1.05 RETURNING base_a, s, c, t; -- OK
 base_a |         s         |         c         |        t         
--------+-------------------+-------------------+------------------
   1.05 | 0.867423225594017 | 0.497571047891727 | 1.74331530998317
(1 row)

CREATE VIEW rw_view3 AS
  SELECT s, c, s/c t, ctid
  FROM rw_view1;
INSERT INTO rw_view3 VALUES (null, null, null, null); -- should fail
ERROR:  cannot insert into column "t" of view "rw_view3"
DETAIL:  View columns that are not columns of their base relation are not updatable.
INSERT INTO rw_view3(s) VALUES (null); -- should fail
ERROR:  cannot insert into column "s" of view "rw_view1"
DETAIL:  View columns that are not columns of their base relation are not updatable.
UPDATE rw_view3 SET s = s; -- should fail
ERROR:  cannot update column "s" of view "rw_view1"
DETAIL:  View columns that are not columns of their base relation are not updatable.
DELETE FROM rw_view3 WHERE s = sin(0.1); -- should be OK
SELECT * FROM base_tbl ORDER BY a;
  a  
-----
 0.1
 0.2
 0.3
 0.4
 0.5
 0.6
 0.7
 0.8
 0.9
   1
(10 rows)

SELECT table_name, is_insertable_into
  FROM information_schema.tables
 WHERE table_name LIKE E'r_\\_view%'
 ORDER BY table_name;
 table_name | is_insertable_into 
------------+--------------------
 rw_view1   | YES
 rw_view2   | YES
 rw_view3   | NO
(3 rows)

SELECT table_name, is_updatable, is_insertable_into
  FROM information_schema.views
 WHERE table_name LIKE E'r_\\_view%'
 ORDER BY table_name;
 table_name | is_updatable | is_insertable_into 
------------+--------------+--------------------
 rw_view1   | YES          | YES
 rw_view2   | YES          | YES
 rw_view3   | NO           | NO
(3 rows)

SELECT table_name, column_name, is_updatable
  FROM information_schema.columns
 WHERE table_name LIKE E'r_\\_view%'
 ORDER BY table_name, ordinal_position;
 table_name | column_name | is_updatable 
------------+-------------+--------------
 rw_view1   | ctid        | NO
 rw_view1   | s           | NO
 rw_view1   | a           | YES
 rw_view1   | c           | NO
 rw_view2   | s           | NO
 rw_view2   | c           | NO
 rw_view2   | t           | NO
 rw_view2   | base_a      | YES
 rw_view2   | ctid        | NO
 rw_view3   | s           | NO
 rw_view3   | c           | NO
 rw_view3   | t           | NO
 rw_view3   | ctid        | NO
(13 rows)

SELECT events & 4 != 0 AS upd,
       events & 8 != 0 AS ins,
       events & 16 != 0 AS del
  FROM pg_catalog.pg_relation_is_updatable('rw_view3'::regclass, false) t(events);
 upd | ins | del 
-----+-----+-----
 f   | f   | t
(1 row)

DROP TABLE base_tbl CASCADE;
NOTICE:  drop cascades to 3 other objects
DETAIL:  drop cascades to view rw_view1
drop cascades to view rw_view2
drop cascades to view rw_view3
-- inheritance tests
CREATE TABLE base_tbl_parent (a int) DISTRIBUTE BY REPLICATION;
CREATE TABLE base_tbl_child (CHECK (a > 0)) INHERITS (base_tbl_parent) DISTRIBUTE BY REPLICATION;
INSERT INTO base_tbl_parent SELECT * FROM generate_series(-8, -1);
INSERT INTO base_tbl_child SELECT * FROM generate_series(1, 8);
CREATE VIEW rw_view1 AS SELECT * FROM base_tbl_parent;
CREATE VIEW rw_view2 AS SELECT * FROM ONLY base_tbl_parent;
SELECT * FROM rw_view1 ORDER BY a;
 a  
----
 -8
 -7
 -6
 -5
 -4
 -3
 -2
 -1
  1
  2
  3
  4
  5
  6
  7
  8
(16 rows)

SELECT * FROM ONLY rw_view1 ORDER BY a;
 a  
----
 -8
 -7
 -6
 -5
 -4
 -3
 -2
 -1
  1
  2
  3
  4
  5
  6
  7
  8
(16 rows)

SELECT * FROM rw_view2 ORDER BY a;
 a  
----
 -8
 -7
 -6
 -5
 -4
 -3
 -2
 -1
(8 rows)

INSERT INTO rw_view1 VALUES (-100), (100);
INSERT INTO rw_view2 VALUES (-200), (200);
UPDATE rw_view1 SET a = a*10 WHERE a IN (-1, 1); -- Should produce -10 and 10
UPDATE ONLY rw_view1 SET a = a*10 WHERE a IN (-2, 2); -- Should produce -20 and 20
UPDATE rw_view2 SET a = a*10 WHERE a IN (-3, 3); -- Should produce -30 only
UPDATE ONLY rw_view2 SET a = a*10 WHERE a IN (-4, 4); -- Should produce -40 only
DELETE FROM rw_view1 WHERE a IN (-5, 5); -- Should delete -5 and 5
DELETE FROM ONLY rw_view1 WHERE a IN (-6, 6); -- Should delete -6 and 6
DELETE FROM rw_view2 WHERE a IN (-7, 7); -- Should delete -7 only
DELETE FROM ONLY rw_view2 WHERE a IN (-8, 8); -- Should delete -8 only
SELECT * FROM ONLY base_tbl_parent ORDER BY a;
  a   
------
 -200
 -100
  -40
  -30
  -20
  -10
  100
  200
(8 rows)

SELECT * FROM base_tbl_child ORDER BY a;
 a  
----
  3
  4
  7
  8
 10
 20
(6 rows)

DROP TABLE base_tbl_parent, base_tbl_child CASCADE;
NOTICE:  drop cascades to 2 other objects
DETAIL:  drop cascades to view rw_view1
drop cascades to view rw_view2
-- simple WITH CHECK OPTION
CREATE TABLE base_tbl (a int, b int DEFAULT 10) DISTRIBUTE BY REPLICATION;
INSERT INTO base_tbl VALUES (1,2), (2,3), (1,-1);
CREATE VIEW rw_view1 AS SELECT * FROM base_tbl WHERE a < b
  WITH LOCAL CHECK OPTION;
\d+ rw_view1
                View "public.rw_view1"
 Column |  Type   | Modifiers | Storage | Description 
--------+---------+-----------+---------+-------------
 a      | integer |           | plain   | 
 b      | integer |           | plain   | 
View definition:
 SELECT base_tbl.a,
    base_tbl.b
   FROM base_tbl
  WHERE base_tbl.a < base_tbl.b;
Options: check_option=local

SELECT * FROM information_schema.views WHERE table_name = 'rw_view1';
 table_catalog | table_schema | table_name |          view_definition           | check_option | is_updatable | is_insertable_into | is_trigger_updatable | is_trigger_deletable | is_trigger_insertable_into 
---------------+--------------+------------+------------------------------------+--------------+--------------+--------------------+----------------------+----------------------+----------------------------
 regression    | public       | rw_view1   |  SELECT base_tbl.a,               +| LOCAL        | YES          | YES                | NO                   | NO                   | NO
               |              |            |     base_tbl.b                    +|              |              |                    |                      |                      | 
               |              |            |    FROM base_tbl                  +|              |              |                    |                      |                      | 
               |              |            |   WHERE (base_tbl.a < base_tbl.b); |              |              |                    |                      |                      | 
(1 row)

INSERT INTO rw_view1 VALUES(3,4); -- ok
INSERT INTO rw_view1 VALUES(4,3); -- should fail
ERROR:  new row violates check option for view "rw_view1"
DETAIL:  Failing row contains (4, 3).
INSERT INTO rw_view1 VALUES(5,null); -- should fail
ERROR:  new row violates check option for view "rw_view1"
DETAIL:  Failing row contains (5, null).
UPDATE rw_view1 SET b = 5 WHERE a = 3; -- ok
UPDATE rw_view1 SET b = -5 WHERE a = 3; -- should fail
ERROR:  new row violates check option for view "rw_view1"
DETAIL:  Failing row contains (3, -5).
INSERT INTO rw_view1(a) VALUES (9); -- ok
INSERT INTO rw_view1(a) VALUES (10); -- should fail
ERROR:  new row violates check option for view "rw_view1"
DETAIL:  Failing row contains (10, 10).
SELECT * FROM base_tbl;
 a | b  
---+----
 1 |  2
 2 |  3
 1 | -1
 3 |  5
 9 | 10
(5 rows)

DROP TABLE base_tbl CASCADE;
NOTICE:  drop cascades to view rw_view1
-- WITH LOCAL/CASCADED CHECK OPTION
CREATE TABLE base_tbl (a int) DISTRIBUTE BY REPLICATION;
CREATE VIEW rw_view1 AS SELECT * FROM base_tbl WHERE a > 0;
CREATE VIEW rw_view2 AS SELECT * FROM rw_view1 WHERE a < 10
  WITH CHECK OPTION; -- implicitly cascaded
\d+ rw_view2
                View "public.rw_view2"
 Column |  Type   | Modifiers | Storage | Description 
--------+---------+-----------+---------+-------------
 a      | integer |           | plain   | 
View definition:
 SELECT rw_view1.a
   FROM rw_view1
  WHERE rw_view1.a < 10;
Options: check_option=cascaded

SELECT * FROM information_schema.views WHERE table_name = 'rw_view2';
 table_catalog | table_schema | table_name |      view_definition       | check_option | is_updatable | is_insertable_into | is_trigger_updatable | is_trigger_deletable | is_trigger_insertable_into 
---------------+--------------+------------+----------------------------+--------------+--------------+--------------------+----------------------+----------------------+----------------------------
 regression    | public       | rw_view2   |  SELECT rw_view1.a        +| CASCADED     | YES          | YES                | NO                   | NO                   | NO
               |              |            |    FROM rw_view1          +|              |              |                    |                      |                      | 
               |              |            |   WHERE (rw_view1.a < 10); |              |              |                    |                      |                      | 
(1 row)

INSERT INTO rw_view2 VALUES (-5); -- should fail
ERROR:  new row violates check option for view "rw_view1"
DETAIL:  Failing row contains (-5).
INSERT INTO rw_view2 VALUES (5); -- ok
INSERT INTO rw_view2 VALUES (15); -- should fail
ERROR:  new row violates check option for view "rw_view2"
DETAIL:  Failing row contains (15).
SELECT * FROM base_tbl;
 a 
---
 5
(1 row)

UPDATE rw_view2 SET a = a - 10; -- should fail
ERROR:  new row violates check option for view "rw_view1"
DETAIL:  Failing row contains (-5).
UPDATE rw_view2 SET a = a + 10; -- should fail
ERROR:  new row violates check option for view "rw_view2"
DETAIL:  Failing row contains (15).
CREATE OR REPLACE VIEW rw_view2 AS SELECT * FROM rw_view1 WHERE a < 10
  WITH LOCAL CHECK OPTION;
\d+ rw_view2
                View "public.rw_view2"
 Column |  Type   | Modifiers | Storage | Description 
--------+---------+-----------+---------+-------------
 a      | integer |           | plain   | 
View definition:
 SELECT rw_view1.a
   FROM rw_view1
  WHERE rw_view1.a < 10;
Options: check_option=local

SELECT * FROM information_schema.views WHERE table_name = 'rw_view2';
 table_catalog | table_schema | table_name |      view_definition       | check_option | is_updatable | is_insertable_into | is_trigger_updatable | is_trigger_deletable | is_trigger_insertable_into 
---------------+--------------+------------+----------------------------+--------------+--------------+--------------------+----------------------+----------------------+----------------------------
 regression    | public       | rw_view2   |  SELECT rw_view1.a        +| LOCAL        | YES          | YES                | NO                   | NO                   | NO
               |              |            |    FROM rw_view1          +|              |              |                    |                      |                      | 
               |              |            |   WHERE (rw_view1.a < 10); |              |              |                    |                      |                      | 
(1 row)

INSERT INTO rw_view2 VALUES (-10); -- ok, but not in view
INSERT INTO rw_view2 VALUES (20); -- should fail
ERROR:  new row violates check option for view "rw_view2"
DETAIL:  Failing row contains (20).
SELECT * FROM base_tbl;
  a  
-----
   5
 -10
(2 rows)

ALTER VIEW rw_view1 SET (check_option=here); -- invalid
ERROR:  invalid value for "check_option" option
DETAIL:  Valid values are "local" and "cascaded".
ALTER VIEW rw_view1 SET (check_option=local);
INSERT INTO rw_view2 VALUES (-20); -- should fail
ERROR:  new row violates check option for view "rw_view1"
DETAIL:  Failing row contains (-20).
INSERT INTO rw_view2 VALUES (30); -- should fail
ERROR:  new row violates check option for view "rw_view2"
DETAIL:  Failing row contains (30).
ALTER VIEW rw_view2 RESET (check_option);
\d+ rw_view2
                View "public.rw_view2"
 Column |  Type   | Modifiers | Storage | Description 
--------+---------+-----------+---------+-------------
 a      | integer |           | plain   | 
View definition:
 SELECT rw_view1.a
   FROM rw_view1
  WHERE rw_view1.a < 10;

SELECT * FROM information_schema.views WHERE table_name = 'rw_view2';
 table_catalog | table_schema | table_name |      view_definition       | check_option | is_updatable | is_insertable_into | is_trigger_updatable | is_trigger_deletable | is_trigger_insertable_into 
---------------+--------------+------------+----------------------------+--------------+--------------+--------------------+----------------------+----------------------+----------------------------
 regression    | public       | rw_view2   |  SELECT rw_view1.a        +| NONE         | YES          | YES                | NO                   | NO                   | NO
               |              |            |    FROM rw_view1          +|              |              |                    |                      |                      | 
               |              |            |   WHERE (rw_view1.a < 10); |              |              |                    |                      |                      | 
(1 row)

INSERT INTO rw_view2 VALUES (30); -- ok, but not in view
SELECT * FROM base_tbl;
  a  
-----
   5
 -10
  30
(3 rows)

DROP TABLE base_tbl CASCADE;
NOTICE:  drop cascades to 2 other objects
DETAIL:  drop cascades to view rw_view1
drop cascades to view rw_view2
-- WITH CHECK OPTION with no local view qual
CREATE TABLE base_tbl (a int) DISTRIBUTE BY REPLICATION;
CREATE VIEW rw_view1 AS SELECT * FROM base_tbl WITH CHECK OPTION;
CREATE VIEW rw_view2 AS SELECT * FROM rw_view1 WHERE a > 0;
CREATE VIEW rw_view3 AS SELECT * FROM rw_view2 WITH CHECK OPTION;
SELECT * FROM information_schema.views WHERE table_name LIKE E'rw\\_view_' ORDER BY table_name;
 table_catalog | table_schema | table_name |      view_definition      | check_option | is_updatable | is_insertable_into | is_trigger_updatable | is_trigger_deletable | is_trigger_insertable_into 
---------------+--------------+------------+---------------------------+--------------+--------------+--------------------+----------------------+----------------------+----------------------------
 regression    | public       | rw_view1   |  SELECT base_tbl.a       +| CASCADED     | YES          | YES                | NO                   | NO                   | NO
               |              |            |    FROM base_tbl;         |              |              |                    |                      |                      | 
 regression    | public       | rw_view2   |  SELECT rw_view1.a       +| NONE         | YES          | YES                | NO                   | NO                   | NO
               |              |            |    FROM rw_view1         +|              |              |                    |                      |                      | 
               |              |            |   WHERE (rw_view1.a > 0); |              |              |                    |                      |                      | 
 regression    | public       | rw_view3   |  SELECT rw_view2.a       +| CASCADED     | YES          | YES                | NO                   | NO                   | NO
               |              |            |    FROM rw_view2;         |              |              |                    |                      |                      | 
(3 rows)

INSERT INTO rw_view1 VALUES (-1); -- ok
INSERT INTO rw_view1 VALUES (1); -- ok
INSERT INTO rw_view2 VALUES (-2); -- ok, but not in view
INSERT INTO rw_view2 VALUES (2); -- ok
INSERT INTO rw_view3 VALUES (-3); -- should fail
ERROR:  new row violates check option for view "rw_view2"
DETAIL:  Failing row contains (-3).
INSERT INTO rw_view3 VALUES (3); -- ok
DROP TABLE base_tbl CASCADE;
NOTICE:  drop cascades to 3 other objects
DETAIL:  drop cascades to view rw_view1
drop cascades to view rw_view2
drop cascades to view rw_view3
-- WITH CHECK OPTION with scalar array ops
CREATE TABLE base_tbl (a int, b int[]) DISTRIBUTE BY REPLICATION;
CREATE VIEW rw_view1 AS SELECT * FROM base_tbl WHERE a = ANY (b)
  WITH CHECK OPTION;
INSERT INTO rw_view1 VALUES (1, ARRAY[1,2,3]); -- ok
INSERT INTO rw_view1 VALUES (10, ARRAY[4,5]); -- should fail
ERROR:  new row violates check option for view "rw_view1"
DETAIL:  Failing row contains (10, {4,5}).
UPDATE rw_view1 SET b[2] = -b[2] WHERE a = 1; -- ok
UPDATE rw_view1 SET b[1] = -b[1] WHERE a = 1; -- should fail
ERROR:  new row violates check option for view "rw_view1"
DETAIL:  Failing row contains (1, {-1,-2,3}).
PREPARE ins(int, int[]) AS INSERT INTO rw_view1 VALUES($1, $2);
EXECUTE ins(2, ARRAY[1,2,3]); -- ok
EXECUTE ins(10, ARRAY[4,5]); -- should fail
ERROR:  new row violates check option for view "rw_view1"
DETAIL:  Failing row contains (10, {4,5}).
DEALLOCATE PREPARE ins;
DROP TABLE base_tbl CASCADE;
NOTICE:  drop cascades to view rw_view1
-- WITH CHECK OPTION with subquery
CREATE TABLE base_tbl (a int) DISTRIBUTE BY REPLICATION;
CREATE TABLE ref_tbl (a int PRIMARY KEY) DISTRIBUTE BY REPLICATION;
INSERT INTO ref_tbl SELECT * FROM generate_series(1,10);
CREATE VIEW rw_view1 AS
  SELECT * FROM base_tbl b
  WHERE EXISTS(SELECT 1 FROM ref_tbl r WHERE r.a = b.a)
  WITH CHECK OPTION;
INSERT INTO rw_view1 VALUES (5); -- ok
INSERT INTO rw_view1 VALUES (15); -- should fail
ERROR:  new row violates check option for view "rw_view1"
DETAIL:  Failing row contains (15).
UPDATE rw_view1 SET a = a + 5; -- ok
UPDATE rw_view1 SET a = a + 5; -- should fail
ERROR:  new row violates check option for view "rw_view1"
DETAIL:  Failing row contains (15).
EXPLAIN (costs off) INSERT INTO rw_view1 VALUES (5);
                                QUERY PLAN                                 
---------------------------------------------------------------------------
 Remote Subquery Scan on any (datanode_1,datanode_2)
   ->  Insert on base_tbl b
         ->  Remote Subquery Scan on all (datanode_1)
               Distribute results by R
               ->  Result
               SubPlan 1
                 ->  Remote Subquery Scan on all (datanode_2)
                       ->  Index Only Scan using ref_tbl_pkey on ref_tbl r
                             Index Cond: (a = b.a)
(9 rows)

EXPLAIN (costs off) UPDATE rw_view1 SET a = a + 5;
                                 QUERY PLAN                                  
-----------------------------------------------------------------------------
 Remote Subquery Scan on any (datanode_1,datanode_2)
   ->  Update on base_tbl b
         ->  Hash Semi Join
               Hash Cond: (b.a = r.a)
               ->  Seq Scan on base_tbl b
               ->  Hash
                     ->  Seq Scan on ref_tbl r
               SubPlan 1
                 ->  Remote Subquery Scan on all (datanode_1)
                       ->  Index Only Scan using ref_tbl_pkey on ref_tbl r_1
                             Index Cond: (a = b.a)
(11 rows)

DROP TABLE base_tbl, ref_tbl CASCADE;
NOTICE:  drop cascades to view rw_view1
-- WITH CHECK OPTION with BEFORE trigger on base table
CREATE TABLE base_tbl (a int, b int) DISTRIBUTE BY REPLICATION;
CREATE FUNCTION base_tbl_trig_fn()
RETURNS trigger AS
$$
BEGIN
  NEW.b := 10;
  RETURN NEW;
END;
$$
LANGUAGE plpgsql;
CREATE TRIGGER base_tbl_trig BEFORE INSERT OR UPDATE ON base_tbl
  FOR EACH ROW EXECUTE PROCEDURE base_tbl_trig_fn();
ERROR:  Postgres-XL does not support TRIGGER yet
DETAIL:  The feature is not currently supported
CREATE VIEW rw_view1 AS SELECT * FROM base_tbl WHERE a < b WITH CHECK OPTION;
INSERT INTO rw_view1 VALUES (5,0); -- ok
<<<<<<< HEAD
ERROR:  new row violates WITH CHECK OPTION for "rw_view1"
DETAIL:  Failing row contains (5, 0).
INSERT INTO rw_view1 VALUES (15, 20); -- should fail
UPDATE rw_view1 SET a = 20, b = 30; -- should fail
=======
INSERT INTO rw_view1 VALUES (15, 20); -- should fail
ERROR:  new row violates check option for view "rw_view1"
DETAIL:  Failing row contains (15, 10).
UPDATE rw_view1 SET a = 20, b = 30; -- should fail
ERROR:  new row violates check option for view "rw_view1"
DETAIL:  Failing row contains (20, 10).
>>>>>>> cdd4ed54
DROP TABLE base_tbl CASCADE;
NOTICE:  drop cascades to view rw_view1
DROP FUNCTION base_tbl_trig_fn();
-- WITH LOCAL CHECK OPTION with INSTEAD OF trigger on base view
CREATE TABLE base_tbl (a int, b int) DISTRIBUTE BY REPLICATION;
CREATE VIEW rw_view1 AS SELECT a FROM base_tbl WHERE a < b;
CREATE FUNCTION rw_view1_trig_fn()
RETURNS trigger AS
$$
BEGIN
  IF TG_OP = 'INSERT' THEN
    INSERT INTO base_tbl VALUES (NEW.a, 10);
    RETURN NEW;
  ELSIF TG_OP = 'UPDATE' THEN
    UPDATE base_tbl SET a=NEW.a WHERE a=OLD.a;
    RETURN NEW;
  ELSIF TG_OP = 'DELETE' THEN
    DELETE FROM base_tbl WHERE a=OLD.a;
    RETURN OLD;
  END IF;
END;
$$
LANGUAGE plpgsql;
CREATE TRIGGER rw_view1_trig
  INSTEAD OF INSERT OR UPDATE OR DELETE ON rw_view1
  FOR EACH ROW EXECUTE PROCEDURE rw_view1_trig_fn();
ERROR:  Postgres-XL does not support TRIGGER yet
DETAIL:  The feature is not currently supported
CREATE VIEW rw_view2 AS
  SELECT * FROM rw_view1 WHERE a > 0 WITH LOCAL CHECK OPTION;
INSERT INTO rw_view2 VALUES (-5); -- should fail
<<<<<<< HEAD
ERROR:  new row violates WITH CHECK OPTION for "rw_view2"
DETAIL:  Failing row contains (-5, null).
INSERT INTO rw_view2 VALUES (5); -- ok
INSERT INTO rw_view2 VALUES (50); -- ok, but not in view
UPDATE rw_view2 SET a = a - 10; -- should fail
=======
ERROR:  new row violates check option for view "rw_view2"
DETAIL:  Failing row contains (-5).
INSERT INTO rw_view2 VALUES (5); -- ok
INSERT INTO rw_view2 VALUES (50); -- ok, but not in view
UPDATE rw_view2 SET a = a - 10; -- should fail
ERROR:  new row violates check option for view "rw_view2"
DETAIL:  Failing row contains (-5).
>>>>>>> cdd4ed54
SELECT * FROM base_tbl;
 a  | b 
----+---
  5 |  
 50 |  
(2 rows)

-- Check option won't cascade down to base view with INSTEAD OF triggers
ALTER VIEW rw_view2 SET (check_option=cascaded);
INSERT INTO rw_view2 VALUES (100); -- ok, but not in view (doesn't fail rw_view1's check)
ERROR:  new row violates WITH CHECK OPTION for "rw_view1"
DETAIL:  Failing row contains (100, null).
UPDATE rw_view2 SET a = 200 WHERE a = 5; -- ok, but not in view (doesn't fail rw_view1's check)
SELECT * FROM base_tbl;
 a  | b 
----+---
  5 |  
 50 |  
(2 rows)

-- Neither local nor cascaded check options work with INSTEAD rules
DROP TRIGGER rw_view1_trig ON rw_view1;
ERROR:  trigger "rw_view1_trig" for table "rw_view1" does not exist
CREATE RULE rw_view1_ins_rule AS ON INSERT TO rw_view1
  DO INSTEAD INSERT INTO base_tbl VALUES (NEW.a, 10);
CREATE RULE rw_view1_upd_rule AS ON UPDATE TO rw_view1
  DO INSTEAD UPDATE base_tbl SET a=NEW.a WHERE a=OLD.a;
INSERT INTO rw_view2 VALUES (-10); -- ok, but not in view (doesn't fail rw_view2's check)
INSERT INTO rw_view2 VALUES (5); -- ok
INSERT INTO rw_view2 VALUES (20); -- ok, but not in view (doesn't fail rw_view1's check)
UPDATE rw_view2 SET a = 30 WHERE a = 5; -- ok, but not in view (doesn't fail rw_view1's check)
INSERT INTO rw_view2 VALUES (5); -- ok
UPDATE rw_view2 SET a = -5 WHERE a = 5; -- ok, but not in view (doesn't fail rw_view2's check)
SELECT * FROM base_tbl;
  a  | b  
-----+----
  50 |   
 -10 | 10
  20 | 10
  30 |   
  30 | 10
  -5 | 10
(6 rows)

DROP TABLE base_tbl CASCADE;
NOTICE:  drop cascades to 2 other objects
DETAIL:  drop cascades to view rw_view1
drop cascades to view rw_view2
DROP FUNCTION rw_view1_trig_fn();
CREATE TABLE base_tbl (a int) DISTRIBUTE BY REPLICATION;
CREATE VIEW rw_view1 AS SELECT a,10 AS b FROM base_tbl;
CREATE RULE rw_view1_ins_rule AS ON INSERT TO rw_view1
  DO INSTEAD INSERT INTO base_tbl VALUES (NEW.a);
CREATE VIEW rw_view2 AS
  SELECT * FROM rw_view1 WHERE a > b WITH LOCAL CHECK OPTION;
INSERT INTO rw_view2 VALUES (2,3); -- ok, but not in view (doesn't fail rw_view2's check)
DROP TABLE base_tbl CASCADE;
NOTICE:  drop cascades to 2 other objects
DETAIL:  drop cascades to view rw_view1
drop cascades to view rw_view2
-- security barrier view
CREATE TABLE base_tbl (person text, visibility text) DISTRIBUTE BY REPLICATION;
INSERT INTO base_tbl VALUES ('Tom', 'public'),
                            ('Dick', 'private'),
                            ('Harry', 'public');
CREATE VIEW rw_view1 AS
  SELECT person FROM base_tbl WHERE visibility = 'public';
CREATE FUNCTION snoop(anyelement)
RETURNS boolean AS
$$
BEGIN
  RAISE NOTICE 'snooped value: %', $1;
  RETURN true;
END;
$$
LANGUAGE plpgsql COST 0.000001;
CREATE OR REPLACE FUNCTION leakproof(anyelement)
RETURNS boolean AS
$$
BEGIN
  RETURN true;
END;
$$
LANGUAGE plpgsql STRICT IMMUTABLE LEAKPROOF;
SELECT * FROM rw_view1 WHERE snoop(person);
 person 
--------
 Tom
 Harry
(2 rows)

UPDATE rw_view1 SET person=person WHERE snoop(person);
DELETE FROM rw_view1 WHERE NOT snoop(person);
ALTER VIEW rw_view1 SET (security_barrier = true);
SELECT table_name, is_insertable_into
  FROM information_schema.tables
 WHERE table_name = 'rw_view1';
 table_name | is_insertable_into 
------------+--------------------
 rw_view1   | YES
(1 row)

SELECT table_name, is_updatable, is_insertable_into
  FROM information_schema.views
 WHERE table_name = 'rw_view1';
 table_name | is_updatable | is_insertable_into 
------------+--------------+--------------------
 rw_view1   | YES          | YES
(1 row)

SELECT table_name, column_name, is_updatable
  FROM information_schema.columns
 WHERE table_name = 'rw_view1'
 ORDER BY ordinal_position;
 table_name | column_name | is_updatable 
------------+-------------+--------------
 rw_view1   | person      | YES
(1 row)

SELECT * FROM rw_view1 WHERE snoop(person);
 person 
--------
 Tom
 Harry
(2 rows)

UPDATE rw_view1 SET person=person WHERE snoop(person);
DELETE FROM rw_view1 WHERE NOT snoop(person);
EXPLAIN (costs off) SELECT * FROM rw_view1 WHERE snoop(person);
                     QUERY PLAN                      
-----------------------------------------------------
 Remote Subquery Scan on all (datanode_1)
   ->  Subquery Scan on rw_view1
         Filter: snoop(rw_view1.person)
         ->  Seq Scan on base_tbl
               Filter: (visibility = 'public'::text)
(5 rows)

EXPLAIN (costs off) UPDATE rw_view1 SET person=person WHERE snoop(person);
                           QUERY PLAN                            
-----------------------------------------------------------------
 Remote Subquery Scan on all (datanode_1)
   ->  Update on base_tbl base_tbl_1
         ->  Subquery Scan on base_tbl
               Filter: snoop(base_tbl.person)
               ->  LockRows
                     ->  Seq Scan on base_tbl base_tbl_2
                           Filter: (visibility = 'public'::text)
(7 rows)

EXPLAIN (costs off) DELETE FROM rw_view1 WHERE NOT snoop(person);
                           QUERY PLAN                            
-----------------------------------------------------------------
 Remote Subquery Scan on all (datanode_2)
   ->  Delete on base_tbl base_tbl_1
         ->  Subquery Scan on base_tbl
               Filter: (NOT snoop(base_tbl.person))
               ->  LockRows
                     ->  Seq Scan on base_tbl base_tbl_2
                           Filter: (visibility = 'public'::text)
(7 rows)

-- security barrier view on top of security barrier view
CREATE VIEW rw_view2 WITH (security_barrier = true) AS
  SELECT * FROM rw_view1 WHERE snoop(person);
SELECT table_name, is_insertable_into
  FROM information_schema.tables
 WHERE table_name = 'rw_view2';
 table_name | is_insertable_into 
------------+--------------------
 rw_view2   | YES
(1 row)

SELECT table_name, is_updatable, is_insertable_into
  FROM information_schema.views
 WHERE table_name = 'rw_view2';
 table_name | is_updatable | is_insertable_into 
------------+--------------+--------------------
 rw_view2   | YES          | YES
(1 row)

SELECT table_name, column_name, is_updatable
  FROM information_schema.columns
 WHERE table_name = 'rw_view2'
 ORDER BY ordinal_position;
 table_name | column_name | is_updatable 
------------+-------------+--------------
 rw_view2   | person      | YES
(1 row)

SELECT * FROM rw_view2 WHERE snoop(person);
 person 
--------
 Tom
 Harry
(2 rows)

UPDATE rw_view2 SET person=person WHERE snoop(person);
DELETE FROM rw_view2 WHERE NOT snoop(person);
EXPLAIN (costs off) SELECT * FROM rw_view2 WHERE snoop(person);
                        QUERY PLAN                         
-----------------------------------------------------------
 Remote Subquery Scan on all (datanode_1)
   ->  Subquery Scan on rw_view2
         Filter: snoop(rw_view2.person)
         ->  Subquery Scan on rw_view1
               Filter: snoop(rw_view1.person)
               ->  Seq Scan on base_tbl
                     Filter: (visibility = 'public'::text)
(7 rows)

EXPLAIN (costs off) UPDATE rw_view2 SET person=person WHERE snoop(person);
                              QUERY PLAN                               
-----------------------------------------------------------------------
 Remote Subquery Scan on all (datanode_2)
   ->  Update on base_tbl base_tbl_1
         ->  Subquery Scan on base_tbl
               Filter: snoop(base_tbl.person)
               ->  Subquery Scan on base_tbl_2
                     Filter: snoop(base_tbl_2.person)
                     ->  LockRows
                           ->  Seq Scan on base_tbl base_tbl_3
                                 Filter: (visibility = 'public'::text)
(9 rows)

EXPLAIN (costs off) DELETE FROM rw_view2 WHERE NOT snoop(person);
                              QUERY PLAN                               
-----------------------------------------------------------------------
 Remote Subquery Scan on all (datanode_1)
   ->  Delete on base_tbl base_tbl_1
         ->  Subquery Scan on base_tbl
               Filter: (NOT snoop(base_tbl.person))
               ->  Subquery Scan on base_tbl_2
                     Filter: snoop(base_tbl_2.person)
                     ->  LockRows
                           ->  Seq Scan on base_tbl base_tbl_3
                                 Filter: (visibility = 'public'::text)
(9 rows)

DROP TABLE base_tbl CASCADE;
NOTICE:  drop cascades to 2 other objects
DETAIL:  drop cascades to view rw_view1
drop cascades to view rw_view2
-- security barrier view on top of table with rules
CREATE TABLE base_tbl(id int PRIMARY KEY, data text, deleted boolean) DISTRIBUTE BY REPLICATION;
INSERT INTO base_tbl VALUES (1, 'Row 1', false), (2, 'Row 2', true);
CREATE RULE base_tbl_ins_rule AS ON INSERT TO base_tbl
  WHERE EXISTS (SELECT 1 FROM base_tbl t WHERE t.id = new.id)
  DO INSTEAD
    UPDATE base_tbl SET data = new.data, deleted = false WHERE id = new.id;
CREATE RULE base_tbl_del_rule AS ON DELETE TO base_tbl
  DO INSTEAD
    UPDATE base_tbl SET deleted = true WHERE id = old.id;
CREATE VIEW rw_view1 WITH (security_barrier=true) AS
  SELECT id, data FROM base_tbl WHERE NOT deleted;
SELECT * FROM rw_view1;
 id | data  
----+-------
  1 | Row 1
(1 row)

EXPLAIN (costs off) DELETE FROM rw_view1 WHERE id = 1 AND snoop(data);
                                  QUERY PLAN                                   
-------------------------------------------------------------------------------
 Remote Subquery Scan on any (datanode_1,datanode_2)
   ->  Update on base_tbl base_tbl_1
         ->  Nested Loop
               ->  Index Scan using base_tbl_pkey on base_tbl base_tbl_1
                     Index Cond: (id = 1)
               ->  Subquery Scan on base_tbl
                     Filter: snoop(base_tbl.data)
                     ->  Index Scan using base_tbl_pkey on base_tbl base_tbl_2
                           Index Cond: (id = 1)
                           Filter: (NOT deleted)
(10 rows)

DELETE FROM rw_view1 WHERE id = 1 AND snoop(data);
EXPLAIN (costs off) INSERT INTO rw_view1 VALUES (2, 'New row 2');
                              QUERY PLAN                               
-----------------------------------------------------------------------
 Remote Subquery Scan on any (datanode_1,datanode_2)
   ->  Insert on base_tbl
         InitPlan 1 (returns $0)
           ->  Remote Subquery Scan on all (datanode_2)
                 ->  Index Only Scan using base_tbl_pkey on base_tbl t
                       Index Cond: (id = 2)
         ->  Remote Subquery Scan on all (datanode_1)
               Distribute results by R
               ->  Result
                     One-Time Filter: ($0 IS NOT TRUE)
 
 Remote Subquery Scan on any (datanode_1,datanode_2)
   ->  Update on base_tbl
         InitPlan 1 (returns $0)
           ->  Remote Subquery Scan on all (datanode_2)
                 ->  Index Only Scan using base_tbl_pkey on base_tbl t
                       Index Cond: (id = 2)
         ->  Result
               One-Time Filter: $0
               ->  Index Scan using base_tbl_pkey on base_tbl
                     Index Cond: (id = 2)
(21 rows)

INSERT INTO rw_view1 VALUES (2, 'New row 2');
SELECT * FROM base_tbl;
 id |   data    | deleted 
----+-----------+---------
  1 | Row 1     | t
  2 | New row 2 | f
(2 rows)

DROP TABLE base_tbl CASCADE;
NOTICE:  drop cascades to view rw_view1
-- security barrier view based on inheritance set
CREATE TABLE t1 (a int, b float, c text) DISTRIBUTE BY REPLICATION;
CREATE INDEX t1_a_idx ON t1(a);
INSERT INTO t1
SELECT i,i,'t1' FROM generate_series(1,10) g(i);
ANALYZE t1;
CREATE TABLE t11 (d text) INHERITS (t1) DISTRIBUTE BY REPLICATION;
CREATE INDEX t11_a_idx ON t11(a);
INSERT INTO t11
SELECT i,i,'t11','t11d' FROM generate_series(1,10) g(i);
ANALYZE t11;
CREATE TABLE t12 (e int[]) INHERITS (t1) DISTRIBUTE BY REPLICATION;
CREATE INDEX t12_a_idx ON t12(a);
INSERT INTO t12
SELECT i,i,'t12','{1,2}'::int[] FROM generate_series(1,10) g(i);
ANALYZE t12;
CREATE TABLE t111 () INHERITS (t11, t12) DISTRIBUTE BY REPLICATION;
NOTICE:  merging multiple inherited definitions of column "a"
NOTICE:  merging multiple inherited definitions of column "b"
NOTICE:  merging multiple inherited definitions of column "c"
CREATE INDEX t111_a_idx ON t111(a);
INSERT INTO t111
SELECT i,i,'t111','t111d','{1,1,1}'::int[] FROM generate_series(1,10) g(i);
ANALYZE t111;
CREATE VIEW v1 WITH (security_barrier=true) AS
SELECT *, (SELECT d FROM t11 WHERE t11.a = t1.a LIMIT 1) AS d
FROM t1
WHERE a > 5 AND EXISTS(SELECT 1 FROM t12 WHERE t12.a = t1.a);
SELECT * FROM v1 WHERE a=3; -- should not see anything
 a | b | c | d 
---+---+---+---
(0 rows)

SELECT * FROM v1 WHERE a=8;
 a | b |  c   |  d   
---+---+------+------
 8 | 8 | t1   | t11d
 8 | 8 | t11  | t11d
 8 | 8 | t12  | t11d
 8 | 8 | t111 | t11d
(4 rows)

EXPLAIN (VERBOSE, COSTS OFF)
UPDATE v1 SET a=100 WHERE snoop(a) AND leakproof(a) AND a = 3;
                                                                QUERY PLAN                                                                
------------------------------------------------------------------------------------------------------------------------------------------
 Remote Subquery Scan on all (datanode_1)
   ->  Update on public.t1 t1_4
         Update on public.t1 t1_4
         Update on public.t11 t1
         Update on public.t12 t1
         Update on public.t111 t1
         ->  Subquery Scan on t1
               Output: 100, t1.b, t1.c, t1.a, t1.a, t1.a, t1.a, t1.a, t1.a, t1.ctid
               Filter: snoop(t1.a)
               ->  LockRows
                     Output: t1_5.a, t1_5.ctid, t1_5.b, t1_5.c, t1_5.ctid, t12.ctid, t12.tableoid
                     ->  Nested Loop Semi Join
                           Output: t1_5.a, t1_5.ctid, t1_5.b, t1_5.c, t1_5.ctid, t12.ctid, t12.tableoid
                           ->  Seq Scan on public.t1 t1_5
                                 Output: t1_5.a, t1_5.ctid, t1_5.b, t1_5.c
                                 Filter: ((t1_5.a > 5) AND (t1_5.a = 3) AND leakproof(t1_5.a))
                           ->  Append
                                 ->  Seq Scan on public.t12
                                       Output: t12.ctid, t12.tableoid, t12.a
                                       Filter: (t12.a = 3)
                                 ->  Seq Scan on public.t111
                                       Output: t111.ctid, t111.tableoid, t111.a
                                       Filter: (t111.a = 3)
         ->  Subquery Scan on t1_1
               Output: 100, t1_1.b, t1_1.c, t1_1.d, t1_1.a, t1_1.a, t1_1.a, t1_1.a, t1_1.a, t1_1.a, t1_1.ctid
               Filter: snoop(t1_1.a)
               ->  LockRows
                     Output: t11.a, t11.ctid, t11.b, t11.c, t11.d, t11.ctid, t12_1.ctid, t12_1.tableoid
                     ->  Nested Loop Semi Join
                           Output: t11.a, t11.ctid, t11.b, t11.c, t11.d, t11.ctid, t12_1.ctid, t12_1.tableoid
                           ->  Seq Scan on public.t11
                                 Output: t11.a, t11.ctid, t11.b, t11.c, t11.d
                                 Filter: ((t11.a > 5) AND (t11.a = 3) AND leakproof(t11.a))
                           ->  Append
                                 ->  Seq Scan on public.t12 t12_1
                                       Output: t12_1.ctid, t12_1.tableoid, t12_1.a
                                       Filter: (t12_1.a = 3)
                                 ->  Seq Scan on public.t111 t111_1
                                       Output: t111_1.ctid, t111_1.tableoid, t111_1.a
                                       Filter: (t111_1.a = 3)
         ->  Subquery Scan on t1_2
               Output: 100, t1_2.b, t1_2.c, t1_2.e, t1_2.a, t1_2.a, t1_2.a, t1_2.a, t1_2.a, t1_2.a, t1_2.ctid
               Filter: snoop(t1_2.a)
               ->  LockRows
                     Output: t12_2.a, t12_2.ctid, t12_2.b, t12_2.c, t12_2.e, t12_2.ctid, t12_3.ctid, t12_3.tableoid
                     ->  Nested Loop Semi Join
                           Output: t12_2.a, t12_2.ctid, t12_2.b, t12_2.c, t12_2.e, t12_2.ctid, t12_3.ctid, t12_3.tableoid
                           ->  Seq Scan on public.t12 t12_2
                                 Output: t12_2.a, t12_2.ctid, t12_2.b, t12_2.c, t12_2.e
                                 Filter: ((t12_2.a > 5) AND (t12_2.a = 3) AND leakproof(t12_2.a))
                           ->  Append
                                 ->  Seq Scan on public.t12 t12_3
                                       Output: t12_3.ctid, t12_3.tableoid, t12_3.a
                                       Filter: (t12_3.a = 3)
                                 ->  Seq Scan on public.t111 t111_2
                                       Output: t111_2.ctid, t111_2.tableoid, t111_2.a
                                       Filter: (t111_2.a = 3)
         ->  Subquery Scan on t1_3
               Output: 100, t1_3.b, t1_3.c, t1_3.d, t1_3.e, t1_3.a, t1_3.a, t1_3.a, t1_3.a, t1_3.a, t1_3.a, t1_3.ctid
               Filter: snoop(t1_3.a)
               ->  LockRows
                     Output: t111_3.a, t111_3.ctid, t111_3.b, t111_3.c, t111_3.d, t111_3.e, t111_3.ctid, t12_4.ctid, t12_4.tableoid
                     ->  Nested Loop Semi Join
                           Output: t111_3.a, t111_3.ctid, t111_3.b, t111_3.c, t111_3.d, t111_3.e, t111_3.ctid, t12_4.ctid, t12_4.tableoid
                           ->  Seq Scan on public.t111 t111_3
                                 Output: t111_3.a, t111_3.ctid, t111_3.b, t111_3.c, t111_3.d, t111_3.e
                                 Filter: ((t111_3.a > 5) AND (t111_3.a = 3) AND leakproof(t111_3.a))
                           ->  Append
                                 ->  Seq Scan on public.t12 t12_4
                                       Output: t12_4.ctid, t12_4.tableoid, t12_4.a
                                       Filter: (t12_4.a = 3)
                                 ->  Seq Scan on public.t111 t111_4
                                       Output: t111_4.ctid, t111_4.tableoid, t111_4.a
                                       Filter: (t111_4.a = 3)
(74 rows)

UPDATE v1 SET a=100 WHERE snoop(a) AND leakproof(a) AND a = 3;
SELECT * FROM v1 WHERE a=100; -- Nothing should have been changed to 100
 a | b | c | d 
---+---+---+---
(0 rows)

SELECT * FROM t1 WHERE a=100; -- Nothing should have been changed to 100
 a | b | c 
---+---+---
(0 rows)

EXPLAIN (VERBOSE, COSTS OFF)
UPDATE v1 SET a=a+1 WHERE snoop(a) AND leakproof(a) AND a = 8;
                                                                QUERY PLAN                                                                
------------------------------------------------------------------------------------------------------------------------------------------
 Remote Subquery Scan on any (datanode_1,datanode_2)
   ->  Update on public.t1 t1_4
         Update on public.t1 t1_4
         Update on public.t11 t1
         Update on public.t12 t1
         Update on public.t111 t1
         ->  Subquery Scan on t1
               Output: (t1.a + 1), t1.b, t1.c, t1.a, t1.a, t1.a, t1.a, t1.a, t1.a, t1.ctid
               Filter: snoop(t1.a)
               ->  LockRows
                     Output: t1_5.a, t1_5.ctid, t1_5.b, t1_5.c, t1_5.ctid, t12.ctid, t12.tableoid
                     ->  Nested Loop Semi Join
                           Output: t1_5.a, t1_5.ctid, t1_5.b, t1_5.c, t1_5.ctid, t12.ctid, t12.tableoid
                           ->  Seq Scan on public.t1 t1_5
                                 Output: t1_5.a, t1_5.ctid, t1_5.b, t1_5.c
                                 Filter: ((t1_5.a > 5) AND (t1_5.a = 8) AND leakproof(t1_5.a))
                           ->  Append
                                 ->  Seq Scan on public.t12
                                       Output: t12.ctid, t12.tableoid, t12.a
                                       Filter: (t12.a = 8)
                                 ->  Seq Scan on public.t111
                                       Output: t111.ctid, t111.tableoid, t111.a
                                       Filter: (t111.a = 8)
         ->  Subquery Scan on t1_1
               Output: (t1_1.a + 1), t1_1.b, t1_1.c, t1_1.d, t1_1.a, t1_1.a, t1_1.a, t1_1.a, t1_1.a, t1_1.a, t1_1.ctid
               Filter: snoop(t1_1.a)
               ->  LockRows
                     Output: t11.a, t11.ctid, t11.b, t11.c, t11.d, t11.ctid, t12_1.ctid, t12_1.tableoid
                     ->  Nested Loop Semi Join
                           Output: t11.a, t11.ctid, t11.b, t11.c, t11.d, t11.ctid, t12_1.ctid, t12_1.tableoid
                           ->  Seq Scan on public.t11
                                 Output: t11.a, t11.ctid, t11.b, t11.c, t11.d
                                 Filter: ((t11.a > 5) AND (t11.a = 8) AND leakproof(t11.a))
                           ->  Append
                                 ->  Seq Scan on public.t12 t12_1
                                       Output: t12_1.ctid, t12_1.tableoid, t12_1.a
                                       Filter: (t12_1.a = 8)
                                 ->  Seq Scan on public.t111 t111_1
                                       Output: t111_1.ctid, t111_1.tableoid, t111_1.a
                                       Filter: (t111_1.a = 8)
         ->  Subquery Scan on t1_2
               Output: (t1_2.a + 1), t1_2.b, t1_2.c, t1_2.e, t1_2.a, t1_2.a, t1_2.a, t1_2.a, t1_2.a, t1_2.a, t1_2.ctid
               Filter: snoop(t1_2.a)
               ->  LockRows
                     Output: t12_2.a, t12_2.ctid, t12_2.b, t12_2.c, t12_2.e, t12_2.ctid, t12_3.ctid, t12_3.tableoid
                     ->  Nested Loop Semi Join
                           Output: t12_2.a, t12_2.ctid, t12_2.b, t12_2.c, t12_2.e, t12_2.ctid, t12_3.ctid, t12_3.tableoid
                           ->  Seq Scan on public.t12 t12_2
                                 Output: t12_2.a, t12_2.ctid, t12_2.b, t12_2.c, t12_2.e
                                 Filter: ((t12_2.a > 5) AND (t12_2.a = 8) AND leakproof(t12_2.a))
                           ->  Append
                                 ->  Seq Scan on public.t12 t12_3
                                       Output: t12_3.ctid, t12_3.tableoid, t12_3.a
                                       Filter: (t12_3.a = 8)
                                 ->  Seq Scan on public.t111 t111_2
                                       Output: t111_2.ctid, t111_2.tableoid, t111_2.a
                                       Filter: (t111_2.a = 8)
         ->  Subquery Scan on t1_3
               Output: (t1_3.a + 1), t1_3.b, t1_3.c, t1_3.d, t1_3.e, t1_3.a, t1_3.a, t1_3.a, t1_3.a, t1_3.a, t1_3.a, t1_3.ctid
               Filter: snoop(t1_3.a)
               ->  LockRows
                     Output: t111_3.a, t111_3.ctid, t111_3.b, t111_3.c, t111_3.d, t111_3.e, t111_3.ctid, t12_4.ctid, t12_4.tableoid
                     ->  Nested Loop Semi Join
                           Output: t111_3.a, t111_3.ctid, t111_3.b, t111_3.c, t111_3.d, t111_3.e, t111_3.ctid, t12_4.ctid, t12_4.tableoid
                           ->  Seq Scan on public.t111 t111_3
                                 Output: t111_3.a, t111_3.ctid, t111_3.b, t111_3.c, t111_3.d, t111_3.e
                                 Filter: ((t111_3.a > 5) AND (t111_3.a = 8) AND leakproof(t111_3.a))
                           ->  Append
                                 ->  Seq Scan on public.t12 t12_4
                                       Output: t12_4.ctid, t12_4.tableoid, t12_4.a
                                       Filter: (t12_4.a = 8)
                                 ->  Seq Scan on public.t111 t111_4
                                       Output: t111_4.ctid, t111_4.tableoid, t111_4.a
                                       Filter: (t111_4.a = 8)
(74 rows)

UPDATE v1 SET a=a+1 WHERE snoop(a) AND leakproof(a) AND a = 8;
SELECT * FROM v1 WHERE b=8;
 a | b |  c   |  d   
---+---+------+------
 9 | 8 | t1   | t11d
 9 | 8 | t11  | t11d
 9 | 8 | t12  | t11d
 9 | 8 | t111 | t11d
(4 rows)

DELETE FROM v1 WHERE snoop(a) AND leakproof(a); -- should not delete everything, just where a>5
TABLE t1; -- verify all a<=5 are intact
 a | b |  c   
---+---+------
 1 | 1 | t1
 2 | 2 | t1
 3 | 3 | t1
 4 | 4 | t1
 5 | 5 | t1
 1 | 1 | t11
 2 | 2 | t11
 3 | 3 | t11
 4 | 4 | t11
 5 | 5 | t11
 1 | 1 | t12
 2 | 2 | t12
 3 | 3 | t12
 4 | 4 | t12
 5 | 5 | t12
 1 | 1 | t111
 2 | 2 | t111
 3 | 3 | t111
 4 | 4 | t111
 5 | 5 | t111
(20 rows)

DROP TABLE t1, t11, t12, t111 CASCADE;
NOTICE:  drop cascades to view v1
DROP FUNCTION snoop(anyelement);
DROP FUNCTION leakproof(anyelement);
CREATE TABLE tx1 (a integer);
CREATE TABLE tx2 (b integer);
CREATE TABLE tx3 (c integer);
CREATE VIEW vx1 AS SELECT a FROM tx1 WHERE EXISTS(SELECT 1 FROM tx2 JOIN tx3 ON b=c);
INSERT INTO vx1 values (1);
SELECT * FROM tx1;
 a 
---
 1
(1 row)

SELECT * FROM vx1;
 a 
---
(0 rows)

DROP VIEW vx1;
DROP TABLE tx1;
DROP TABLE tx2;
DROP TABLE tx3;
CREATE TABLE tx1 (a integer);
CREATE TABLE tx2 (b integer);
CREATE TABLE tx3 (c integer);
CREATE VIEW vx1 AS SELECT a FROM tx1 WHERE EXISTS(SELECT 1 FROM tx2 JOIN tx3 ON b=c);
INSERT INTO vx1 VALUES (1);
INSERT INTO vx1 VALUES (1);
SELECT * FROM tx1;
 a 
---
 1
 1
(2 rows)

SELECT * FROM vx1;
 a 
---
(0 rows)

DROP VIEW vx1;
DROP TABLE tx1;
DROP TABLE tx2;
DROP TABLE tx3;
CREATE TABLE tx1 (a integer, b integer);
CREATE TABLE tx2 (b integer, c integer);
CREATE TABLE tx3 (c integer, d integer);
ALTER TABLE tx1 DROP COLUMN b;
ALTER TABLE tx2 DROP COLUMN c;
ALTER TABLE tx3 DROP COLUMN d;
CREATE VIEW vx1 AS SELECT a FROM tx1 WHERE EXISTS(SELECT 1 FROM tx2 JOIN tx3 ON b=c);
INSERT INTO vx1 VALUES (1);
INSERT INTO vx1 VALUES (1);
SELECT * FROM tx1;
 a 
---
 1
 1
(2 rows)

SELECT * FROM vx1;
 a 
---
(0 rows)

DROP VIEW vx1;
DROP TABLE tx1;
DROP TABLE tx2;
DROP TABLE tx3;<|MERGE_RESOLUTION|>--- conflicted
+++ resolved
@@ -1703,19 +1703,10 @@
 DETAIL:  The feature is not currently supported
 CREATE VIEW rw_view1 AS SELECT * FROM base_tbl WHERE a < b WITH CHECK OPTION;
 INSERT INTO rw_view1 VALUES (5,0); -- ok
-<<<<<<< HEAD
 ERROR:  new row violates WITH CHECK OPTION for "rw_view1"
 DETAIL:  Failing row contains (5, 0).
 INSERT INTO rw_view1 VALUES (15, 20); -- should fail
 UPDATE rw_view1 SET a = 20, b = 30; -- should fail
-=======
-INSERT INTO rw_view1 VALUES (15, 20); -- should fail
-ERROR:  new row violates check option for view "rw_view1"
-DETAIL:  Failing row contains (15, 10).
-UPDATE rw_view1 SET a = 20, b = 30; -- should fail
-ERROR:  new row violates check option for view "rw_view1"
-DETAIL:  Failing row contains (20, 10).
->>>>>>> cdd4ed54
 DROP TABLE base_tbl CASCADE;
 NOTICE:  drop cascades to view rw_view1
 DROP FUNCTION base_tbl_trig_fn();
@@ -1747,21 +1738,11 @@
 CREATE VIEW rw_view2 AS
   SELECT * FROM rw_view1 WHERE a > 0 WITH LOCAL CHECK OPTION;
 INSERT INTO rw_view2 VALUES (-5); -- should fail
-<<<<<<< HEAD
 ERROR:  new row violates WITH CHECK OPTION for "rw_view2"
 DETAIL:  Failing row contains (-5, null).
 INSERT INTO rw_view2 VALUES (5); -- ok
 INSERT INTO rw_view2 VALUES (50); -- ok, but not in view
 UPDATE rw_view2 SET a = a - 10; -- should fail
-=======
-ERROR:  new row violates check option for view "rw_view2"
-DETAIL:  Failing row contains (-5).
-INSERT INTO rw_view2 VALUES (5); -- ok
-INSERT INTO rw_view2 VALUES (50); -- ok, but not in view
-UPDATE rw_view2 SET a = a - 10; -- should fail
-ERROR:  new row violates check option for view "rw_view2"
-DETAIL:  Failing row contains (-5).
->>>>>>> cdd4ed54
 SELECT * FROM base_tbl;
  a  | b 
 ----+---

--
-- FLOAT4
--
CREATE TABLE FLOAT4_TBL (f1  float4);
INSERT INTO FLOAT4_TBL(f1) VALUES ('    0.0');
INSERT INTO FLOAT4_TBL(f1) VALUES ('1004.30   ');
INSERT INTO FLOAT4_TBL(f1) VALUES ('     -34.84    ');
INSERT INTO FLOAT4_TBL(f1) VALUES ('1.2345678901234e+20');
INSERT INTO FLOAT4_TBL(f1) VALUES ('1.2345678901234e-20');
-- test for over and under flow 
INSERT INTO FLOAT4_TBL(f1) VALUES ('10e70');
ERROR:  value out of range: overflow
LINE 1: INSERT INTO FLOAT4_TBL(f1) VALUES ('10e70');
                                           ^
INSERT INTO FLOAT4_TBL(f1) VALUES ('-10e70');
ERROR:  value out of range: overflow
LINE 1: INSERT INTO FLOAT4_TBL(f1) VALUES ('-10e70');
                                           ^
INSERT INTO FLOAT4_TBL(f1) VALUES ('10e-70');
ERROR:  value out of range: underflow
LINE 1: INSERT INTO FLOAT4_TBL(f1) VALUES ('10e-70');
                                           ^
INSERT INTO FLOAT4_TBL(f1) VALUES ('-10e-70');
ERROR:  value out of range: underflow
LINE 1: INSERT INTO FLOAT4_TBL(f1) VALUES ('-10e-70');
                                           ^
-- bad input
INSERT INTO FLOAT4_TBL(f1) VALUES ('');
ERROR:  invalid input syntax for type real: ""
LINE 1: INSERT INTO FLOAT4_TBL(f1) VALUES ('');
                                           ^
INSERT INTO FLOAT4_TBL(f1) VALUES ('       ');
ERROR:  invalid input syntax for type real: "       "
LINE 1: INSERT INTO FLOAT4_TBL(f1) VALUES ('       ');
                                           ^
INSERT INTO FLOAT4_TBL(f1) VALUES ('xyz');
ERROR:  invalid input syntax for type real: "xyz"
LINE 1: INSERT INTO FLOAT4_TBL(f1) VALUES ('xyz');
                                           ^
INSERT INTO FLOAT4_TBL(f1) VALUES ('5.0.0');
ERROR:  invalid input syntax for type real: "5.0.0"
LINE 1: INSERT INTO FLOAT4_TBL(f1) VALUES ('5.0.0');
                                           ^
INSERT INTO FLOAT4_TBL(f1) VALUES ('5 . 0');
ERROR:  invalid input syntax for type real: "5 . 0"
LINE 1: INSERT INTO FLOAT4_TBL(f1) VALUES ('5 . 0');
                                           ^
INSERT INTO FLOAT4_TBL(f1) VALUES ('5.   0');
ERROR:  invalid input syntax for type real: "5.   0"
LINE 1: INSERT INTO FLOAT4_TBL(f1) VALUES ('5.   0');
                                           ^
INSERT INTO FLOAT4_TBL(f1) VALUES ('     - 3.0');
ERROR:  invalid input syntax for type real: "     - 3.0"
LINE 1: INSERT INTO FLOAT4_TBL(f1) VALUES ('     - 3.0');
                                           ^
INSERT INTO FLOAT4_TBL(f1) VALUES ('123            5');
ERROR:  invalid input syntax for type real: "123            5"
LINE 1: INSERT INTO FLOAT4_TBL(f1) VALUES ('123            5');
                                           ^
-- special inputs
SELECT 'NaN'::float4;
 float4 
--------
    NaN
(1 row)

SELECT 'nan'::float4;
 float4 
--------
    NaN
(1 row)

SELECT '   NAN  '::float4;
 float4 
--------
    NaN
(1 row)

SELECT 'infinity'::float4;
  float4  
----------
 Infinity
(1 row)

SELECT '          -INFINiTY   '::float4;
  float4   
-----------
 -Infinity
(1 row)

-- bad special inputs
SELECT 'N A N'::float4;
ERROR:  invalid input syntax for type real: "N A N"
LINE 1: SELECT 'N A N'::float4;
               ^
SELECT 'NaN x'::float4;
ERROR:  invalid input syntax for type real: "NaN x"
LINE 1: SELECT 'NaN x'::float4;
               ^
SELECT ' INFINITY    x'::float4;
ERROR:  invalid input syntax for type real: " INFINITY    x"
LINE 1: SELECT ' INFINITY    x'::float4;
               ^
SELECT 'Infinity'::float4 + 100.0;
 ?column? 
----------
 Infinity
(1 row)

SELECT 'Infinity'::float4 / 'Infinity'::float4;
 ?column? 
----------
      NaN
(1 row)

SELECT 'nan'::float4 / 'nan'::float4;
 ?column? 
----------
      NaN
(1 row)

<<<<<<< HEAD
SELECT '' AS five, * FROM FLOAT4_TBL ORDER BY f1;
=======
SELECT 'nan'::numeric::float4;
 float4 
--------
    NaN
(1 row)

SELECT '' AS five, * FROM FLOAT4_TBL;
>>>>>>> 1084f317
 five |     f1      
------+-------------
      |      -34.84
      |           0
      | 1.23457e-20
      |      1004.3
      | 1.23457e+20
(5 rows)

SELECT '' AS four, f.* FROM FLOAT4_TBL f WHERE f.f1 <> '1004.3' ORDER BY f1;
 four |     f1      
------+-------------
      |      -34.84
      |           0
      | 1.23457e-20
      | 1.23457e+20
(4 rows)

SELECT '' AS one, f.* FROM FLOAT4_TBL f WHERE f.f1 = '1004.3';
 one |   f1   
-----+--------
     | 1004.3
(1 row)

SELECT '' AS three, f.* FROM FLOAT4_TBL f WHERE '1004.3' > f.f1 ORDER BY f1;
 three |     f1      
-------+-------------
       |      -34.84
       |           0
       | 1.23457e-20
(3 rows)

SELECT '' AS three, f.* FROM FLOAT4_TBL f WHERE  f.f1 < '1004.3' ORDER BY f1;
 three |     f1      
-------+-------------
       |      -34.84
       |           0
       | 1.23457e-20
(3 rows)

SELECT '' AS four, f.* FROM FLOAT4_TBL f WHERE '1004.3' >= f.f1 ORDER BY f1;
 four |     f1      
------+-------------
      |      -34.84
      |           0
      | 1.23457e-20
      |      1004.3
(4 rows)

SELECT '' AS four, f.* FROM FLOAT4_TBL f WHERE  f.f1 <= '1004.3' ORDER BY f1;
 four |     f1      
------+-------------
      |      -34.84
      |           0
      | 1.23457e-20
      |      1004.3
(4 rows)

SELECT '' AS three, f.f1, f.f1 * '-10' AS x FROM FLOAT4_TBL f
   WHERE f.f1 > '0.0' ORDER BY f1;
 three |     f1      |      x       
-------+-------------+--------------
       | 1.23457e-20 | -1.23457e-19
       |      1004.3 |       -10043
       | 1.23457e+20 | -1.23457e+21
(3 rows)

SELECT '' AS three, f.f1, f.f1 + '-10' AS x FROM FLOAT4_TBL f
   WHERE f.f1 > '0.0' ORDER BY f1;
 three |     f1      |      x      
-------+-------------+-------------
       | 1.23457e-20 |         -10
       |      1004.3 |       994.3
       | 1.23457e+20 | 1.23457e+20
(3 rows)

SELECT '' AS three, f.f1, f.f1 / '-10' AS x FROM FLOAT4_TBL f
   WHERE f.f1 > '0.0' ORDER BY f1;
 three |     f1      |      x       
-------+-------------+--------------
       | 1.23457e-20 | -1.23457e-21
       |      1004.3 |      -100.43
       | 1.23457e+20 | -1.23457e+19
(3 rows)

SELECT '' AS three, f.f1, f.f1 - '-10' AS x FROM FLOAT4_TBL f
   WHERE f.f1 > '0.0' ORDER BY f1;
 three |     f1      |      x      
-------+-------------+-------------
       | 1.23457e-20 |          10
       |      1004.3 |      1014.3
       | 1.23457e+20 | 1.23457e+20
(3 rows)

-- test divide by zero
SELECT '' AS bad, f.f1 / '0.0' from FLOAT4_TBL f;
ERROR:  division by zero
SELECT '' AS five, * FROM FLOAT4_TBL ORDER BY f1;
 five |     f1      
------+-------------
      |      -34.84
      |           0
      | 1.23457e-20
      |      1004.3
      | 1.23457e+20
(5 rows)

-- test the unary float4abs operator 
SELECT '' AS five, f.f1, @f.f1 AS abs_f1 FROM FLOAT4_TBL f ORDER BY f1;
 five |     f1      |   abs_f1    
------+-------------+-------------
      |      -34.84 |       34.84
      |           0 |           0
      | 1.23457e-20 | 1.23457e-20
      |      1004.3 |      1004.3
      | 1.23457e+20 | 1.23457e+20
(5 rows)

UPDATE FLOAT4_TBL
   SET f1 = FLOAT4_TBL.f1 * '-1'
   WHERE FLOAT4_TBL.f1 > '0.0';
SELECT '' AS five, * FROM FLOAT4_TBL ORDER BY f1;
 five |      f1      
------+--------------
      | -1.23457e+20
      |      -1004.3
      |       -34.84
      | -1.23457e-20
      |            0
(5 rows)
<|MERGE_RESOLUTION|>--- conflicted
+++ resolved
@@ -119,9 +119,6 @@
       NaN
 (1 row)
 
-<<<<<<< HEAD
-SELECT '' AS five, * FROM FLOAT4_TBL ORDER BY f1;
-=======
 SELECT 'nan'::numeric::float4;
  float4 
 --------
@@ -129,7 +126,6 @@
 (1 row)
 
 SELECT '' AS five, * FROM FLOAT4_TBL;
->>>>>>> 1084f317
  five |     f1      
 ------+-------------
       |      -34.84

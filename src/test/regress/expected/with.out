--- conflicted
+++ resolved
@@ -1541,14 +1541,7 @@
 INSERT INTO z VALUES(2, 'Red') ON CONFLICT (k) DO
 UPDATE SET (k, v) = (SELECT k, v FROM upsert_cte WHERE upsert_cte.k = z.k)
 RETURNING k, v;
-<<<<<<< HEAD
-ERROR:  INSERT/UPDATE/DELETE is not supported in subquery
-=======
- k | v 
----+---
-(0 rows)
-
->>>>>>> cdd4ed54
+ERROR:  INSERT/UPDATE/DELETE is not supported in subquery
 DROP TABLE z;
 -- check that run to completion happens in proper ordering
 TRUNCATE TABLE y;

--
-- Test for pg_get_object_address
--
-- Clean up in case a prior regression run failed
SET client_min_messages TO 'warning';
DROP ROLE IF EXISTS regtest_addr_user;
CREATE USER regtest_addr_user;
-- Test generic object addressing/identification functions
CREATE SCHEMA addr_nsp;
SET search_path TO 'addr_nsp';
CREATE FOREIGN DATA WRAPPER addr_fdw;
ERROR:  Postgres-XL does not support FOREIGN DATA WRAPPER yet
DETAIL:  The feature is not currently supported
CREATE SERVER addr_fserv FOREIGN DATA WRAPPER addr_fdw;
ERROR:  Postgres-XL does not support SERVER yet
DETAIL:  The feature is not currently supported
CREATE TEXT SEARCH DICTIONARY addr_ts_dict (template=simple);
CREATE TEXT SEARCH CONFIGURATION addr_ts_conf (copy=english);
CREATE TEXT SEARCH TEMPLATE addr_ts_temp (lexize=dsimple_lexize);
CREATE TEXT SEARCH PARSER addr_ts_prs
    (start = prsd_start, gettoken = prsd_nexttoken, end = prsd_end, lextypes = prsd_lextype);
CREATE TABLE addr_nsp.gentable (
	a serial primary key CONSTRAINT a_chk CHECK (a > 0),
	b text DEFAULT 'hello');
CREATE VIEW addr_nsp.genview AS SELECT * from addr_nsp.gentable;
CREATE MATERIALIZED VIEW addr_nsp.genmatview AS SELECT * FROM addr_nsp.gentable;
CREATE TYPE addr_nsp.gencomptype AS (a int);
CREATE TYPE addr_nsp.genenum AS ENUM ('one', 'two');
CREATE FOREIGN TABLE addr_nsp.genftable (a int) SERVER addr_fserv;
ERROR:  server "addr_fserv" does not exist
CREATE AGGREGATE addr_nsp.genaggr(int4) (sfunc = int4pl, stype = int4);
CREATE DOMAIN addr_nsp.gendomain AS int4 CONSTRAINT domconstr CHECK (value > 0);
CREATE FUNCTION addr_nsp.trig() RETURNS TRIGGER LANGUAGE plpgsql AS $$ BEGIN END; $$;
CREATE TRIGGER t BEFORE INSERT ON addr_nsp.gentable FOR EACH ROW EXECUTE PROCEDURE addr_nsp.trig();
ERROR:  Postgres-XL does not support TRIGGER yet
DETAIL:  The feature is not currently supported
CREATE POLICY genpol ON addr_nsp.gentable;
CREATE SERVER "integer" FOREIGN DATA WRAPPER addr_fdw;
ERROR:  Postgres-XL does not support SERVER yet
DETAIL:  The feature is not currently supported
CREATE USER MAPPING FOR regtest_addr_user SERVER "integer";
ERROR:  Postgres-XL does not support USER MAPPING yet
DETAIL:  The feature is not currently supported
ALTER DEFAULT PRIVILEGES FOR ROLE regtest_addr_user IN SCHEMA public GRANT ALL ON TABLES TO regtest_addr_user;
ALTER DEFAULT PRIVILEGES FOR ROLE regtest_addr_user REVOKE DELETE ON TABLES FROM regtest_addr_user;
CREATE TRANSFORM FOR int LANGUAGE SQL (
	FROM SQL WITH FUNCTION varchar_transform(internal),
	TO SQL WITH FUNCTION int4recv(internal));
-- test some error cases
SELECT pg_get_object_address('stone', '{}', '{}');
ERROR:  unrecognized object type "stone"
SELECT pg_get_object_address('table', '{}', '{}');
ERROR:  name list length must be at least 1
SELECT pg_get_object_address('table', '{NULL}', '{}');
ERROR:  name or argument lists may not contain nulls
-- unrecognized object types
DO $$
DECLARE
	objtype text;
BEGIN
	FOR objtype IN VALUES ('toast table'), ('index column'), ('sequence column'),
		('toast table column'), ('view column'), ('materialized view column')
	LOOP
		BEGIN
			PERFORM pg_get_object_address(objtype, '{one}', '{}');
		EXCEPTION WHEN invalid_parameter_value THEN
			RAISE WARNING 'error for %: %', objtype, sqlerrm;
		END;
	END LOOP;
END;
$$;
ERROR:  Internal subtransactions not supported in Postgres-XL
CONTEXT:  PL/pgSQL function inline_code_block line 8 during statement block entry
DO $$
DECLARE
	objtype text;
	names	text[];
	args	text[];
BEGIN
	FOR objtype IN VALUES
		('table'), ('index'), ('sequence'), ('view'),
		('materialized view'), ('foreign table'),
		('table column'), ('foreign table column'),
		('aggregate'), ('function'), ('type'), ('cast'),
		('table constraint'), ('domain constraint'), ('conversion'), ('default value'),
		('operator'), ('operator class'), ('operator family'), ('rule'), ('trigger'),
		('text search parser'), ('text search dictionary'),
		('text search template'), ('text search configuration'),
		('policy'), ('user mapping'), ('default acl'), ('transform'),
		('operator of access method'), ('function of access method')
	LOOP
		FOR names IN VALUES ('{eins}'), ('{addr_nsp, zwei}'), ('{eins, zwei, drei}')
		LOOP
			FOR args IN VALUES ('{}'), ('{integer}')
			LOOP
				BEGIN
					PERFORM pg_get_object_address(objtype, names, args);
				EXCEPTION WHEN OTHERS THEN
						RAISE WARNING 'error for %,%,%: %', objtype, names, args, sqlerrm;
				END;
			END LOOP;
		END LOOP;
	END LOOP;
END;
$$;
<<<<<<< HEAD
ERROR:  Internal subtransactions not supported in Postgres-XL
CONTEXT:  PL/pgSQL function inline_code_block line 23 during statement block entry
=======
WARNING:  error for table,{eins},{}: relation "eins" does not exist
WARNING:  error for table,{eins},{integer}: relation "eins" does not exist
WARNING:  error for table,{addr_nsp,zwei},{}: relation "addr_nsp.zwei" does not exist
WARNING:  error for table,{addr_nsp,zwei},{integer}: relation "addr_nsp.zwei" does not exist
WARNING:  error for table,{eins,zwei,drei},{}: cross-database references are not implemented: "eins.zwei.drei"
WARNING:  error for table,{eins,zwei,drei},{integer}: cross-database references are not implemented: "eins.zwei.drei"
WARNING:  error for index,{eins},{}: relation "eins" does not exist
WARNING:  error for index,{eins},{integer}: relation "eins" does not exist
WARNING:  error for index,{addr_nsp,zwei},{}: relation "addr_nsp.zwei" does not exist
WARNING:  error for index,{addr_nsp,zwei},{integer}: relation "addr_nsp.zwei" does not exist
WARNING:  error for index,{eins,zwei,drei},{}: cross-database references are not implemented: "eins.zwei.drei"
WARNING:  error for index,{eins,zwei,drei},{integer}: cross-database references are not implemented: "eins.zwei.drei"
WARNING:  error for sequence,{eins},{}: relation "eins" does not exist
WARNING:  error for sequence,{eins},{integer}: relation "eins" does not exist
WARNING:  error for sequence,{addr_nsp,zwei},{}: relation "addr_nsp.zwei" does not exist
WARNING:  error for sequence,{addr_nsp,zwei},{integer}: relation "addr_nsp.zwei" does not exist
WARNING:  error for sequence,{eins,zwei,drei},{}: cross-database references are not implemented: "eins.zwei.drei"
WARNING:  error for sequence,{eins,zwei,drei},{integer}: cross-database references are not implemented: "eins.zwei.drei"
WARNING:  error for view,{eins},{}: relation "eins" does not exist
WARNING:  error for view,{eins},{integer}: relation "eins" does not exist
WARNING:  error for view,{addr_nsp,zwei},{}: relation "addr_nsp.zwei" does not exist
WARNING:  error for view,{addr_nsp,zwei},{integer}: relation "addr_nsp.zwei" does not exist
WARNING:  error for view,{eins,zwei,drei},{}: cross-database references are not implemented: "eins.zwei.drei"
WARNING:  error for view,{eins,zwei,drei},{integer}: cross-database references are not implemented: "eins.zwei.drei"
WARNING:  error for materialized view,{eins},{}: relation "eins" does not exist
WARNING:  error for materialized view,{eins},{integer}: relation "eins" does not exist
WARNING:  error for materialized view,{addr_nsp,zwei},{}: relation "addr_nsp.zwei" does not exist
WARNING:  error for materialized view,{addr_nsp,zwei},{integer}: relation "addr_nsp.zwei" does not exist
WARNING:  error for materialized view,{eins,zwei,drei},{}: cross-database references are not implemented: "eins.zwei.drei"
WARNING:  error for materialized view,{eins,zwei,drei},{integer}: cross-database references are not implemented: "eins.zwei.drei"
WARNING:  error for foreign table,{eins},{}: relation "eins" does not exist
WARNING:  error for foreign table,{eins},{integer}: relation "eins" does not exist
WARNING:  error for foreign table,{addr_nsp,zwei},{}: relation "addr_nsp.zwei" does not exist
WARNING:  error for foreign table,{addr_nsp,zwei},{integer}: relation "addr_nsp.zwei" does not exist
WARNING:  error for foreign table,{eins,zwei,drei},{}: cross-database references are not implemented: "eins.zwei.drei"
WARNING:  error for foreign table,{eins,zwei,drei},{integer}: cross-database references are not implemented: "eins.zwei.drei"
WARNING:  error for table column,{eins},{}: column name must be qualified
WARNING:  error for table column,{eins},{integer}: column name must be qualified
WARNING:  error for table column,{addr_nsp,zwei},{}: relation "addr_nsp" does not exist
WARNING:  error for table column,{addr_nsp,zwei},{integer}: relation "addr_nsp" does not exist
WARNING:  error for table column,{eins,zwei,drei},{}: schema "eins" does not exist
WARNING:  error for table column,{eins,zwei,drei},{integer}: schema "eins" does not exist
WARNING:  error for foreign table column,{eins},{}: column name must be qualified
WARNING:  error for foreign table column,{eins},{integer}: column name must be qualified
WARNING:  error for foreign table column,{addr_nsp,zwei},{}: relation "addr_nsp" does not exist
WARNING:  error for foreign table column,{addr_nsp,zwei},{integer}: relation "addr_nsp" does not exist
WARNING:  error for foreign table column,{eins,zwei,drei},{}: schema "eins" does not exist
WARNING:  error for foreign table column,{eins,zwei,drei},{integer}: schema "eins" does not exist
WARNING:  error for aggregate,{eins},{}: aggregate eins(*) does not exist
WARNING:  error for aggregate,{eins},{integer}: aggregate eins(integer) does not exist
WARNING:  error for aggregate,{addr_nsp,zwei},{}: aggregate addr_nsp.zwei(*) does not exist
WARNING:  error for aggregate,{addr_nsp,zwei},{integer}: aggregate addr_nsp.zwei(integer) does not exist
WARNING:  error for aggregate,{eins,zwei,drei},{}: cross-database references are not implemented: eins.zwei.drei
WARNING:  error for aggregate,{eins,zwei,drei},{integer}: cross-database references are not implemented: eins.zwei.drei
WARNING:  error for function,{eins},{}: function eins() does not exist
WARNING:  error for function,{eins},{integer}: function eins(integer) does not exist
WARNING:  error for function,{addr_nsp,zwei},{}: function addr_nsp.zwei() does not exist
WARNING:  error for function,{addr_nsp,zwei},{integer}: function addr_nsp.zwei(integer) does not exist
WARNING:  error for function,{eins,zwei,drei},{}: cross-database references are not implemented: eins.zwei.drei
WARNING:  error for function,{eins,zwei,drei},{integer}: cross-database references are not implemented: eins.zwei.drei
WARNING:  error for type,{eins},{}: type "eins" does not exist
WARNING:  error for type,{eins},{integer}: type "eins" does not exist
WARNING:  error for type,{addr_nsp,zwei},{}: name list length must be exactly 1
WARNING:  error for type,{addr_nsp,zwei},{integer}: name list length must be exactly 1
WARNING:  error for type,{eins,zwei,drei},{}: name list length must be exactly 1
WARNING:  error for type,{eins,zwei,drei},{integer}: name list length must be exactly 1
WARNING:  error for cast,{eins},{}: argument list length must be exactly 1
WARNING:  error for cast,{eins},{integer}: type "eins" does not exist
WARNING:  error for cast,{addr_nsp,zwei},{}: name list length must be exactly 1
WARNING:  error for cast,{addr_nsp,zwei},{integer}: name list length must be exactly 1
WARNING:  error for cast,{eins,zwei,drei},{}: name list length must be exactly 1
WARNING:  error for cast,{eins,zwei,drei},{integer}: name list length must be exactly 1
WARNING:  error for table constraint,{eins},{}: must specify relation and object name
WARNING:  error for table constraint,{eins},{integer}: must specify relation and object name
WARNING:  error for table constraint,{addr_nsp,zwei},{}: relation "addr_nsp" does not exist
WARNING:  error for table constraint,{addr_nsp,zwei},{integer}: relation "addr_nsp" does not exist
WARNING:  error for table constraint,{eins,zwei,drei},{}: schema "eins" does not exist
WARNING:  error for table constraint,{eins,zwei,drei},{integer}: schema "eins" does not exist
WARNING:  error for domain constraint,{eins},{}: argument list length must be exactly 1
WARNING:  error for domain constraint,{eins},{integer}: type "eins" does not exist
WARNING:  error for domain constraint,{addr_nsp,zwei},{}: name list length must be exactly 1
WARNING:  error for domain constraint,{addr_nsp,zwei},{integer}: name list length must be exactly 1
WARNING:  error for domain constraint,{eins,zwei,drei},{}: name list length must be exactly 1
WARNING:  error for domain constraint,{eins,zwei,drei},{integer}: name list length must be exactly 1
WARNING:  error for conversion,{eins},{}: conversion "eins" does not exist
WARNING:  error for conversion,{eins},{integer}: conversion "eins" does not exist
WARNING:  error for conversion,{addr_nsp,zwei},{}: conversion "addr_nsp.zwei" does not exist
WARNING:  error for conversion,{addr_nsp,zwei},{integer}: conversion "addr_nsp.zwei" does not exist
WARNING:  error for conversion,{eins,zwei,drei},{}: cross-database references are not implemented: eins.zwei.drei
WARNING:  error for conversion,{eins,zwei,drei},{integer}: cross-database references are not implemented: eins.zwei.drei
WARNING:  error for default value,{eins},{}: column name must be qualified
WARNING:  error for default value,{eins},{integer}: column name must be qualified
WARNING:  error for default value,{addr_nsp,zwei},{}: relation "addr_nsp" does not exist
WARNING:  error for default value,{addr_nsp,zwei},{integer}: relation "addr_nsp" does not exist
WARNING:  error for default value,{eins,zwei,drei},{}: schema "eins" does not exist
WARNING:  error for default value,{eins,zwei,drei},{integer}: schema "eins" does not exist
WARNING:  error for operator,{eins},{}: argument list length must be exactly 2
WARNING:  error for operator,{eins},{integer}: argument list length must be exactly 2
WARNING:  error for operator,{addr_nsp,zwei},{}: argument list length must be exactly 2
WARNING:  error for operator,{addr_nsp,zwei},{integer}: argument list length must be exactly 2
WARNING:  error for operator,{eins,zwei,drei},{}: argument list length must be exactly 2
WARNING:  error for operator,{eins,zwei,drei},{integer}: argument list length must be exactly 2
WARNING:  error for operator class,{eins},{}: name list length must be at least 2
WARNING:  error for operator class,{eins},{integer}: name list length must be at least 2
WARNING:  error for operator class,{addr_nsp,zwei},{}: access method "addr_nsp" does not exist
WARNING:  error for operator class,{addr_nsp,zwei},{integer}: access method "addr_nsp" does not exist
WARNING:  error for operator class,{eins,zwei,drei},{}: access method "eins" does not exist
WARNING:  error for operator class,{eins,zwei,drei},{integer}: access method "eins" does not exist
WARNING:  error for operator family,{eins},{}: name list length must be at least 2
WARNING:  error for operator family,{eins},{integer}: name list length must be at least 2
WARNING:  error for operator family,{addr_nsp,zwei},{}: access method "addr_nsp" does not exist
WARNING:  error for operator family,{addr_nsp,zwei},{integer}: access method "addr_nsp" does not exist
WARNING:  error for operator family,{eins,zwei,drei},{}: access method "eins" does not exist
WARNING:  error for operator family,{eins,zwei,drei},{integer}: access method "eins" does not exist
WARNING:  error for rule,{eins},{}: rule "eins" does not exist
WARNING:  error for rule,{eins},{integer}: rule "eins" does not exist
WARNING:  error for rule,{addr_nsp,zwei},{}: relation "addr_nsp" does not exist
WARNING:  error for rule,{addr_nsp,zwei},{integer}: relation "addr_nsp" does not exist
WARNING:  error for rule,{eins,zwei,drei},{}: schema "eins" does not exist
WARNING:  error for rule,{eins,zwei,drei},{integer}: schema "eins" does not exist
WARNING:  error for trigger,{eins},{}: must specify relation and object name
WARNING:  error for trigger,{eins},{integer}: must specify relation and object name
WARNING:  error for trigger,{addr_nsp,zwei},{}: relation "addr_nsp" does not exist
WARNING:  error for trigger,{addr_nsp,zwei},{integer}: relation "addr_nsp" does not exist
WARNING:  error for trigger,{eins,zwei,drei},{}: schema "eins" does not exist
WARNING:  error for trigger,{eins,zwei,drei},{integer}: schema "eins" does not exist
WARNING:  error for text search parser,{eins},{}: text search parser "eins" does not exist
WARNING:  error for text search parser,{eins},{integer}: text search parser "eins" does not exist
WARNING:  error for text search parser,{addr_nsp,zwei},{}: text search parser "addr_nsp.zwei" does not exist
WARNING:  error for text search parser,{addr_nsp,zwei},{integer}: text search parser "addr_nsp.zwei" does not exist
WARNING:  error for text search parser,{eins,zwei,drei},{}: cross-database references are not implemented: eins.zwei.drei
WARNING:  error for text search parser,{eins,zwei,drei},{integer}: cross-database references are not implemented: eins.zwei.drei
WARNING:  error for text search dictionary,{eins},{}: text search dictionary "eins" does not exist
WARNING:  error for text search dictionary,{eins},{integer}: text search dictionary "eins" does not exist
WARNING:  error for text search dictionary,{addr_nsp,zwei},{}: text search dictionary "addr_nsp.zwei" does not exist
WARNING:  error for text search dictionary,{addr_nsp,zwei},{integer}: text search dictionary "addr_nsp.zwei" does not exist
WARNING:  error for text search dictionary,{eins,zwei,drei},{}: cross-database references are not implemented: eins.zwei.drei
WARNING:  error for text search dictionary,{eins,zwei,drei},{integer}: cross-database references are not implemented: eins.zwei.drei
WARNING:  error for text search template,{eins},{}: text search template "eins" does not exist
WARNING:  error for text search template,{eins},{integer}: text search template "eins" does not exist
WARNING:  error for text search template,{addr_nsp,zwei},{}: text search template "addr_nsp.zwei" does not exist
WARNING:  error for text search template,{addr_nsp,zwei},{integer}: text search template "addr_nsp.zwei" does not exist
WARNING:  error for text search template,{eins,zwei,drei},{}: cross-database references are not implemented: eins.zwei.drei
WARNING:  error for text search template,{eins,zwei,drei},{integer}: cross-database references are not implemented: eins.zwei.drei
WARNING:  error for text search configuration,{eins},{}: text search configuration "eins" does not exist
WARNING:  error for text search configuration,{eins},{integer}: text search configuration "eins" does not exist
WARNING:  error for text search configuration,{addr_nsp,zwei},{}: text search configuration "addr_nsp.zwei" does not exist
WARNING:  error for text search configuration,{addr_nsp,zwei},{integer}: text search configuration "addr_nsp.zwei" does not exist
WARNING:  error for text search configuration,{eins,zwei,drei},{}: cross-database references are not implemented: eins.zwei.drei
WARNING:  error for text search configuration,{eins,zwei,drei},{integer}: cross-database references are not implemented: eins.zwei.drei
WARNING:  error for policy,{eins},{}: must specify relation and object name
WARNING:  error for policy,{eins},{integer}: must specify relation and object name
WARNING:  error for policy,{addr_nsp,zwei},{}: relation "addr_nsp" does not exist
WARNING:  error for policy,{addr_nsp,zwei},{integer}: relation "addr_nsp" does not exist
WARNING:  error for policy,{eins,zwei,drei},{}: schema "eins" does not exist
WARNING:  error for policy,{eins,zwei,drei},{integer}: schema "eins" does not exist
WARNING:  error for user mapping,{eins},{}: argument list length must be exactly 1
WARNING:  error for user mapping,{eins},{integer}: user mapping for user "eins" on server "integer" does not exist
WARNING:  error for user mapping,{addr_nsp,zwei},{}: argument list length must be exactly 1
WARNING:  error for user mapping,{addr_nsp,zwei},{integer}: user mapping for user "addr_nsp" on server "integer" does not exist
WARNING:  error for user mapping,{eins,zwei,drei},{}: argument list length must be exactly 1
WARNING:  error for user mapping,{eins,zwei,drei},{integer}: user mapping for user "eins" on server "integer" does not exist
WARNING:  error for default acl,{eins},{}: argument list length must be exactly 1
WARNING:  error for default acl,{eins},{integer}: unrecognized default ACL object type i
WARNING:  error for default acl,{addr_nsp,zwei},{}: argument list length must be exactly 1
WARNING:  error for default acl,{addr_nsp,zwei},{integer}: unrecognized default ACL object type i
WARNING:  error for default acl,{eins,zwei,drei},{}: argument list length must be exactly 1
WARNING:  error for default acl,{eins,zwei,drei},{integer}: unrecognized default ACL object type i
WARNING:  error for transform,{eins},{}: argument list length must be exactly 1
WARNING:  error for transform,{eins},{integer}: type "eins" does not exist
WARNING:  error for transform,{addr_nsp,zwei},{}: name list length must be exactly 1
WARNING:  error for transform,{addr_nsp,zwei},{integer}: name list length must be exactly 1
WARNING:  error for transform,{eins,zwei,drei},{}: name list length must be exactly 1
WARNING:  error for transform,{eins,zwei,drei},{integer}: name list length must be exactly 1
WARNING:  error for operator of access method,{eins},{}: name list length must be at least 3
WARNING:  error for operator of access method,{eins},{integer}: name list length must be at least 3
WARNING:  error for operator of access method,{addr_nsp,zwei},{}: name list length must be at least 3
WARNING:  error for operator of access method,{addr_nsp,zwei},{integer}: name list length must be at least 3
WARNING:  error for operator of access method,{eins,zwei,drei},{}: argument list length must be exactly 2
WARNING:  error for operator of access method,{eins,zwei,drei},{integer}: argument list length must be exactly 2
WARNING:  error for function of access method,{eins},{}: name list length must be at least 3
WARNING:  error for function of access method,{eins},{integer}: name list length must be at least 3
WARNING:  error for function of access method,{addr_nsp,zwei},{}: name list length must be at least 3
WARNING:  error for function of access method,{addr_nsp,zwei},{integer}: name list length must be at least 3
WARNING:  error for function of access method,{eins,zwei,drei},{}: argument list length must be exactly 2
WARNING:  error for function of access method,{eins,zwei,drei},{integer}: argument list length must be exactly 2
>>>>>>> cdd4ed54
-- these object types cannot be qualified names
SELECT pg_get_object_address('language', '{one}', '{}');
ERROR:  language "one" does not exist
SELECT pg_get_object_address('language', '{one,two}', '{}');
ERROR:  language name cannot be qualified
SELECT pg_get_object_address('large object', '{123}', '{}');
ERROR:  large object 123 does not exist
SELECT pg_get_object_address('large object', '{123,456}', '{}');
ERROR:  name list length must be exactly 1
SELECT pg_get_object_address('large object', '{blargh}', '{}');
ERROR:  invalid input syntax for type oid: "blargh"
SELECT pg_get_object_address('schema', '{one}', '{}');
ERROR:  schema "one" does not exist
SELECT pg_get_object_address('schema', '{one,two}', '{}');
ERROR:  schema name cannot be qualified
SELECT pg_get_object_address('role', '{one}', '{}');
ERROR:  role "one" does not exist
SELECT pg_get_object_address('role', '{one,two}', '{}');
ERROR:  role name cannot be qualified
SELECT pg_get_object_address('database', '{one}', '{}');
ERROR:  database "one" does not exist
SELECT pg_get_object_address('database', '{one,two}', '{}');
ERROR:  database name cannot be qualified
SELECT pg_get_object_address('tablespace', '{one}', '{}');
ERROR:  tablespace "one" does not exist
SELECT pg_get_object_address('tablespace', '{one,two}', '{}');
ERROR:  tablespace name cannot be qualified
SELECT pg_get_object_address('foreign-data wrapper', '{one}', '{}');
ERROR:  foreign-data wrapper "one" does not exist
SELECT pg_get_object_address('foreign-data wrapper', '{one,two}', '{}');
ERROR:  foreign-data wrapper name cannot be qualified
SELECT pg_get_object_address('server', '{one}', '{}');
ERROR:  server "one" does not exist
SELECT pg_get_object_address('server', '{one,two}', '{}');
ERROR:  server name cannot be qualified
SELECT pg_get_object_address('extension', '{one}', '{}');
ERROR:  extension "one" does not exist
SELECT pg_get_object_address('extension', '{one,two}', '{}');
ERROR:  extension name cannot be qualified
SELECT pg_get_object_address('event trigger', '{one}', '{}');
ERROR:  event trigger "one" does not exist
SELECT pg_get_object_address('event trigger', '{one,two}', '{}');
ERROR:  event trigger name cannot be qualified
-- test successful cases
WITH objects (type, name, args) AS (VALUES
				('table', '{addr_nsp, gentable}'::text[], '{}'::text[]),
				('index', '{addr_nsp, gentable_pkey}', '{}'),
				('sequence', '{addr_nsp, gentable_a_seq}', '{}'),
				-- toast table
				('view', '{addr_nsp, genview}', '{}'),
				('materialized view', '{addr_nsp, genmatview}', '{}'),
				('foreign table', '{addr_nsp, genftable}', '{}'),
				('table column', '{addr_nsp, gentable, b}', '{}'),
				('foreign table column', '{addr_nsp, genftable, a}', '{}'),
				('aggregate', '{addr_nsp, genaggr}', '{int4}'),
				('function', '{pg_catalog, pg_identify_object}', '{pg_catalog.oid, pg_catalog.oid, int4}'),
				('type', '{pg_catalog._int4}', '{}'),
				('type', '{addr_nsp.gendomain}', '{}'),
				('type', '{addr_nsp.gencomptype}', '{}'),
				('type', '{addr_nsp.genenum}', '{}'),
				('cast', '{int8}', '{int4}'),
				('collation', '{default}', '{}'),
				('table constraint', '{addr_nsp, gentable, a_chk}', '{}'),
				('domain constraint', '{addr_nsp.gendomain}', '{domconstr}'),
				('conversion', '{pg_catalog, ascii_to_mic}', '{}'),
				('default value', '{addr_nsp, gentable, b}', '{}'),
				('language', '{plpgsql}', '{}'),
				-- large object
				('operator', '{+}', '{int4, int4}'),
				('operator class', '{btree, int4_ops}', '{}'),
				('operator family', '{btree, integer_ops}', '{}'),
				('operator of access method', '{btree,integer_ops,1}', '{integer,integer}'),
				('function of access method', '{btree,integer_ops,2}', '{integer,integer}'),
				('rule', '{addr_nsp, genview, _RETURN}', '{}'),
				('trigger', '{addr_nsp, gentable, t}', '{}'),
				('schema', '{addr_nsp}', '{}'),
				('text search parser', '{addr_ts_prs}', '{}'),
				('text search dictionary', '{addr_ts_dict}', '{}'),
				('text search template', '{addr_ts_temp}', '{}'),
				('text search configuration', '{addr_ts_conf}', '{}'),
				('role', '{regtest_addr_user}', '{}'),
				-- database
				-- tablespace
				('foreign-data wrapper', '{addr_fdw}', '{}'),
				('server', '{addr_fserv}', '{}'),
				('user mapping', '{regtest_addr_user}', '{integer}'),
				('default acl', '{regtest_addr_user,public}', '{r}'),
				('default acl', '{regtest_addr_user}', '{r}'),
				-- extension
				-- event trigger
				('policy', '{addr_nsp, gentable, genpol}', '{}'),
				('transform', '{int}', '{sql}')
        )
SELECT (pg_identify_object(addr1.classid, addr1.objid, addr1.subobjid)).*,
	-- test roundtrip through pg_identify_object_as_address
	ROW(pg_identify_object(addr1.classid, addr1.objid, addr1.subobjid)) =
	ROW(pg_identify_object(addr2.classid, addr2.objid, addr2.subobjid))
	  FROM objects, pg_get_object_address(type, name, args) addr1,
			pg_identify_object_as_address(classid, objid, subobjid) ioa(typ,nms,args),
			pg_get_object_address(typ, nms, ioa.args) as addr2
	ORDER BY addr1.classid, addr1.objid, addr1.subobjid;
ERROR:  relation "addr_nsp.genftable" does not exist
---
--- Cleanup resources
---
DROP FOREIGN DATA WRAPPER addr_fdw CASCADE;
ERROR:  foreign-data wrapper "addr_fdw" does not exist
DROP SCHEMA addr_nsp CASCADE;
DROP OWNED BY regtest_addr_user;
DROP USER regtest_addr_user;<|MERGE_RESOLUTION|>--- conflicted
+++ resolved
@@ -103,197 +103,8 @@
 	END LOOP;
 END;
 $$;
-<<<<<<< HEAD
 ERROR:  Internal subtransactions not supported in Postgres-XL
 CONTEXT:  PL/pgSQL function inline_code_block line 23 during statement block entry
-=======
-WARNING:  error for table,{eins},{}: relation "eins" does not exist
-WARNING:  error for table,{eins},{integer}: relation "eins" does not exist
-WARNING:  error for table,{addr_nsp,zwei},{}: relation "addr_nsp.zwei" does not exist
-WARNING:  error for table,{addr_nsp,zwei},{integer}: relation "addr_nsp.zwei" does not exist
-WARNING:  error for table,{eins,zwei,drei},{}: cross-database references are not implemented: "eins.zwei.drei"
-WARNING:  error for table,{eins,zwei,drei},{integer}: cross-database references are not implemented: "eins.zwei.drei"
-WARNING:  error for index,{eins},{}: relation "eins" does not exist
-WARNING:  error for index,{eins},{integer}: relation "eins" does not exist
-WARNING:  error for index,{addr_nsp,zwei},{}: relation "addr_nsp.zwei" does not exist
-WARNING:  error for index,{addr_nsp,zwei},{integer}: relation "addr_nsp.zwei" does not exist
-WARNING:  error for index,{eins,zwei,drei},{}: cross-database references are not implemented: "eins.zwei.drei"
-WARNING:  error for index,{eins,zwei,drei},{integer}: cross-database references are not implemented: "eins.zwei.drei"
-WARNING:  error for sequence,{eins},{}: relation "eins" does not exist
-WARNING:  error for sequence,{eins},{integer}: relation "eins" does not exist
-WARNING:  error for sequence,{addr_nsp,zwei},{}: relation "addr_nsp.zwei" does not exist
-WARNING:  error for sequence,{addr_nsp,zwei},{integer}: relation "addr_nsp.zwei" does not exist
-WARNING:  error for sequence,{eins,zwei,drei},{}: cross-database references are not implemented: "eins.zwei.drei"
-WARNING:  error for sequence,{eins,zwei,drei},{integer}: cross-database references are not implemented: "eins.zwei.drei"
-WARNING:  error for view,{eins},{}: relation "eins" does not exist
-WARNING:  error for view,{eins},{integer}: relation "eins" does not exist
-WARNING:  error for view,{addr_nsp,zwei},{}: relation "addr_nsp.zwei" does not exist
-WARNING:  error for view,{addr_nsp,zwei},{integer}: relation "addr_nsp.zwei" does not exist
-WARNING:  error for view,{eins,zwei,drei},{}: cross-database references are not implemented: "eins.zwei.drei"
-WARNING:  error for view,{eins,zwei,drei},{integer}: cross-database references are not implemented: "eins.zwei.drei"
-WARNING:  error for materialized view,{eins},{}: relation "eins" does not exist
-WARNING:  error for materialized view,{eins},{integer}: relation "eins" does not exist
-WARNING:  error for materialized view,{addr_nsp,zwei},{}: relation "addr_nsp.zwei" does not exist
-WARNING:  error for materialized view,{addr_nsp,zwei},{integer}: relation "addr_nsp.zwei" does not exist
-WARNING:  error for materialized view,{eins,zwei,drei},{}: cross-database references are not implemented: "eins.zwei.drei"
-WARNING:  error for materialized view,{eins,zwei,drei},{integer}: cross-database references are not implemented: "eins.zwei.drei"
-WARNING:  error for foreign table,{eins},{}: relation "eins" does not exist
-WARNING:  error for foreign table,{eins},{integer}: relation "eins" does not exist
-WARNING:  error for foreign table,{addr_nsp,zwei},{}: relation "addr_nsp.zwei" does not exist
-WARNING:  error for foreign table,{addr_nsp,zwei},{integer}: relation "addr_nsp.zwei" does not exist
-WARNING:  error for foreign table,{eins,zwei,drei},{}: cross-database references are not implemented: "eins.zwei.drei"
-WARNING:  error for foreign table,{eins,zwei,drei},{integer}: cross-database references are not implemented: "eins.zwei.drei"
-WARNING:  error for table column,{eins},{}: column name must be qualified
-WARNING:  error for table column,{eins},{integer}: column name must be qualified
-WARNING:  error for table column,{addr_nsp,zwei},{}: relation "addr_nsp" does not exist
-WARNING:  error for table column,{addr_nsp,zwei},{integer}: relation "addr_nsp" does not exist
-WARNING:  error for table column,{eins,zwei,drei},{}: schema "eins" does not exist
-WARNING:  error for table column,{eins,zwei,drei},{integer}: schema "eins" does not exist
-WARNING:  error for foreign table column,{eins},{}: column name must be qualified
-WARNING:  error for foreign table column,{eins},{integer}: column name must be qualified
-WARNING:  error for foreign table column,{addr_nsp,zwei},{}: relation "addr_nsp" does not exist
-WARNING:  error for foreign table column,{addr_nsp,zwei},{integer}: relation "addr_nsp" does not exist
-WARNING:  error for foreign table column,{eins,zwei,drei},{}: schema "eins" does not exist
-WARNING:  error for foreign table column,{eins,zwei,drei},{integer}: schema "eins" does not exist
-WARNING:  error for aggregate,{eins},{}: aggregate eins(*) does not exist
-WARNING:  error for aggregate,{eins},{integer}: aggregate eins(integer) does not exist
-WARNING:  error for aggregate,{addr_nsp,zwei},{}: aggregate addr_nsp.zwei(*) does not exist
-WARNING:  error for aggregate,{addr_nsp,zwei},{integer}: aggregate addr_nsp.zwei(integer) does not exist
-WARNING:  error for aggregate,{eins,zwei,drei},{}: cross-database references are not implemented: eins.zwei.drei
-WARNING:  error for aggregate,{eins,zwei,drei},{integer}: cross-database references are not implemented: eins.zwei.drei
-WARNING:  error for function,{eins},{}: function eins() does not exist
-WARNING:  error for function,{eins},{integer}: function eins(integer) does not exist
-WARNING:  error for function,{addr_nsp,zwei},{}: function addr_nsp.zwei() does not exist
-WARNING:  error for function,{addr_nsp,zwei},{integer}: function addr_nsp.zwei(integer) does not exist
-WARNING:  error for function,{eins,zwei,drei},{}: cross-database references are not implemented: eins.zwei.drei
-WARNING:  error for function,{eins,zwei,drei},{integer}: cross-database references are not implemented: eins.zwei.drei
-WARNING:  error for type,{eins},{}: type "eins" does not exist
-WARNING:  error for type,{eins},{integer}: type "eins" does not exist
-WARNING:  error for type,{addr_nsp,zwei},{}: name list length must be exactly 1
-WARNING:  error for type,{addr_nsp,zwei},{integer}: name list length must be exactly 1
-WARNING:  error for type,{eins,zwei,drei},{}: name list length must be exactly 1
-WARNING:  error for type,{eins,zwei,drei},{integer}: name list length must be exactly 1
-WARNING:  error for cast,{eins},{}: argument list length must be exactly 1
-WARNING:  error for cast,{eins},{integer}: type "eins" does not exist
-WARNING:  error for cast,{addr_nsp,zwei},{}: name list length must be exactly 1
-WARNING:  error for cast,{addr_nsp,zwei},{integer}: name list length must be exactly 1
-WARNING:  error for cast,{eins,zwei,drei},{}: name list length must be exactly 1
-WARNING:  error for cast,{eins,zwei,drei},{integer}: name list length must be exactly 1
-WARNING:  error for table constraint,{eins},{}: must specify relation and object name
-WARNING:  error for table constraint,{eins},{integer}: must specify relation and object name
-WARNING:  error for table constraint,{addr_nsp,zwei},{}: relation "addr_nsp" does not exist
-WARNING:  error for table constraint,{addr_nsp,zwei},{integer}: relation "addr_nsp" does not exist
-WARNING:  error for table constraint,{eins,zwei,drei},{}: schema "eins" does not exist
-WARNING:  error for table constraint,{eins,zwei,drei},{integer}: schema "eins" does not exist
-WARNING:  error for domain constraint,{eins},{}: argument list length must be exactly 1
-WARNING:  error for domain constraint,{eins},{integer}: type "eins" does not exist
-WARNING:  error for domain constraint,{addr_nsp,zwei},{}: name list length must be exactly 1
-WARNING:  error for domain constraint,{addr_nsp,zwei},{integer}: name list length must be exactly 1
-WARNING:  error for domain constraint,{eins,zwei,drei},{}: name list length must be exactly 1
-WARNING:  error for domain constraint,{eins,zwei,drei},{integer}: name list length must be exactly 1
-WARNING:  error for conversion,{eins},{}: conversion "eins" does not exist
-WARNING:  error for conversion,{eins},{integer}: conversion "eins" does not exist
-WARNING:  error for conversion,{addr_nsp,zwei},{}: conversion "addr_nsp.zwei" does not exist
-WARNING:  error for conversion,{addr_nsp,zwei},{integer}: conversion "addr_nsp.zwei" does not exist
-WARNING:  error for conversion,{eins,zwei,drei},{}: cross-database references are not implemented: eins.zwei.drei
-WARNING:  error for conversion,{eins,zwei,drei},{integer}: cross-database references are not implemented: eins.zwei.drei
-WARNING:  error for default value,{eins},{}: column name must be qualified
-WARNING:  error for default value,{eins},{integer}: column name must be qualified
-WARNING:  error for default value,{addr_nsp,zwei},{}: relation "addr_nsp" does not exist
-WARNING:  error for default value,{addr_nsp,zwei},{integer}: relation "addr_nsp" does not exist
-WARNING:  error for default value,{eins,zwei,drei},{}: schema "eins" does not exist
-WARNING:  error for default value,{eins,zwei,drei},{integer}: schema "eins" does not exist
-WARNING:  error for operator,{eins},{}: argument list length must be exactly 2
-WARNING:  error for operator,{eins},{integer}: argument list length must be exactly 2
-WARNING:  error for operator,{addr_nsp,zwei},{}: argument list length must be exactly 2
-WARNING:  error for operator,{addr_nsp,zwei},{integer}: argument list length must be exactly 2
-WARNING:  error for operator,{eins,zwei,drei},{}: argument list length must be exactly 2
-WARNING:  error for operator,{eins,zwei,drei},{integer}: argument list length must be exactly 2
-WARNING:  error for operator class,{eins},{}: name list length must be at least 2
-WARNING:  error for operator class,{eins},{integer}: name list length must be at least 2
-WARNING:  error for operator class,{addr_nsp,zwei},{}: access method "addr_nsp" does not exist
-WARNING:  error for operator class,{addr_nsp,zwei},{integer}: access method "addr_nsp" does not exist
-WARNING:  error for operator class,{eins,zwei,drei},{}: access method "eins" does not exist
-WARNING:  error for operator class,{eins,zwei,drei},{integer}: access method "eins" does not exist
-WARNING:  error for operator family,{eins},{}: name list length must be at least 2
-WARNING:  error for operator family,{eins},{integer}: name list length must be at least 2
-WARNING:  error for operator family,{addr_nsp,zwei},{}: access method "addr_nsp" does not exist
-WARNING:  error for operator family,{addr_nsp,zwei},{integer}: access method "addr_nsp" does not exist
-WARNING:  error for operator family,{eins,zwei,drei},{}: access method "eins" does not exist
-WARNING:  error for operator family,{eins,zwei,drei},{integer}: access method "eins" does not exist
-WARNING:  error for rule,{eins},{}: rule "eins" does not exist
-WARNING:  error for rule,{eins},{integer}: rule "eins" does not exist
-WARNING:  error for rule,{addr_nsp,zwei},{}: relation "addr_nsp" does not exist
-WARNING:  error for rule,{addr_nsp,zwei},{integer}: relation "addr_nsp" does not exist
-WARNING:  error for rule,{eins,zwei,drei},{}: schema "eins" does not exist
-WARNING:  error for rule,{eins,zwei,drei},{integer}: schema "eins" does not exist
-WARNING:  error for trigger,{eins},{}: must specify relation and object name
-WARNING:  error for trigger,{eins},{integer}: must specify relation and object name
-WARNING:  error for trigger,{addr_nsp,zwei},{}: relation "addr_nsp" does not exist
-WARNING:  error for trigger,{addr_nsp,zwei},{integer}: relation "addr_nsp" does not exist
-WARNING:  error for trigger,{eins,zwei,drei},{}: schema "eins" does not exist
-WARNING:  error for trigger,{eins,zwei,drei},{integer}: schema "eins" does not exist
-WARNING:  error for text search parser,{eins},{}: text search parser "eins" does not exist
-WARNING:  error for text search parser,{eins},{integer}: text search parser "eins" does not exist
-WARNING:  error for text search parser,{addr_nsp,zwei},{}: text search parser "addr_nsp.zwei" does not exist
-WARNING:  error for text search parser,{addr_nsp,zwei},{integer}: text search parser "addr_nsp.zwei" does not exist
-WARNING:  error for text search parser,{eins,zwei,drei},{}: cross-database references are not implemented: eins.zwei.drei
-WARNING:  error for text search parser,{eins,zwei,drei},{integer}: cross-database references are not implemented: eins.zwei.drei
-WARNING:  error for text search dictionary,{eins},{}: text search dictionary "eins" does not exist
-WARNING:  error for text search dictionary,{eins},{integer}: text search dictionary "eins" does not exist
-WARNING:  error for text search dictionary,{addr_nsp,zwei},{}: text search dictionary "addr_nsp.zwei" does not exist
-WARNING:  error for text search dictionary,{addr_nsp,zwei},{integer}: text search dictionary "addr_nsp.zwei" does not exist
-WARNING:  error for text search dictionary,{eins,zwei,drei},{}: cross-database references are not implemented: eins.zwei.drei
-WARNING:  error for text search dictionary,{eins,zwei,drei},{integer}: cross-database references are not implemented: eins.zwei.drei
-WARNING:  error for text search template,{eins},{}: text search template "eins" does not exist
-WARNING:  error for text search template,{eins},{integer}: text search template "eins" does not exist
-WARNING:  error for text search template,{addr_nsp,zwei},{}: text search template "addr_nsp.zwei" does not exist
-WARNING:  error for text search template,{addr_nsp,zwei},{integer}: text search template "addr_nsp.zwei" does not exist
-WARNING:  error for text search template,{eins,zwei,drei},{}: cross-database references are not implemented: eins.zwei.drei
-WARNING:  error for text search template,{eins,zwei,drei},{integer}: cross-database references are not implemented: eins.zwei.drei
-WARNING:  error for text search configuration,{eins},{}: text search configuration "eins" does not exist
-WARNING:  error for text search configuration,{eins},{integer}: text search configuration "eins" does not exist
-WARNING:  error for text search configuration,{addr_nsp,zwei},{}: text search configuration "addr_nsp.zwei" does not exist
-WARNING:  error for text search configuration,{addr_nsp,zwei},{integer}: text search configuration "addr_nsp.zwei" does not exist
-WARNING:  error for text search configuration,{eins,zwei,drei},{}: cross-database references are not implemented: eins.zwei.drei
-WARNING:  error for text search configuration,{eins,zwei,drei},{integer}: cross-database references are not implemented: eins.zwei.drei
-WARNING:  error for policy,{eins},{}: must specify relation and object name
-WARNING:  error for policy,{eins},{integer}: must specify relation and object name
-WARNING:  error for policy,{addr_nsp,zwei},{}: relation "addr_nsp" does not exist
-WARNING:  error for policy,{addr_nsp,zwei},{integer}: relation "addr_nsp" does not exist
-WARNING:  error for policy,{eins,zwei,drei},{}: schema "eins" does not exist
-WARNING:  error for policy,{eins,zwei,drei},{integer}: schema "eins" does not exist
-WARNING:  error for user mapping,{eins},{}: argument list length must be exactly 1
-WARNING:  error for user mapping,{eins},{integer}: user mapping for user "eins" on server "integer" does not exist
-WARNING:  error for user mapping,{addr_nsp,zwei},{}: argument list length must be exactly 1
-WARNING:  error for user mapping,{addr_nsp,zwei},{integer}: user mapping for user "addr_nsp" on server "integer" does not exist
-WARNING:  error for user mapping,{eins,zwei,drei},{}: argument list length must be exactly 1
-WARNING:  error for user mapping,{eins,zwei,drei},{integer}: user mapping for user "eins" on server "integer" does not exist
-WARNING:  error for default acl,{eins},{}: argument list length must be exactly 1
-WARNING:  error for default acl,{eins},{integer}: unrecognized default ACL object type i
-WARNING:  error for default acl,{addr_nsp,zwei},{}: argument list length must be exactly 1
-WARNING:  error for default acl,{addr_nsp,zwei},{integer}: unrecognized default ACL object type i
-WARNING:  error for default acl,{eins,zwei,drei},{}: argument list length must be exactly 1
-WARNING:  error for default acl,{eins,zwei,drei},{integer}: unrecognized default ACL object type i
-WARNING:  error for transform,{eins},{}: argument list length must be exactly 1
-WARNING:  error for transform,{eins},{integer}: type "eins" does not exist
-WARNING:  error for transform,{addr_nsp,zwei},{}: name list length must be exactly 1
-WARNING:  error for transform,{addr_nsp,zwei},{integer}: name list length must be exactly 1
-WARNING:  error for transform,{eins,zwei,drei},{}: name list length must be exactly 1
-WARNING:  error for transform,{eins,zwei,drei},{integer}: name list length must be exactly 1
-WARNING:  error for operator of access method,{eins},{}: name list length must be at least 3
-WARNING:  error for operator of access method,{eins},{integer}: name list length must be at least 3
-WARNING:  error for operator of access method,{addr_nsp,zwei},{}: name list length must be at least 3
-WARNING:  error for operator of access method,{addr_nsp,zwei},{integer}: name list length must be at least 3
-WARNING:  error for operator of access method,{eins,zwei,drei},{}: argument list length must be exactly 2
-WARNING:  error for operator of access method,{eins,zwei,drei},{integer}: argument list length must be exactly 2
-WARNING:  error for function of access method,{eins},{}: name list length must be at least 3
-WARNING:  error for function of access method,{eins},{integer}: name list length must be at least 3
-WARNING:  error for function of access method,{addr_nsp,zwei},{}: name list length must be at least 3
-WARNING:  error for function of access method,{addr_nsp,zwei},{integer}: name list length must be at least 3
-WARNING:  error for function of access method,{eins,zwei,drei},{}: argument list length must be exactly 2
-WARNING:  error for function of access method,{eins,zwei,drei},{integer}: argument list length must be exactly 2
->>>>>>> cdd4ed54
 -- these object types cannot be qualified names
 SELECT pg_get_object_address('language', '{one}', '{}');
 ERROR:  language "one" does not exist

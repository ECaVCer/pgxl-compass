--
-- ALTER_TABLE
-- add attribute
--
SET sequence_range = 1;
CREATE TABLE tmp (initial int4);
COMMENT ON TABLE tmp_wrong IS 'table comment';
ERROR:  relation "tmp_wrong" does not exist
COMMENT ON TABLE tmp IS 'table comment';
COMMENT ON TABLE tmp IS NULL;
ALTER TABLE tmp ADD COLUMN xmin integer; -- fails
ERROR:  column name "xmin" conflicts with a system column name
ALTER TABLE tmp ADD COLUMN a int4 default 3;
ALTER TABLE tmp ADD COLUMN b name;
ALTER TABLE tmp ADD COLUMN c text;
ALTER TABLE tmp ADD COLUMN d float8;
ALTER TABLE tmp ADD COLUMN e float4;
ALTER TABLE tmp ADD COLUMN f int2;
ALTER TABLE tmp ADD COLUMN g polygon;
ALTER TABLE tmp ADD COLUMN h abstime;
ALTER TABLE tmp ADD COLUMN i char;
ALTER TABLE tmp ADD COLUMN j abstime[];
ALTER TABLE tmp ADD COLUMN k int4;
ALTER TABLE tmp ADD COLUMN l tid;
ALTER TABLE tmp ADD COLUMN m xid;
ALTER TABLE tmp ADD COLUMN n oidvector;
--ALTER TABLE tmp ADD COLUMN o lock;
ALTER TABLE tmp ADD COLUMN p smgr;
ALTER TABLE tmp ADD COLUMN q point;
ALTER TABLE tmp ADD COLUMN r lseg;
ALTER TABLE tmp ADD COLUMN s path;
ALTER TABLE tmp ADD COLUMN t box;
ALTER TABLE tmp ADD COLUMN u tinterval;
ALTER TABLE tmp ADD COLUMN v timestamp;
ALTER TABLE tmp ADD COLUMN w interval;
ALTER TABLE tmp ADD COLUMN x float8[];
ALTER TABLE tmp ADD COLUMN y float4[];
ALTER TABLE tmp ADD COLUMN z int2[];
INSERT INTO tmp (a, b, c, d, e, f, g, h, i, j, k, l, m, n, p, q, r, s, t, u,
	v, w, x, y, z)
   VALUES (4, 'name', 'text', 4.1, 4.1, 2, '(4.1,4.1,3.1,3.1)',
        'Mon May  1 00:30:30 1995', 'c', '{Mon May  1 00:30:30 1995, Monday Aug 24 14:43:07 1992, epoch}',
	314159, '(1,1)', '512',
	'1 2 3 4 5 6 7 8', 'magnetic disk', '(1.1,1.1)', '(4.1,4.1,3.1,3.1)',
	'(0,2,4.1,4.1,3.1,3.1)', '(4.1,4.1,3.1,3.1)', '["epoch" "infinity"]',
	'epoch', '01:00:10', '{1.0,2.0,3.0,4.0}', '{1.0,2.0,3.0,4.0}', '{1,2,3,4}');
SELECT * FROM tmp;
 initial | a |  b   |  c   |  d  |  e  | f |           g           |              h               | i |                                               j                                                |   k    |   l   |  m  |        n        |       p       |     q     |           r           |              s              |          t          |                      u                      |            v             |        w         |     x     |     y     |     z     
---------+---+------+------+-----+-----+---+-----------------------+------------------------------+---+------------------------------------------------------------------------------------------------+--------+-------+-----+-----------------+---------------+-----------+-----------------------+-----------------------------+---------------------+---------------------------------------------+--------------------------+------------------+-----------+-----------+-----------
         | 4 | name | text | 4.1 | 4.1 | 2 | ((4.1,4.1),(3.1,3.1)) | Mon May 01 00:30:30 1995 PDT | c | {"Mon May 01 00:30:30 1995 PDT","Mon Aug 24 14:43:07 1992 PDT","Wed Dec 31 16:00:00 1969 PST"} | 314159 | (1,1) | 512 | 1 2 3 4 5 6 7 8 | magnetic disk | (1.1,1.1) | [(4.1,4.1),(3.1,3.1)] | ((0,2),(4.1,4.1),(3.1,3.1)) | (4.1,4.1),(3.1,3.1) | ["Wed Dec 31 16:00:00 1969 PST" "infinity"] | Thu Jan 01 00:00:00 1970 | @ 1 hour 10 secs | {1,2,3,4} | {1,2,3,4} | {1,2,3,4}
(1 row)

DROP TABLE tmp;
-- the wolf bug - schema mods caused inconsistent row descriptors
CREATE TABLE tmp (
	initial 	int4
);
ALTER TABLE tmp ADD COLUMN a int4;
ALTER TABLE tmp ADD COLUMN b name;
ALTER TABLE tmp ADD COLUMN c text;
ALTER TABLE tmp ADD COLUMN d float8;
ALTER TABLE tmp ADD COLUMN e float4;
ALTER TABLE tmp ADD COLUMN f int2;
ALTER TABLE tmp ADD COLUMN g polygon;
ALTER TABLE tmp ADD COLUMN h abstime;
ALTER TABLE tmp ADD COLUMN i char;
ALTER TABLE tmp ADD COLUMN j abstime[];
ALTER TABLE tmp ADD COLUMN k int4;
ALTER TABLE tmp ADD COLUMN l tid;
ALTER TABLE tmp ADD COLUMN m xid;
ALTER TABLE tmp ADD COLUMN n oidvector;
--ALTER TABLE tmp ADD COLUMN o lock;
ALTER TABLE tmp ADD COLUMN p smgr;
ALTER TABLE tmp ADD COLUMN q point;
ALTER TABLE tmp ADD COLUMN r lseg;
ALTER TABLE tmp ADD COLUMN s path;
ALTER TABLE tmp ADD COLUMN t box;
ALTER TABLE tmp ADD COLUMN u tinterval;
ALTER TABLE tmp ADD COLUMN v timestamp;
ALTER TABLE tmp ADD COLUMN w interval;
ALTER TABLE tmp ADD COLUMN x float8[];
ALTER TABLE tmp ADD COLUMN y float4[];
ALTER TABLE tmp ADD COLUMN z int2[];
INSERT INTO tmp (a, b, c, d, e, f, g, h, i, j, k, l, m, n, p, q, r, s, t, u,
	v, w, x, y, z)
   VALUES (4, 'name', 'text', 4.1, 4.1, 2, '(4.1,4.1,3.1,3.1)',
        'Mon May  1 00:30:30 1995', 'c', '{Mon May  1 00:30:30 1995, Monday Aug 24 14:43:07 1992, epoch}',
	314159, '(1,1)', '512',
	'1 2 3 4 5 6 7 8', 'magnetic disk', '(1.1,1.1)', '(4.1,4.1,3.1,3.1)',
	'(0,2,4.1,4.1,3.1,3.1)', '(4.1,4.1,3.1,3.1)', '["epoch" "infinity"]',
	'epoch', '01:00:10', '{1.0,2.0,3.0,4.0}', '{1.0,2.0,3.0,4.0}', '{1,2,3,4}');
SELECT * FROM tmp;
 initial | a |  b   |  c   |  d  |  e  | f |           g           |              h               | i |                                               j                                                |   k    |   l   |  m  |        n        |       p       |     q     |           r           |              s              |          t          |                      u                      |            v             |        w         |     x     |     y     |     z     
---------+---+------+------+-----+-----+---+-----------------------+------------------------------+---+------------------------------------------------------------------------------------------------+--------+-------+-----+-----------------+---------------+-----------+-----------------------+-----------------------------+---------------------+---------------------------------------------+--------------------------+------------------+-----------+-----------+-----------
         | 4 | name | text | 4.1 | 4.1 | 2 | ((4.1,4.1),(3.1,3.1)) | Mon May 01 00:30:30 1995 PDT | c | {"Mon May 01 00:30:30 1995 PDT","Mon Aug 24 14:43:07 1992 PDT","Wed Dec 31 16:00:00 1969 PST"} | 314159 | (1,1) | 512 | 1 2 3 4 5 6 7 8 | magnetic disk | (1.1,1.1) | [(4.1,4.1),(3.1,3.1)] | ((0,2),(4.1,4.1),(3.1,3.1)) | (4.1,4.1),(3.1,3.1) | ["Wed Dec 31 16:00:00 1969 PST" "infinity"] | Thu Jan 01 00:00:00 1970 | @ 1 hour 10 secs | {1,2,3,4} | {1,2,3,4} | {1,2,3,4}
(1 row)

DROP TABLE tmp;
--
-- rename - check on both non-temp and temp tables
--
CREATE TABLE tmp (regtable int);
CREATE TEMP TABLE tmp (tmptable int);
ALTER TABLE tmp RENAME TO tmp_new;
SELECT * FROM tmp;
 regtable 
----------
(0 rows)

SELECT * FROM tmp_new;
 tmptable 
----------
(0 rows)

ALTER TABLE tmp RENAME TO tmp_new2;
SELECT * FROM tmp;		-- should fail
ERROR:  relation "tmp" does not exist
LINE 1: SELECT * FROM tmp;
                      ^
SELECT * FROM tmp_new;
 tmptable 
----------
(0 rows)

SELECT * FROM tmp_new2;
 regtable 
----------
(0 rows)

DROP TABLE tmp_new;
DROP TABLE tmp_new2;
-- ALTER TABLE ... RENAME on non-table relations
-- renaming indexes (FIXME: this should probably test the index's functionality)
ALTER INDEX IF EXISTS __onek_unique1 RENAME TO tmp_onek_unique1;
NOTICE:  relation "__onek_unique1" does not exist, skipping
ALTER INDEX IF EXISTS __tmp_onek_unique1 RENAME TO onek_unique1;
NOTICE:  relation "__tmp_onek_unique1" does not exist, skipping
ALTER INDEX onek_unique1 RENAME TO tmp_onek_unique1;
ALTER INDEX tmp_onek_unique1 RENAME TO onek_unique1;
-- renaming views
CREATE VIEW tmp_view (unique1) AS SELECT unique1 FROM tenk1;
ALTER TABLE tmp_view RENAME TO tmp_view_new;
-- hack to ensure we get an indexscan here
set enable_seqscan to off;
set enable_bitmapscan to off;
-- 5 values, sorted 
SELECT unique1 FROM tenk1 WHERE unique1 < 5 ORDER BY unique1;
 unique1 
---------
       0
       1
       2
       3
       4
(5 rows)

reset enable_seqscan;
reset enable_bitmapscan;
DROP VIEW tmp_view_new;
-- toast-like relation name
alter table stud_emp rename to pg_toast_stud_emp;
alter table pg_toast_stud_emp rename to stud_emp;
-- renaming index should rename constraint as well
ALTER TABLE onek ADD CONSTRAINT onek_unique1_constraint UNIQUE (unique1);
ALTER INDEX onek_unique1_constraint RENAME TO onek_unique1_constraint_foo;
ALTER TABLE onek DROP CONSTRAINT onek_unique1_constraint_foo;
-- renaming constraint
ALTER TABLE onek ADD CONSTRAINT onek_check_constraint CHECK (unique1 >= 0);
ALTER TABLE onek RENAME CONSTRAINT onek_check_constraint TO onek_check_constraint_foo;
ALTER TABLE onek DROP CONSTRAINT onek_check_constraint_foo;
-- renaming constraint should rename index as well
ALTER TABLE onek ADD CONSTRAINT onek_unique1_constraint UNIQUE (unique1);
DROP INDEX onek_unique1_constraint;  -- to see whether it's there
ERROR:  cannot drop index onek_unique1_constraint because constraint onek_unique1_constraint on table onek requires it
HINT:  You can drop constraint onek_unique1_constraint on table onek instead.
ALTER TABLE onek RENAME CONSTRAINT onek_unique1_constraint TO onek_unique1_constraint_foo;
DROP INDEX onek_unique1_constraint_foo;  -- to see whether it's there
ERROR:  cannot drop index onek_unique1_constraint_foo because constraint onek_unique1_constraint_foo on table onek requires it
HINT:  You can drop constraint onek_unique1_constraint_foo on table onek instead.
ALTER TABLE onek DROP CONSTRAINT onek_unique1_constraint_foo;
-- renaming constraints vs. inheritance
CREATE TABLE constraint_rename_test (a int CONSTRAINT con1 CHECK (a > 0), b int, c int);
\d constraint_rename_test
Table "public.constraint_rename_test"
 Column |  Type   | Modifiers 
--------+---------+-----------
 a      | integer | 
 b      | integer | 
 c      | integer | 
Check constraints:
    "con1" CHECK (a > 0)

CREATE TABLE constraint_rename_test2 (a int CONSTRAINT con1 CHECK (a > 0), d int) INHERITS (constraint_rename_test);
NOTICE:  merging column "a" with inherited definition
NOTICE:  merging constraint "con1" with inherited definition
\d constraint_rename_test2
Table "public.constraint_rename_test2"
 Column |  Type   | Modifiers 
--------+---------+-----------
 a      | integer | 
 b      | integer | 
 c      | integer | 
 d      | integer | 
Check constraints:
    "con1" CHECK (a > 0)
Inherits: constraint_rename_test

ALTER TABLE constraint_rename_test2 RENAME CONSTRAINT con1 TO con1foo; -- fail
ERROR:  cannot rename inherited constraint "con1"
ALTER TABLE ONLY constraint_rename_test RENAME CONSTRAINT con1 TO con1foo; -- fail
ERROR:  inherited constraint "con1" must be renamed in child tables too
ALTER TABLE constraint_rename_test RENAME CONSTRAINT con1 TO con1foo; -- ok
\d constraint_rename_test
Table "public.constraint_rename_test"
 Column |  Type   | Modifiers 
--------+---------+-----------
 a      | integer | 
 b      | integer | 
 c      | integer | 
Check constraints:
    "con1foo" CHECK (a > 0)
Number of child tables: 1 (Use \d+ to list them.)

\d constraint_rename_test2
Table "public.constraint_rename_test2"
 Column |  Type   | Modifiers 
--------+---------+-----------
 a      | integer | 
 b      | integer | 
 c      | integer | 
 d      | integer | 
Check constraints:
    "con1foo" CHECK (a > 0)
Inherits: constraint_rename_test

ALTER TABLE constraint_rename_test ADD CONSTRAINT con2 CHECK (b > 0) NO INHERIT;
ALTER TABLE ONLY constraint_rename_test RENAME CONSTRAINT con2 TO con2foo; -- ok
ALTER TABLE constraint_rename_test RENAME CONSTRAINT con2foo TO con2bar; -- ok
\d constraint_rename_test
Table "public.constraint_rename_test"
 Column |  Type   | Modifiers 
--------+---------+-----------
 a      | integer | 
 b      | integer | 
 c      | integer | 
Check constraints:
    "con1foo" CHECK (a > 0)
    "con2bar" CHECK (b > 0) NO INHERIT
Number of child tables: 1 (Use \d+ to list them.)

\d constraint_rename_test2
Table "public.constraint_rename_test2"
 Column |  Type   | Modifiers 
--------+---------+-----------
 a      | integer | 
 b      | integer | 
 c      | integer | 
 d      | integer | 
Check constraints:
    "con1foo" CHECK (a > 0)
Inherits: constraint_rename_test

ALTER TABLE constraint_rename_test ADD CONSTRAINT con3 PRIMARY KEY (a);
ALTER TABLE constraint_rename_test RENAME CONSTRAINT con3 TO con3foo; -- ok
\d constraint_rename_test
Table "public.constraint_rename_test"
 Column |  Type   | Modifiers 
--------+---------+-----------
 a      | integer | not null
 b      | integer | 
 c      | integer | 
Indexes:
    "con3foo" PRIMARY KEY, btree (a)
Check constraints:
    "con1foo" CHECK (a > 0)
    "con2bar" CHECK (b > 0) NO INHERIT
Number of child tables: 1 (Use \d+ to list them.)

\d constraint_rename_test2
Table "public.constraint_rename_test2"
 Column |  Type   | Modifiers 
--------+---------+-----------
 a      | integer | 
 b      | integer | 
 c      | integer | 
 d      | integer | 
Check constraints:
    "con1foo" CHECK (a > 0)
Inherits: constraint_rename_test

DROP TABLE constraint_rename_test2;
DROP TABLE constraint_rename_test;
ALTER TABLE IF EXISTS constraint_not_exist RENAME CONSTRAINT con3 TO con3foo; -- ok
NOTICE:  relation "constraint_not_exist" does not exist, skipping
ALTER TABLE IF EXISTS constraint_rename_test ADD CONSTRAINT con4 UNIQUE (a);
NOTICE:  relation "constraint_rename_test" does not exist, skipping
-- FOREIGN KEY CONSTRAINT adding TEST
CREATE TABLE tmp2 (a int primary key) DISTRIBUTE BY REPLICATION;
CREATE TABLE tmp3 (a int, b int) DISTRIBUTE BY REPLICATION;
CREATE TABLE tmp4 (a int, b int, unique(a,b));
CREATE TABLE tmp5 (a int, b int);
-- Insert rows into tmp2 (pktable)
INSERT INTO tmp2 values (1);
INSERT INTO tmp2 values (2);
INSERT INTO tmp2 values (3);
INSERT INTO tmp2 values (4);
-- Insert rows into tmp3
INSERT INTO tmp3 values (1,10);
INSERT INTO tmp3 values (1,20);
INSERT INTO tmp3 values (5,50);
-- Try (and fail) to add constraint due to invalid source columns
ALTER TABLE tmp3 add constraint tmpconstr foreign key(c) references tmp2 match full;
ERROR:  column "c" referenced in foreign key constraint does not exist
-- Try (and fail) to add constraint due to invalide destination columns explicitly given
ALTER TABLE tmp3 add constraint tmpconstr foreign key(a) references tmp2(b) match full;
ERROR:  column "b" referenced in foreign key constraint does not exist
-- Try (and fail) to add constraint due to invalid data
ALTER TABLE tmp3 add constraint tmpconstr foreign key (a) references tmp2 match full;
ERROR:  insert or update on table "tmp3" violates foreign key constraint "tmpconstr"
DETAIL:  Key (a)=(5) is not present in table "tmp2".
-- Delete failing row
DELETE FROM tmp3 where a=5;
-- Try (and succeed)
ALTER TABLE tmp3 add constraint tmpconstr foreign key (a) references tmp2 match full;
ALTER TABLE tmp3 drop constraint tmpconstr;
INSERT INTO tmp3 values (5,50);
-- Try NOT VALID and then VALIDATE CONSTRAINT, but fails. Delete failure then re-validate
ALTER TABLE tmp3 add constraint tmpconstr foreign key (a) references tmp2 match full NOT VALID;
ALTER TABLE tmp3 validate constraint tmpconstr;
ERROR:  insert or update on table "tmp3" violates foreign key constraint "tmpconstr"
DETAIL:  Key (a)=(5) is not present in table "tmp2".
-- Delete failing row
DELETE FROM tmp3 where a=5;
-- Try (and succeed) and repeat to show it works on already valid constraint
ALTER TABLE tmp3 validate constraint tmpconstr;
ALTER TABLE tmp3 validate constraint tmpconstr;
-- Try a non-verified CHECK constraint
ALTER TABLE tmp3 ADD CONSTRAINT b_greater_than_ten CHECK (b > 10); -- fail
ERROR:  check constraint "b_greater_than_ten" is violated by some row
ALTER TABLE tmp3 ADD CONSTRAINT b_greater_than_ten CHECK (b > 10) NOT VALID; -- succeeds
ALTER TABLE tmp3 VALIDATE CONSTRAINT b_greater_than_ten; -- fails
ERROR:  check constraint "b_greater_than_ten" is violated by some row
DELETE FROM tmp3 WHERE NOT b > 10;
ALTER TABLE tmp3 VALIDATE CONSTRAINT b_greater_than_ten; -- succeeds
ALTER TABLE tmp3 VALIDATE CONSTRAINT b_greater_than_ten; -- succeeds
-- Test inherited NOT VALID CHECK constraints
select * from tmp3;
 a | b  
---+----
 1 | 20
(1 row)

CREATE TABLE tmp6 () INHERITS (tmp3);
CREATE TABLE tmp7 () INHERITS (tmp3);
INSERT INTO tmp6 VALUES (6, 30), (7, 16);
ALTER TABLE tmp3 ADD CONSTRAINT b_le_20 CHECK (b <= 20) NOT VALID;
ALTER TABLE tmp3 VALIDATE CONSTRAINT b_le_20;	-- fails
ERROR:  check constraint "b_le_20" is violated by some row
DELETE FROM tmp6 WHERE b > 20;
ALTER TABLE tmp3 VALIDATE CONSTRAINT b_le_20;	-- succeeds
-- An already validated constraint must not be revalidated
CREATE FUNCTION boo(int) RETURNS int IMMUTABLE STRICT LANGUAGE plpgsql AS $$ BEGIN RAISE NOTICE 'boo: %', $1; RETURN $1; END; $$;
INSERT INTO tmp7 VALUES (8, 18);
ALTER TABLE tmp7 ADD CONSTRAINT identity CHECK (b = boo(b));
ALTER TABLE tmp3 ADD CONSTRAINT IDENTITY check (b = boo(b)) NOT VALID;
NOTICE:  merging constraint "identity" with inherited definition
ALTER TABLE tmp3 VALIDATE CONSTRAINT identity;
-- Try (and fail) to create constraint from tmp5(a) to tmp4(a) - unique constraint on
-- tmp4 is a,b
ALTER TABLE tmp5 add constraint tmpconstr foreign key(a) references tmp4(a) match full;
ERROR:  there is no unique constraint matching given keys for referenced table "tmp4"
DROP TABLE tmp7;
DROP TABLE tmp6;
DROP TABLE tmp5;
DROP TABLE tmp4;
DROP TABLE tmp3;
DROP TABLE tmp2;
-- NOT VALID with plan invalidation -- ensure we don't use a constraint for
-- exclusion until validated
set constraint_exclusion TO 'partition';
create table nv_parent (d date);
create table nv_child_2010 () inherits (nv_parent);
create table nv_child_2011 () inherits (nv_parent);
alter table nv_child_2010 add check (d between '2010-01-01'::date and '2010-12-31'::date) not valid;
alter table nv_child_2011 add check (d between '2011-01-01'::date and '2011-12-31'::date) not valid;
explain (costs off, nodes off) select * from nv_parent where d between '2011-08-01' and '2011-08-31';
                                   QUERY PLAN                                    
---------------------------------------------------------------------------------
 Append
   ->  Remote Subquery Scan on all
         ->  Seq Scan on nv_parent
               Filter: ((d >= '08-01-2011'::date) AND (d <= '08-31-2011'::date))
   ->  Remote Subquery Scan on all
         ->  Seq Scan on nv_child_2010
               Filter: ((d >= '08-01-2011'::date) AND (d <= '08-31-2011'::date))
   ->  Remote Subquery Scan on all
         ->  Seq Scan on nv_child_2011
               Filter: ((d >= '08-01-2011'::date) AND (d <= '08-31-2011'::date))
(10 rows)

create table nv_child_2009 (check (d between '2009-01-01'::date and '2009-12-31'::date)) inherits (nv_parent);
explain (costs off, nodes off) select * from nv_parent where d between '2011-08-01'::date and '2011-08-31'::date;
                                   QUERY PLAN                                    
---------------------------------------------------------------------------------
 Append
   ->  Remote Subquery Scan on all
         ->  Seq Scan on nv_parent
               Filter: ((d >= '08-01-2011'::date) AND (d <= '08-31-2011'::date))
   ->  Remote Subquery Scan on all
         ->  Seq Scan on nv_child_2010
               Filter: ((d >= '08-01-2011'::date) AND (d <= '08-31-2011'::date))
   ->  Remote Subquery Scan on all
         ->  Seq Scan on nv_child_2011
               Filter: ((d >= '08-01-2011'::date) AND (d <= '08-31-2011'::date))
(10 rows)

explain (costs off, nodes off) select * from nv_parent where d between '2009-08-01'::date and '2009-08-31'::date;
                                   QUERY PLAN                                    
---------------------------------------------------------------------------------
 Append
   ->  Remote Subquery Scan on all
         ->  Seq Scan on nv_parent
               Filter: ((d >= '08-01-2009'::date) AND (d <= '08-31-2009'::date))
   ->  Remote Subquery Scan on all
         ->  Seq Scan on nv_child_2010
               Filter: ((d >= '08-01-2009'::date) AND (d <= '08-31-2009'::date))
   ->  Remote Subquery Scan on all
         ->  Seq Scan on nv_child_2011
               Filter: ((d >= '08-01-2009'::date) AND (d <= '08-31-2009'::date))
   ->  Remote Subquery Scan on all
         ->  Seq Scan on nv_child_2009
               Filter: ((d >= '08-01-2009'::date) AND (d <= '08-31-2009'::date))
(13 rows)

-- after validation, the constraint should be used
alter table nv_child_2011 VALIDATE CONSTRAINT nv_child_2011_d_check;
explain (costs off, nodes off) select * from nv_parent where d between '2009-08-01'::date and '2009-08-31'::date;
                                   QUERY PLAN                                    
---------------------------------------------------------------------------------
 Append
   ->  Remote Subquery Scan on all
         ->  Seq Scan on nv_parent
               Filter: ((d >= '08-01-2009'::date) AND (d <= '08-31-2009'::date))
   ->  Remote Subquery Scan on all
         ->  Seq Scan on nv_child_2010
               Filter: ((d >= '08-01-2009'::date) AND (d <= '08-31-2009'::date))
   ->  Remote Subquery Scan on all
         ->  Seq Scan on nv_child_2009
               Filter: ((d >= '08-01-2009'::date) AND (d <= '08-31-2009'::date))
(10 rows)

-- add an inherited NOT VALID constraint
alter table nv_parent add check (d between '2001-01-01'::date and '2099-12-31'::date) not valid;
\d nv_child_2009
Table "public.nv_child_2009"
 Column | Type | Modifiers 
--------+------+-----------
 d      | date | 
Check constraints:
    "nv_child_2009_d_check" CHECK (d >= '01-01-2009'::date AND d <= '12-31-2009'::date)
    "nv_parent_d_check" CHECK (d >= '01-01-2001'::date AND d <= '12-31-2099'::date) NOT VALID
Inherits: nv_parent

-- we leave nv_parent and children around to help test pg_dump logic
-- Foreign key adding test with mixed types
-- Note: these tables are TEMP to avoid name conflicts when this test
-- is run in parallel with foreign_key.sql.
CREATE TEMP TABLE PKTABLE (ptest1 int PRIMARY KEY) DISTRIBUTE BY REPLICATION;
INSERT INTO PKTABLE VALUES(42);
CREATE TEMP TABLE FKTABLE (ftest1 inet) DISTRIBUTE BY REPLICATION;
-- This next should fail, because int=inet does not exist
ALTER TABLE FKTABLE ADD FOREIGN KEY(ftest1) references pktable;
ERROR:  foreign key constraint "fktable_ftest1_fkey" cannot be implemented
DETAIL:  Key columns "ftest1" and "ptest1" are of incompatible types: inet and integer.
-- This should also fail for the same reason, but here we
-- give the column name
ALTER TABLE FKTABLE ADD FOREIGN KEY(ftest1) references pktable(ptest1);
ERROR:  foreign key constraint "fktable_ftest1_fkey" cannot be implemented
DETAIL:  Key columns "ftest1" and "ptest1" are of incompatible types: inet and integer.
DROP TABLE FKTABLE;
-- This should succeed, even though they are different types,
-- because int=int8 exists and is a member of the integer opfamily
CREATE TEMP TABLE FKTABLE (ftest1 int8) DISTRIBUTE BY REPLICATION;
ALTER TABLE FKTABLE ADD FOREIGN KEY(ftest1) references pktable;
-- Check it actually works
INSERT INTO FKTABLE VALUES(42);		-- should succeed
INSERT INTO FKTABLE VALUES(43);		-- should fail
ERROR:  insert or update on table "fktable" violates foreign key constraint "fktable_ftest1_fkey"
DETAIL:  Key (ftest1)=(43) is not present in table "pktable".
DROP TABLE FKTABLE;
-- This should fail, because we'd have to cast numeric to int which is
-- not an implicit coercion (or use numeric=numeric, but that's not part
-- of the integer opfamily)
CREATE TEMP TABLE FKTABLE (ftest1 numeric) DISTRIBUTE BY REPLICATION;
ALTER TABLE FKTABLE ADD FOREIGN KEY(ftest1) references pktable;
ERROR:  foreign key constraint "fktable_ftest1_fkey" cannot be implemented
DETAIL:  Key columns "ftest1" and "ptest1" are of incompatible types: numeric and integer.
DROP TABLE FKTABLE;
DROP TABLE PKTABLE;
-- On the other hand, this should work because int implicitly promotes to
-- numeric, and we allow promotion on the FK side
CREATE TEMP TABLE PKTABLE (ptest1 numeric PRIMARY KEY) DISTRIBUTE BY REPLICATION;
INSERT INTO PKTABLE VALUES(42);
CREATE TEMP TABLE FKTABLE (ftest1 int);
ALTER TABLE FKTABLE ADD FOREIGN KEY(ftest1) references pktable;
-- Check it actually works
INSERT INTO FKTABLE VALUES(42);		-- should succeed
INSERT INTO FKTABLE VALUES(43);		-- should fail
ERROR:  insert or update on table "fktable" violates foreign key constraint "fktable_ftest1_fkey"
DETAIL:  Key (ftest1)=(43) is not present in table "pktable".
DROP TABLE FKTABLE;
DROP TABLE PKTABLE;
CREATE TEMP TABLE PKTABLE (ptest1 int, ptest2 inet,
                           PRIMARY KEY(ptest1, ptest2));
-- This should fail, because we just chose really odd types
CREATE TEMP TABLE FKTABLE (ftest1 cidr, ftest2 timestamp) DISTRIBUTE BY REPLICATION;
ALTER TABLE FKTABLE ADD FOREIGN KEY(ftest1, ftest2) references pktable;
ERROR:  Hash/Modulo distribution column does not refer to hash/modulo distribution column in referenced table.
DROP TABLE FKTABLE;
-- Again, so should this...
CREATE TEMP TABLE FKTABLE (ftest1 cidr, ftest2 timestamp) DISTRIBUTE BY REPLICATION;
ALTER TABLE FKTABLE ADD FOREIGN KEY(ftest1, ftest2)
     references pktable(ptest1, ptest2);
ERROR:  Hash/Modulo distribution column does not refer to hash/modulo distribution column in referenced table.
DROP TABLE FKTABLE;
-- This fails because we mixed up the column ordering
CREATE TEMP TABLE FKTABLE (ftest1 int, ftest2 inet) DISTRIBUTE BY REPLICATION;
ALTER TABLE FKTABLE ADD FOREIGN KEY(ftest1, ftest2)
     references pktable(ptest2, ptest1);
ERROR:  Hash/Modulo distribution column does not refer to hash/modulo distribution column in referenced table.
-- As does this...
ALTER TABLE FKTABLE ADD FOREIGN KEY(ftest2, ftest1)
     references pktable(ptest1, ptest2);
ERROR:  Hash/Modulo distribution column does not refer to hash/modulo distribution column in referenced table.
-- temp tables should go away by themselves, need not drop them.
-- test check constraint adding
create table atacc1 ( test int );
-- add a check constraint
alter table atacc1 add constraint atacc_test1 check (test>3);
-- should fail
insert into atacc1 (test) values (2);
ERROR:  new row for relation "atacc1" violates check constraint "atacc_test1"
DETAIL:  Failing row contains (2).
-- should succeed
insert into atacc1 (test) values (4);
drop table atacc1;
-- let's do one where the check fails when added
create table atacc1 ( test int );
-- insert a soon to be failing row
insert into atacc1 (test) values (2);
-- add a check constraint (fails)
alter table atacc1 add constraint atacc_test1 check (test>3);
ERROR:  check constraint "atacc_test1" is violated by some row
insert into atacc1 (test) values (4);
drop table atacc1;
-- let's do one where the check fails because the column doesn't exist
create table atacc1 ( test int );
-- add a check constraint (fails)
alter table atacc1 add constraint atacc_test1 check (test1>3);
ERROR:  column "test1" does not exist
HINT:  Perhaps you meant to reference the column "atacc1.test".
drop table atacc1;
-- something a little more complicated
create table atacc1 ( test int, test2 int, test3 int);
-- add a check constraint (fails)
alter table atacc1 add constraint atacc_test1 check (test+test2<test3*4);
-- should fail
insert into atacc1 (test,test2,test3) values (4,4,2);
ERROR:  new row for relation "atacc1" violates check constraint "atacc_test1"
DETAIL:  Failing row contains (4, 4, 2).
-- should succeed
insert into atacc1 (test,test2,test3) values (4,4,5);
drop table atacc1;
-- lets do some naming tests
create table atacc1 (test int check (test>3), test2 int);
alter table atacc1 add check (test2>test);
-- should fail for $2
insert into atacc1 (test2, test) values (3, 4);
ERROR:  new row for relation "atacc1" violates check constraint "atacc1_check"
DETAIL:  Failing row contains (4, 3).
drop table atacc1;
-- inheritance related tests
create table atacc1 (test int);
create table atacc2 (test2 int);
create table atacc3 (test3 int) inherits (atacc1, atacc2);
alter table atacc2 add constraint foo check (test2>0);
-- fail and then succeed on atacc2
insert into atacc2 (test2) values (-3);
ERROR:  new row for relation "atacc2" violates check constraint "foo"
DETAIL:  Failing row contains (-3).
insert into atacc2 (test2) values (3);
-- fail and then succeed on atacc3
insert into atacc3 (test2) values (-3);
ERROR:  new row for relation "atacc3" violates check constraint "foo"
DETAIL:  Failing row contains (null, -3, null).
insert into atacc3 (test2) values (3);
drop table atacc3;
drop table atacc2;
drop table atacc1;
-- same things with one created with INHERIT
create table atacc1 (test int);
create table atacc2 (test2 int);
create table atacc3 (test3 int) inherits (atacc1, atacc2);
alter table atacc3 no inherit atacc2;
-- fail
alter table atacc3 no inherit atacc2;
ERROR:  relation "atacc2" is not a parent of relation "atacc3"
-- make sure it really isn't a child
insert into atacc3 (test2) values (3);
select test2 from atacc2;
 test2 
-------
(0 rows)

-- fail due to missing constraint
alter table atacc2 add constraint foo check (test2>0);
alter table atacc3 inherit atacc2;
ERROR:  child table is missing constraint "foo"
-- fail due to missing column
alter table atacc3 rename test2 to testx;
alter table atacc3 inherit atacc2;
ERROR:  child table is missing column "test2"
-- fail due to mismatched data type
alter table atacc3 add test2 bool;
alter table atacc3 inherit atacc2;
ERROR:  child table "atacc3" has different type for column "test2"
alter table atacc3 drop test2;
-- succeed
alter table atacc3 add test2 int;
update atacc3 set test2 = 4 where test2 is null;
alter table atacc3 add constraint foo check (test2>0);
alter table atacc3 inherit atacc2;
-- fail due to duplicates and circular inheritance
alter table atacc3 inherit atacc2;
ERROR:  relation "atacc2" would be inherited from more than once
alter table atacc2 inherit atacc3;
ERROR:  circular inheritance not allowed
DETAIL:  "atacc3" is already a child of "atacc2".
alter table atacc2 inherit atacc2;
ERROR:  circular inheritance not allowed
DETAIL:  "atacc2" is already a child of "atacc2".
-- test that we really are a child now (should see 4 not 3 and cascade should go through)
select test2 from atacc2;
 test2 
-------
     4
(1 row)

drop table atacc2 cascade;
NOTICE:  drop cascades to table atacc3
drop table atacc1;
-- adding only to a parent is allowed as of 9.2
create table atacc1 (test int);
create table atacc2 (test2 int) inherits (atacc1);
-- ok:
alter table atacc1 add constraint foo check (test>0) no inherit;
-- check constraint is not there on child
insert into atacc2 (test) values (-3);
-- check constraint is there on parent
insert into atacc1 (test) values (-3);
ERROR:  new row for relation "atacc1" violates check constraint "foo"
DETAIL:  Failing row contains (-3).
insert into atacc1 (test) values (3);
-- fail, violating row:
alter table atacc2 add constraint foo check (test>0) no inherit;
ERROR:  check constraint "foo" is violated by some row
drop table atacc2;
drop table atacc1;
-- test unique constraint adding
create table atacc1 ( test int ) with oids distribute by replication;
-- add a unique constraint
alter table atacc1 add constraint atacc_test1 unique (test);
-- insert first value
insert into atacc1 (test) values (2);
-- should fail
insert into atacc1 (test) values (2);
ERROR:  duplicate key value violates unique constraint "atacc_test1"
DETAIL:  Key (test)=(2) already exists.
-- should succeed
insert into atacc1 (test) values (4);
-- try adding a unique oid constraint
alter table atacc1 add constraint atacc_oid1 unique(oid);
-- try to create duplicates via alter table using - should fail
alter table atacc1 alter column test type integer using 0;
ERROR:  could not create unique index "atacc_test1"
DETAIL:  Key (test)=(0) is duplicated.
drop table atacc1;
-- let's do one where the unique constraint fails when added
create table atacc1 ( test int ) distribute by replication;
-- insert soon to be failing rows
insert into atacc1 (test) values (2);
insert into atacc1 (test) values (2);
-- add a unique constraint (fails)
alter table atacc1 add constraint atacc_test1 unique (test);
ERROR:  could not create unique index "atacc_test1"
DETAIL:  Key (test)=(2) is duplicated.
insert into atacc1 (test) values (3);
drop table atacc1;
-- let's do one where the unique constraint fails
-- because the column doesn't exist
create table atacc1 ( test int ) distribute by roundrobin;
-- add a unique constraint (fails)
alter table atacc1 add constraint atacc_test1 unique (test1);
ERROR:  Cannot locally enforce a unique index on round robin distributed table.
drop table atacc1;
-- something a little more complicated
create table atacc1 ( test int, test2 int);
-- add a unique constraint
alter table atacc1 add constraint atacc_test1 unique (test, test2);
-- insert initial value
insert into atacc1 (test,test2) values (4,4);
-- should fail
insert into atacc1 (test,test2) values (4,4);
ERROR:  duplicate key value violates unique constraint "atacc_test1"
DETAIL:  Key (test, test2)=(4, 4) already exists.
-- should all succeed
insert into atacc1 (test,test2) values (4,5);
insert into atacc1 (test,test2) values (5,4);
insert into atacc1 (test,test2) values (5,5);
drop table atacc1;
-- lets do some naming tests
create table atacc1 (test int, test2 int, unique(test)) distribute by replication;
alter table atacc1 add unique (test2);
-- should fail for @@ second one @@
insert into atacc1 (test2, test) values (3, 3);
insert into atacc1 (test2, test) values (2, 3);
ERROR:  duplicate key value violates unique constraint "atacc1_test_key"
DETAIL:  Key (test)=(3) already exists.
drop table atacc1;
-- test primary key constraint adding
create table atacc1 ( test int ) with oids distribute by replication;
-- add a primary key constraint
alter table atacc1 add constraint atacc_test1 primary key (test);
-- insert first value
insert into atacc1 (test) values (2);
-- should fail
insert into atacc1 (test) values (2);
ERROR:  duplicate key value violates unique constraint "atacc_test1"
DETAIL:  Key (test)=(2) already exists.
-- should succeed
insert into atacc1 (test) values (4);
-- inserting NULL should fail
insert into atacc1 (test) values(NULL);
ERROR:  null value in column "test" violates not-null constraint
DETAIL:  Failing row contains (null).
-- try adding a second primary key (should fail)
alter table atacc1 add constraint atacc_oid1 primary key(oid);
ERROR:  multiple primary keys for table "atacc1" are not allowed
-- drop first primary key constraint
alter table atacc1 drop constraint atacc_test1 restrict;
-- try adding a primary key on oid (should succeed)
alter table atacc1 add constraint atacc_oid1 primary key(oid);
drop table atacc1;
-- let's do one where the primary key constraint fails when added
create table atacc1 ( test int );
-- insert soon to be failing rows
insert into atacc1 (test) values (2);
insert into atacc1 (test) values (2);
-- add a primary key (fails)
alter table atacc1 add constraint atacc_test1 primary key (test);
ERROR:  could not create unique index "atacc_test1"
DETAIL:  Key (test)=(2) is duplicated.
insert into atacc1 (test) values (3);
drop table atacc1;
-- let's do another one where the primary key constraint fails when added
create table atacc1 ( test int );
-- insert soon to be failing row
insert into atacc1 (test) values (NULL);
-- add a primary key (fails)
alter table atacc1 add constraint atacc_test1 primary key (test);
ERROR:  column "test" contains null values
insert into atacc1 (test) values (3);
drop table atacc1;
-- let's do one where the primary key constraint fails
-- because the column doesn't exist
create table atacc1 ( test int ) distribute by replication;
-- add a primary key constraint (fails)
alter table atacc1 add constraint atacc_test1 primary key (test1);
ERROR:  column "test1" named in key does not exist
drop table atacc1;
-- adding a new column as primary key to a non-empty table.
-- should fail unless the column has a non-null default value.
create table atacc1 ( test int ) distribute by replication;
insert into atacc1 (test) values (0);
-- add a primary key column without a default (fails).
alter table atacc1 add column test2 int primary key;
ERROR:  column "test2" contains null values
-- now add a primary key column with a default (succeeds).
alter table atacc1 add column test2 int default 0 primary key;
drop table atacc1;
-- something a little more complicated
create table atacc1 ( test int, test2 int);
-- add a primary key constraint
alter table atacc1 add constraint atacc_test1 primary key (test, test2);
-- try adding a second primary key - should fail
alter table atacc1 add constraint atacc_test2 primary key (test);
ERROR:  multiple primary keys for table "atacc1" are not allowed
-- insert initial value
insert into atacc1 (test,test2) values (4,4);
-- should fail
insert into atacc1 (test,test2) values (4,4);
ERROR:  duplicate key value violates unique constraint "atacc_test1"
DETAIL:  Key (test, test2)=(4, 4) already exists.
insert into atacc1 (test,test2) values (NULL,3);
ERROR:  null value in column "test" violates not-null constraint
DETAIL:  Failing row contains (null, 3).
insert into atacc1 (test,test2) values (3, NULL);
ERROR:  null value in column "test2" violates not-null constraint
DETAIL:  Failing row contains (3, null).
insert into atacc1 (test,test2) values (NULL,NULL);
ERROR:  null value in column "test" violates not-null constraint
DETAIL:  Failing row contains (null, null).
-- should all succeed
insert into atacc1 (test,test2) values (4,5);
insert into atacc1 (test,test2) values (5,4);
insert into atacc1 (test,test2) values (5,5);
drop table atacc1;
-- lets do some naming tests
create table atacc1 (test int, test2 int, primary key(test));
-- only first should succeed
insert into atacc1 (test2, test) values (3, 3);
insert into atacc1 (test2, test) values (2, 3);
ERROR:  duplicate key value violates unique constraint "atacc1_pkey"
DETAIL:  Key (test)=(3) already exists.
insert into atacc1 (test2, test) values (1, NULL);
ERROR:  null value in column "test" violates not-null constraint
DETAIL:  Failing row contains (null, 1).
drop table atacc1;
-- alter table / alter column [set/drop] not null tests
-- try altering system catalogs, should fail
alter table pg_class alter column relname drop not null;
ERROR:  permission denied: "pg_class" is a system catalog
alter table pg_class alter relname set not null;
ERROR:  permission denied: "pg_class" is a system catalog
-- try altering non-existent table, should fail
alter table non_existent alter column bar set not null;
ERROR:  relation "non_existent" does not exist
alter table non_existent alter column bar drop not null;
ERROR:  relation "non_existent" does not exist
-- test setting columns to null and not null and vice versa
-- test checking for null values and primary key
create table atacc1 (test int not null) with oids;
alter table atacc1 add constraint "atacc1_pkey" primary key (test);
alter table atacc1 alter column test drop not null;
ERROR:  column "test" is in a primary key
alter table atacc1 drop constraint "atacc1_pkey";
alter table atacc1 alter column test drop not null;
insert into atacc1 values (null);
alter table atacc1 alter test set not null;
ERROR:  column "test" contains null values
delete from atacc1;
alter table atacc1 alter test set not null;
-- try altering a non-existent column, should fail
alter table atacc1 alter bar set not null;
ERROR:  column "bar" of relation "atacc1" does not exist
alter table atacc1 alter bar drop not null;
ERROR:  column "bar" of relation "atacc1" does not exist
-- try altering the oid column, should fail
alter table atacc1 alter oid set not null;
ERROR:  cannot alter system column "oid"
alter table atacc1 alter oid drop not null;
ERROR:  cannot alter system column "oid"
-- try creating a view and altering that, should fail
create view myview as select * from atacc1;
alter table myview alter column test drop not null;
ERROR:  "myview" is not a table or foreign table
alter table myview alter column test set not null;
ERROR:  "myview" is not a table or foreign table
drop view myview;
drop table atacc1;
-- test inheritance
create table parent (a int);
create table child (b varchar(255)) inherits (parent);
alter table parent alter a set not null;
insert into parent values (NULL);
ERROR:  null value in column "a" violates not-null constraint
DETAIL:  Failing row contains (null).
insert into child (a, b) values (NULL, 'foo');
ERROR:  null value in column "a" violates not-null constraint
DETAIL:  Failing row contains (null, foo).
alter table parent alter a drop not null;
insert into parent values (NULL);
insert into child (a, b) values (NULL, 'foo');
alter table only parent alter a set not null;
ERROR:  column "a" contains null values
alter table child alter a set not null;
ERROR:  column "a" contains null values
delete from parent;
alter table only parent alter a set not null;
insert into parent values (NULL);
ERROR:  null value in column "a" violates not-null constraint
DETAIL:  Failing row contains (null).
alter table child alter a set not null;
insert into child (a, b) values (NULL, 'foo');
ERROR:  null value in column "a" violates not-null constraint
DETAIL:  Failing row contains (null, foo).
delete from child;
alter table child alter a set not null;
insert into child (a, b) values (NULL, 'foo');
ERROR:  null value in column "a" violates not-null constraint
DETAIL:  Failing row contains (null, foo).
drop table child;
drop table parent;
-- test setting and removing default values
create table def_test (
	c1	int4 default 5,
	c2	text default 'initial_default'
);
insert into def_test default values;
alter table def_test alter column c1 drop default;
insert into def_test default values;
alter table def_test alter column c2 drop default;
insert into def_test default values;
alter table def_test alter column c1 set default 10;
alter table def_test alter column c2 set default 'new_default';
insert into def_test default values;
select * from def_test order by 1, 2;
 c1 |       c2        
----+-----------------
  5 | initial_default
 10 | new_default
    | initial_default
    | 
(4 rows)

-- set defaults to an incorrect type: this should fail
alter table def_test alter column c1 set default 'wrong_datatype';
ERROR:  invalid input syntax for integer: "wrong_datatype"
alter table def_test alter column c2 set default 20;
-- set defaults on a non-existent column: this should fail
alter table def_test alter column c3 set default 30;
ERROR:  column "c3" of relation "def_test" does not exist
-- set defaults on views: we need to create a view, add a rule
-- to allow insertions into it, and then alter the view to add
-- a default
create view def_view_test as select * from def_test;
create rule def_view_test_ins as
	on insert to def_view_test
	do instead insert into def_test select new.*;
insert into def_view_test default values;
alter table def_view_test alter column c1 set default 45;
insert into def_view_test default values;
alter table def_view_test alter column c2 set default 'view_default';
insert into def_view_test default values;
select * from def_view_test order by 1, 2;
 c1 |       c2        
----+-----------------
  5 | initial_default
 10 | new_default
 45 | view_default
 45 | 
    | initial_default
    | 
    | 
(7 rows)

drop rule def_view_test_ins on def_view_test;
drop view def_view_test;
drop table def_test;
-- alter table / drop column tests
-- try altering system catalogs, should fail
alter table pg_class drop column relname;
ERROR:  permission denied: "pg_class" is a system catalog
-- try altering non-existent table, should fail
alter table nosuchtable drop column bar;
ERROR:  relation "nosuchtable" does not exist
-- test dropping columns
create table atacc1 (a int4 not null, b int4, c int4 not null, d int4) with oids distribute by replication;
insert into atacc1 values (1, 2, 3, 4);
alter table atacc1 drop a;
alter table atacc1 drop a;
ERROR:  column "a" of relation "atacc1" does not exist
-- SELECTs
select * from atacc1;
 b | c | d 
---+---+---
 2 | 3 | 4
(1 row)

select * from atacc1 order by a;
ERROR:  column "a" does not exist
LINE 1: select * from atacc1 order by a;
                                      ^
select * from atacc1 order by "........pg.dropped.1........";
ERROR:  column "........pg.dropped.1........" does not exist
LINE 1: select * from atacc1 order by "........pg.dropped.1........"...
                                      ^
select * from atacc1 group by a;
ERROR:  column "a" does not exist
LINE 1: select * from atacc1 group by a;
                                      ^
select * from atacc1 group by "........pg.dropped.1........";
ERROR:  column "........pg.dropped.1........" does not exist
LINE 1: select * from atacc1 group by "........pg.dropped.1........"...
                                      ^
select atacc1.* from atacc1;
 b | c | d 
---+---+---
 2 | 3 | 4
(1 row)

select a from atacc1;
ERROR:  column "a" does not exist
LINE 1: select a from atacc1;
               ^
select atacc1.a from atacc1;
ERROR:  column atacc1.a does not exist
LINE 1: select atacc1.a from atacc1;
               ^
select b,c,d from atacc1;
 b | c | d 
---+---+---
 2 | 3 | 4
(1 row)

select a,b,c,d from atacc1;
ERROR:  column "a" does not exist
LINE 1: select a,b,c,d from atacc1;
               ^
select * from atacc1 where a = 1;
ERROR:  column "a" does not exist
LINE 1: select * from atacc1 where a = 1;
                                   ^
select "........pg.dropped.1........" from atacc1;
ERROR:  column "........pg.dropped.1........" does not exist
LINE 1: select "........pg.dropped.1........" from atacc1;
               ^
select atacc1."........pg.dropped.1........" from atacc1;
ERROR:  column atacc1.........pg.dropped.1........ does not exist
LINE 1: select atacc1."........pg.dropped.1........" from atacc1;
               ^
select "........pg.dropped.1........",b,c,d from atacc1;
ERROR:  column "........pg.dropped.1........" does not exist
LINE 1: select "........pg.dropped.1........",b,c,d from atacc1;
               ^
select * from atacc1 where "........pg.dropped.1........" = 1;
ERROR:  column "........pg.dropped.1........" does not exist
LINE 1: select * from atacc1 where "........pg.dropped.1........" = ...
                                   ^
-- UPDATEs
update atacc1 set a = 3;
ERROR:  column "a" of relation "atacc1" does not exist
LINE 1: update atacc1 set a = 3;
                          ^
update atacc1 set b = 2 where a = 3;
ERROR:  column "a" does not exist
LINE 1: update atacc1 set b = 2 where a = 3;
                                      ^
update atacc1 set "........pg.dropped.1........" = 3;
ERROR:  column "........pg.dropped.1........" of relation "atacc1" does not exist
LINE 1: update atacc1 set "........pg.dropped.1........" = 3;
                          ^
update atacc1 set b = 2 where "........pg.dropped.1........" = 3;
ERROR:  column "........pg.dropped.1........" does not exist
LINE 1: update atacc1 set b = 2 where "........pg.dropped.1........"...
                                      ^
-- INSERTs
insert into atacc1 values (10, 11, 12, 13);
ERROR:  INSERT has more expressions than target columns
LINE 1: insert into atacc1 values (10, 11, 12, 13);
                                               ^
insert into atacc1 values (default, 11, 12, 13);
ERROR:  INSERT has more expressions than target columns
LINE 1: insert into atacc1 values (default, 11, 12, 13);
                                                    ^
insert into atacc1 values (11, 12, 13);
insert into atacc1 (a) values (10);
ERROR:  column "a" of relation "atacc1" does not exist
LINE 1: insert into atacc1 (a) values (10);
                            ^
insert into atacc1 (a) values (default);
ERROR:  column "a" of relation "atacc1" does not exist
LINE 1: insert into atacc1 (a) values (default);
                            ^
insert into atacc1 (a,b,c,d) values (10,11,12,13);
ERROR:  column "a" of relation "atacc1" does not exist
LINE 1: insert into atacc1 (a,b,c,d) values (10,11,12,13);
                            ^
insert into atacc1 (a,b,c,d) values (default,11,12,13);
ERROR:  column "a" of relation "atacc1" does not exist
LINE 1: insert into atacc1 (a,b,c,d) values (default,11,12,13);
                            ^
insert into atacc1 (b,c,d) values (11,12,13);
insert into atacc1 ("........pg.dropped.1........") values (10);
ERROR:  column "........pg.dropped.1........" of relation "atacc1" does not exist
LINE 1: insert into atacc1 ("........pg.dropped.1........") values (...
                            ^
insert into atacc1 ("........pg.dropped.1........") values (default);
ERROR:  column "........pg.dropped.1........" of relation "atacc1" does not exist
LINE 1: insert into atacc1 ("........pg.dropped.1........") values (...
                            ^
insert into atacc1 ("........pg.dropped.1........",b,c,d) values (10,11,12,13);
ERROR:  column "........pg.dropped.1........" of relation "atacc1" does not exist
LINE 1: insert into atacc1 ("........pg.dropped.1........",b,c,d) va...
                            ^
insert into atacc1 ("........pg.dropped.1........",b,c,d) values (default,11,12,13);
ERROR:  column "........pg.dropped.1........" of relation "atacc1" does not exist
LINE 1: insert into atacc1 ("........pg.dropped.1........",b,c,d) va...
                            ^
-- DELETEs
delete from atacc1 where a = 3;
ERROR:  column "a" does not exist
LINE 1: delete from atacc1 where a = 3;
                                 ^
delete from atacc1 where "........pg.dropped.1........" = 3;
ERROR:  column "........pg.dropped.1........" does not exist
LINE 1: delete from atacc1 where "........pg.dropped.1........" = 3;
                                 ^
delete from atacc1;
-- try dropping a non-existent column, should fail
alter table atacc1 drop bar;
ERROR:  column "bar" of relation "atacc1" does not exist
-- try dropping the oid column, should succeed
alter table atacc1 drop oid;
-- try dropping the xmin column, should fail
alter table atacc1 drop xmin;
ERROR:  cannot drop system column "xmin"
-- try creating a view and altering that, should fail
create view myview as select * from atacc1;
select * from myview;
 b | c | d 
---+---+---
(0 rows)

alter table myview drop d;
ERROR:  "myview" is not a table, composite type, or foreign table
drop view myview;
-- test some commands to make sure they fail on the dropped column
analyze atacc1(a);
ERROR:  column "a" of relation "atacc1" does not exist
analyze atacc1("........pg.dropped.1........");
ERROR:  column "........pg.dropped.1........" of relation "atacc1" does not exist
vacuum analyze atacc1(a);
ERROR:  column "a" of relation "atacc1" does not exist
vacuum analyze atacc1("........pg.dropped.1........");
ERROR:  column "........pg.dropped.1........" of relation "atacc1" does not exist
comment on column atacc1.a is 'testing';
ERROR:  column "a" of relation "atacc1" does not exist
comment on column atacc1."........pg.dropped.1........" is 'testing';
ERROR:  column "........pg.dropped.1........" of relation "atacc1" does not exist
alter table atacc1 alter a set storage plain;
ERROR:  column "a" of relation "atacc1" does not exist
alter table atacc1 alter "........pg.dropped.1........" set storage plain;
ERROR:  column "........pg.dropped.1........" of relation "atacc1" does not exist
alter table atacc1 alter a set statistics 0;
ERROR:  column "a" of relation "atacc1" does not exist
alter table atacc1 alter "........pg.dropped.1........" set statistics 0;
ERROR:  column "........pg.dropped.1........" of relation "atacc1" does not exist
alter table atacc1 alter a set default 3;
ERROR:  column "a" of relation "atacc1" does not exist
alter table atacc1 alter "........pg.dropped.1........" set default 3;
ERROR:  column "........pg.dropped.1........" of relation "atacc1" does not exist
alter table atacc1 alter a drop default;
ERROR:  column "a" of relation "atacc1" does not exist
alter table atacc1 alter "........pg.dropped.1........" drop default;
ERROR:  column "........pg.dropped.1........" of relation "atacc1" does not exist
alter table atacc1 alter a set not null;
ERROR:  column "a" of relation "atacc1" does not exist
alter table atacc1 alter "........pg.dropped.1........" set not null;
ERROR:  column "........pg.dropped.1........" of relation "atacc1" does not exist
alter table atacc1 alter a drop not null;
ERROR:  column "a" of relation "atacc1" does not exist
alter table atacc1 alter "........pg.dropped.1........" drop not null;
ERROR:  column "........pg.dropped.1........" of relation "atacc1" does not exist
alter table atacc1 rename a to x;
ERROR:  column "a" does not exist
alter table atacc1 rename "........pg.dropped.1........" to x;
ERROR:  column "........pg.dropped.1........" does not exist
alter table atacc1 add primary key(a);
ERROR:  column "a" named in key does not exist
alter table atacc1 add primary key("........pg.dropped.1........");
ERROR:  column "........pg.dropped.1........" named in key does not exist
alter table atacc1 add unique(a);
ERROR:  column "a" named in key does not exist
alter table atacc1 add unique("........pg.dropped.1........");
ERROR:  column "........pg.dropped.1........" named in key does not exist
alter table atacc1 add check (a > 3);
ERROR:  column "a" does not exist
alter table atacc1 add check ("........pg.dropped.1........" > 3);
ERROR:  column "........pg.dropped.1........" does not exist
create table atacc2 (id int4 unique) distribute by replication;
alter table atacc1 add foreign key (a) references atacc2(id);
ERROR:  column "a" referenced in foreign key constraint does not exist
alter table atacc1 add foreign key ("........pg.dropped.1........") references atacc2(id);
ERROR:  column "........pg.dropped.1........" referenced in foreign key constraint does not exist
alter table atacc2 add foreign key (id) references atacc1(a);
ERROR:  column "a" referenced in foreign key constraint does not exist
alter table atacc2 add foreign key (id) references atacc1("........pg.dropped.1........");
ERROR:  column "........pg.dropped.1........" referenced in foreign key constraint does not exist
drop table atacc2;
create index "testing_idx" on atacc1(a);
ERROR:  column "a" does not exist
create index "testing_idx" on atacc1("........pg.dropped.1........");
ERROR:  column "........pg.dropped.1........" does not exist
-- test create as and select into
insert into atacc1 values (21, 22, 23);
create table test1 as select * from atacc1;
select * from test1;
 b  | c  | d  
----+----+----
 21 | 22 | 23
(1 row)

drop table test1;
select * into test2 from atacc1;
select * from test2;
 b  | c  | d  
----+----+----
 21 | 22 | 23
(1 row)

drop table test2;
-- try dropping all columns
alter table atacc1 drop c;
alter table atacc1 drop d;
alter table atacc1 drop b;
select * from atacc1;
--
(1 row)

drop table atacc1;
-- test constraint error reporting in presence of dropped columns
create table atacc1 (id serial primary key, value int check (value < 10));
insert into atacc1(value) values (100);
ERROR:  new row for relation "atacc1" violates check constraint "atacc1_value_check"
DETAIL:  Failing row contains (1, 100).
alter table atacc1 drop column value;
alter table atacc1 add column value int check (value < 10);
insert into atacc1(value) values (100);
ERROR:  new row for relation "atacc1" violates check constraint "atacc1_value_check"
DETAIL:  Failing row contains (2, 100).
insert into atacc1(id, value) values (null, 0);
ERROR:  null value in column "id" violates not-null constraint
DETAIL:  Failing row contains (null, 0).
drop table atacc1;
-- test inheritance
create table parent (a int, b int, c int) distribute by roundrobin;
insert into parent values (1, 2, 3);
alter table parent drop a;
create table child (d varchar(255)) inherits (parent);
insert into child values (12, 13, 'testing');
select * from parent order by b;
 b  | c  
----+----
  2 |  3
 12 | 13
(2 rows)

select * from child;
 b  | c  |    d    
----+----+---------
 12 | 13 | testing
(1 row)

alter table parent drop c;
select * from parent order by b;
 b  
----
  2
 12
(2 rows)

select * from child;
 b  |    d    
----+---------
 12 | testing
(1 row)

drop table child;
drop table parent;
-- test copy in/out
create table test (a int4, b int4, c int4) distribute by roundrobin;
insert into test values (1,2,3);
alter table test drop a;
copy test to stdout;
2	3
copy test(a) to stdout;
ERROR:  column "a" of relation "test" does not exist
copy test("........pg.dropped.1........") to stdout;
ERROR:  column "........pg.dropped.1........" of relation "test" does not exist
copy test from stdin;
ERROR:  extra data after last expected column
CONTEXT:  COPY test, line 1: "10	11	12"
select * from test order by b;
 b | c 
---+---
 2 | 3
(1 row)

copy test from stdin;
select * from test order by b;
 b  | c  
----+----
  2 |  3
 21 | 22
(2 rows)

copy test(a) from stdin;
ERROR:  column "a" of relation "test" does not exist
copy test("........pg.dropped.1........") from stdin;
ERROR:  column "........pg.dropped.1........" of relation "test" does not exist
copy test(b,c) from stdin;
select * from test order by b;
 b  | c  
----+----
  2 |  3
 21 | 22
 31 | 32
(3 rows)

drop table test;
-- test inheritance
create table dropColumn (a int, b int, e int) distribute by replication;
create table dropColumnChild (c int) inherits (dropColumn) distribute by replication;
create table dropColumnAnother (d int) inherits (dropColumnChild);
-- these two should fail
alter table dropColumnchild drop column a;
ERROR:  cannot drop inherited column "a"
alter table only dropColumnChild drop column b;
ERROR:  cannot drop inherited column "b"
-- these three should work
alter table only dropColumn drop column e;
alter table dropColumnChild drop column c;
alter table dropColumn drop column a;
create table renameColumn (a int);
create table renameColumnChild (b int) inherits (renameColumn);
create table renameColumnAnother (c int) inherits (renameColumnChild);
-- these three should fail
alter table renameColumnChild rename column a to d;
ERROR:  cannot rename inherited column "a"
alter table only renameColumnChild rename column a to d;
ERROR:  inherited column "a" must be renamed in child tables too
alter table only renameColumn rename column a to d;
ERROR:  inherited column "a" must be renamed in child tables too
-- these should work
alter table renameColumn rename column a to d;
alter table renameColumnChild rename column b to a;
-- these should work
alter table if exists doesnt_exist_tab rename column a to d;
NOTICE:  relation "doesnt_exist_tab" does not exist, skipping
alter table if exists doesnt_exist_tab rename column b to a;
NOTICE:  relation "doesnt_exist_tab" does not exist, skipping
-- this should work
alter table renameColumn add column w int;
-- this should fail
alter table only renameColumn add column x int;
ERROR:  column must be added to child tables too
-- Test corner cases in dropping of inherited columns
create table p1 (f1 int, f2 int) distribute by roundrobin;
create table c1 (f1 int not null) inherits(p1) distribute by roundrobin;
NOTICE:  merging column "f1" with inherited definition
-- should be rejected since c1.f1 is inherited
alter table c1 drop column f1;
ERROR:  cannot drop inherited column "f1"
-- should work
alter table p1 drop column f1;
-- c1.f1 is still there, but no longer inherited
select f1 from c1;
 f1 
----
(0 rows)

alter table c1 drop column f1;
select f1 from c1;
ERROR:  column "f1" does not exist
LINE 1: select f1 from c1;
               ^
HINT:  Perhaps you meant to reference the column "c1.f2".
drop table p1 cascade;
NOTICE:  drop cascades to table c1
create table p1 (f1 int, f2 int) distribute by roundrobin;
create table c1 () inherits(p1) distribute by roundrobin;
-- should be rejected since c1.f1 is inherited
alter table c1 drop column f1;
ERROR:  cannot drop inherited column "f1"
alter table p1 drop column f1;
-- c1.f1 is dropped now, since there is no local definition for it
select f1 from c1;
ERROR:  column "f1" does not exist
LINE 1: select f1 from c1;
               ^
HINT:  Perhaps you meant to reference the column "c1.f2".
drop table p1 cascade;
NOTICE:  drop cascades to table c1
create table p1 (f1 int, f2 int) distribute by roundrobin;
create table c1 () inherits(p1) distribute by roundrobin;
-- should be rejected since c1.f1 is inherited
alter table c1 drop column f1;
ERROR:  cannot drop inherited column "f1"
alter table only p1 drop column f1;
-- c1.f1 is NOT dropped, but must now be considered non-inherited
alter table c1 drop column f1;
drop table p1 cascade;
NOTICE:  drop cascades to table c1
create table p1 (f1 int, f2 int) distribute by roundrobin;
create table c1 (f1 int not null) inherits(p1) distribute by roundrobin;
NOTICE:  merging column "f1" with inherited definition
-- should be rejected since c1.f1 is inherited
alter table c1 drop column f1;
ERROR:  cannot drop inherited column "f1"
alter table only p1 drop column f1;
-- c1.f1 is still there, but no longer inherited
alter table c1 drop column f1;
drop table p1 cascade;
NOTICE:  drop cascades to table c1
create table p1(id int, name text);
create table p2(id2 int, name text, height int);
create table c1(age int) inherits(p1,p2);
NOTICE:  merging multiple inherited definitions of column "name"
create table gc1() inherits (c1);
select relname, attname, attinhcount, attislocal
from pg_class join pg_attribute on (pg_class.oid = pg_attribute.attrelid)
where relname in ('p1','p2','c1','gc1') and attnum > 0 and not attisdropped
order by relname, attnum;
 relname | attname | attinhcount | attislocal 
---------+---------+-------------+------------
 c1      | id      |           1 | f
 c1      | name    |           2 | f
 c1      | id2     |           1 | f
 c1      | height  |           1 | f
 c1      | age     |           0 | t
 gc1     | id      |           1 | f
 gc1     | name    |           1 | f
 gc1     | id2     |           1 | f
 gc1     | height  |           1 | f
 gc1     | age     |           1 | f
 p1      | id      |           0 | t
 p1      | name    |           0 | t
 p2      | id2     |           0 | t
 p2      | name    |           0 | t
 p2      | height  |           0 | t
(15 rows)

-- should work
alter table only p1 drop column name;
-- should work. Now c1.name is local and inhcount is 0.
alter table p2 drop column name;
-- should be rejected since its inherited
alter table gc1 drop column name;
ERROR:  cannot drop inherited column "name"
-- should work, and drop gc1.name along
alter table c1 drop column name;
-- should fail: column does not exist
alter table gc1 drop column name;
ERROR:  column "name" of relation "gc1" does not exist
-- should work and drop the attribute in all tables
alter table p2 drop column height;
-- IF EXISTS test
create table dropColumnExists ();
alter table dropColumnExists drop column non_existing; --fail
ERROR:  column "non_existing" of relation "dropcolumnexists" does not exist
alter table dropColumnExists drop column if exists non_existing; --succeed
NOTICE:  column "non_existing" of relation "dropcolumnexists" does not exist, skipping
select relname, attname, attinhcount, attislocal
from pg_class join pg_attribute on (pg_class.oid = pg_attribute.attrelid)
where relname in ('p1','p2','c1','gc1') and attnum > 0 and not attisdropped
order by relname, attnum;
 relname | attname | attinhcount | attislocal 
---------+---------+-------------+------------
 c1      | id      |           1 | f
 c1      | id2     |           1 | f
 c1      | age     |           0 | t
 gc1     | id      |           1 | f
 gc1     | id2     |           1 | f
 gc1     | age     |           1 | f
 p1      | id      |           0 | t
 p2      | id2     |           0 | t
(8 rows)

drop table p1, p2 cascade;
NOTICE:  drop cascades to 2 other objects
DETAIL:  drop cascades to table c1
drop cascades to table gc1
-- test attinhcount tracking with merged columns
create table depth0();
create table depth1(c text) inherits (depth0);
create table depth2() inherits (depth1);
alter table depth0 add c text;
NOTICE:  merging definition of column "c" for child "depth1"
select attrelid::regclass, attname, attinhcount, attislocal
from pg_attribute
where attnum > 0 and attrelid::regclass in ('depth0', 'depth1', 'depth2')
order by attrelid::regclass::text, attnum;
 attrelid | attname | attinhcount | attislocal 
----------+---------+-------------+------------
 depth0   | c       |           0 | t
 depth1   | c       |           1 | t
 depth2   | c       |           1 | f
(3 rows)

--
-- Test the ALTER TABLE SET WITH/WITHOUT OIDS command
--
create table altstartwith (col integer) with oids;
insert into altstartwith values (1);
select oid > 0, * from altstartwith;
 ?column? | col 
----------+-----
 t        |   1
(1 row)

alter table altstartwith set without oids;
select oid > 0, * from altstartwith; -- fails
ERROR:  column "oid" does not exist
LINE 1: select oid > 0, * from altstartwith;
               ^
select * from altstartwith;
 col 
-----
   1
(1 row)

alter table altstartwith set with oids;
select oid > 0, * from altstartwith;
 ?column? | col 
----------+-----
 t        |   1
(1 row)

drop table altstartwith;
-- Check inheritance cases
create table altwithoid (col integer) with oids;
-- Inherits parents oid column anyway
create table altinhoid () inherits (altwithoid) without oids;
insert into altinhoid values (1);
select oid > 0, * from altwithoid;
 ?column? | col 
----------+-----
 t        |   1
(1 row)

select oid > 0, * from altinhoid;
 ?column? | col 
----------+-----
 t        |   1
(1 row)

alter table altwithoid set without oids;
select oid > 0, * from altwithoid; -- fails
ERROR:  column "oid" does not exist
LINE 1: select oid > 0, * from altwithoid;
               ^
select oid > 0, * from altinhoid; -- fails
ERROR:  column "oid" does not exist
LINE 1: select oid > 0, * from altinhoid;
               ^
select * from altwithoid;
 col 
-----
   1
(1 row)

select * from altinhoid;
 col 
-----
   1
(1 row)

alter table altwithoid set with oids;
select oid > 0, * from altwithoid;
 ?column? | col 
----------+-----
 t        |   1
(1 row)

select oid > 0, * from altinhoid;
 ?column? | col 
----------+-----
 t        |   1
(1 row)

drop table altwithoid cascade;
NOTICE:  drop cascades to table altinhoid
create table altwithoid (col integer) without oids;
-- child can have local oid column
create table altinhoid () inherits (altwithoid) with oids;
insert into altinhoid values (1);
select oid > 0, * from altwithoid; -- fails
ERROR:  column "oid" does not exist
LINE 1: select oid > 0, * from altwithoid;
               ^
select oid > 0, * from altinhoid;
 ?column? | col 
----------+-----
 t        |   1
(1 row)

alter table altwithoid set with oids;
NOTICE:  merging definition of column "oid" for child "altinhoid"
select oid > 0, * from altwithoid;
 ?column? | col 
----------+-----
 t        |   1
(1 row)

select oid > 0, * from altinhoid;
 ?column? | col 
----------+-----
 t        |   1
(1 row)

-- the child's local definition should remain
alter table altwithoid set without oids;
select oid > 0, * from altwithoid; -- fails
ERROR:  column "oid" does not exist
LINE 1: select oid > 0, * from altwithoid;
               ^
select oid > 0, * from altinhoid;
 ?column? | col 
----------+-----
 t        |   1
(1 row)

drop table altwithoid cascade;
NOTICE:  drop cascades to table altinhoid
-- test renumbering of child-table columns in inherited operations
create table p1 (f1 int);
create table c1 (f2 text, f3 int) inherits (p1);
alter table p1 add column a1 int check (a1 > 0);
alter table p1 add column f2 text;
NOTICE:  merging definition of column "f2" for child "c1"
insert into p1 values (1,2,'abc');
insert into c1 values(11,'xyz',33,0); -- should fail
ERROR:  new row for relation "c1" violates check constraint "p1_a1_check"
DETAIL:  Failing row contains (11, xyz, 33, 0).
insert into c1 values(11,'xyz',33,22);
select * from p1 order by f1;
 f1 | a1 | f2  
----+----+-----
  1 |  2 | abc
 11 | 22 | xyz
(2 rows)

update p1 set a1 = a1 + 1, f2 = upper(f2);
select * from p1 order by f1;
 f1 | a1 | f2  
----+----+-----
  1 |  3 | ABC
 11 | 23 | XYZ
(2 rows)

drop table p1 cascade;
NOTICE:  drop cascades to table c1
-- test that operations with a dropped column do not try to reference
-- its datatype
create domain mytype as text;
create temp table foo (f1 text, f2 mytype, f3 text);
insert into foo values('bb','cc','dd');
select * from foo order by f1;
 f1 | f2 | f3 
----+----+----
 bb | cc | dd
(1 row)

drop domain mytype cascade;
NOTICE:  drop cascades to table foo column f2
select * from foo order by f1;
 f1 | f3 
----+----
 bb | dd
(1 row)

insert into foo values('qq','rr');
select * from foo order by f1;
 f1 | f3 
----+----
 bb | dd
 qq | rr
(2 rows)

update foo set f3 = 'zz';
select * from foo order by f1;
 f1 | f3 
----+----
 bb | zz
 qq | zz
(2 rows)

select f3,max(f1) from foo group by f3;
 f3 | max 
----+-----
 zz | qq
(1 row)

-- Simple tests for alter table column type
alter table foo alter f1 TYPE integer; -- fails
ERROR:  column "f1" cannot be cast automatically to type integer
HINT:  You might need to specify "USING f1::integer".
alter table foo alter f1 TYPE varchar(10);
create table anothertab (atcol1 serial8, atcol2 boolean,
	constraint anothertab_chk check (atcol1 <= 3));
insert into anothertab (atcol1, atcol2) values (default, true);
insert into anothertab (atcol1, atcol2) values (default, false);
select * from anothertab order by atcol1, atcol2;
 atcol1 | atcol2 
--------+--------
      1 | t
      2 | f
(2 rows)

alter table anothertab alter column atcol1 type boolean; -- fails
ERROR:  column "atcol1" cannot be cast automatically to type boolean
HINT:  You might need to specify "USING atcol1::boolean".
alter table anothertab alter column atcol1 type boolean using atcol1::int; -- fails
ERROR:  result of USING clause for column "atcol1" cannot be cast automatically to type boolean
HINT:  You might need to add an explicit cast.
alter table anothertab alter column atcol1 type integer;
select * from anothertab order by atcol1, atcol2;
 atcol1 | atcol2 
--------+--------
      1 | t
      2 | f
(2 rows)

insert into anothertab (atcol1, atcol2) values (45, null); -- fails
ERROR:  new row for relation "anothertab" violates check constraint "anothertab_chk"
DETAIL:  Failing row contains (45, null).
insert into anothertab (atcol1, atcol2) values (default, null);
select * from anothertab order by atcol1, atcol2;
 atcol1 | atcol2 
--------+--------
      1 | t
      2 | f
      3 | 
(3 rows)

alter table anothertab alter column atcol2 type text
      using case when atcol2 is true then 'IT WAS TRUE'
                 when atcol2 is false then 'IT WAS FALSE'
                 else 'IT WAS NULL!' end;
select * from anothertab order by atcol1, atcol2;
 atcol1 |    atcol2    
--------+--------------
      1 | IT WAS TRUE
      2 | IT WAS FALSE
      3 | IT WAS NULL!
(3 rows)

alter table anothertab alter column atcol1 type boolean
        using case when atcol1 % 2 = 0 then true else false end; -- fails
ERROR:  default for column "atcol1" cannot be cast automatically to type boolean
alter table anothertab alter column atcol1 drop default;
alter table anothertab alter column atcol1 type boolean
        using case when atcol1 % 2 = 0 then true else false end; -- fails
ERROR:  operator does not exist: boolean <= integer
HINT:  No operator matches the given name and argument type(s). You might need to add explicit type casts.
alter table anothertab drop constraint anothertab_chk;
alter table anothertab drop constraint anothertab_chk; -- fails
ERROR:  constraint "anothertab_chk" of relation "anothertab" does not exist
alter table anothertab drop constraint IF EXISTS anothertab_chk; -- succeeds
NOTICE:  constraint "anothertab_chk" of relation "anothertab" does not exist, skipping
alter table anothertab alter column atcol1 type boolean
        using case when atcol1 % 2 = 0 then true else false end;
select * from anothertab order by atcol1, atcol2;
 atcol1 |    atcol2    
--------+--------------
 f      | IT WAS NULL!
 f      | IT WAS TRUE
 t      | IT WAS FALSE
(3 rows)

drop table anothertab;
create table another (f1 int, f2 text);
insert into another values(1, 'one');
insert into another values(2, 'two');
insert into another values(3, 'three');
select * from another order by f1, f2;
 f1 |  f2   
----+-------
  1 | one
  2 | two
  3 | three
(3 rows)

alter table another
  alter f1 type text using f2 || ' more',
  alter f2 type bigint using f1 * 10;
select * from another order by f1, f2;
     f1     | f2 
------------+----
 one more   | 10
 three more | 30
 two more   | 20
(3 rows)

drop table another;
-- table's row type
create table tab1 (a int, b text);
create table tab2 (x int, y tab1);
alter table tab1 alter column b type varchar; -- fails
ERROR:  cannot alter table "tab1" because column "tab2.y" uses its row type
-- disallow recursive containment of row types
create temp table recur1 (f1 int);
alter table recur1 add column f2 recur1; -- fails
ERROR:  composite type recur1 cannot be made a member of itself
alter table recur1 add column f2 recur1[]; -- fails
ERROR:  composite type recur1 cannot be made a member of itself
create domain array_of_recur1 as recur1[];
ERROR:  type "recur1[]" does not exist
alter table recur1 add column f2 array_of_recur1; -- fails
ERROR:  type "array_of_recur1" does not exist
LINE 1: alter table recur1 add column f2 array_of_recur1;
                                         ^
create temp table recur2 (f1 int, f2 recur1);
alter table recur1 add column f2 recur2; -- fails
ERROR:  composite type recur1 cannot be made a member of itself
alter table recur1 add column f2 int;
alter table recur1 alter column f2 type recur2; -- fails
ERROR:  composite type recur1 cannot be made a member of itself
-- SET STORAGE may need to add a TOAST table
create table test_storage (a text);
alter table test_storage alter a set storage plain;
alter table test_storage add b int default 0; -- rewrite table to remove its TOAST table
alter table test_storage alter a set storage extended; -- re-add TOAST table
select reltoastrelid <> 0 as has_toast_table
from pg_class
where oid = 'test_storage'::regclass;
 has_toast_table 
-----------------
 t
(1 row)

-- ALTER COLUMN TYPE with a check constraint and a child table (bug #13779)
CREATE TABLE test_inh_check (a float check (a > 10.2), b float);
CREATE TABLE test_inh_check_child() INHERITS(test_inh_check);
\d test_inh_check
     Table "public.test_inh_check"
 Column |       Type       | Modifiers 
--------+------------------+-----------
 a      | double precision | 
 b      | double precision | 
Check constraints:
    "test_inh_check_a_check" CHECK (a > 10.2::double precision)
Number of child tables: 1 (Use \d+ to list them.)

\d test_inh_check_child
  Table "public.test_inh_check_child"
 Column |       Type       | Modifiers 
--------+------------------+-----------
 a      | double precision | 
 b      | double precision | 
Check constraints:
    "test_inh_check_a_check" CHECK (a > 10.2::double precision)
Inherits: test_inh_check

select relname, conname, coninhcount, conislocal, connoinherit
  from pg_constraint c, pg_class r
  where relname like 'test_inh_check%' and c.conrelid = r.oid
  order by 1, 2;
       relname        |        conname         | coninhcount | conislocal | connoinherit 
----------------------+------------------------+-------------+------------+--------------
 test_inh_check       | test_inh_check_a_check |           0 | t          | f
 test_inh_check_child | test_inh_check_a_check |           1 | f          | f
(2 rows)

ALTER TABLE test_inh_check ALTER COLUMN a TYPE numeric;
\d test_inh_check
     Table "public.test_inh_check"
 Column |       Type       | Modifiers 
--------+------------------+-----------
 a      | numeric          | 
 b      | double precision | 
Check constraints:
    "test_inh_check_a_check" CHECK (a::double precision > 10.2::double precision)
Number of child tables: 1 (Use \d+ to list them.)

\d test_inh_check_child
  Table "public.test_inh_check_child"
 Column |       Type       | Modifiers 
--------+------------------+-----------
 a      | numeric          | 
 b      | double precision | 
Check constraints:
    "test_inh_check_a_check" CHECK (a::double precision > 10.2::double precision)
Inherits: test_inh_check

select relname, conname, coninhcount, conislocal, connoinherit
  from pg_constraint c, pg_class r
  where relname like 'test_inh_check%' and c.conrelid = r.oid
  order by 1, 2;
       relname        |        conname         | coninhcount | conislocal | connoinherit 
----------------------+------------------------+-------------+------------+--------------
 test_inh_check       | test_inh_check_a_check |           0 | t          | f
 test_inh_check_child | test_inh_check_a_check |           1 | f          | f
(2 rows)

-- also try noinherit, local, and local+inherited cases
ALTER TABLE test_inh_check ADD CONSTRAINT bnoinherit CHECK (b > 100) NO INHERIT;
ALTER TABLE test_inh_check_child ADD CONSTRAINT blocal CHECK (b < 1000);
ALTER TABLE test_inh_check_child ADD CONSTRAINT bmerged CHECK (b > 1);
ALTER TABLE test_inh_check ADD CONSTRAINT bmerged CHECK (b > 1);
NOTICE:  merging constraint "bmerged" with inherited definition
\d test_inh_check
     Table "public.test_inh_check"
 Column |       Type       | Modifiers 
--------+------------------+-----------
 a      | numeric          | 
 b      | double precision | 
Check constraints:
    "bmerged" CHECK (b > 1::double precision)
    "bnoinherit" CHECK (b > 100::double precision) NO INHERIT
    "test_inh_check_a_check" CHECK (a::double precision > 10.2::double precision)
Number of child tables: 1 (Use \d+ to list them.)

\d test_inh_check_child
  Table "public.test_inh_check_child"
 Column |       Type       | Modifiers 
--------+------------------+-----------
 a      | numeric          | 
 b      | double precision | 
Check constraints:
    "blocal" CHECK (b < 1000::double precision)
    "bmerged" CHECK (b > 1::double precision)
    "test_inh_check_a_check" CHECK (a::double precision > 10.2::double precision)
Inherits: test_inh_check

select relname, conname, coninhcount, conislocal, connoinherit
  from pg_constraint c, pg_class r
  where relname like 'test_inh_check%' and c.conrelid = r.oid
  order by 1, 2;
       relname        |        conname         | coninhcount | conislocal | connoinherit 
----------------------+------------------------+-------------+------------+--------------
 test_inh_check       | bmerged                |           0 | t          | f
 test_inh_check       | bnoinherit             |           0 | t          | t
 test_inh_check       | test_inh_check_a_check |           0 | t          | f
 test_inh_check_child | blocal                 |           0 | t          | f
 test_inh_check_child | bmerged                |           1 | t          | f
 test_inh_check_child | test_inh_check_a_check |           1 | f          | f
(6 rows)

ALTER TABLE test_inh_check ALTER COLUMN b TYPE numeric;
NOTICE:  merging constraint "bmerged" with inherited definition
\d test_inh_check
Table "public.test_inh_check"
 Column |  Type   | Modifiers 
--------+---------+-----------
 a      | numeric | 
 b      | numeric | 
Check constraints:
    "bmerged" CHECK (b::double precision > 1::double precision)
    "bnoinherit" CHECK (b::double precision > 100::double precision) NO INHERIT
    "test_inh_check_a_check" CHECK (a::double precision > 10.2::double precision)
Number of child tables: 1 (Use \d+ to list them.)

\d test_inh_check_child
Table "public.test_inh_check_child"
 Column |  Type   | Modifiers 
--------+---------+-----------
 a      | numeric | 
 b      | numeric | 
Check constraints:
    "blocal" CHECK (b::double precision < 1000::double precision)
    "bmerged" CHECK (b::double precision > 1::double precision)
    "test_inh_check_a_check" CHECK (a::double precision > 10.2::double precision)
Inherits: test_inh_check

select relname, conname, coninhcount, conislocal, connoinherit
  from pg_constraint c, pg_class r
  where relname like 'test_inh_check%' and c.conrelid = r.oid
  order by 1, 2;
       relname        |        conname         | coninhcount | conislocal | connoinherit 
----------------------+------------------------+-------------+------------+--------------
 test_inh_check       | bmerged                |           0 | t          | f
 test_inh_check       | bnoinherit             |           0 | t          | t
 test_inh_check       | test_inh_check_a_check |           0 | t          | f
 test_inh_check_child | blocal                 |           0 | t          | f
 test_inh_check_child | bmerged                |           1 | t          | f
 test_inh_check_child | test_inh_check_a_check |           1 | f          | f
(6 rows)

-- check for rollback of ANALYZE corrupting table property flags (bug #11638)
CREATE TABLE check_fk_presence_1 (id int PRIMARY KEY, t text);
CREATE TABLE check_fk_presence_2 (id int REFERENCES check_fk_presence_1, t text);
BEGIN;
ALTER TABLE check_fk_presence_2 DROP CONSTRAINT check_fk_presence_2_id_fkey;
ANALYZE check_fk_presence_2;
ROLLBACK;
\d check_fk_presence_2
Table "public.check_fk_presence_2"
 Column |  Type   | Modifiers 
--------+---------+-----------
 id     | integer | 
 t      | text    | 
Foreign-key constraints:
    "check_fk_presence_2_id_fkey" FOREIGN KEY (id) REFERENCES check_fk_presence_1(id)

DROP TABLE check_fk_presence_1, check_fk_presence_2;
--
-- lock levels
--
drop type lockmodes;
ERROR:  type "lockmodes" does not exist
create type lockmodes as enum (
 'SIReadLock'
,'AccessShareLock'
,'RowShareLock'
,'RowExclusiveLock'
,'ShareUpdateExclusiveLock'
,'ShareLock'
,'ShareRowExclusiveLock'
,'ExclusiveLock'
,'AccessExclusiveLock'
);
drop view my_locks;
ERROR:  view "my_locks" does not exist
create or replace view my_locks as
select case when c.relname like 'pg_toast%' then 'pg_toast' else c.relname end, max(mode::lockmodes) as max_lockmode
from pg_locks l join pg_class c on l.relation = c.oid
where virtualtransaction = (
        select virtualtransaction
        from pg_catalog.pg_locks
        where transactionid = txid_current()::integer)
and locktype = 'relation'
and relnamespace not in (select oid from pg_namespace where nspname = 'pg_catalog' or nspname = 'storm_catalog')
and c.relname != 'my_locks'
group by c.relname;
create table alterlock (f1 int primary key, f2 text);
insert into alterlock values (1, 'foo');
create table alterlock2 (f3 int primary key, f1 int);
insert into alterlock2 values (1, 1);
begin; alter table alterlock alter column f2 set statistics 150;
select * from my_locks order by 1;
  relname  |       max_lockmode       
-----------+--------------------------
 alterlock | ShareUpdateExclusiveLock
(1 row)

rollback;
begin; alter table alterlock cluster on alterlock_pkey;
select * from my_locks order by 1;
    relname     |       max_lockmode       
----------------+--------------------------
 alterlock      | ShareUpdateExclusiveLock
 alterlock_pkey | ShareUpdateExclusiveLock
(2 rows)

commit;
begin; alter table alterlock set without cluster;
select * from my_locks order by 1;
  relname  |       max_lockmode       
-----------+--------------------------
 alterlock | ShareUpdateExclusiveLock
(1 row)

commit;
begin; alter table alterlock set (fillfactor = 100);
select * from my_locks order by 1;
  relname  |    max_lockmode     
-----------+---------------------
 alterlock | AccessExclusiveLock
 pg_toast  | AccessExclusiveLock
(2 rows)

commit;
begin; alter table alterlock reset (fillfactor);
select * from my_locks order by 1;
  relname  |    max_lockmode     
-----------+---------------------
 alterlock | AccessExclusiveLock
 pg_toast  | AccessExclusiveLock
(2 rows)

commit;
begin; alter table alterlock set (toast.autovacuum_enabled = off);
select * from my_locks order by 1;
  relname  |    max_lockmode     
-----------+---------------------
 alterlock | AccessExclusiveLock
 pg_toast  | AccessExclusiveLock
(2 rows)

commit;
begin; alter table alterlock set (autovacuum_enabled = off);
select * from my_locks order by 1;
  relname  |    max_lockmode     
-----------+---------------------
 alterlock | AccessExclusiveLock
 pg_toast  | AccessExclusiveLock
(2 rows)

commit;
begin; alter table alterlock alter column f2 set (n_distinct = 1);
select * from my_locks order by 1;
  relname  |       max_lockmode       
-----------+--------------------------
 alterlock | ShareUpdateExclusiveLock
(1 row)

rollback;
begin; alter table alterlock alter column f2 set storage extended;
select * from my_locks order by 1;
  relname  |    max_lockmode     
-----------+---------------------
 alterlock | AccessExclusiveLock
(1 row)

rollback;
begin; alter table alterlock alter column f2 set default 'x';
select * from my_locks order by 1;
  relname  |    max_lockmode     
-----------+---------------------
 alterlock | AccessExclusiveLock
(1 row)

rollback;
begin;
create trigger ttdummy
	before delete or update on alterlock
	for each row
	execute procedure
	ttdummy (1, 1);
ERROR:  Postgres-XL does not support TRIGGER yet
DETAIL:  The feature is not currently supported
select * from my_locks order by 1;
ERROR:  current transaction is aborted, commands ignored until end of transaction block
rollback;
begin;
select * from my_locks order by 1;
 relname | max_lockmode 
---------+--------------
(0 rows)

alter table alterlock2 add foreign key (f1) references alterlock (f1);
ERROR:  Hash/Modulo distribution column does not refer to hash/modulo distribution column in referenced table.
select * from my_locks order by 1;
ERROR:  current transaction is aborted, commands ignored until end of transaction block
rollback;
begin;
alter table alterlock2
add constraint alterlock2nv foreign key (f1) references alterlock (f1) NOT VALID;
ERROR:  Hash/Modulo distribution column does not refer to hash/modulo distribution column in referenced table.
select * from my_locks order by 1;
ERROR:  current transaction is aborted, commands ignored until end of transaction block
commit;
begin;
alter table alterlock2 validate constraint alterlock2nv;
ERROR:  constraint "alterlock2nv" of relation "alterlock2" does not exist
select * from my_locks order by 1;
ERROR:  current transaction is aborted, commands ignored until end of transaction block
rollback;
-- cleanup
drop table alterlock2;
drop table alterlock;
drop view my_locks;
drop type lockmodes;
--
-- alter function
--
create function test_strict(text) returns text as
    'select coalesce($1, ''got passed a null'');'
    language sql returns null on null input;
select test_strict(NULL);
 test_strict 
-------------
 
(1 row)

alter function test_strict(text) called on null input;
select test_strict(NULL);
    test_strict    
-------------------
 got passed a null
(1 row)

create function non_strict(text) returns text as
    'select coalesce($1, ''got passed a null'');'
    language sql called on null input;
select non_strict(NULL);
    non_strict     
-------------------
 got passed a null
(1 row)

alter function non_strict(text) returns null on null input;
select non_strict(NULL);
 non_strict 
------------
 
(1 row)

--
-- alter object set schema
--
create schema alter1;
create schema alter2;
create table alter1.t1(f1 serial primary key, f2 int check (f2 > 0));
create view alter1.v1 as select * from alter1.t1;
create function alter1.plus1(int) returns int as 'select $1+1' language sql;
create domain alter1.posint integer check (value > 0);
create type alter1.ctype as (f1 int, f2 text);
create function alter1.same(alter1.ctype, alter1.ctype) returns boolean language sql
as 'select $1.f1 is not distinct from $2.f1 and $1.f2 is not distinct from $2.f2';
create operator alter1.=(procedure = alter1.same, leftarg  = alter1.ctype, rightarg = alter1.ctype);
create operator class alter1.ctype_hash_ops default for type alter1.ctype using hash as
  operator 1 alter1.=(alter1.ctype, alter1.ctype);
create conversion alter1.ascii_to_utf8 for 'sql_ascii' to 'utf8' from ascii_to_utf8;
create text search parser alter1.prs(start = prsd_start, gettoken = prsd_nexttoken, end = prsd_end, lextypes = prsd_lextype);
create text search configuration alter1.cfg(parser = alter1.prs);
create text search template alter1.tmpl(init = dsimple_init, lexize = dsimple_lexize);
create text search dictionary alter1.dict(template = alter1.tmpl);
insert into alter1.t1(f2) values(11);
insert into alter1.t1(f2) values(12);
alter table alter1.t1 set schema alter2;
alter table alter1.v1 set schema alter2;
alter function alter1.plus1(int) set schema alter2;
alter domain alter1.posint set schema alter2;
alter operator class alter1.ctype_hash_ops using hash set schema alter2;
alter operator family alter1.ctype_hash_ops using hash set schema alter2;
alter operator alter1.=(alter1.ctype, alter1.ctype) set schema alter2;
alter function alter1.same(alter1.ctype, alter1.ctype) set schema alter2;
alter type alter1.ctype set schema alter2;
alter conversion alter1.ascii_to_utf8 set schema alter2;
alter text search parser alter1.prs set schema alter2;
alter text search configuration alter1.cfg set schema alter2;
alter text search template alter1.tmpl set schema alter2;
alter text search dictionary alter1.dict set schema alter2;
-- this should succeed because nothing is left in alter1
drop schema alter1;
insert into alter2.t1(f2) values(13);
insert into alter2.t1(f2) values(14);
select * from alter2.t1 order by f1, f2;
 f1 | f2 
----+----
  1 | 11
  2 | 12
  3 | 13
  4 | 14
(4 rows)

select * from alter2.v1 order by f1, f2;
 f1 | f2 
----+----
  1 | 11
  2 | 12
  3 | 13
  4 | 14
(4 rows)

select alter2.plus1(41);
 plus1 
-------
    42
(1 row)

-- clean up
drop schema alter2 cascade;
NOTICE:  drop cascades to 13 other objects
DETAIL:  drop cascades to table alter2.t1
drop cascades to view alter2.v1
drop cascades to function alter2.plus1(integer)
drop cascades to type alter2.posint
drop cascades to operator family alter2.ctype_hash_ops for access method hash
drop cascades to type alter2.ctype
drop cascades to function alter2.same(alter2.ctype,alter2.ctype)
drop cascades to operator alter2.=(alter2.ctype,alter2.ctype)
drop cascades to conversion ascii_to_utf8
drop cascades to text search parser prs
drop cascades to text search configuration cfg
drop cascades to text search template tmpl
drop cascades to text search dictionary dict
--
-- composite types
--
CREATE TYPE test_type AS (a int);
\d test_type
Composite type "public.test_type"
 Column |  Type   | Modifiers 
--------+---------+-----------
 a      | integer | 

ALTER TYPE nosuchtype ADD ATTRIBUTE b text; -- fails
ERROR:  relation "nosuchtype" does not exist
ALTER TYPE test_type ADD ATTRIBUTE b text;
\d test_type
Composite type "public.test_type"
 Column |  Type   | Modifiers 
--------+---------+-----------
 a      | integer | 
 b      | text    | 

ALTER TYPE test_type ADD ATTRIBUTE b text; -- fails
ERROR:  column "b" of relation "test_type" already exists
ALTER TYPE test_type ALTER ATTRIBUTE b SET DATA TYPE varchar;
\d test_type
   Composite type "public.test_type"
 Column |       Type        | Modifiers 
--------+-------------------+-----------
 a      | integer           | 
 b      | character varying | 

ALTER TYPE test_type ALTER ATTRIBUTE b SET DATA TYPE integer;
\d test_type
Composite type "public.test_type"
 Column |  Type   | Modifiers 
--------+---------+-----------
 a      | integer | 
 b      | integer | 

ALTER TYPE test_type DROP ATTRIBUTE b;
\d test_type
Composite type "public.test_type"
 Column |  Type   | Modifiers 
--------+---------+-----------
 a      | integer | 

ALTER TYPE test_type DROP ATTRIBUTE c; -- fails
ERROR:  column "c" of relation "test_type" does not exist
ALTER TYPE test_type DROP ATTRIBUTE IF EXISTS c;
NOTICE:  column "c" of relation "test_type" does not exist, skipping
ALTER TYPE test_type DROP ATTRIBUTE a, ADD ATTRIBUTE d boolean;
\d test_type
Composite type "public.test_type"
 Column |  Type   | Modifiers 
--------+---------+-----------
 d      | boolean | 

ALTER TYPE test_type RENAME ATTRIBUTE a TO aa;
ERROR:  column "a" does not exist
ALTER TYPE test_type RENAME ATTRIBUTE d TO dd;
\d test_type
Composite type "public.test_type"
 Column |  Type   | Modifiers 
--------+---------+-----------
 dd     | boolean | 

DROP TYPE test_type;
CREATE TYPE test_type1 AS (a int, b text);
CREATE TABLE test_tbl1 (x int, y test_type1);
ALTER TYPE test_type1 ALTER ATTRIBUTE b TYPE varchar; -- fails
ERROR:  cannot alter type "test_type1" because column "test_tbl1.y" uses it
CREATE TYPE test_type2 AS (a int, b text);
CREATE TABLE test_tbl2 OF test_type2;
CREATE TABLE test_tbl2_subclass () INHERITS (test_tbl2);
\d test_type2
Composite type "public.test_type2"
 Column |  Type   | Modifiers 
--------+---------+-----------
 a      | integer | 
 b      | text    | 

\d test_tbl2
   Table "public.test_tbl2"
 Column |  Type   | Modifiers 
--------+---------+-----------
 a      | integer | 
 b      | text    | 
Number of child tables: 1 (Use \d+ to list them.)
Typed table of type: test_type2

ALTER TYPE test_type2 ADD ATTRIBUTE c text; -- fails
ERROR:  cannot alter type "test_type2" because it is the type of a typed table
HINT:  Use ALTER ... CASCADE to alter the typed tables too.
ALTER TYPE test_type2 ADD ATTRIBUTE c text CASCADE;
\d test_type2
Composite type "public.test_type2"
 Column |  Type   | Modifiers 
--------+---------+-----------
 a      | integer | 
 b      | text    | 
 c      | text    | 

\d test_tbl2
   Table "public.test_tbl2"
 Column |  Type   | Modifiers 
--------+---------+-----------
 a      | integer | 
 b      | text    | 
 c      | text    | 
Number of child tables: 1 (Use \d+ to list them.)
Typed table of type: test_type2

ALTER TYPE test_type2 ALTER ATTRIBUTE b TYPE varchar; -- fails
ERROR:  cannot alter type "test_type2" because it is the type of a typed table
HINT:  Use ALTER ... CASCADE to alter the typed tables too.
ALTER TYPE test_type2 ALTER ATTRIBUTE b TYPE varchar CASCADE;
\d test_type2
   Composite type "public.test_type2"
 Column |       Type        | Modifiers 
--------+-------------------+-----------
 a      | integer           | 
 b      | character varying | 
 c      | text              | 

\d test_tbl2
        Table "public.test_tbl2"
 Column |       Type        | Modifiers 
--------+-------------------+-----------
 a      | integer           | 
 b      | character varying | 
 c      | text              | 
Number of child tables: 1 (Use \d+ to list them.)
Typed table of type: test_type2

ALTER TYPE test_type2 DROP ATTRIBUTE b; -- fails
ERROR:  cannot alter type "test_type2" because it is the type of a typed table
HINT:  Use ALTER ... CASCADE to alter the typed tables too.
ALTER TYPE test_type2 DROP ATTRIBUTE b CASCADE;
\d test_type2
Composite type "public.test_type2"
 Column |  Type   | Modifiers 
--------+---------+-----------
 a      | integer | 
 c      | text    | 

\d test_tbl2
   Table "public.test_tbl2"
 Column |  Type   | Modifiers 
--------+---------+-----------
 a      | integer | 
 c      | text    | 
Number of child tables: 1 (Use \d+ to list them.)
Typed table of type: test_type2

ALTER TYPE test_type2 RENAME ATTRIBUTE a TO aa; -- fails
ERROR:  cannot alter type "test_type2" because it is the type of a typed table
HINT:  Use ALTER ... CASCADE to alter the typed tables too.
ALTER TYPE test_type2 RENAME ATTRIBUTE a TO aa CASCADE;
\d test_type2
Composite type "public.test_type2"
 Column |  Type   | Modifiers 
--------+---------+-----------
 aa     | integer | 
 c      | text    | 

\d test_tbl2
   Table "public.test_tbl2"
 Column |  Type   | Modifiers 
--------+---------+-----------
 aa     | integer | 
 c      | text    | 
Number of child tables: 1 (Use \d+ to list them.)
Typed table of type: test_type2

\d test_tbl2_subclass
Table "public.test_tbl2_subclass"
 Column |  Type   | Modifiers 
--------+---------+-----------
 aa     | integer | 
 c      | text    | 
Inherits: test_tbl2

DROP TABLE test_tbl2_subclass;
-- This test isn't that interesting on its own, but the purpose is to leave
-- behind a table to test pg_upgrade with. The table has a composite type
-- column in it, and the composite type has a dropped attribute.
CREATE TYPE test_type3 AS (a int);
CREATE TABLE test_tbl3 (c) AS SELECT '(1)'::test_type3;
ALTER TYPE test_type3 DROP ATTRIBUTE a, ADD ATTRIBUTE b int;
CREATE TYPE test_type_empty AS ();
DROP TYPE test_type_empty;
--
-- typed tables: OF / NOT OF
--
CREATE TYPE tt_t0 AS (z inet, x int, y numeric(8,2));
ALTER TYPE tt_t0 DROP ATTRIBUTE z;
CREATE TABLE tt0 (x int NOT NULL, y numeric(8,2));	-- OK
CREATE TABLE tt1 (x int, y bigint);					-- wrong base type
CREATE TABLE tt2 (x int, y numeric(9,2));			-- wrong typmod
CREATE TABLE tt3 (y numeric(8,2), x int);			-- wrong column order
CREATE TABLE tt4 (x int);							-- too few columns
CREATE TABLE tt5 (x int, y numeric(8,2), z int);	-- too few columns
CREATE TABLE tt6 () INHERITS (tt0);					-- can't have a parent
CREATE TABLE tt7 (x int, q text, y numeric(8,2)) WITH OIDS;
ALTER TABLE tt7 DROP q;								-- OK
ALTER TABLE tt0 OF tt_t0;
ALTER TABLE tt1 OF tt_t0;
ERROR:  table "tt1" has different type for column "y"
ALTER TABLE tt2 OF tt_t0;
ERROR:  table "tt2" has different type for column "y"
ALTER TABLE tt3 OF tt_t0;
ERROR:  table has column "y" where type requires "x"
ALTER TABLE tt4 OF tt_t0;
ERROR:  table is missing column "y"
ALTER TABLE tt5 OF tt_t0;
ERROR:  table has extra column "z"
ALTER TABLE tt6 OF tt_t0;
ERROR:  typed tables cannot inherit
ALTER TABLE tt7 OF tt_t0;
CREATE TYPE tt_t1 AS (x int, y numeric(8,2));
ALTER TABLE tt7 OF tt_t1;			-- reassign an already-typed table
ALTER TABLE tt7 NOT OF;
\d tt7
        Table "public.tt7"
 Column |     Type     | Modifiers 
--------+--------------+-----------
 x      | integer      | 
 y      | numeric(8,2) | 

-- make sure we can drop a constraint on the parent but it remains on the child
CREATE TABLE test_drop_constr_parent (c text CHECK (c IS NOT NULL));
CREATE TABLE test_drop_constr_child () INHERITS (test_drop_constr_parent);
ALTER TABLE ONLY test_drop_constr_parent DROP CONSTRAINT "test_drop_constr_parent_c_check";
-- should fail
INSERT INTO test_drop_constr_child (c) VALUES (NULL);
ERROR:  new row for relation "test_drop_constr_child" violates check constraint "test_drop_constr_parent_c_check"
DETAIL:  Failing row contains (null).
DROP TABLE test_drop_constr_parent CASCADE;
NOTICE:  drop cascades to table test_drop_constr_child
--
-- IF EXISTS test
--
ALTER TABLE IF EXISTS tt8 ADD COLUMN f int;
NOTICE:  relation "tt8" does not exist, skipping
ALTER TABLE IF EXISTS tt8 ADD CONSTRAINT xxx PRIMARY KEY(f);
NOTICE:  relation "tt8" does not exist, skipping
ALTER TABLE IF EXISTS tt8 ADD CHECK (f BETWEEN 0 AND 10);
NOTICE:  relation "tt8" does not exist, skipping
ALTER TABLE IF EXISTS tt8 ALTER COLUMN f SET DEFAULT 0;
NOTICE:  relation "tt8" does not exist, skipping
ALTER TABLE IF EXISTS tt8 RENAME COLUMN f TO f1;
NOTICE:  relation "tt8" does not exist, skipping
ALTER TABLE IF EXISTS tt8 SET SCHEMA alter2;
NOTICE:  relation "tt8" does not exist, skipping
CREATE TABLE tt8(a int);
CREATE SCHEMA alter2;
ALTER TABLE IF EXISTS tt8 ADD COLUMN f int;
ALTER TABLE IF EXISTS tt8 ADD CONSTRAINT xxx PRIMARY KEY(f);
ERROR:  Unique index of partitioned table must contain the hash distribution column.
ALTER TABLE IF EXISTS tt8 ADD CHECK (f BETWEEN 0 AND 10);
ALTER TABLE IF EXISTS tt8 ALTER COLUMN f SET DEFAULT 0;
ALTER TABLE IF EXISTS tt8 RENAME COLUMN f TO f1;
ALTER TABLE IF EXISTS tt8 SET SCHEMA alter2;
\d alter2.tt8
      Table "alter2.tt8"
 Column |  Type   | Modifiers 
--------+---------+-----------
 a      | integer | 
 f1     | integer | default 0
Check constraints:
    "tt8_f_check" CHECK (f1 >= 0 AND f1 <= 10)

DROP TABLE alter2.tt8;
DROP SCHEMA alter2;
-- Check that comments on constraints and indexes are not lost at ALTER TABLE.
CREATE TABLE comment_test (
  id int,
  positive_col int CHECK (positive_col > 0),
  indexed_col int,
  CONSTRAINT comment_test_pk PRIMARY KEY (id));
CREATE INDEX comment_test_index ON comment_test(indexed_col);
COMMENT ON COLUMN comment_test.id IS 'Column ''id'' on comment_test';
COMMENT ON INDEX comment_test_index IS 'Simple index on comment_test';
COMMENT ON CONSTRAINT comment_test_positive_col_check ON comment_test IS 'CHECK constraint on comment_test.positive_col';
COMMENT ON CONSTRAINT comment_test_pk ON comment_test IS 'PRIMARY KEY constraint of comment_test';
COMMENT ON INDEX comment_test_pk IS 'Index backing the PRIMARY KEY of comment_test';
SELECT col_description('comment_test'::regclass, 1) as comment;
           comment           
-----------------------------
 Column 'id' on comment_test
(1 row)

SELECT indexrelid::regclass::text as index, obj_description(indexrelid, 'pg_class') as comment FROM pg_index where indrelid = 'comment_test'::regclass ORDER BY 1, 2;
       index        |                    comment                    
--------------------+-----------------------------------------------
 comment_test_index | Simple index on comment_test
 comment_test_pk    | Index backing the PRIMARY KEY of comment_test
(2 rows)

SELECT conname as constraint, obj_description(oid, 'pg_constraint') as comment FROM pg_constraint where conrelid = 'comment_test'::regclass ORDER BY 1, 2;
           constraint            |                    comment                    
---------------------------------+-----------------------------------------------
 comment_test_pk                 | PRIMARY KEY constraint of comment_test
 comment_test_positive_col_check | CHECK constraint on comment_test.positive_col
(2 rows)

-- Change the datatype of all the columns. ALTER TABLE is optimized to not
-- rebuild an index if the new data type is binary compatible with the old
-- one. Check do a dummy ALTER TABLE that doesn't change the datatype
-- first, to test that no-op codepath, and another one that does.
ALTER TABLE comment_test ALTER COLUMN indexed_col SET DATA TYPE int;
ALTER TABLE comment_test ALTER COLUMN indexed_col SET DATA TYPE text;
ALTER TABLE comment_test ALTER COLUMN id SET DATA TYPE int;
ALTER TABLE comment_test ALTER COLUMN id SET DATA TYPE text;
ALTER TABLE comment_test ALTER COLUMN positive_col SET DATA TYPE int;
ALTER TABLE comment_test ALTER COLUMN positive_col SET DATA TYPE bigint;
-- Check that the comments are intact.
SELECT col_description('comment_test'::regclass, 1) as comment;
           comment           
-----------------------------
 Column 'id' on comment_test
(1 row)

SELECT indexrelid::regclass::text as index, obj_description(indexrelid, 'pg_class') as comment FROM pg_index where indrelid = 'comment_test'::regclass ORDER BY 1, 2;
       index        |                    comment                    
--------------------+-----------------------------------------------
 comment_test_index | Simple index on comment_test
 comment_test_pk    | Index backing the PRIMARY KEY of comment_test
(2 rows)

SELECT conname as constraint, obj_description(oid, 'pg_constraint') as comment FROM pg_constraint where conrelid = 'comment_test'::regclass ORDER BY 1, 2;
           constraint            |                    comment                    
---------------------------------+-----------------------------------------------
 comment_test_pk                 | PRIMARY KEY constraint of comment_test
 comment_test_positive_col_check | CHECK constraint on comment_test.positive_col
(2 rows)

-- Check that we map relation oids to filenodes and back correctly.  Only
-- display bad mappings so the test output doesn't change all the time.  A
-- filenode function call can return NULL for a relation dropped concurrently
-- with the call's surrounding query, so ignore a NULL mapped_oid for
-- relations that no longer exist after all calls finish.
CREATE TEMP TABLE filenode_mapping AS
SELECT
    oid, mapped_oid, reltablespace, relfilenode, relname
FROM pg_class,
    pg_filenode_relation(reltablespace, pg_relation_filenode(oid)) AS mapped_oid
WHERE relkind IN ('r', 'i', 'S', 't', 'm') AND mapped_oid IS DISTINCT FROM oid;
SELECT m.* FROM filenode_mapping m LEFT JOIN pg_class c ON c.oid = m.oid
WHERE c.oid IS NOT NULL OR m.mapped_oid IS NOT NULL;
 oid | mapped_oid | reltablespace | relfilenode | relname 
-----+------------+---------------+-------------+---------
(0 rows)

-- Checks on creating and manipulation of user defined relations in
-- pg_catalog.
--
-- XXX: It would be useful to add checks around trying to manipulate
-- catalog tables, but that might have ugly consequences when run
-- against an existing server with allow_system_table_mods = on.
SHOW allow_system_table_mods;
 allow_system_table_mods 
-------------------------
 off
(1 row)

-- disallowed because of search_path issues with pg_dump
CREATE TABLE pg_catalog.new_system_table();
ERROR:  permission denied to create "pg_catalog.new_system_table"
DETAIL:  System catalog modifications are currently disallowed.
-- instead create in public first, move to catalog
CREATE TABLE new_system_table(id serial primary key, othercol text);
ALTER TABLE new_system_table SET SCHEMA pg_catalog;
-- XXX: it's currently impossible to move relations out of pg_catalog
ALTER TABLE new_system_table SET SCHEMA public;
ERROR:  cannot remove dependency on schema pg_catalog because it is a system object
-- move back, will currently error out, already there
ALTER TABLE new_system_table SET SCHEMA pg_catalog;
ERROR:  table new_system_table is already in schema "pg_catalog"
ALTER TABLE new_system_table RENAME TO old_system_table;
CREATE INDEX old_system_table__othercol ON old_system_table (othercol);
INSERT INTO old_system_table(othercol) VALUES ('somedata'), ('otherdata');
UPDATE old_system_table SET id = -id;
ERROR:  could not plan this distributed update
DETAIL:  correlated UPDATE or updating distribution column currently not supported in Postgres-XL.
DELETE FROM old_system_table WHERE othercol = 'somedata';
TRUNCATE old_system_table;
ALTER TABLE old_system_table DROP CONSTRAINT new_system_table_pkey;
ALTER TABLE old_system_table DROP COLUMN othercol;
DROP TABLE old_system_table;
-- set logged
CREATE UNLOGGED TABLE unlogged1(f1 SERIAL PRIMARY KEY, f2 TEXT);
-- check relpersistence of an unlogged table
SELECT relname, relkind, relpersistence FROM pg_class WHERE relname ~ '^unlogged1'
UNION ALL
SELECT 'toast table', t.relkind, t.relpersistence FROM pg_class r JOIN pg_class t ON t.oid = r.reltoastrelid WHERE r.relname ~ '^unlogged1'
UNION ALL
SELECT 'toast index', ri.relkind, ri.relpersistence FROM pg_class r join pg_class t ON t.oid = r.reltoastrelid JOIN pg_index i ON i.indrelid = t.oid JOIN pg_class ri ON ri.oid = i.indexrelid WHERE r.relname ~ '^unlogged1'
ORDER BY relname;
     relname      | relkind | relpersistence 
------------------+---------+----------------
 toast index      | i       | u
 toast table      | t       | u
 unlogged1        | r       | u
 unlogged1_f1_seq | S       | p
 unlogged1_pkey   | i       | u
(5 rows)

CREATE UNLOGGED TABLE unlogged2(f1 SERIAL PRIMARY KEY, f2 INTEGER REFERENCES unlogged1); -- foreign key
ERROR:  Hash/Modulo distribution column does not refer to hash/modulo distribution column in referenced table.
CREATE UNLOGGED TABLE unlogged3(f1 SERIAL PRIMARY KEY, f2 INTEGER REFERENCES unlogged3); -- self-referencing foreign key
ALTER TABLE unlogged3 SET LOGGED; -- skip self-referencing foreign key
ALTER TABLE unlogged2 SET LOGGED; -- fails because a foreign key to an unlogged table exists
<<<<<<< HEAD
ERROR:  relation "unlogged2" does not exist
=======
ERROR:  could not change table "unlogged2" to logged because it references unlogged table "unlogged1"
>>>>>>> cdd4ed54
ALTER TABLE unlogged1 SET LOGGED;
-- check relpersistence of an unlogged table after changing to permament
SELECT relname, relkind, relpersistence FROM pg_class WHERE relname ~ '^unlogged1'
UNION ALL
SELECT 'toast table', t.relkind, t.relpersistence FROM pg_class r JOIN pg_class t ON t.oid = r.reltoastrelid WHERE r.relname ~ '^unlogged1'
UNION ALL
SELECT 'toast index', ri.relkind, ri.relpersistence FROM pg_class r join pg_class t ON t.oid = r.reltoastrelid JOIN pg_index i ON i.indrelid = t.oid JOIN pg_class ri ON ri.oid = i.indexrelid WHERE r.relname ~ '^unlogged1'
ORDER BY relname;
     relname      | relkind | relpersistence 
------------------+---------+----------------
 toast index      | i       | p
 toast table      | t       | p
 unlogged1        | r       | p
 unlogged1_f1_seq | S       | p
 unlogged1_pkey   | i       | p
(5 rows)

ALTER TABLE unlogged1 SET LOGGED; -- silently do nothing
DROP TABLE unlogged3;
DROP TABLE unlogged2;
ERROR:  table "unlogged2" does not exist
DROP TABLE unlogged1;
-- set unlogged
CREATE TABLE logged1(f1 SERIAL PRIMARY KEY, f2 TEXT);
-- check relpersistence of a permanent table
SELECT relname, relkind, relpersistence FROM pg_class WHERE relname ~ '^logged1'
UNION ALL
SELECT 'toast table', t.relkind, t.relpersistence FROM pg_class r JOIN pg_class t ON t.oid = r.reltoastrelid WHERE r.relname ~ '^logged1'
UNION ALL
SELECT 'toast index', ri.relkind, ri.relpersistence FROM pg_class r join pg_class t ON t.oid = r.reltoastrelid JOIN pg_index i ON i.indrelid = t.oid JOIN pg_class ri ON ri.oid = i.indexrelid WHERE r.relname ~ '^logged1'
ORDER BY relname;
    relname     | relkind | relpersistence 
----------------+---------+----------------
 logged1        | r       | p
 logged1_f1_seq | S       | p
 logged1_pkey   | i       | p
 toast index    | i       | p
 toast table    | t       | p
(5 rows)

CREATE TABLE logged2(f1 SERIAL PRIMARY KEY, f2 INTEGER REFERENCES logged1); -- foreign key
ERROR:  Hash/Modulo distribution column does not refer to hash/modulo distribution column in referenced table.
CREATE TABLE logged3(f1 SERIAL PRIMARY KEY, f2 INTEGER REFERENCES logged3); -- self-referencing foreign key
ALTER TABLE logged1 SET UNLOGGED; -- fails because a foreign key from a permanent table exists
<<<<<<< HEAD
=======
ERROR:  could not change table "logged1" to unlogged because it references logged table "logged2"
>>>>>>> cdd4ed54
ALTER TABLE logged3 SET UNLOGGED; -- skip self-referencing foreign key
ALTER TABLE logged2 SET UNLOGGED;
ERROR:  relation "logged2" does not exist
ALTER TABLE logged1 SET UNLOGGED;
-- check relpersistence of a permanent table after changing to unlogged
SELECT relname, relkind, relpersistence FROM pg_class WHERE relname ~ '^logged1'
UNION ALL
SELECT 'toast table', t.relkind, t.relpersistence FROM pg_class r JOIN pg_class t ON t.oid = r.reltoastrelid WHERE r.relname ~ '^logged1'
UNION ALL
SELECT 'toast index', ri.relkind, ri.relpersistence FROM pg_class r join pg_class t ON t.oid = r.reltoastrelid JOIN pg_index i ON i.indrelid = t.oid JOIN pg_class ri ON ri.oid = i.indexrelid WHERE r.relname ~ '^logged1'
ORDER BY relname;
    relname     | relkind | relpersistence 
----------------+---------+----------------
 logged1        | r       | u
 logged1_f1_seq | S       | p
 logged1_pkey   | i       | u
 toast index    | i       | u
 toast table    | t       | u
(5 rows)

ALTER TABLE logged1 SET UNLOGGED; -- silently do nothing
DROP TABLE logged3;
DROP TABLE logged2;
ERROR:  table "logged2" does not exist
DROP TABLE logged1;<|MERGE_RESOLUTION|>--- conflicted
+++ resolved
@@ -2670,11 +2670,7 @@
 CREATE UNLOGGED TABLE unlogged3(f1 SERIAL PRIMARY KEY, f2 INTEGER REFERENCES unlogged3); -- self-referencing foreign key
 ALTER TABLE unlogged3 SET LOGGED; -- skip self-referencing foreign key
 ALTER TABLE unlogged2 SET LOGGED; -- fails because a foreign key to an unlogged table exists
-<<<<<<< HEAD
 ERROR:  relation "unlogged2" does not exist
-=======
-ERROR:  could not change table "unlogged2" to logged because it references unlogged table "unlogged1"
->>>>>>> cdd4ed54
 ALTER TABLE unlogged1 SET LOGGED;
 -- check relpersistence of an unlogged table after changing to permament
 SELECT relname, relkind, relpersistence FROM pg_class WHERE relname ~ '^unlogged1'
@@ -2719,10 +2715,6 @@
 ERROR:  Hash/Modulo distribution column does not refer to hash/modulo distribution column in referenced table.
 CREATE TABLE logged3(f1 SERIAL PRIMARY KEY, f2 INTEGER REFERENCES logged3); -- self-referencing foreign key
 ALTER TABLE logged1 SET UNLOGGED; -- fails because a foreign key from a permanent table exists
-<<<<<<< HEAD
-=======
-ERROR:  could not change table "logged1" to unlogged because it references logged table "logged2"
->>>>>>> cdd4ed54
 ALTER TABLE logged3 SET UNLOGGED; -- skip self-referencing foreign key
 ALTER TABLE logged2 SET UNLOGGED;
 ERROR:  relation "logged2" does not exist

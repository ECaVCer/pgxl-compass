--
-- FOREIGN KEY
--
-- MATCH FULL
--
-- First test, check and cascade
--
CREATE TABLE PKTABLE ( ptest1 int PRIMARY KEY, ptest2 text ) DISTRIBUTE BY REPLICATION;
CREATE TABLE FKTABLE ( ftest1 int REFERENCES PKTABLE MATCH FULL ON DELETE CASCADE ON UPDATE CASCADE, ftest2 int );
-- Insert test data into PKTABLE
INSERT INTO PKTABLE VALUES (1, 'Test1');
INSERT INTO PKTABLE VALUES (2, 'Test2');
INSERT INTO PKTABLE VALUES (3, 'Test3');
INSERT INTO PKTABLE VALUES (4, 'Test4');
INSERT INTO PKTABLE VALUES (5, 'Test5');
-- Insert successful rows into FK TABLE
INSERT INTO FKTABLE VALUES (1, 2);
INSERT INTO FKTABLE VALUES (2, 3);
INSERT INTO FKTABLE VALUES (3, 4);
INSERT INTO FKTABLE VALUES (NULL, 1);
-- Insert a failed row into FK TABLE
INSERT INTO FKTABLE VALUES (100, 2);
ERROR:  insert or update on table "fktable" violates foreign key constraint "fktable_ftest1_fkey"
DETAIL:  Key (ftest1)=(100) is not present in table "pktable".
-- Check FKTABLE
SELECT * FROM FKTABLE ORDER BY 1, 2;
 ftest1 | ftest2 
--------+--------
      1 |      2
      2 |      3
      3 |      4
        |      1
(4 rows)

-- Delete a row from PK TABLE
DELETE FROM PKTABLE WHERE ptest1=1;
-- Check FKTABLE for removal of matched row
SELECT * FROM FKTABLE ORDER BY 1, 2;
 ftest1 | ftest2 
--------+--------
      2 |      3
      3 |      4
        |      1
(3 rows)

-- Update a row from PK TABLE
UPDATE PKTABLE SET ptest1=1 WHERE ptest1=2;
-- Check FKTABLE for update of matched row
SELECT * FROM FKTABLE ORDER BY 1, 2;
 ftest1 | ftest2 
--------+--------
      1 |      3
      3 |      4
        |      1
(3 rows)

DROP TABLE FKTABLE;
DROP TABLE PKTABLE;
--
-- check set NULL and table constraint on multiple columns
--
CREATE TABLE PKTABLE ( ptest1 int, ptest2 int, ptest3 text, PRIMARY KEY(ptest1, ptest2) ) DISTRIBUTE BY REPLICATION;
CREATE TABLE FKTABLE ( ftest1 int, ftest2 int, ftest3 int, CONSTRAINT constrname FOREIGN KEY(ftest1, ftest2)
                       REFERENCES PKTABLE MATCH FULL ON DELETE SET NULL ON UPDATE SET NULL);
-- Test comments
COMMENT ON CONSTRAINT constrname_wrong ON FKTABLE IS 'fk constraint comment';
ERROR:  constraint "constrname_wrong" for table "fktable" does not exist
COMMENT ON CONSTRAINT constrname ON FKTABLE IS 'fk constraint comment';
COMMENT ON CONSTRAINT constrname ON FKTABLE IS NULL;
-- Insert test data into PKTABLE
INSERT INTO PKTABLE VALUES (1, 2, 'Test1');
INSERT INTO PKTABLE VALUES (1, 3, 'Test1-2');
INSERT INTO PKTABLE VALUES (2, 4, 'Test2');
INSERT INTO PKTABLE VALUES (3, 6, 'Test3');
INSERT INTO PKTABLE VALUES (4, 8, 'Test4');
INSERT INTO PKTABLE VALUES (5, 10, 'Test5');
-- Insert successful rows into FK TABLE
INSERT INTO FKTABLE VALUES (1, 2, 4);
INSERT INTO FKTABLE VALUES (1, 3, 5);
INSERT INTO FKTABLE VALUES (2, 4, 8);
INSERT INTO FKTABLE VALUES (3, 6, 12);
INSERT INTO FKTABLE VALUES (NULL, NULL, 0);
-- Insert failed rows into FK TABLE
INSERT INTO FKTABLE VALUES (100, 2, 4);
ERROR:  insert or update on table "fktable" violates foreign key constraint "constrname"
DETAIL:  Key (ftest1, ftest2)=(100, 2) is not present in table "pktable".
INSERT INTO FKTABLE VALUES (2, 2, 4);
ERROR:  insert or update on table "fktable" violates foreign key constraint "constrname"
DETAIL:  Key (ftest1, ftest2)=(2, 2) is not present in table "pktable".
INSERT INTO FKTABLE VALUES (NULL, 2, 4);
ERROR:  insert or update on table "fktable" violates foreign key constraint "constrname"
DETAIL:  MATCH FULL does not allow mixing of null and nonnull key values.
INSERT INTO FKTABLE VALUES (1, NULL, 4);
ERROR:  insert or update on table "fktable" violates foreign key constraint "constrname"
DETAIL:  MATCH FULL does not allow mixing of null and nonnull key values.
-- Check FKTABLE
SELECT * FROM FKTABLE ORDER BY 1, 2, 3;
 ftest1 | ftest2 | ftest3 
--------+--------+--------
      1 |      2 |      4
      1 |      3 |      5
      2 |      4 |      8
      3 |      6 |     12
        |        |      0
(5 rows)

-- Delete a row from PK TABLE
DELETE FROM PKTABLE WHERE ptest1=1 and ptest2=2;
-- Check FKTABLE for removal of matched row
SELECT * FROM FKTABLE ORDER BY 1, 2, 3;
 ftest1 | ftest2 | ftest3 
--------+--------+--------
      1 |      3 |      5
      2 |      4 |      8
      3 |      6 |     12
        |        |      0
        |        |      4
(5 rows)

-- Delete another row from PK TABLE
DELETE FROM PKTABLE WHERE ptest1=5 and ptest2=10;
-- Check FKTABLE (should be no change)
SELECT * FROM FKTABLE ORDER BY 1, 2, 3;
 ftest1 | ftest2 | ftest3 
--------+--------+--------
      1 |      3 |      5
      2 |      4 |      8
      3 |      6 |     12
        |        |      0
        |        |      4
(5 rows)

-- Update a row from PK TABLE
UPDATE PKTABLE SET ptest1=1 WHERE ptest1=2;
-- Check FKTABLE for update of matched row
SELECT * FROM FKTABLE ORDER BY 1, 2, 3;
 ftest1 | ftest2 | ftest3 
--------+--------+--------
      1 |      3 |      5
      3 |      6 |     12
        |        |      0
        |        |      4
        |        |      8
(5 rows)

-- Try altering the column type where foreign keys are involved
ALTER TABLE PKTABLE ALTER COLUMN ptest1 TYPE bigint;
ALTER TABLE FKTABLE ALTER COLUMN ftest1 TYPE bigint;
SELECT * FROM PKTABLE ORDER BY 1, 2, 3;
 ptest1 | ptest2 | ptest3  
--------+--------+---------
      1 |      3 | Test1-2
      1 |      4 | Test2
      3 |      6 | Test3
      4 |      8 | Test4
(4 rows)

SELECT * FROM FKTABLE ORDER BY 1, 2, 3;
 ftest1 | ftest2 | ftest3 
--------+--------+--------
      1 |      3 |      5
      3 |      6 |     12
        |        |      0
        |        |      4
        |        |      8
(5 rows)

DROP TABLE PKTABLE CASCADE;
NOTICE:  drop cascades to constraint constrname on table fktable
DROP TABLE FKTABLE;
--
-- check set default and table constraint on multiple columns
--
CREATE TABLE PKTABLE ( ptest1 int, ptest2 int, ptest3 text, PRIMARY KEY(ptest1, ptest2) ) DISTRIBUTE BY REPLICATION;
CREATE TABLE FKTABLE ( ftest1 int DEFAULT -1, ftest2 int DEFAULT -2, ftest3 int, CONSTRAINT constrname2 FOREIGN KEY(ftest1, ftest2)
                       REFERENCES PKTABLE MATCH FULL ON DELETE SET DEFAULT ON UPDATE SET DEFAULT);
-- Insert a value in PKTABLE for default
INSERT INTO PKTABLE VALUES (-1, -2, 'The Default!');
-- Insert test data into PKTABLE
INSERT INTO PKTABLE VALUES (1, 2, 'Test1');
INSERT INTO PKTABLE VALUES (1, 3, 'Test1-2');
INSERT INTO PKTABLE VALUES (2, 4, 'Test2');
INSERT INTO PKTABLE VALUES (3, 6, 'Test3');
INSERT INTO PKTABLE VALUES (4, 8, 'Test4');
INSERT INTO PKTABLE VALUES (5, 10, 'Test5');
-- Insert successful rows into FK TABLE
INSERT INTO FKTABLE VALUES (1, 2, 4);
INSERT INTO FKTABLE VALUES (1, 3, 5);
INSERT INTO FKTABLE VALUES (2, 4, 8);
INSERT INTO FKTABLE VALUES (3, 6, 12);
INSERT INTO FKTABLE VALUES (NULL, NULL, 0);
-- Insert failed rows into FK TABLE
INSERT INTO FKTABLE VALUES (100, 2, 4);
ERROR:  insert or update on table "fktable" violates foreign key constraint "constrname2"
DETAIL:  Key (ftest1, ftest2)=(100, 2) is not present in table "pktable".
INSERT INTO FKTABLE VALUES (2, 2, 4);
ERROR:  insert or update on table "fktable" violates foreign key constraint "constrname2"
DETAIL:  Key (ftest1, ftest2)=(2, 2) is not present in table "pktable".
INSERT INTO FKTABLE VALUES (NULL, 2, 4);
ERROR:  insert or update on table "fktable" violates foreign key constraint "constrname2"
DETAIL:  MATCH FULL does not allow mixing of null and nonnull key values.
INSERT INTO FKTABLE VALUES (1, NULL, 4);
ERROR:  insert or update on table "fktable" violates foreign key constraint "constrname2"
DETAIL:  MATCH FULL does not allow mixing of null and nonnull key values.
-- Check FKTABLE
SELECT * FROM FKTABLE ORDER BY 1, 2, 3;
 ftest1 | ftest2 | ftest3 
--------+--------+--------
      1 |      2 |      4
      1 |      3 |      5
      2 |      4 |      8
      3 |      6 |     12
        |        |      0
(5 rows)

-- Delete a row from PK TABLE
DELETE FROM PKTABLE WHERE ptest1=1 and ptest2=2;
-- Check FKTABLE to check for removal
SELECT * FROM FKTABLE ORDER BY 1, 2, 3;
 ftest1 | ftest2 | ftest3 
--------+--------+--------
     -1 |     -2 |      4
      1 |      3 |      5
      2 |      4 |      8
      3 |      6 |     12
        |        |      0
(5 rows)

-- Delete another row from PK TABLE
DELETE FROM PKTABLE WHERE ptest1=5 and ptest2=10;
-- Check FKTABLE (should be no change)
SELECT * FROM FKTABLE ORDER BY 1, 2, 3;
 ftest1 | ftest2 | ftest3 
--------+--------+--------
     -1 |     -2 |      4
      1 |      3 |      5
      2 |      4 |      8
      3 |      6 |     12
        |        |      0
(5 rows)

-- Update a row from PK TABLE
UPDATE PKTABLE SET ptest1=1 WHERE ptest1=2;
-- Check FKTABLE for update of matched row
SELECT * FROM FKTABLE ORDER BY 1, 2, 3;
 ftest1 | ftest2 | ftest3 
--------+--------+--------
     -1 |     -2 |      4
     -1 |     -2 |      8
      1 |      3 |      5
      3 |      6 |     12
        |        |      0
(5 rows)

-- this should fail for lack of CASCADE
DROP TABLE PKTABLE;
ERROR:  cannot drop table pktable because other objects depend on it
DETAIL:  constraint constrname2 on table fktable depends on table pktable
HINT:  Use DROP ... CASCADE to drop the dependent objects too.
DROP TABLE PKTABLE CASCADE;
NOTICE:  drop cascades to constraint constrname2 on table fktable
DROP TABLE FKTABLE;
--
-- First test, check with no on delete or on update
--
CREATE TABLE PKTABLE ( ptest1 int PRIMARY KEY, ptest2 text ) DISTRIBUTE BY REPLICATION;
CREATE TABLE FKTABLE ( ftest1 int REFERENCES PKTABLE MATCH FULL, ftest2 int ) DISTRIBUTE BY REPLICATION;
-- Insert test data into PKTABLE
INSERT INTO PKTABLE VALUES (1, 'Test1');
INSERT INTO PKTABLE VALUES (2, 'Test2');
INSERT INTO PKTABLE VALUES (3, 'Test3');
INSERT INTO PKTABLE VALUES (4, 'Test4');
INSERT INTO PKTABLE VALUES (5, 'Test5');
-- Insert successful rows into FK TABLE
INSERT INTO FKTABLE VALUES (1, 2);
INSERT INTO FKTABLE VALUES (2, 3);
INSERT INTO FKTABLE VALUES (3, 4);
INSERT INTO FKTABLE VALUES (NULL, 1);
-- Insert a failed row into FK TABLE
INSERT INTO FKTABLE VALUES (100, 2);
ERROR:  insert or update on table "fktable" violates foreign key constraint "fktable_ftest1_fkey"
DETAIL:  Key (ftest1)=(100) is not present in table "pktable".
-- Check FKTABLE
SELECT * FROM FKTABLE ORDER BY 1, 2;
 ftest1 | ftest2 
--------+--------
      1 |      2
      2 |      3
      3 |      4
        |      1
(4 rows)

-- Check PKTABLE
SELECT * FROM PKTABLE ORDER BY 1, 2;
 ptest1 | ptest2 
--------+--------
      1 | Test1
      2 | Test2
      3 | Test3
      4 | Test4
      5 | Test5
(5 rows)

-- Delete a row from PK TABLE (should fail)
DELETE FROM PKTABLE WHERE ptest1=1;
ERROR:  update or delete on table "pktable" violates foreign key constraint "fktable_ftest1_fkey" on table "fktable"
DETAIL:  Key (ptest1)=(1) is still referenced from table "fktable".
-- Delete a row from PK TABLE (should succeed)
DELETE FROM PKTABLE WHERE ptest1=5;
-- Check PKTABLE for deletes
SELECT * FROM PKTABLE ORDER BY 1, 2;
 ptest1 | ptest2 
--------+--------
      1 | Test1
      2 | Test2
      3 | Test3
      4 | Test4
(4 rows)

-- Update a row from PK TABLE (should fail)
UPDATE PKTABLE SET ptest1=0 WHERE ptest1=2;
ERROR:  update or delete on table "pktable" violates foreign key constraint "fktable_ftest1_fkey" on table "fktable"
DETAIL:  Key (ptest1)=(2) is still referenced from table "fktable".
-- Update a row from PK TABLE (should succeed)
UPDATE PKTABLE SET ptest1=0 WHERE ptest1=4;
-- Check PKTABLE for updates
SELECT * FROM PKTABLE ORDER BY 1, 2;
 ptest1 | ptest2 
--------+--------
      0 | Test4
      1 | Test1
      2 | Test2
      3 | Test3
(4 rows)

DROP TABLE FKTABLE;
DROP TABLE PKTABLE;
-- MATCH SIMPLE
-- Base test restricting update/delete
CREATE TABLE PKTABLE ( ptest1 int, ptest2 int, ptest3 int, ptest4 text, PRIMARY KEY(ptest1, ptest2, ptest3) ) DISTRIBUTE BY REPLICATION;
CREATE TABLE FKTABLE ( ftest1 int, ftest2 int, ftest3 int, ftest4 int,  CONSTRAINT constrname3
			FOREIGN KEY(ftest1, ftest2, ftest3) REFERENCES PKTABLE) DISTRIBUTE BY REPLICATION;
-- Insert Primary Key values
INSERT INTO PKTABLE VALUES (1, 2, 3, 'test1');
INSERT INTO PKTABLE VALUES (1, 3, 3, 'test2');
INSERT INTO PKTABLE VALUES (2, 3, 4, 'test3');
INSERT INTO PKTABLE VALUES (2, 4, 5, 'test4');
-- Insert Foreign Key values
INSERT INTO FKTABLE VALUES (1, 2, 3, 1);
INSERT INTO FKTABLE VALUES (NULL, 2, 3, 2);
INSERT INTO FKTABLE VALUES (2, NULL, 3, 3);
INSERT INTO FKTABLE VALUES (NULL, 2, 7, 4);
INSERT INTO FKTABLE VALUES (NULL, 3, 4, 5);
-- Insert a failed values
INSERT INTO FKTABLE VALUES (1, 2, 7, 6);
ERROR:  insert or update on table "fktable" violates foreign key constraint "constrname3"
DETAIL:  Key (ftest1, ftest2, ftest3)=(1, 2, 7) is not present in table "pktable".
-- Show FKTABLE
SELECT * from FKTABLE ORDER BY 1, 2, 3,4;
 ftest1 | ftest2 | ftest3 | ftest4 
--------+--------+--------+--------
      1 |      2 |      3 |      1
      2 |        |      3 |      3
        |      2 |      3 |      2
        |      2 |      7 |      4
        |      3 |      4 |      5
(5 rows)

-- Try to update something that should fail
UPDATE PKTABLE set ptest2=5 where ptest2=2;
ERROR:  update or delete on table "pktable" violates foreign key constraint "constrname3" on table "fktable"
DETAIL:  Key (ptest1, ptest2, ptest3)=(1, 2, 3) is still referenced from table "fktable".
-- Try to update something that should succeed
UPDATE PKTABLE set ptest1=1 WHERE ptest2=3;
-- Try to delete something that should fail
DELETE FROM PKTABLE where ptest1=1 and ptest2=2 and ptest3=3;
ERROR:  update or delete on table "pktable" violates foreign key constraint "constrname3" on table "fktable"
DETAIL:  Key (ptest1, ptest2, ptest3)=(1, 2, 3) is still referenced from table "fktable".
-- Try to delete something that should work
DELETE FROM PKTABLE where ptest1=2;
-- Show PKTABLE and FKTABLE
SELECT * from PKTABLE ORDER BY 1, 2, 3,4;
 ptest1 | ptest2 | ptest3 | ptest4 
--------+--------+--------+--------
      1 |      2 |      3 | test1
      1 |      3 |      3 | test2
      1 |      3 |      4 | test3
(3 rows)

SELECT * from FKTABLE ORDER BY 1, 2, 3,4;
 ftest1 | ftest2 | ftest3 | ftest4 
--------+--------+--------+--------
      1 |      2 |      3 |      1
      2 |        |      3 |      3
        |      2 |      3 |      2
        |      2 |      7 |      4
        |      3 |      4 |      5
(5 rows)

DROP TABLE FKTABLE;
DROP TABLE PKTABLE;
-- cascade update/delete
CREATE TABLE PKTABLE ( ptest1 int, ptest2 int, ptest3 int, ptest4 text, PRIMARY KEY(ptest1, ptest2, ptest3) ) DISTRIBUTE BY REPLICATION;
CREATE TABLE FKTABLE ( ftest1 int, ftest2 int, ftest3 int, ftest4 int,  CONSTRAINT constrname3
			FOREIGN KEY(ftest1, ftest2, ftest3) REFERENCES PKTABLE
			ON DELETE CASCADE ON UPDATE CASCADE);
-- Insert Primary Key values
INSERT INTO PKTABLE VALUES (1, 2, 3, 'test1');
INSERT INTO PKTABLE VALUES (1, 3, 3, 'test2');
INSERT INTO PKTABLE VALUES (2, 3, 4, 'test3');
INSERT INTO PKTABLE VALUES (2, 4, 5, 'test4');
-- Insert Foreign Key values
INSERT INTO FKTABLE VALUES (1, 2, 3, 1);
INSERT INTO FKTABLE VALUES (NULL, 2, 3, 2);
INSERT INTO FKTABLE VALUES (2, NULL, 3, 3);
INSERT INTO FKTABLE VALUES (NULL, 2, 7, 4);
INSERT INTO FKTABLE VALUES (NULL, 3, 4, 5);
-- Insert a failed values
INSERT INTO FKTABLE VALUES (1, 2, 7, 6);
ERROR:  insert or update on table "fktable" violates foreign key constraint "constrname3"
DETAIL:  Key (ftest1, ftest2, ftest3)=(1, 2, 7) is not present in table "pktable".
-- Show FKTABLE
SELECT * from FKTABLE ORDER BY 1, 2, 3,4;
 ftest1 | ftest2 | ftest3 | ftest4 
--------+--------+--------+--------
      1 |      2 |      3 |      1
      2 |        |      3 |      3
        |      2 |      3 |      2
        |      2 |      7 |      4
        |      3 |      4 |      5
(5 rows)

-- Try to update something that will cascade
UPDATE PKTABLE set ptest2=5 where ptest2=2;
-- Try to update something that should not cascade
UPDATE PKTABLE set ptest1=1 WHERE ptest2=3;
-- Show PKTABLE and FKTABLE
SELECT * from PKTABLE ORDER BY 1, 2, 3,4;
 ptest1 | ptest2 | ptest3 | ptest4 
--------+--------+--------+--------
      1 |      3 |      3 | test2
      1 |      3 |      4 | test3
      1 |      5 |      3 | test1
      2 |      4 |      5 | test4
(4 rows)

SELECT * from FKTABLE ORDER BY 1, 2, 3,4;
 ftest1 | ftest2 | ftest3 | ftest4 
--------+--------+--------+--------
      1 |      5 |      3 |      1
      2 |        |      3 |      3
        |      2 |      3 |      2
        |      2 |      7 |      4
        |      3 |      4 |      5
(5 rows)

-- Try to delete something that should cascade
DELETE FROM PKTABLE where ptest1=1 and ptest2=5 and ptest3=3;
-- Show PKTABLE and FKTABLE
SELECT * from PKTABLE ORDER BY 1, 2, 3,4;
 ptest1 | ptest2 | ptest3 | ptest4 
--------+--------+--------+--------
      1 |      3 |      3 | test2
      1 |      3 |      4 | test3
      2 |      4 |      5 | test4
(3 rows)

SELECT * from FKTABLE ORDER BY 1, 2, 3,4;
 ftest1 | ftest2 | ftest3 | ftest4 
--------+--------+--------+--------
      2 |        |      3 |      3
        |      2 |      3 |      2
        |      2 |      7 |      4
        |      3 |      4 |      5
(4 rows)

-- Try to delete something that should not have a cascade
DELETE FROM PKTABLE where ptest1=2;
-- Show PKTABLE and FKTABLE
SELECT * from PKTABLE ORDER BY 1, 2, 3,4;
 ptest1 | ptest2 | ptest3 | ptest4 
--------+--------+--------+--------
      1 |      3 |      3 | test2
      1 |      3 |      4 | test3
(2 rows)

SELECT * from FKTABLE ORDER BY 1, 2, 3,4;
 ftest1 | ftest2 | ftest3 | ftest4 
--------+--------+--------+--------
      2 |        |      3 |      3
        |      2 |      3 |      2
        |      2 |      7 |      4
        |      3 |      4 |      5
(4 rows)

DROP TABLE FKTABLE;
DROP TABLE PKTABLE;
-- set null update / set default delete
CREATE TABLE PKTABLE ( ptest1 int, ptest2 int, ptest3 int, ptest4 text, PRIMARY KEY(ptest1, ptest2, ptest3) );
CREATE TABLE FKTABLE ( ftest1 int DEFAULT 0, ftest2 int, ftest3 int, ftest4 int,  CONSTRAINT constrname3
			FOREIGN KEY(ftest1, ftest2, ftest3) REFERENCES PKTABLE
			ON DELETE SET DEFAULT ON UPDATE SET NULL);
-- Insert Primary Key values
INSERT INTO PKTABLE VALUES (1, 2, 3, 'test1');
INSERT INTO PKTABLE VALUES (1, 3, 3, 'test2');
INSERT INTO PKTABLE VALUES (2, 3, 4, 'test3');
INSERT INTO PKTABLE VALUES (2, 4, 5, 'test4');
-- Insert Foreign Key values
INSERT INTO FKTABLE VALUES (1, 2, 3, 1);
INSERT INTO FKTABLE VALUES (2, 3, 4, 1);
INSERT INTO FKTABLE VALUES (NULL, 2, 3, 2);
INSERT INTO FKTABLE VALUES (2, NULL, 3, 3);
INSERT INTO FKTABLE VALUES (NULL, 2, 7, 4);
INSERT INTO FKTABLE VALUES (NULL, 3, 4, 5);
-- Insert a failed values
INSERT INTO FKTABLE VALUES (1, 2, 7, 6);
ERROR:  insert or update on table "fktable" violates foreign key constraint "constrname3"
DETAIL:  Key (ftest1, ftest2, ftest3)=(1, 2, 7) is not present in table "pktable".
-- Show FKTABLE
SELECT * from FKTABLE ORDER BY 1, 2, 3,4;
 ftest1 | ftest2 | ftest3 | ftest4 
--------+--------+--------+--------
      1 |      2 |      3 |      1
      2 |      3 |      4 |      1
      2 |        |      3 |      3
        |      2 |      3 |      2
        |      2 |      7 |      4
        |      3 |      4 |      5
(6 rows)

-- Try to update something that will set null
UPDATE PKTABLE set ptest2=5 where ptest2=2;
-- Try to update something that should not set null
UPDATE PKTABLE set ptest2=2 WHERE ptest2=3 and ptest1=1;
-- Show PKTABLE and FKTABLE
SELECT * from PKTABLE ORDER BY 1, 2, 3,4;
 ptest1 | ptest2 | ptest3 | ptest4 
--------+--------+--------+--------
      1 |      2 |      3 | test2
      1 |      5 |      3 | test1
      2 |      3 |      4 | test3
      2 |      4 |      5 | test4
(4 rows)

SELECT * from FKTABLE ORDER BY 1, 2, 3,4;
 ftest1 | ftest2 | ftest3 | ftest4 
--------+--------+--------+--------
      1 |        |      3 |      1
      2 |      3 |      4 |      1
      2 |        |      3 |      3
        |      2 |      3 |      2
        |      2 |      7 |      4
        |      3 |      4 |      5
        |        |        |      1
(6 rows)

-- Try to delete something that should set default
DELETE FROM PKTABLE where ptest1=2 and ptest2=3 and ptest3=4;
-- Show PKTABLE and FKTABLE
SELECT * from PKTABLE ORDER BY 1, 2, 3,4;
 ptest1 | ptest2 | ptest3 | ptest4 
--------+--------+--------+--------
      1 |      2 |      3 | test2
      1 |      5 |      3 | test1
      2 |      4 |      5 | test4
(3 rows)

SELECT * from FKTABLE ORDER BY 1, 2, 3,4;
 ftest1 | ftest2 | ftest3 | ftest4 
--------+--------+--------+--------
      0 |        |        |      1
      1 |        |      3 |      1
      2 |        |      3 |      3
        |      2 |      3 |      2
        |      2 |      7 |      4
        |      3 |      4 |      5
        |        |        |      1
      0 |        |        |      1
(6 rows)

-- Try to delete something that should not set default
DELETE FROM PKTABLE where ptest2=5;
-- Show PKTABLE and FKTABLE
SELECT * from PKTABLE ORDER BY 1, 2, 3,4;
 ptest1 | ptest2 | ptest3 | ptest4 
--------+--------+--------+--------
      1 |      2 |      3 | test2
      2 |      4 |      5 | test4
(2 rows)

SELECT * from FKTABLE ORDER BY 1, 2, 3,4;
 ftest1 | ftest2 | ftest3 | ftest4 
--------+--------+--------+--------
      0 |        |        |      1
      1 |        |      3 |      1
      2 |        |      3 |      3
        |      2 |      3 |      2
        |      2 |      7 |      4
        |      3 |      4 |      5
        |        |        |      1
      0 |        |        |      1
(6 rows)

DROP TABLE FKTABLE;
DROP TABLE PKTABLE;
-- set default update / set null delete
CREATE TABLE PKTABLE ( ptest1 int, ptest2 int, ptest3 int, ptest4 text, PRIMARY KEY(ptest1, ptest2, ptest3) ) DISTRIBUTE BY REPLICATION;
CREATE TABLE FKTABLE ( ftest1 int DEFAULT 0, ftest2 int DEFAULT -1, ftest3 int, ftest4 int,  CONSTRAINT constrname3
			FOREIGN KEY(ftest1, ftest2, ftest3) REFERENCES PKTABLE
			ON DELETE SET NULL ON UPDATE SET DEFAULT) DISTRIBUTE BY REPLICATION;
-- Insert Primary Key values
INSERT INTO PKTABLE VALUES (1, 2, 3, 'test1');
INSERT INTO PKTABLE VALUES (1, 3, 3, 'test2');
INSERT INTO PKTABLE VALUES (2, 3, 4, 'test3');
INSERT INTO PKTABLE VALUES (2, 4, 5, 'test4');
INSERT INTO PKTABLE VALUES (2, -1, 5, 'test5');
-- Insert Foreign Key values
INSERT INTO FKTABLE VALUES (1, 2, 3, 1);
INSERT INTO FKTABLE VALUES (2, 3, 4, 1);
INSERT INTO FKTABLE VALUES (2, 4, 5, 1);
INSERT INTO FKTABLE VALUES (NULL, 2, 3, 2);
INSERT INTO FKTABLE VALUES (2, NULL, 3, 3);
INSERT INTO FKTABLE VALUES (NULL, 2, 7, 4);
INSERT INTO FKTABLE VALUES (NULL, 3, 4, 5);
-- Insert a failed values
INSERT INTO FKTABLE VALUES (1, 2, 7, 6);
ERROR:  insert or update on table "fktable" violates foreign key constraint "constrname3"
DETAIL:  Key (ftest1, ftest2, ftest3)=(1, 2, 7) is not present in table "pktable".
-- Show FKTABLE
SELECT * from FKTABLE ORDER BY 1, 2, 3,4;
 ftest1 | ftest2 | ftest3 | ftest4 
--------+--------+--------+--------
      1 |      2 |      3 |      1
      2 |      3 |      4 |      1
      2 |      4 |      5 |      1
      2 |        |      3 |      3
        |      2 |      3 |      2
        |      2 |      7 |      4
        |      3 |      4 |      5
(7 rows)

-- Try to update something that will fail
UPDATE PKTABLE set ptest2=5 where ptest2=2;
ERROR:  insert or update on table "fktable" violates foreign key constraint "constrname3"
DETAIL:  Key (ftest1, ftest2, ftest3)=(0, -1, -2) is not present in table "pktable".
-- Try to update something that will set default
UPDATE PKTABLE set ptest1=0, ptest2=-1, ptest3=-2 where ptest2=2;
UPDATE PKTABLE set ptest2=10 where ptest2=4;
-- Try to update something that should not set default
UPDATE PKTABLE set ptest2=2 WHERE ptest2=3 and ptest1=1;
-- Show PKTABLE and FKTABLE
SELECT * from PKTABLE ORDER BY 1, 2, 3,4;
 ptest1 | ptest2 | ptest3 | ptest4 
--------+--------+--------+--------
      2 |      3 |      4 | test3
      2 |     -1 |      5 | test5
      0 |     -1 |     -2 | test1
      2 |     10 |      5 | test4
      1 |      2 |      3 | test2
      2 |     -1 |      5 | test5
      2 |      3 |      4 | test3
      2 |     10 |      5 | test4
(5 rows)

SELECT * from FKTABLE ORDER BY 1, 2, 3,4;
 ftest1 | ftest2 | ftest3 | ftest4 
--------+--------+--------+--------
      0 |     -1 |        |      1
      2 |     -1 |      5 |      1
      2 |      3 |      4 |      1
      2 |        |      3 |      3
        |      2 |      3 |      2
        |      2 |      7 |      4
        |      3 |      4 |      5
      0 |     -1 |     -2 |      1
      0 |     -1 |     -2 |      1
(7 rows)

-- Try to delete something that should set null
DELETE FROM PKTABLE where ptest1=2 and ptest2=3 and ptest3=4;
-- Show PKTABLE and FKTABLE
SELECT * from PKTABLE ORDER BY 1, 2, 3,4;
 ptest1 | ptest2 | ptest3 | ptest4 
--------+--------+--------+--------
      2 |     -1 |      5 | test5
      0 |     -1 |     -2 | test1
      2 |     10 |      5 | test4
      1 |      2 |      3 | test2
      2 |     -1 |      5 | test5
      2 |     10 |      5 | test4
(4 rows)

SELECT * from FKTABLE ORDER BY 1, 2, 3,4;
 ftest1 | ftest2 | ftest3 | ftest4 
--------+--------+--------+--------
      0 |     -1 |        |      1
      2 |     -1 |      5 |      1
      2 |        |      3 |      3
        |      2 |      3 |      2
        |      2 |      7 |      4
        |      3 |      4 |      5
      0 |     -1 |     -2 |      1
      0 |     -1 |     -2 |      1
        |        |        |      1
(7 rows)

-- Try to delete something that should not set null
DELETE FROM PKTABLE where ptest2=-1 and ptest3=5;
-- Show PKTABLE and FKTABLE
SELECT * from PKTABLE ORDER BY 1, 2, 3,4;
 ptest1 | ptest2 | ptest3 | ptest4 
--------+--------+--------+--------
      0 |     -1 |     -2 | test1
      2 |     10 |      5 | test4
(3 rows)

SELECT * from FKTABLE ORDER BY 1, 2, 3,4;
 ftest1 | ftest2 | ftest3 | ftest4 
--------+--------+--------+--------
      0 |     -1 |        |      1
      2 |     -1 |      5 |      1
      2 |        |      3 |      3
        |      2 |      3 |      2
        |      2 |      7 |      4
        |      3 |      4 |      5
      0 |     -1 |     -2 |      1
      0 |     -1 |     -2 |      1
        |        |        |      1
(7 rows)

DROP TABLE FKTABLE;
DROP TABLE PKTABLE;
CREATE TABLE PKTABLE (ptest1 int PRIMARY KEY);
CREATE TABLE FKTABLE_FAIL1 ( ftest1 int, CONSTRAINT fkfail1 FOREIGN KEY (ftest2) REFERENCES PKTABLE);
ERROR:  Hash/Modulo distributed table must include distribution column in index
CREATE TABLE FKTABLE_FAIL2 ( ftest1 int, CONSTRAINT fkfail1 FOREIGN KEY (ftest1) REFERENCES PKTABLE(ptest2));
ERROR:  Hash/Modulo distribution column does not refer to hash/modulo distribution column in referenced table.
DROP TABLE FKTABLE_FAIL1;
ERROR:  table "fktable_fail1" does not exist
DROP TABLE FKTABLE_FAIL2;
ERROR:  table "fktable_fail2" does not exist
DROP TABLE PKTABLE;
-- Test for referencing column number smaller than referenced constraint
CREATE TABLE PKTABLE (ptest1 int, ptest2 int, UNIQUE(ptest1, ptest2));
CREATE TABLE FKTABLE_FAIL1 (ftest1 int REFERENCES pktable(ptest1));
ERROR:  there is no unique constraint matching given keys for referenced table "pktable"
DROP TABLE FKTABLE_FAIL1;
ERROR:  table "fktable_fail1" does not exist
DROP TABLE PKTABLE;
--
-- Tests for mismatched types
--
-- Basic one column, two table setup
CREATE TABLE PKTABLE (ptest1 int PRIMARY KEY) DISTRIBUTE BY REPLICATION;
INSERT INTO PKTABLE VALUES(42);
-- This next should fail, because int=inet does not exist
CREATE TABLE FKTABLE (ftest1 inet REFERENCES pktable);
ERROR:  foreign key constraint "fktable_ftest1_fkey" cannot be implemented
DETAIL:  Key columns "ftest1" and "ptest1" are of incompatible types: inet and integer.
-- This should also fail for the same reason, but here we
-- give the column name
CREATE TABLE FKTABLE (ftest1 inet REFERENCES pktable(ptest1)) DISTRIBUTE BY REPLICATION;
ERROR:  foreign key constraint "fktable_ftest1_fkey" cannot be implemented
DETAIL:  Key columns "ftest1" and "ptest1" are of incompatible types: inet and integer.
-- This should succeed, even though they are different types,
-- because int=int8 exists and is a member of the integer opfamily
CREATE TABLE FKTABLE (ftest1 int8 REFERENCES pktable) DISTRIBUTE BY REPLICATION;
-- Check it actually works
INSERT INTO FKTABLE VALUES(42);		-- should succeed
INSERT INTO FKTABLE VALUES(43);		-- should fail
ERROR:  insert or update on table "fktable" violates foreign key constraint "fktable_ftest1_fkey"
DETAIL:  Key (ftest1)=(43) is not present in table "pktable".
UPDATE FKTABLE SET ftest1 = ftest1;	-- should succeed
UPDATE FKTABLE SET ftest1 = ftest1 + 1;	-- should fail
ERROR:  insert or update on table "fktable" violates foreign key constraint "fktable_ftest1_fkey"
DETAIL:  Key (ftest1)=(43) is not present in table "pktable".
DROP TABLE FKTABLE;
-- This should fail, because we'd have to cast numeric to int which is
-- not an implicit coercion (or use numeric=numeric, but that's not part
-- of the integer opfamily)
CREATE TABLE FKTABLE (ftest1 numeric REFERENCES pktable) DISTRIBUTE BY REPLICATION;
ERROR:  foreign key constraint "fktable_ftest1_fkey" cannot be implemented
DETAIL:  Key columns "ftest1" and "ptest1" are of incompatible types: numeric and integer.
DROP TABLE PKTABLE;
-- On the other hand, this should work because int implicitly promotes to
-- numeric, and we allow promotion on the FK side
CREATE TABLE PKTABLE (ptest1 numeric PRIMARY KEY) DISTRIBUTE BY REPLICATION;
INSERT INTO PKTABLE VALUES(42);
CREATE TABLE FKTABLE (ftest1 int REFERENCES pktable) DISTRIBUTE BY REPLICATION;
-- Check it actually works
INSERT INTO FKTABLE VALUES(42);		-- should succeed
INSERT INTO FKTABLE VALUES(43);		-- should fail
ERROR:  insert or update on table "fktable" violates foreign key constraint "fktable_ftest1_fkey"
DETAIL:  Key (ftest1)=(43) is not present in table "pktable".
UPDATE FKTABLE SET ftest1 = ftest1;	-- should succeed
UPDATE FKTABLE SET ftest1 = ftest1 + 1;	-- should fail
ERROR:  insert or update on table "fktable" violates foreign key constraint "fktable_ftest1_fkey"
DETAIL:  Key (ftest1)=(43) is not present in table "pktable".
DROP TABLE FKTABLE;
DROP TABLE PKTABLE;
-- Two columns, two tables
CREATE TABLE PKTABLE (ptest1 int, ptest2 inet, PRIMARY KEY(ptest1, ptest2))  DISTRIBUTE BY REPLICATION;
-- This should fail, because we just chose really odd types
CREATE TABLE FKTABLE (ftest1 cidr, ftest2 timestamp, FOREIGN KEY(ftest1, ftest2) REFERENCES pktable) DISTRIBUTE BY REPLICATION;
ERROR:  foreign key constraint "fktable_ftest1_fkey" cannot be implemented
DETAIL:  Key columns "ftest1" and "ptest1" are of incompatible types: cidr and integer.
-- Again, so should this...
CREATE TABLE FKTABLE (ftest1 cidr, ftest2 timestamp, FOREIGN KEY(ftest1, ftest2) REFERENCES pktable(ptest1, ptest2)) DISTRIBUTE BY REPLICATION;
ERROR:  foreign key constraint "fktable_ftest1_fkey" cannot be implemented
DETAIL:  Key columns "ftest1" and "ptest1" are of incompatible types: cidr and integer.
-- This fails because we mixed up the column ordering
CREATE TABLE FKTABLE (ftest1 int, ftest2 inet, FOREIGN KEY(ftest2, ftest1) REFERENCES pktable) DISTRIBUTE BY REPLICATION;
ERROR:  foreign key constraint "fktable_ftest2_fkey" cannot be implemented
DETAIL:  Key columns "ftest2" and "ptest1" are of incompatible types: inet and integer.
-- As does this...
CREATE TABLE FKTABLE (ftest1 int, ftest2 inet, FOREIGN KEY(ftest2, ftest1) REFERENCES pktable(ptest1, ptest2)) DISTRIBUTE BY REPLICATION;
ERROR:  foreign key constraint "fktable_ftest2_fkey" cannot be implemented
DETAIL:  Key columns "ftest2" and "ptest1" are of incompatible types: inet and integer.
-- And again..
CREATE TABLE FKTABLE (ftest1 int, ftest2 inet, FOREIGN KEY(ftest1, ftest2) REFERENCES pktable(ptest2, ptest1)) DISTRIBUTE BY REPLICATION;
ERROR:  foreign key constraint "fktable_ftest1_fkey" cannot be implemented
DETAIL:  Key columns "ftest1" and "ptest2" are of incompatible types: integer and inet.
-- This works...
CREATE TABLE FKTABLE (ftest1 int, ftest2 inet, FOREIGN KEY(ftest2, ftest1) REFERENCES pktable(ptest2, ptest1)) DISTRIBUTE BY REPLICATION;
DROP TABLE FKTABLE;
-- As does this
CREATE TABLE FKTABLE (ftest1 int, ftest2 inet, FOREIGN KEY(ftest1, ftest2) REFERENCES pktable(ptest1, ptest2)) DISTRIBUTE BY REPLICATION;
DROP TABLE FKTABLE;
DROP TABLE PKTABLE;
-- Two columns, same table
-- Make sure this still works...
CREATE TABLE PKTABLE (ptest1 int, ptest2 inet, ptest3 int, ptest4 inet, PRIMARY KEY(ptest1, ptest2), FOREIGN KEY(ptest3,
ptest4) REFERENCES pktable(ptest1, ptest2));
DROP TABLE PKTABLE;
-- And this,
CREATE TABLE PKTABLE (ptest1 int, ptest2 inet, ptest3 int, ptest4 inet, PRIMARY KEY(ptest1, ptest2), FOREIGN KEY(ptest3,
ptest4) REFERENCES pktable);
DROP TABLE PKTABLE;
-- This shouldn't (mixed up columns)
CREATE TABLE PKTABLE (ptest1 int, ptest2 inet, ptest3 int, ptest4 inet, PRIMARY KEY(ptest1, ptest2), FOREIGN KEY(ptest3,
ptest4) REFERENCES pktable(ptest2, ptest1));
ERROR:  foreign key constraint "pktable_ptest3_fkey" cannot be implemented
DETAIL:  Key columns "ptest3" and "ptest2" are of incompatible types: integer and inet.
-- Nor should this... (same reason, we have 4,3 referencing 1,2 which mismatches types
CREATE TABLE PKTABLE (ptest1 int, ptest2 inet, ptest3 int, ptest4 inet, PRIMARY KEY(ptest1, ptest2), FOREIGN KEY(ptest4,
ptest3) REFERENCES pktable(ptest1, ptest2));
ERROR:  foreign key constraint "pktable_ptest4_fkey" cannot be implemented
DETAIL:  Key columns "ptest4" and "ptest1" are of incompatible types: inet and integer.
-- Not this one either... Same as the last one except we didn't defined the columns being referenced.
CREATE TABLE PKTABLE (ptest1 int, ptest2 inet, ptest3 int, ptest4 inet, PRIMARY KEY(ptest1, ptest2), FOREIGN KEY(ptest4,
ptest3) REFERENCES pktable);
ERROR:  foreign key constraint "pktable_ptest4_fkey" cannot be implemented
DETAIL:  Key columns "ptest4" and "ptest1" are of incompatible types: inet and integer.
--
-- Now some cases with inheritance
-- Basic 2 table case: 1 column of matching types.
create table pktable_base (base1 int not null) DISTRIBUTE BY REPLICATION;
create table pktable (ptest1 int, primary key(base1), unique(base1, ptest1)) inherits (pktable_base) DISTRIBUTE BY REPLICATION;
create table fktable (ftest1 int references pktable(base1));
-- now some ins, upd, del
insert into pktable(base1) values (1);
insert into pktable(base1) values (2);
--  let's insert a non-existent fktable value
insert into fktable(ftest1) values (3);
ERROR:  insert or update on table "fktable" violates foreign key constraint "fktable_ftest1_fkey"
DETAIL:  Key (ftest1)=(3) is not present in table "pktable".
--  let's make a valid row for that
insert into pktable(base1) values (3);
insert into fktable(ftest1) values (3);
-- let's try removing a row that should fail from pktable
delete from pktable where base1>2;
ERROR:  update or delete on table "pktable" violates foreign key constraint "fktable_ftest1_fkey" on table "fktable"
DETAIL:  Key (base1)=(3) is still referenced from table "fktable".
-- okay, let's try updating all of the base1 values to *4
-- which should fail.
update pktable set base1=base1*4;
ERROR:  update or delete on table "pktable" violates foreign key constraint "fktable_ftest1_fkey" on table "fktable"
DETAIL:  Key (base1)=(3) is still referenced from table "fktable".
-- okay, let's try an update that should work.
update pktable set base1=base1*4 where base1<3;
-- and a delete that should work
delete from pktable where base1>3;
-- cleanup
drop table fktable;
delete from pktable;
-- Now 2 columns 2 tables, matching types
create table fktable (ftest1 int, ftest2 int, foreign key(ftest1, ftest2) references pktable(base1, ptest1));
-- now some ins, upd, del
insert into pktable(base1, ptest1) values (1, 1);
insert into pktable(base1, ptest1) values (2, 2);
--  let's insert a non-existent fktable value
insert into fktable(ftest1, ftest2) values (3, 1);
ERROR:  insert or update on table "fktable" violates foreign key constraint "fktable_ftest1_fkey"
DETAIL:  Key (ftest1, ftest2)=(3, 1) is not present in table "pktable".
--  let's make a valid row for that
insert into pktable(base1,ptest1) values (3, 1);
insert into fktable(ftest1, ftest2) values (3, 1);
-- let's try removing a row that should fail from pktable
delete from pktable where base1>2;
ERROR:  update or delete on table "pktable" violates foreign key constraint "fktable_ftest1_fkey" on table "fktable"
DETAIL:  Key (base1, ptest1)=(3, 1) is still referenced from table "fktable".
-- okay, let's try updating all of the base1 values to *4
-- which should fail.
update pktable set base1=base1*4;
ERROR:  update or delete on table "pktable" violates foreign key constraint "fktable_ftest1_fkey" on table "fktable"
DETAIL:  Key (base1, ptest1)=(3, 1) is still referenced from table "fktable".
-- okay, let's try an update that should work.
update pktable set base1=base1*4 where base1<3;
-- and a delete that should work
delete from pktable where base1>3;
-- cleanup
drop table fktable;
drop table pktable;
drop table pktable_base;
-- Now we'll do one all in 1 table with 2 columns of matching types
create table pktable_base(base1 int not null, base2 int) DISTRIBUTE BY REPLICATION;
create table pktable(ptest1 int, ptest2 int, primary key(base1, ptest1), foreign key(base2, ptest2) references
                                             pktable(base1, ptest1)) inherits (pktable_base) DISTRIBUTE BY REPLICATION;
insert into pktable (base1, ptest1, base2, ptest2) values (1, 1, 1, 1);
insert into pktable (base1, ptest1, base2, ptest2) values (2, 1, 1, 1);
insert into pktable (base1, ptest1, base2, ptest2) values (2, 2, 2, 1);
insert into pktable (base1, ptest1, base2, ptest2) values (1, 3, 2, 2);
-- fails (3,2) isn't in base1, ptest1
insert into pktable (base1, ptest1, base2, ptest2) values (2, 3, 3, 2);
ERROR:  insert or update on table "pktable" violates foreign key constraint "pktable_base2_fkey"
DETAIL:  Key (base2, ptest2)=(3, 2) is not present in table "pktable".
-- fails (2,2) is being referenced
delete from pktable where base1=2;
ERROR:  update or delete on table "pktable" violates foreign key constraint "pktable_base2_fkey" on table "pktable"
DETAIL:  Key (base1, ptest1)=(2, 2) is still referenced from table "pktable".
-- fails (1,1) is being referenced (twice)
update pktable set base1=3 where base1=1;
ERROR:  update or delete on table "pktable" violates foreign key constraint "pktable_base2_fkey" on table "pktable"
DETAIL:  Key (base1, ptest1)=(1, 1) is still referenced from table "pktable".
-- this sequence of two deletes will work, since after the first there will be no (2,*) references
delete from pktable where base2=2;
delete from pktable where base1=2;
drop table pktable;
drop table pktable_base;
-- 2 columns (2 tables), mismatched types
create table pktable_base(base1 int not null) DISTRIBUTE BY REPLICATION;
create table pktable(ptest1 inet, primary key(base1, ptest1)) inherits (pktable_base);
-- just generally bad types (with and without column references on the referenced table)
create table fktable(ftest1 cidr, ftest2 int[], foreign key (ftest1, ftest2) references pktable);
ERROR:  foreign key constraint "fktable_ftest1_fkey" cannot be implemented
DETAIL:  Key columns "ftest1" and "base1" are of incompatible types: cidr and integer.
create table fktable(ftest1 cidr, ftest2 int[], foreign key (ftest1, ftest2) references pktable(base1, ptest1)) DISTRIBUTE BY REPLICATION;
ERROR:  foreign key constraint "fktable_ftest1_fkey" cannot be implemented
DETAIL:  Key columns "ftest1" and "base1" are of incompatible types: cidr and integer.
-- let's mix up which columns reference which
create table fktable(ftest1 int, ftest2 inet, foreign key(ftest2, ftest1) references pktable) DISTRIBUTE BY REPLICATION;
ERROR:  foreign key constraint "fktable_ftest2_fkey" cannot be implemented
DETAIL:  Key columns "ftest2" and "base1" are of incompatible types: inet and integer.
create table fktable(ftest1 int, ftest2 inet, foreign key(ftest2, ftest1) references pktable(base1, ptest1)) DISTRIBUTE BY REPLICATION;
ERROR:  foreign key constraint "fktable_ftest2_fkey" cannot be implemented
DETAIL:  Key columns "ftest2" and "base1" are of incompatible types: inet and integer.
create table fktable(ftest1 int, ftest2 inet, foreign key(ftest1, ftest2) references pktable(ptest1, base1));
ERROR:  Hash/Modulo distribution column does not refer to hash/modulo distribution column in referenced table.
drop table pktable;
drop table pktable_base;
-- 2 columns (1 table), mismatched types
create table pktable_base(base1 int not null, base2 int);
create table pktable(ptest1 inet, ptest2 inet[], primary key(base1, ptest1), foreign key(base2, ptest2) references
                                             pktable(base1, ptest1)) inherits (pktable_base);
ERROR:  foreign key constraint "pktable_base2_fkey" cannot be implemented
DETAIL:  Key columns "ptest2" and "ptest1" are of incompatible types: inet[] and inet.
create table pktable(ptest1 inet, ptest2 inet, primary key(base1, ptest1), foreign key(base2, ptest2) references
                                             pktable(ptest1, base1)) inherits (pktable_base);
ERROR:  foreign key constraint "pktable_base2_fkey" cannot be implemented
DETAIL:  Key columns "base2" and "ptest1" are of incompatible types: integer and inet.
create table pktable(ptest1 inet, ptest2 inet, primary key(base1, ptest1), foreign key(ptest2, base2) references
                                             pktable(base1, ptest1)) inherits (pktable_base);
ERROR:  foreign key constraint "pktable_ptest2_fkey" cannot be implemented
DETAIL:  Key columns "ptest2" and "base1" are of incompatible types: inet and integer.
create table pktable(ptest1 inet, ptest2 inet, primary key(base1, ptest1), foreign key(ptest2, base2) references
                                             pktable(base1, ptest1)) inherits (pktable_base);
ERROR:  foreign key constraint "pktable_ptest2_fkey" cannot be implemented
DETAIL:  Key columns "ptest2" and "base1" are of incompatible types: inet and integer.
drop table pktable;
ERROR:  table "pktable" does not exist
drop table pktable_base;
--
-- Deferrable constraints
--		(right now, only FOREIGN KEY constraints can be deferred)
--
-- deferrable, explicitly deferred
CREATE TABLE pktable (
	id		INT4 PRIMARY KEY,
	other	INT4
) DISTRIBUTE BY REPLICATION;
CREATE TABLE fktable (
	id		INT4 PRIMARY KEY,
	fk		INT4 REFERENCES pktable DEFERRABLE
) DISTRIBUTE BY REPLICATION;
-- default to immediate: should fail
INSERT INTO fktable VALUES (5, 10);
ERROR:  insert or update on table "fktable" violates foreign key constraint "fktable_fk_fkey"
DETAIL:  Key (fk)=(10) is not present in table "pktable".
-- explicitly defer the constraint
BEGIN;
SET CONSTRAINTS ALL DEFERRED;
INSERT INTO fktable VALUES (10, 15);
INSERT INTO pktable VALUES (15, 0); -- make the FK insert valid
COMMIT;
DROP TABLE fktable, pktable;
-- deferrable, initially deferred
CREATE TABLE pktable (
	id		INT4 PRIMARY KEY,
	other	INT4
) DISTRIBUTE BY REPLICATION;
CREATE TABLE fktable (
	id		INT4 PRIMARY KEY,
	fk		INT4 REFERENCES pktable DEFERRABLE INITIALLY DEFERRED
) DISTRIBUTE BY REPLICATION;
-- default to deferred, should succeed
BEGIN;
INSERT INTO fktable VALUES (100, 200);
INSERT INTO pktable VALUES (200, 500); -- make the FK insert valid
COMMIT;
-- default to deferred, explicitly make immediate
BEGIN;
SET CONSTRAINTS ALL IMMEDIATE;
-- should fail
INSERT INTO fktable VALUES (500, 1000);
ERROR:  insert or update on table "fktable" violates foreign key constraint "fktable_fk_fkey"
DETAIL:  Key (fk)=(1000) is not present in table "pktable".
COMMIT;
DROP TABLE fktable, pktable;
-- tricky behavior: according to SQL99, if a deferred constraint is set
-- to 'immediate' mode, it should be checked for validity *immediately*,
-- not when the current transaction commits (i.e. the mode change applies
-- retroactively)
CREATE TABLE pktable (
	id		INT4 PRIMARY KEY,
	other	INT4
) DISTRIBUTE BY REPLICATION;
CREATE TABLE fktable (
	id		INT4 PRIMARY KEY,
	fk		INT4 REFERENCES pktable DEFERRABLE
) DISTRIBUTE BY REPLICATION;
BEGIN;
SET CONSTRAINTS ALL DEFERRED;
-- should succeed, for now
INSERT INTO fktable VALUES (1000, 2000);
-- should cause transaction abort, due to preceding error
SET CONSTRAINTS ALL IMMEDIATE;
ERROR:  insert or update on table "fktable" violates foreign key constraint "fktable_fk_fkey"
DETAIL:  Key (fk)=(2000) is not present in table "pktable".
INSERT INTO pktable VALUES (2000, 3); -- too late
ERROR:  current transaction is aborted, commands ignored until end of transaction block
COMMIT;
DROP TABLE fktable, pktable;
-- deferrable, initially deferred
CREATE TABLE pktable (
	id		INT4 PRIMARY KEY,
	other	INT4
) DISTRIBUTE BY REPLICATION;
CREATE TABLE fktable (
	id		INT4 PRIMARY KEY,
	fk		INT4 REFERENCES pktable DEFERRABLE INITIALLY DEFERRED
) DISTRIBUTE BY REPLICATION;
BEGIN;
-- no error here
INSERT INTO fktable VALUES (100, 200);
-- error here on commit
COMMIT;
ERROR:  insert or update on table "fktable" violates foreign key constraint "fktable_fk_fkey"
DETAIL:  Key (fk)=(200) is not present in table "pktable".
DROP TABLE pktable, fktable;
-- test notice about expensive referential integrity checks,
-- where the index cannot be used because of type incompatibilities.
CREATE TEMP TABLE pktable (
        id1     INT4 PRIMARY KEY,
        id2     VARCHAR(4) UNIQUE,
        id3     REAL UNIQUE,
        UNIQUE(id1, id2, id3)
) DISTRIBUTE BY REPLICATION;
CREATE TEMP TABLE fktable (
        x1      INT4 REFERENCES pktable(id1),
        x2      VARCHAR(4) REFERENCES pktable(id2),
        x3      REAL REFERENCES pktable(id3),
        x4      TEXT,
        x5      INT2
) DISTRIBUTE BY REPLICATION;
-- check individual constraints with alter table.
-- should fail
-- varchar does not promote to real
ALTER TABLE fktable ADD CONSTRAINT fk_2_3
FOREIGN KEY (x2) REFERENCES pktable(id3);
ERROR:  foreign key constraint "fk_2_3" cannot be implemented
DETAIL:  Key columns "x2" and "id3" are of incompatible types: character varying and real.
-- nor to int4
ALTER TABLE fktable ADD CONSTRAINT fk_2_1
FOREIGN KEY (x2) REFERENCES pktable(id1);
ERROR:  foreign key constraint "fk_2_1" cannot be implemented
DETAIL:  Key columns "x2" and "id1" are of incompatible types: character varying and integer.
-- real does not promote to int4
ALTER TABLE fktable ADD CONSTRAINT fk_3_1
FOREIGN KEY (x3) REFERENCES pktable(id1);
ERROR:  foreign key constraint "fk_3_1" cannot be implemented
DETAIL:  Key columns "x3" and "id1" are of incompatible types: real and integer.
-- int4 does not promote to text
ALTER TABLE fktable ADD CONSTRAINT fk_1_2
FOREIGN KEY (x1) REFERENCES pktable(id2);
ERROR:  foreign key constraint "fk_1_2" cannot be implemented
DETAIL:  Key columns "x1" and "id2" are of incompatible types: integer and character varying.
-- should succeed
-- int4 promotes to real
ALTER TABLE fktable ADD CONSTRAINT fk_1_3
FOREIGN KEY (x1) REFERENCES pktable(id3);
-- text is compatible with varchar
ALTER TABLE fktable ADD CONSTRAINT fk_4_2
FOREIGN KEY (x4) REFERENCES pktable(id2);
-- int2 is part of integer opfamily as of 8.0
ALTER TABLE fktable ADD CONSTRAINT fk_5_1
FOREIGN KEY (x5) REFERENCES pktable(id1);
-- check multikey cases, especially out-of-order column lists
-- these should work
ALTER TABLE fktable ADD CONSTRAINT fk_123_123
FOREIGN KEY (x1,x2,x3) REFERENCES pktable(id1,id2,id3);
ALTER TABLE fktable ADD CONSTRAINT fk_213_213
FOREIGN KEY (x2,x1,x3) REFERENCES pktable(id2,id1,id3);
ALTER TABLE fktable ADD CONSTRAINT fk_253_213
FOREIGN KEY (x2,x5,x3) REFERENCES pktable(id2,id1,id3);
-- these should fail
ALTER TABLE fktable ADD CONSTRAINT fk_123_231
FOREIGN KEY (x1,x2,x3) REFERENCES pktable(id2,id3,id1);
ERROR:  foreign key constraint "fk_123_231" cannot be implemented
DETAIL:  Key columns "x1" and "id2" are of incompatible types: integer and character varying.
ALTER TABLE fktable ADD CONSTRAINT fk_241_132
FOREIGN KEY (x2,x4,x1) REFERENCES pktable(id1,id3,id2);
ERROR:  foreign key constraint "fk_241_132" cannot be implemented
DETAIL:  Key columns "x2" and "id1" are of incompatible types: character varying and integer.
DROP TABLE pktable, fktable;
-- test a tricky case: we can elide firing the FK check trigger during
-- an UPDATE if the UPDATE did not change the foreign key
-- field. However, we can't do this if our transaction was the one that
-- created the updated row and the trigger is deferred, since our UPDATE
-- will have invalidated the original newly-inserted tuple, and therefore
-- cause the on-INSERT RI trigger not to be fired.
CREATE TEMP TABLE pktable (
    id int primary key,
    other int
) DISTRIBUTE BY REPLICATION;
CREATE TEMP TABLE fktable (
    id int primary key,
    fk int references pktable deferrable initially deferred
<<<<<<< HEAD
) DISTRIBUTE BY REPLICATION;
-- check ALTER CONSTRAINT
ALTER TABLE fktable ALTER CONSTRAINT fktable_fk_fkey NOT DEFERRABLE;
-- illegal option
ALTER TABLE fktable ALTER CONSTRAINT fktable_fk_fkey NOT DEFERRABLE INITIALLY DEFERRED;
ERROR:  constraint declared INITIALLY DEFERRED must be DEFERRABLE
LINE 1: ...e ALTER CONSTRAINT fktable_fk_fkey NOT DEFERRABLE INITIALLY ...
                                                             ^
-- reset
ALTER TABLE fktable ALTER CONSTRAINT fktable_fk_fkey DEFERRABLE INITIALLY DEFERRED;
=======
);
>>>>>>> 38d500ac
INSERT INTO pktable VALUES (5, 10);
BEGIN;
-- doesn't match PK, but no error yet
INSERT INTO fktable VALUES (0, 20);
-- don't change FK
UPDATE fktable SET id = id + 1;
-- should catch error from initial INSERT
COMMIT;
ERROR:  insert or update on table "fktable" violates foreign key constraint "fktable_fk_fkey"
DETAIL:  Key (fk)=(20) is not present in table "pktable".
-- check same case when insert is in a different subtransaction than update
BEGIN;
-- doesn't match PK, but no error yet
INSERT INTO fktable VALUES (0, 20);
-- UPDATE will be in a subxact
SAVEPOINT savept1;
ERROR:  SAVEPOINT is not yet supported.
-- don't change FK
UPDATE fktable SET id = id + 1;
ERROR:  current transaction is aborted, commands ignored until end of transaction block
-- should catch error from initial INSERT
COMMIT;
BEGIN;
-- INSERT will be in a subxact
SAVEPOINT savept1;
ERROR:  SAVEPOINT is not yet supported.
-- doesn't match PK, but no error yet
INSERT INTO fktable VALUES (0, 20);
ERROR:  current transaction is aborted, commands ignored until end of transaction block
RELEASE SAVEPOINT savept1;
ERROR:  current transaction is aborted, commands ignored until end of transaction block
-- don't change FK
UPDATE fktable SET id = id + 1;
ERROR:  current transaction is aborted, commands ignored until end of transaction block
-- should catch error from initial INSERT
COMMIT;
BEGIN;
-- doesn't match PK, but no error yet
INSERT INTO fktable VALUES (0, 20);
-- UPDATE will be in a subxact
SAVEPOINT savept1;
ERROR:  SAVEPOINT is not yet supported.
-- don't change FK
UPDATE fktable SET id = id + 1;
ERROR:  current transaction is aborted, commands ignored until end of transaction block
-- Roll back the UPDATE
ROLLBACK TO savept1;
ERROR:  no such savepoint
-- should catch error from initial INSERT
COMMIT;
<<<<<<< HEAD
=======
ERROR:  insert or update on table "fktable" violates foreign key constraint "fktable_fk_fkey"
DETAIL:  Key (fk)=(20) is not present in table "pktable".
--
-- check ALTER CONSTRAINT
--
INSERT INTO fktable VALUES (1, 5);
ALTER TABLE fktable ALTER CONSTRAINT fktable_fk_fkey DEFERRABLE INITIALLY IMMEDIATE;
BEGIN;
-- doesn't match FK, should throw error now
UPDATE pktable SET id = 10 WHERE id = 5;
ERROR:  update or delete on table "pktable" violates foreign key constraint "fktable_fk_fkey" on table "fktable"
DETAIL:  Key (id)=(5) is still referenced from table "fktable".
COMMIT;
BEGIN;
-- doesn't match PK, should throw error now
INSERT INTO fktable VALUES (0, 20);
ERROR:  insert or update on table "fktable" violates foreign key constraint "fktable_fk_fkey"
DETAIL:  Key (fk)=(20) is not present in table "pktable".
COMMIT;
-- try additional syntax
ALTER TABLE fktable ALTER CONSTRAINT fktable_fk_fkey NOT DEFERRABLE;
-- illegal option
ALTER TABLE fktable ALTER CONSTRAINT fktable_fk_fkey NOT DEFERRABLE INITIALLY DEFERRED;
ERROR:  constraint declared INITIALLY DEFERRED must be DEFERRABLE
LINE 1: ...e ALTER CONSTRAINT fktable_fk_fkey NOT DEFERRABLE INITIALLY ...
                                                             ^
>>>>>>> 38d500ac
-- test order of firing of FK triggers when several RI-induced changes need to
-- be made to the same row.  This was broken by subtransaction-related
-- changes in 8.0.
CREATE TEMP TABLE users (
  id INT PRIMARY KEY,
  name VARCHAR NOT NULL
) DISTRIBUTE BY REPLICATION;
INSERT INTO users VALUES (1, 'Jozko');
INSERT INTO users VALUES (2, 'Ferko');
INSERT INTO users VALUES (3, 'Samko');
CREATE TEMP TABLE tasks (
  id INT PRIMARY KEY,
  owner INT REFERENCES users ON UPDATE CASCADE ON DELETE SET NULL,
  worker INT REFERENCES users ON UPDATE CASCADE ON DELETE SET NULL,
  checked_by INT REFERENCES users ON UPDATE CASCADE ON DELETE SET NULL
) DISTRIBUTE BY REPLICATION;
INSERT INTO tasks VALUES (1,1,NULL,NULL);
INSERT INTO tasks VALUES (2,2,2,NULL);
INSERT INTO tasks VALUES (3,3,3,3);
SELECT * FROM tasks ORDER BY 1, 2, 3,4;
 id | owner | worker | checked_by 
----+-------+--------+------------
  1 |     1 |        |           
  2 |     2 |      2 |           
  3 |     3 |      3 |          3
(3 rows)

UPDATE users SET id = 4 WHERE id = 3;
SELECT * FROM tasks ORDER BY 1, 2, 3,4;
 id | owner | worker | checked_by 
----+-------+--------+------------
  1 |     1 |        |           
  2 |     2 |      2 |           
  3 |     4 |      4 |          4
(3 rows)

DELETE FROM users WHERE id = 4;
SELECT * FROM tasks ORDER BY 1, 2, 3,4;
 id | owner | worker | checked_by 
----+-------+--------+------------
  1 |     1 |        |           
  2 |     2 |      2 |           
  3 |       |        |           
(3 rows)

-- could fail with only 2 changes to make, if row was already updated
BEGIN;
UPDATE tasks set id=id WHERE id=2;
SELECT * FROM tasks ORDER BY 1, 2, 3,4;
 id | owner | worker | checked_by 
----+-------+--------+------------
  1 |     1 |        |           
  2 |     2 |      2 |           
  3 |       |        |           
(3 rows)

DELETE FROM users WHERE id = 2;
SELECT * FROM tasks ORDER BY 1, 2, 3,4;
 id | owner | worker | checked_by 
----+-------+--------+------------
  1 |     1 |        |           
  2 |       |        |           
  3 |       |        |           
(3 rows)

COMMIT;
--
-- Test self-referential FK with CASCADE (bug #6268)
--
create temp table selfref (
    a int primary key,
    b int,
    foreign key (b) references selfref (a)
        on update cascade on delete cascade
);
insert into selfref (a, b)
values
    (0, 0),
    (1, 1);
begin;
    update selfref set a = 123 where a = 0;
    select a, b from selfref;
  a  |  b  
-----+-----
   1 |   1
 123 | 123
(2 rows)

    update selfref set a = 456 where a = 123;
    select a, b from selfref;
  a  |  b  
-----+-----
   1 |   1
 456 | 456
(2 rows)

commit;
--
-- Test that SET DEFAULT actions recognize updates to default values
--
create temp table defp (f1 int primary key);
create temp table defc (f1 int default 0
                        references defp on delete set default);
insert into defp values (0), (1), (2);
insert into defc values (2);
select * from defc;
 f1 
----
  2
(1 row)

delete from defp where f1 = 2;
select * from defc;
 f1 
----
  0
(1 row)

delete from defp where f1 = 0; -- fail
ERROR:  update or delete on table "defp" violates foreign key constraint "defc_f1_fkey" on table "defc"
DETAIL:  Key (f1)=(0) is still referenced from table "defc".
alter table defc alter column f1 set default 1;
delete from defp where f1 = 0;
select * from defc;
 f1 
----
  1
(1 row)

delete from defp where f1 = 1; -- fail
ERROR:  update or delete on table "defp" violates foreign key constraint "defc_f1_fkey" on table "defc"
DETAIL:  Key (f1)=(1) is still referenced from table "defc".
--
-- Test the difference between NO ACTION and RESTRICT
--
create temp table pp (f1 int primary key);
create temp table cc (f1 int references pp on update no action);
insert into pp values(12);
insert into pp values(11);
update pp set f1=f1+1;
insert into cc values(13);
update pp set f1=f1+1;
update pp set f1=f1+1; -- fail
ERROR:  update or delete on table "pp" violates foreign key constraint "cc_f1_fkey" on table "cc"
DETAIL:  Key (f1)=(13) is still referenced from table "cc".
drop table pp, cc;
create temp table pp (f1 int primary key);
create temp table cc (f1 int references pp on update restrict);
insert into pp values(12);
insert into pp values(11);
update pp set f1=f1+1;
insert into cc values(13);
update pp set f1=f1+1; -- fail
ERROR:  update or delete on table "pp" violates foreign key constraint "cc_f1_fkey" on table "cc"
DETAIL:  Key (f1)=(13) is still referenced from table "cc".
drop table pp, cc;<|MERGE_RESOLUTION|>--- conflicted
+++ resolved
@@ -1145,20 +1145,7 @@
 CREATE TEMP TABLE fktable (
     id int primary key,
     fk int references pktable deferrable initially deferred
-<<<<<<< HEAD
 ) DISTRIBUTE BY REPLICATION;
--- check ALTER CONSTRAINT
-ALTER TABLE fktable ALTER CONSTRAINT fktable_fk_fkey NOT DEFERRABLE;
--- illegal option
-ALTER TABLE fktable ALTER CONSTRAINT fktable_fk_fkey NOT DEFERRABLE INITIALLY DEFERRED;
-ERROR:  constraint declared INITIALLY DEFERRED must be DEFERRABLE
-LINE 1: ...e ALTER CONSTRAINT fktable_fk_fkey NOT DEFERRABLE INITIALLY ...
-                                                             ^
--- reset
-ALTER TABLE fktable ALTER CONSTRAINT fktable_fk_fkey DEFERRABLE INITIALLY DEFERRED;
-=======
-);
->>>>>>> 38d500ac
 INSERT INTO pktable VALUES (5, 10);
 BEGIN;
 -- doesn't match PK, but no error yet
@@ -1209,8 +1196,6 @@
 ERROR:  no such savepoint
 -- should catch error from initial INSERT
 COMMIT;
-<<<<<<< HEAD
-=======
 ERROR:  insert or update on table "fktable" violates foreign key constraint "fktable_fk_fkey"
 DETAIL:  Key (fk)=(20) is not present in table "pktable".
 --
@@ -1237,7 +1222,6 @@
 ERROR:  constraint declared INITIALLY DEFERRED must be DEFERRABLE
 LINE 1: ...e ALTER CONSTRAINT fktable_fk_fkey NOT DEFERRABLE INITIALLY ...
                                                              ^
->>>>>>> 38d500ac
 -- test order of firing of FK triggers when several RI-induced changes need to
 -- be made to the same row.  This was broken by subtransaction-related
 -- changes in 8.0.

--- conflicted
+++ resolved
@@ -883,13 +883,8 @@
 (56 rows)
 
 -- TO_CHAR()
-<<<<<<< HEAD
 SELECT '' AS to_char_1, to_char(d1, 'DAY Day day DY Dy dy MONTH Month month RM MON Mon mon') 
    FROM TIMESTAMPTZ_TBL ORDER BY d1;
-=======
-SELECT '' AS to_char_1, to_char(d1, 'DAY Day day DY Dy dy MONTH Month month RM MON Mon mon')
-   FROM TIMESTAMPTZ_TBL;
->>>>>>> a4bebdd9
  to_char_1 |                                         to_char                                          
 -----------+------------------------------------------------------------------------------------------
            | 
@@ -961,11 +956,7 @@
 (66 rows)
 
 SELECT '' AS to_char_2, to_char(d1, 'FMDAY FMDay FMday FMMONTH FMMonth FMmonth FMRM')
-<<<<<<< HEAD
    FROM TIMESTAMPTZ_TBL ORDER BY d1;	
-=======
-   FROM TIMESTAMPTZ_TBL;
->>>>>>> a4bebdd9
  to_char_2 |                           to_char                            
 -----------+--------------------------------------------------------------
            | 
@@ -1108,14 +1099,8 @@
            | 
 (66 rows)
 
-<<<<<<< HEAD
-	
 SELECT '' AS to_char_4, to_char(d1, 'FMY,YYY FMYYYY FMYYY FMYY FMY FMCC FMQ FMMM FMWW FMDDD FMDD FMD FMJ') 
    FROM TIMESTAMPTZ_TBL ORDER BY d1;	
-=======
-SELECT '' AS to_char_4, to_char(d1, 'FMY,YYY FMYYYY FMYYY FMYY FMY FMCC FMQ FMMM FMWW FMDDD FMDD FMD FMJ')
-   FROM TIMESTAMPTZ_TBL;
->>>>>>> a4bebdd9
  to_char_4 |                     to_char                     
 -----------+-------------------------------------------------
            | 
@@ -1199,14 +1184,8 @@
            | 2,001 2001 1 1 1 21 1 1 1 1 1 2 2451911
 (66 rows)
 
-<<<<<<< HEAD
-	
 SELECT '' AS to_char_5, to_char(d1, 'HH HH12 HH24 MI SS SSSS') 
    FROM TIMESTAMPTZ_TBL ORDER BY d1;
-=======
-SELECT '' AS to_char_5, to_char(d1, 'HH HH12 HH24 MI SS SSSS')
-   FROM TIMESTAMPTZ_TBL;
->>>>>>> a4bebdd9
  to_char_5 |       to_char        
 -----------+----------------------
            | 
@@ -1277,13 +1256,8 @@
            | 
 (66 rows)
 
-<<<<<<< HEAD
 SELECT '' AS to_char_6, to_char(d1, E'"HH:MI:SS is" HH:MI:SS "\\"text between quote marks\\""') 
    FROM TIMESTAMPTZ_TBL ORDER BY d1;		
-=======
-SELECT '' AS to_char_6, to_char(d1, E'"HH:MI:SS is" HH:MI:SS "\\"text between quote marks\\""')
-   FROM TIMESTAMPTZ_TBL;
->>>>>>> a4bebdd9
  to_char_6 |                     to_char                     
 -----------+-------------------------------------------------
            | 
@@ -1355,11 +1329,7 @@
 (66 rows)
 
 SELECT '' AS to_char_7, to_char(d1, 'HH24--text--MI--text--SS')
-<<<<<<< HEAD
    FROM TIMESTAMPTZ_TBL ORDER BY d1;		
-=======
-   FROM TIMESTAMPTZ_TBL;
->>>>>>> a4bebdd9
  to_char_7 |        to_char         
 -----------+------------------------
            | 
@@ -1430,13 +1400,8 @@
            | 
 (66 rows)
 
-<<<<<<< HEAD
 SELECT '' AS to_char_8, to_char(d1, 'YYYYTH YYYYth Jth') 
    FROM TIMESTAMPTZ_TBL ORDER BY d1;
-=======
-SELECT '' AS to_char_8, to_char(d1, 'YYYYTH YYYYth Jth')
-   FROM TIMESTAMPTZ_TBL;
->>>>>>> a4bebdd9
  to_char_8 |         to_char         
 -----------+-------------------------
            | 
@@ -1507,14 +1472,8 @@
            | 
 (66 rows)
 
-<<<<<<< HEAD
-  
 SELECT '' AS to_char_9, to_char(d1, 'YYYY A.D. YYYY a.d. YYYY bc HH:MI:SS P.M. HH:MI:SS p.m. HH:MI:SS pm') 
    FROM TIMESTAMPTZ_TBL ORDER BY d1;   
-=======
-SELECT '' AS to_char_9, to_char(d1, 'YYYY A.D. YYYY a.d. YYYY bc HH:MI:SS P.M. HH:MI:SS p.m. HH:MI:SS pm')
-   FROM TIMESTAMPTZ_TBL;
->>>>>>> a4bebdd9
  to_char_9 |                               to_char                               
 -----------+---------------------------------------------------------------------
            | 

--- conflicted
+++ resolved
@@ -456,13 +456,8 @@
 
 -- TO_CHAR()
 --
-<<<<<<< HEAD
 SELECT '' AS to_char_1, to_char(q1, '9G999G999G999G999G999'), to_char(q2, '9,999,999,999,999,999') 
 	FROM INT8_TBL ORDER BY q1,q2;
-=======
-SELECT '' AS to_char_1, to_char(q1, '9G999G999G999G999G999'), to_char(q2, '9,999,999,999,999,999')
-	FROM INT8_TBL;
->>>>>>> a4bebdd9
  to_char_1 |        to_char         |        to_char         
 -----------+------------------------+------------------------
            |                    123 |                    456
@@ -472,13 +467,8 @@
            |  4,567,890,123,456,789 |  4,567,890,123,456,789
 (5 rows)
 
-<<<<<<< HEAD
 SELECT '' AS to_char_2, to_char(q1, '9G999G999G999G999G999D999G999'), to_char(q2, '9,999,999,999,999,999.999,999') 
 	FROM INT8_TBL ORDER BY q1,q2;	
-=======
-SELECT '' AS to_char_2, to_char(q1, '9G999G999G999G999G999D999G999'), to_char(q2, '9,999,999,999,999,999.999,999')
-	FROM INT8_TBL;
->>>>>>> a4bebdd9
  to_char_2 |            to_char             |            to_char             
 -----------+--------------------------------+--------------------------------
            |                    123.000,000 |                    456.000,000
@@ -488,13 +478,8 @@
            |  4,567,890,123,456,789.000,000 |  4,567,890,123,456,789.000,000
 (5 rows)
 
-<<<<<<< HEAD
 SELECT '' AS to_char_3, to_char( (q1 * -1), '9999999999999999PR'), to_char( (q2 * -1), '9999999999999999.999PR') 
 	FROM INT8_TBL ORDER BY q1,q2;
-=======
-SELECT '' AS to_char_3, to_char( (q1 * -1), '9999999999999999PR'), to_char( (q2 * -1), '9999999999999999.999PR')
-	FROM INT8_TBL;
->>>>>>> a4bebdd9
  to_char_3 |      to_char       |        to_char         
 -----------+--------------------+------------------------
            |              <123> |              <456.000>
@@ -504,13 +489,8 @@
            | <4567890123456789> | <4567890123456789.000>
 (5 rows)
 
-<<<<<<< HEAD
 SELECT '' AS to_char_4, to_char( (q1 * -1), '9999999999999999S'), to_char( (q2 * -1), 'S9999999999999999') 
 	FROM INT8_TBL ORDER BY q1,q2;
-=======
-SELECT '' AS to_char_4, to_char( (q1 * -1), '9999999999999999S'), to_char( (q2 * -1), 'S9999999999999999')
-	FROM INT8_TBL;
->>>>>>> a4bebdd9
  to_char_4 |      to_char      |      to_char      
 -----------+-------------------+-------------------
            |              123- |              -456
@@ -520,11 +500,7 @@
            | 4567890123456789- | -4567890123456789
 (5 rows)
 
-<<<<<<< HEAD
 SELECT '' AS to_char_5,  to_char(q2, 'MI9999999999999999')     FROM INT8_TBL ORDER BY q2;	
-=======
-SELECT '' AS to_char_5,  to_char(q2, 'MI9999999999999999')     FROM INT8_TBL;
->>>>>>> a4bebdd9
  to_char_5 |      to_char      
 -----------+-------------------
            | -4567890123456789
@@ -554,11 +530,7 @@
            | 4567890123456789TH
 (5 rows)
 
-<<<<<<< HEAD
 SELECT '' AS to_char_8,  to_char(q2, 'SG9999999999999999th')   FROM INT8_TBL ORDER BY q2;	
-=======
-SELECT '' AS to_char_8,  to_char(q2, 'SG9999999999999999th')   FROM INT8_TBL;
->>>>>>> a4bebdd9
  to_char_8 |       to_char       
 -----------+---------------------
            | -4567890123456789
@@ -568,11 +540,7 @@
            | +4567890123456789th
 (5 rows)
 
-<<<<<<< HEAD
 SELECT '' AS to_char_9,  to_char(q2, '0999999999999999')       FROM INT8_TBL ORDER BY q2;	
-=======
-SELECT '' AS to_char_9,  to_char(q2, '0999999999999999')       FROM INT8_TBL;
->>>>>>> a4bebdd9
  to_char_9 |      to_char      
 -----------+-------------------
            | -4567890123456789
@@ -582,11 +550,7 @@
            |  4567890123456789
 (5 rows)
 
-<<<<<<< HEAD
 SELECT '' AS to_char_10, to_char(q2, 'S0999999999999999')      FROM INT8_TBL ORDER BY q2;	
-=======
-SELECT '' AS to_char_10, to_char(q2, 'S0999999999999999')      FROM INT8_TBL;
->>>>>>> a4bebdd9
  to_char_10 |      to_char      
 ------------+-------------------
             | -4567890123456789
@@ -596,11 +560,7 @@
             | +4567890123456789
 (5 rows)
 
-<<<<<<< HEAD
 SELECT '' AS to_char_11, to_char(q2, 'FM0999999999999999')     FROM INT8_TBL ORDER BY q2;	
-=======
-SELECT '' AS to_char_11, to_char(q2, 'FM0999999999999999')     FROM INT8_TBL;
->>>>>>> a4bebdd9
  to_char_11 |      to_char      
 ------------+-------------------
             | -4567890123456789
@@ -620,11 +580,7 @@
             | 4567890123456789.000
 (5 rows)
 
-<<<<<<< HEAD
 SELECT '' AS to_char_13, to_char(q2, 'L9999999999999999.000')  FROM INT8_TBL ORDER BY q2;	
-=======
-SELECT '' AS to_char_13, to_char(q2, 'L9999999999999999.000')  FROM INT8_TBL;
->>>>>>> a4bebdd9
  to_char_13 |        to_char         
 ------------+------------------------
             |  -4567890123456789.000

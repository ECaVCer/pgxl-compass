--- conflicted
+++ resolved
@@ -161,18 +161,12 @@
 
 UPDATE joinview SET f1 = f1 + 1 WHERE f3 = 57 RETURNING *, other + 1;
 
-<<<<<<< HEAD
 SELECT * FROM joinview ORDER BY f1;
 SELECT * FROM foo ORDER BY f1;
 SELECT * FROM voo ORDER BY f1;
-=======
-SELECT * FROM joinview;
-SELECT * FROM foo;
-SELECT * FROM voo;
 
 -- Check aliased target relation
 INSERT INTO foo AS bar DEFAULT VALUES RETURNING *; -- ok
 INSERT INTO foo AS bar DEFAULT VALUES RETURNING foo.*; -- fails, wrong name
 INSERT INTO foo AS bar DEFAULT VALUES RETURNING bar.*; -- ok
-INSERT INTO foo AS bar DEFAULT VALUES RETURNING bar.f3; -- ok
->>>>>>> 38d500ac
+INSERT INTO foo AS bar DEFAULT VALUES RETURNING bar.f3; -- ok
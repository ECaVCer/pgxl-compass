--- conflicted
+++ resolved
@@ -2116,85 +2116,6 @@
 
 	if (strftime(buf, sizeof(buf), PGDUMP_STRFTIME_FMT, localtime(&now)) != 0)
 		fprintf(OPF, "-- %s %s\n\n", msg, buf);
-<<<<<<< HEAD
-}
-
-
-/*
- * Append the given string to the buffer, with suitable quoting for passing
- * the string as a value, in a keyword/pair value in a libpq connection
- * string
- */
-static void
-doConnStrQuoting(PQExpBuffer buf, const char *str)
-{
-	const char *s;
-	bool		needquotes;
-
-	/*
-	 * If the string consists entirely of plain ASCII characters, no need to
-	 * quote it. This is quite conservative, but better safe than sorry.
-	 */
-	needquotes = false;
-	for (s = str; *s; s++)
-	{
-		if (!((*s >= 'a' && *s <= 'z') || (*s >= 'A' && *s <= 'Z') ||
-			  (*s >= '0' && *s <= '9') || *s == '_' || *s == '.'))
-		{
-			needquotes = true;
-			break;
-		}
-	}
-
-	if (needquotes)
-	{
-		appendPQExpBufferChar(buf, '\'');
-		while (*str)
-		{
-			/* ' and \ must be escaped by to \' and \\ */
-			if (*str == '\'' || *str == '\\')
-				appendPQExpBufferChar(buf, '\\');
-
-			appendPQExpBufferChar(buf, *str);
-			str++;
-		}
-		appendPQExpBufferChar(buf, '\'');
-	}
-	else
-		appendPQExpBufferStr(buf, str);
-}
-
-/*
- * Append the given string to the shell command being built in the buffer,
- * with suitable shell-style quoting.
- */
-static void
-doShellQuoting(PQExpBuffer buf, const char *str)
-{
-	const char *p;
-
-#ifndef WIN32
-	appendPQExpBufferChar(buf, '\'');
-	for (p = str; *p; p++)
-	{
-		if (*p == '\'')
-			appendPQExpBufferStr(buf, "'\"'\"'");
-		else
-			appendPQExpBufferChar(buf, *p);
-	}
-	appendPQExpBufferChar(buf, '\'');
-#else							/* WIN32 */
-
-	appendPQExpBufferChar(buf, '"');
-	for (p = str; *p; p++)
-	{
-		if (*p == '"')
-			appendPQExpBufferStr(buf, "\\\"");
-		else
-			appendPQExpBufferChar(buf, *p);
-	}
-	appendPQExpBufferChar(buf, '"');
-#endif   /* WIN32 */
 }
 
 #ifdef PGXC
@@ -2268,7 +2189,4 @@
 	PQclear(res);
 	destroyPQExpBuffer(query);
 }
-#endif
-=======
-}
->>>>>>> 57f2abd1
+#endif
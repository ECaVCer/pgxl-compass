/*-------------------------------------------------------------------------
 *
 * pg_ctl --- start/stops/restarts the PostgreSQL server
 *
 * Portions Copyright (c) 1996-2012, PostgreSQL Global Development Group
 * Portions Copyright (c) 1996-2015, PostgreSQL Global Development Group
 *
 * src/bin/pg_ctl/pg_ctl.c
 *
 *-------------------------------------------------------------------------
 */

#ifdef WIN32
/*
 * Need this to get defines for restricted tokens and jobs. And it
 * has to be set before any header from the Win32 API is loaded.
 */
#define _WIN32_WINNT 0x0501
#endif

#include "postgres_fe.h"

#include "libpq-fe.h"
#include "pqexpbuffer.h"

#include <fcntl.h>
#include <locale.h>
#include <signal.h>
#include <time.h>
#include <sys/types.h>
#include <sys/stat.h>
#include <sys/wait.h>
#include <unistd.h>

#ifdef HAVE_SYS_RESOURCE_H
#include <sys/time.h>
#include <sys/resource.h>
#endif

#include "getopt_long.h"
#include "miscadmin.h"

#if defined(__CYGWIN__)
#include <sys/cygwin.h>
#include <windows.h>
/* Cygwin defines WIN32 in windows.h, but we don't want it. */
#undef WIN32
#endif

/* PID can be negative for standalone backend */
typedef long pgpid_t;


typedef enum
{
	SMART_MODE,
	FAST_MODE,
	IMMEDIATE_MODE
} ShutdownMode;


typedef enum
{
	NO_COMMAND = 0,
	INIT_COMMAND,
	START_COMMAND,
	STOP_COMMAND,
	RESTART_COMMAND,
	RELOAD_COMMAND,
	STATUS_COMMAND,
	PROMOTE_COMMAND,
	KILL_COMMAND,
	REGISTER_COMMAND,
	UNREGISTER_COMMAND,
	RUN_AS_SERVICE_COMMAND
} CtlCommand;

#define DEFAULT_WAIT	60

static bool do_wait = false;
static bool wait_set = false;
static int	wait_seconds = DEFAULT_WAIT;
static bool silent_mode = false;
static ShutdownMode shutdown_mode = FAST_MODE;
static int	sig = SIGINT;		/* default */
static CtlCommand ctl_command = NO_COMMAND;
static char *pg_data = NULL;
static char *pg_config = NULL;
static char *pgdata_opt = NULL;
static char *post_opts = NULL;
static const char *progname;
static char *log_file = NULL;
static char *exec_path = NULL;
static char *event_source = NULL;
static char *register_servicename = "PostgreSQL";		/* FIXME: + version ID? */
static char *register_username = NULL;
static char *register_password = NULL;
static char *argv0 = NULL;
static bool allow_core_files = false;
static time_t start_time;

static char postopts_file[MAXPGPATH];
static char version_file[MAXPGPATH];
static char pid_file[MAXPGPATH];
static char backup_file[MAXPGPATH];
static char recovery_file[MAXPGPATH];
static char promote_file[MAXPGPATH];

#if defined(WIN32) || defined(__CYGWIN__)
static DWORD pgctl_start_type = SERVICE_AUTO_START;
static SERVICE_STATUS status;
static SERVICE_STATUS_HANDLE hStatus = (SERVICE_STATUS_HANDLE) 0;
static HANDLE shutdownHandles[2];
static pid_t postmasterPID = -1;

#define shutdownEvent	  shutdownHandles[0]
#define postmasterProcess shutdownHandles[1]
#endif

#ifdef PGXC
static char *pgxcCommand = NULL;
#endif

static void write_stderr(const char *fmt,...) pg_attribute_printf(1, 2);
static void do_advice(void);
static void do_help(void);
static void set_mode(char *modeopt);
static void set_sig(char *signame);
static void do_init(void);
static void do_start(void);
static void do_stop(void);
static void do_restart(void);
static void do_reload(void);
static void do_status(void);
static void do_promote(void);
static void do_kill(pgpid_t pid);
static void print_msg(const char *msg);
static void adjust_data_dir(void);

#if defined(WIN32) || defined(__CYGWIN__)
#if (_MSC_VER >= 1800)
#include <versionhelpers.h>
#else
static bool IsWindowsXPOrGreater(void);
static bool IsWindows7OrGreater(void);
#endif
static bool pgwin32_IsInstalled(SC_HANDLE);
static char *pgwin32_CommandLine(bool);
static void pgwin32_doRegister(void);
static void pgwin32_doUnregister(void);
static void pgwin32_SetServiceStatus(DWORD);
static void WINAPI pgwin32_ServiceHandler(DWORD);
static void WINAPI pgwin32_ServiceMain(DWORD, LPTSTR *);
static void pgwin32_doRunAsService(void);
static int	CreateRestrictedProcess(char *cmd, PROCESS_INFORMATION *processInfo, bool as_service);
#endif

static pgpid_t get_pgpid(bool is_status_request);
static char **readfile(const char *path);
static void free_readfile(char **optlines);
static pgpid_t start_postmaster(void);
static void read_post_opts(void);

static PGPing test_postmaster_connection(pgpid_t pm_pid, bool do_checkpoint);
static bool postmaster_is_alive(pid_t pid);

#if defined(HAVE_GETRLIMIT) && defined(RLIMIT_CORE)
static void unlimit_core_size(void);
#endif


#if defined(WIN32) || defined(__CYGWIN__)
static void
write_eventlog(int level, const char *line)
{
	static HANDLE evtHandle = INVALID_HANDLE_VALUE;

	if (silent_mode && level == EVENTLOG_INFORMATION_TYPE)
		return;

	if (evtHandle == INVALID_HANDLE_VALUE)
	{
		evtHandle = RegisterEventSource(NULL,
						 event_source ? event_source : DEFAULT_EVENT_SOURCE);
		if (evtHandle == NULL)
		{
			evtHandle = INVALID_HANDLE_VALUE;
			return;
		}
	}

	ReportEvent(evtHandle,
				level,
				0,
				0,				/* All events are Id 0 */
				NULL,
				1,
				0,
				&line,
				NULL);
}
#endif

/*
 * Write errors to stderr (or by equal means when stderr is
 * not available).
 */
static void
write_stderr(const char *fmt,...)
{
	va_list		ap;

	va_start(ap, fmt);
#if !defined(WIN32) && !defined(__CYGWIN__)
	/* On Unix, we just fprintf to stderr */
	vfprintf(stderr, fmt, ap);
#else

	/*
	 * On Win32, we print to stderr if running on a console, or write to
	 * eventlog if running as a service
	 */
	if (!isatty(fileno(stderr)))	/* Running as a service */
	{
		char		errbuf[2048];		/* Arbitrary size? */

		vsnprintf(errbuf, sizeof(errbuf), fmt, ap);

		write_eventlog(EVENTLOG_ERROR_TYPE, errbuf);
	}
	else
		/* Not running as service, write to stderr */
		vfprintf(stderr, fmt, ap);
#endif
	va_end(ap);
}

/*
 * Given an already-localized string, print it to stdout unless the
 * user has specified that no messages should be printed.
 */
static void
print_msg(const char *msg)
{
	if (!silent_mode)
	{
		fputs(msg, stdout);
		fflush(stdout);
	}
}

static pgpid_t
get_pgpid(bool is_status_request)
{
	FILE	   *pidf;
	long		pid;
	struct stat statbuf;

	if (stat(pg_data, &statbuf) != 0)
	{
		if (errno == ENOENT)
			write_stderr(_("%s: directory \"%s\" does not exist\n"), progname,
						 pg_data);
		else
			write_stderr(_("%s: could not access directory \"%s\": %s\n"), progname,
						 pg_data, strerror(errno));

		/*
		 * The Linux Standard Base Core Specification 3.1 says this should
		 * return '4, program or service status is unknown'
		 * https://refspecs.linuxbase.org/LSB_3.1.0/LSB-Core-generic/LSB-Core-g
		 * eneric/iniscrptact.html
		 */
		exit(is_status_request ? 4 : 1);
	}

	if (stat(version_file, &statbuf) != 0 && errno == ENOENT)
	{
		write_stderr(_("%s: directory \"%s\" is not a database cluster directory\n"),
					 progname, pg_data);
		exit(is_status_request ? 4 : 1);
	}

	pidf = fopen(pid_file, "r");
	if (pidf == NULL)
	{
		/* No pid file, not an error on startup */
		if (errno == ENOENT)
			return 0;
		else
		{
			write_stderr(_("%s: could not open PID file \"%s\": %s\n"),
						 progname, pid_file, strerror(errno));
			exit(1);
		}
	}
	if (fscanf(pidf, "%ld", &pid) != 1)
	{
		/* Is the file empty? */
		if (ftell(pidf) == 0 && feof(pidf))
			write_stderr(_("%s: the PID file \"%s\" is empty\n"),
						 progname, pid_file);
		else
			write_stderr(_("%s: invalid data in PID file \"%s\"\n"),
						 progname, pid_file);
		exit(1);
	}
	fclose(pidf);
	return (pgpid_t) pid;
}


/*
 * get the lines from a text file - return NULL if file can't be opened
 */
static char **
readfile(const char *path)
{
	int			fd;
	int			nlines;
	char	  **result;
	char	   *buffer;
	char	   *linebegin;
	int			i;
	int			n;
	int			len;
	struct stat statbuf;

	/*
	 * Slurp the file into memory.
	 *
	 * The file can change concurrently, so we read the whole file into memory
	 * with a single read() call. That's not guaranteed to get an atomic
	 * snapshot, but in practice, for a small file, it's close enough for the
	 * current use.
	 */
	fd = open(path, O_RDONLY | PG_BINARY, 0);
	if (fd < 0)
		return NULL;
	if (fstat(fd, &statbuf) < 0)
	{
		close(fd);
		return NULL;
	}
	if (statbuf.st_size == 0)
	{
		/* empty file */
		close(fd);
		result = (char **) pg_malloc(sizeof(char *));
		*result = NULL;
		return result;
	}
	buffer = pg_malloc(statbuf.st_size + 1);

	len = read(fd, buffer, statbuf.st_size + 1);
	close(fd);
	if (len != statbuf.st_size)
	{
		/* oops, the file size changed between fstat and read */
		free(buffer);
		return NULL;
	}

	/*
	 * Count newlines. We expect there to be a newline after each full line,
	 * including one at the end of file. If there isn't a newline at the end,
	 * any characters after the last newline will be ignored.
	 */
	nlines = 0;
	for (i = 0; i < len; i++)
	{
		if (buffer[i] == '\n')
			nlines++;
	}

	/* set up the result buffer */
	result = (char **) pg_malloc((nlines + 1) * sizeof(char *));

	/* now split the buffer into lines */
	linebegin = buffer;
	n = 0;
	for (i = 0; i < len; i++)
	{
		if (buffer[i] == '\n')
		{
			int			slen = &buffer[i] - linebegin + 1;
			char	   *linebuf = pg_malloc(slen + 1);

			memcpy(linebuf, linebegin, slen);
			linebuf[slen] = '\0';
			result[n++] = linebuf;
			linebegin = &buffer[i + 1];
		}
	}
	result[n] = NULL;

	free(buffer);

	return result;
}


/*
 * Free memory allocated for optlines through readfile()
 */
static void
free_readfile(char **optlines)
{
	char	   *curr_line = NULL;
	int			i = 0;

	if (!optlines)
		return;

	while ((curr_line = optlines[i++]))
		free(curr_line);

	free(optlines);

	return;
}

/*
 * start/test/stop routines
 */

/*
 * Start the postmaster and return its PID.
 *
 * Currently, on Windows what we return is the PID of the shell process
 * that launched the postmaster (and, we trust, is waiting for it to exit).
 * So the PID is usable for "is the postmaster still running" checks,
 * but cannot be compared directly to postmaster.pid.
 *
 * On Windows, we also save aside a handle to the shell process in
 * "postmasterProcess", which the caller should close when done with it.
 */
static pgpid_t
start_postmaster(void)
{
	char		cmd[MAXPGPATH];

#ifndef WIN32
	pgpid_t		pm_pid;

	/* Flush stdio channels just before fork, to avoid double-output problems */
	fflush(stdout);
	fflush(stderr);

	pm_pid = fork();
	if (pm_pid < 0)
	{
		/* fork failed */
		write_stderr(_("%s: could not start server: %s\n"),
					 progname, strerror(errno));
		exit(1);
	}
	if (pm_pid > 0)
	{
		/* fork succeeded, in parent */
		return pm_pid;
	}

	/* fork succeeded, in child */

	/*
	 * Since there might be quotes to handle here, it is easier simply to pass
	 * everything to a shell to process them.  Use exec so that the postmaster
	 * has the same PID as the current child process.
	 */
	if (log_file != NULL)
<<<<<<< HEAD
#ifdef PGXC
		snprintf(cmd, MAXPGPATH, "\"%s\" %s %s%s < \"%s\" >> \"%s\" 2>&1 &",
				exec_path, pgxcCommand, pgdata_opt, post_opts,
				DEVNULL, log_file);
#else
		snprintf(cmd, MAXPGPATH, "\"%s\" %s%s < \"%s\" >> \"%s\" 2>&1 &",
=======
		snprintf(cmd, MAXPGPATH, "exec \"%s\" %s%s < \"%s\" >> \"%s\" 2>&1",
>>>>>>> cdd4ed54
				 exec_path, pgdata_opt, post_opts,
				 DEVNULL, log_file);
#endif
	else
<<<<<<< HEAD
#ifdef PGXC
		snprintf(cmd, MAXPGPATH, "\"%s\" %s %s%s < \"%s\" 2>&1 &",
				exec_path, pgxcCommand, pgdata_opt, post_opts, DEVNULL);
#else
		snprintf(cmd, MAXPGPATH, "\"%s\" %s%s < \"%s\" 2>&1 &",
=======
		snprintf(cmd, MAXPGPATH, "exec \"%s\" %s%s < \"%s\" 2>&1",
>>>>>>> cdd4ed54
				 exec_path, pgdata_opt, post_opts, DEVNULL);
#endif

	(void) execl("/bin/sh", "/bin/sh", "-c", cmd, (char *) NULL);

	/* exec failed */
	write_stderr(_("%s: could not start server: %s\n"),
				 progname, strerror(errno));
	exit(1);

	return 0;					/* keep dumb compilers quiet */

#else							/* WIN32 */

	/*
	 * As with the Unix case, it's easiest to use the shell (CMD.EXE) to
	 * handle redirection etc.  Unfortunately CMD.EXE lacks any equivalent of
	 * "exec", so we don't get to find out the postmaster's PID immediately.
	 */
	PROCESS_INFORMATION pi;

	if (log_file != NULL)
		snprintf(cmd, MAXPGPATH, "CMD /C \"\"%s\" %s%s < \"%s\" >> \"%s\" 2>&1\"",
				 exec_path, pgdata_opt, post_opts, DEVNULL, log_file);
	else
		snprintf(cmd, MAXPGPATH, "CMD /C \"\"%s\" %s%s < \"%s\" 2>&1\"",
				 exec_path, pgdata_opt, post_opts, DEVNULL);

	if (!CreateRestrictedProcess(cmd, &pi, false))
	{
		write_stderr(_("%s: could not start server: error code %lu\n"),
					 progname, (unsigned long) GetLastError());
		exit(1);
	}
	/* Don't close command process handle here; caller must do so */
	postmasterProcess = pi.hProcess;
	CloseHandle(pi.hThread);
	return pi.dwProcessId;		/* Shell's PID, not postmaster's! */
#endif   /* WIN32 */
}



/*
 * Find the pgport and try a connection
 *
 * On Unix, pm_pid is the PID of the just-launched postmaster.  On Windows,
 * it may be the PID of an ancestor shell process, so we can't check the
 * contents of postmaster.pid quite as carefully.
 *
 * On Windows, the static variable postmasterProcess is an implicit argument
 * to this routine; it contains a handle to the postmaster process or an
 * ancestor shell process thereof.
 *
 * Note that the checkpoint parameter enables a Windows service control
 * manager checkpoint, it's got nothing to do with database checkpoints!!
 */
static PGPing
test_postmaster_connection(pgpid_t pm_pid, bool do_checkpoint)
{
	PGPing		ret = PQPING_NO_RESPONSE;
	char		connstr[MAXPGPATH * 2 + 256];
	int			i;

	/* if requested wait time is zero, return "still starting up" code */
	if (wait_seconds <= 0)
		return PQPING_REJECT;

	connstr[0] = '\0';

	for (i = 0; i < wait_seconds; i++)
	{
		/* Do we need a connection string? */
		if (connstr[0] == '\0')
		{
			/*----------
			 * The number of lines in postmaster.pid tells us several things:
			 *
			 * # of lines
			 *		0	lock file created but status not written
			 *		2	pre-9.1 server, shared memory not created
			 *		3	pre-9.1 server, shared memory created
			 *		5	9.1+ server, ports not opened
			 *		6	9.1+ server, shared memory not created
			 *		7	9.1+ server, shared memory created
			 *
			 * This code does not support pre-9.1 servers.  On Unix machines
			 * we could consider extracting the port number from the shmem
			 * key, but that (a) is not robust, and (b) doesn't help with
			 * finding out the socket directory.  And it wouldn't work anyway
			 * on Windows.
			 *
			 * If we see less than 6 lines in postmaster.pid, just keep
			 * waiting.
			 *----------
			 */
			char	  **optlines;

			/* Try to read the postmaster.pid file */
			if ((optlines = readfile(pid_file)) != NULL &&
				optlines[0] != NULL &&
				optlines[1] != NULL &&
				optlines[2] != NULL)
			{
				if (optlines[3] == NULL)
				{
					/* File is exactly three lines, must be pre-9.1 */
					write_stderr(_("\n%s: -w option is not supported when starting a pre-9.1 server\n"),
								 progname);
					return PQPING_NO_ATTEMPT;
				}
				else if (optlines[4] != NULL &&
						 optlines[5] != NULL)
				{
					/* File is complete enough for us, parse it */
					pgpid_t		pmpid;
					time_t		pmstart;

					/*
					 * Make sanity checks.  If it's for the wrong PID, or the
					 * recorded start time is before pg_ctl started, then
					 * either we are looking at the wrong data directory, or
					 * this is a pre-existing pidfile that hasn't (yet?) been
					 * overwritten by our child postmaster.  Allow 2 seconds
					 * slop for possible cross-process clock skew.
					 */
					pmpid = atol(optlines[LOCK_FILE_LINE_PID - 1]);
					pmstart = atol(optlines[LOCK_FILE_LINE_START_TIME - 1]);
					if (pmstart >= start_time - 2 &&
#ifndef WIN32
						pmpid == pm_pid
#else
					/* Windows can only reject standalone-backend PIDs */
						pmpid > 0
#endif
						)
					{
						/*
						 * OK, seems to be a valid pidfile from our child.
						 */
						int			portnum;
						char	   *sockdir;
						char	   *hostaddr;
						char		host_str[MAXPGPATH];

						/*
						 * Extract port number and host string to use. Prefer
						 * using Unix socket if available.
						 */
						portnum = atoi(optlines[LOCK_FILE_LINE_PORT - 1]);
						sockdir = optlines[LOCK_FILE_LINE_SOCKET_DIR - 1];
						hostaddr = optlines[LOCK_FILE_LINE_LISTEN_ADDR - 1];

						/*
						 * While unix_socket_directories can accept relative
						 * directories, libpq's host parameter must have a
						 * leading slash to indicate a socket directory.  So,
						 * ignore sockdir if it's relative, and try to use TCP
						 * instead.
						 */
						if (sockdir[0] == '/')
							strlcpy(host_str, sockdir, sizeof(host_str));
						else
							strlcpy(host_str, hostaddr, sizeof(host_str));

						/* remove trailing newline */
						if (strchr(host_str, '\n') != NULL)
							*strchr(host_str, '\n') = '\0';

						/* Fail if couldn't get either sockdir or host addr */
						if (host_str[0] == '\0')
						{
							write_stderr(_("\n%s: -w option cannot use a relative socket directory specification\n"),
										 progname);
							return PQPING_NO_ATTEMPT;
						}

						/*
						 * Map listen-only addresses to counterparts usable
						 * for establishing a connection.  connect() to "::"
						 * or "0.0.0.0" is not portable to OpenBSD 5.0 or to
						 * Windows Server 2008, and connect() to "::" is
						 * additionally not portable to NetBSD 6.0.  (Cygwin
						 * does handle both addresses, though.)
						 */
						if (strcmp(host_str, "*") == 0)
							strcpy(host_str, "localhost");
						else if (strcmp(host_str, "0.0.0.0") == 0)
							strcpy(host_str, "127.0.0.1");
						else if (strcmp(host_str, "::") == 0)
							strcpy(host_str, "::1");

						/*
						 * We need to set connect_timeout otherwise on Windows
						 * the Service Control Manager (SCM) will probably
						 * timeout first.
						 */
						snprintf(connstr, sizeof(connstr),
						"dbname=postgres port=%d host='%s' connect_timeout=5",
								 portnum, host_str);
					}
				}
			}

			/*
			 * Free the results of readfile.
			 *
			 * This is safe to call even if optlines is NULL.
			 */
			free_readfile(optlines);
		}

		/* If we have a connection string, ping the server */
		if (connstr[0] != '\0')
		{
			ret = PQping(connstr);
			if (ret == PQPING_OK || ret == PQPING_NO_ATTEMPT)
				break;
		}

		/*
		 * Check whether the child postmaster process is still alive.  This
		 * lets us exit early if the postmaster fails during startup.
		 *
		 * On Windows, we may be checking the postmaster's parent shell, but
		 * that's fine for this purpose.
		 */
#ifndef WIN32
		{
			int			exitstatus;

			if (waitpid((pid_t) pm_pid, &exitstatus, WNOHANG) == (pid_t) pm_pid)
				return PQPING_NO_RESPONSE;
		}
#else
		if (WaitForSingleObject(postmasterProcess, 0) == WAIT_OBJECT_0)
			return PQPING_NO_RESPONSE;
#endif

		/* No response, or startup still in process; wait */
#if defined(WIN32)
		if (do_checkpoint)
		{
			/*
			 * Increment the wait hint by 6 secs (connection timeout + sleep)
			 * We must do this to indicate to the SCM that our startup time is
			 * changing, otherwise it'll usually send a stop signal after 20
			 * seconds, despite incrementing the checkpoint counter.
			 */
			status.dwWaitHint += 6000;
			status.dwCheckPoint++;
			SetServiceStatus(hStatus, (LPSERVICE_STATUS) &status);
		}
		else
#endif
			print_msg(".");

		pg_usleep(1000000);		/* 1 sec */
	}

	/* return result of last call to PQping */
	return ret;
}


#if defined(HAVE_GETRLIMIT) && defined(RLIMIT_CORE)
static void
unlimit_core_size(void)
{
	struct rlimit lim;

	getrlimit(RLIMIT_CORE, &lim);
	if (lim.rlim_max == 0)
	{
		write_stderr(_("%s: cannot set core file size limit; disallowed by hard limit\n"),
					 progname);
		return;
	}
	else if (lim.rlim_max == RLIM_INFINITY || lim.rlim_cur < lim.rlim_max)
	{
		lim.rlim_cur = lim.rlim_max;
		setrlimit(RLIMIT_CORE, &lim);
	}
}
#endif

static void
read_post_opts(void)
{
	if (post_opts == NULL)
	{
		post_opts = "";			/* default */
		if (ctl_command == RESTART_COMMAND)
		{
			char	  **optlines;

			optlines = readfile(postopts_file);
			if (optlines == NULL)
			{
				write_stderr(_("%s: could not read file \"%s\"\n"), progname, postopts_file);
				exit(1);
			}
			else if (optlines[0] == NULL || optlines[1] != NULL)
			{
				write_stderr(_("%s: option file \"%s\" must have exactly one line\n"),
							 progname, postopts_file);
				exit(1);
			}
			else
			{
				int			len;
				char	   *optline;
				char	   *arg1;

				optline = optlines[0];
				/* trim off line endings */
				len = strcspn(optline, "\r\n");
				optline[len] = '\0';

				/*
				 * Are we at the first option, as defined by space and
				 * double-quote?
				 */
				if ((arg1 = strstr(optline, " \"")) != NULL)
				{
					*arg1 = '\0';		/* terminate so we get only program
										 * name */
					post_opts = pg_strdup(arg1 + 1);	/* point past whitespace */
				}
				if (exec_path == NULL)
					exec_path = pg_strdup(optline);
			}

			/* Free the results of readfile. */
			free_readfile(optlines);
		}
	}
}

static char *
find_other_exec_or_die(const char *argv0, const char *target, const char *versionstr)
{
	int			ret;
	char	   *found_path;

	found_path = pg_malloc(MAXPGPATH);

	if ((ret = find_other_exec(argv0, target, versionstr, found_path)) < 0)
	{
		char		full_path[MAXPGPATH];

		if (find_my_exec(argv0, full_path) < 0)
			strlcpy(full_path, progname, sizeof(full_path));

		if (ret == -1)
			write_stderr(_("The program \"%s\" is needed by %s "
						   "but was not found in the\n"
						   "same directory as \"%s\".\n"
						   "Check your installation.\n"),
						 target, progname, full_path);
		else
			write_stderr(_("The program \"%s\" was found by \"%s\"\n"
						   "but was not the same version as %s.\n"
						   "Check your installation.\n"),
						 target, full_path, progname);
		exit(1);
	}

	return found_path;
}

static void
do_init(void)
{
	char		cmd[MAXPGPATH];

	if (exec_path == NULL)
		exec_path = find_other_exec_or_die(argv0, "initdb", "initdb (PostgreSQL) " PG_VERSION "\n");

	if (pgdata_opt == NULL)
		pgdata_opt = "";

	if (post_opts == NULL)
		post_opts = "";

	if (!silent_mode)
		snprintf(cmd, MAXPGPATH, "\"%s\" %s%s",
				 exec_path, pgdata_opt, post_opts);
	else
		snprintf(cmd, MAXPGPATH, "\"%s\" %s%s > \"%s\"",
				 exec_path, pgdata_opt, post_opts, DEVNULL);

	if (system(cmd) != 0)
	{
		write_stderr(_("%s: database system initialization failed\n"), progname);
		exit(1);
	}
}

static void
do_start(void)
{
	pgpid_t		old_pid = 0;
	pgpid_t		pm_pid;

	if (ctl_command != RESTART_COMMAND)
	{
		old_pid = get_pgpid(false);
		if (old_pid != 0)
			write_stderr(_("%s: another server might be running; "
						   "trying to start server anyway\n"),
						 progname);
	}

	read_post_opts();

	/* No -D or -D already added during server start */
	if (ctl_command == RESTART_COMMAND || pgdata_opt == NULL)
		pgdata_opt = "";

	if (exec_path == NULL)
		exec_path = find_other_exec_or_die(argv0, "postgres", PG_BACKEND_VERSIONSTR);

#if defined(HAVE_GETRLIMIT) && defined(RLIMIT_CORE)
	if (allow_core_files)
		unlimit_core_size();
#endif

	/*
	 * If possible, tell the postmaster our parent shell's PID (see the
	 * comments in CreateLockFile() for motivation).  Windows hasn't got
	 * getppid() unfortunately.
	 */
#ifndef WIN32
	{
		static char env_var[32];

		snprintf(env_var, sizeof(env_var), "PG_GRANDPARENT_PID=%d",
				 (int) getppid());
		putenv(env_var);
	}
#endif

	pm_pid = start_postmaster();

	if (do_wait)
	{
		print_msg(_("waiting for server to start..."));

		switch (test_postmaster_connection(pm_pid, false))
		{
			case PQPING_OK:
				print_msg(_(" done\n"));
				print_msg(_("server started\n"));
				break;
			case PQPING_REJECT:
				print_msg(_(" stopped waiting\n"));
				print_msg(_("server is still starting up\n"));
				break;
			case PQPING_NO_RESPONSE:
				print_msg(_(" stopped waiting\n"));
				write_stderr(_("%s: could not start server\n"
							   "Examine the log output.\n"),
							 progname);
				exit(1);
				break;
			case PQPING_NO_ATTEMPT:
				print_msg(_(" failed\n"));
				write_stderr(_("%s: could not wait for server because of misconfiguration\n"),
							 progname);
				exit(1);
		}
	}
	else
		print_msg(_("server starting\n"));

#ifdef WIN32
	/* Now we don't need the handle to the shell process anymore */
	CloseHandle(postmasterProcess);
	postmasterProcess = INVALID_HANDLE_VALUE;
#endif
}


static void
do_stop(void)
{
	int			cnt;
	pgpid_t		pid;
	struct stat statbuf;

	pid = get_pgpid(false);

	if (pid == 0)				/* no pid file */
	{
		write_stderr(_("%s: PID file \"%s\" does not exist\n"), progname, pid_file);
		write_stderr(_("Is server running?\n"));
		exit(1);
	}
	else if (pid < 0)			/* standalone backend, not postmaster */
	{
		pid = -pid;
		write_stderr(_("%s: cannot stop server; "
					   "single-user server is running (PID: %ld)\n"),
					 progname, pid);
		exit(1);
	}

	if (kill((pid_t) pid, sig) != 0)
	{
		write_stderr(_("%s: could not send stop signal (PID: %ld): %s\n"), progname, pid,
					 strerror(errno));
		exit(1);
	}

	if (!do_wait)
	{
		print_msg(_("server shutting down\n"));
		return;
	}
	else
	{
		/*
		 * If backup_label exists, an online backup is running. Warn the user
		 * that smart shutdown will wait for it to finish. However, if
		 * recovery.conf is also present, we're recovering from an online
		 * backup instead of performing one.
		 */
		if (shutdown_mode == SMART_MODE &&
			stat(backup_file, &statbuf) == 0 &&
			stat(recovery_file, &statbuf) != 0)
		{
			print_msg(_("WARNING: online backup mode is active\n"
						"Shutdown will not complete until pg_stop_backup() is called.\n\n"));
		}

		print_msg(_("waiting for server to shut down..."));

		for (cnt = 0; cnt < wait_seconds; cnt++)
		{
			if ((pid = get_pgpid(false)) != 0)
			{
				print_msg(".");
				pg_usleep(1000000);		/* 1 sec */
			}
			else
				break;
		}

		if (pid != 0)			/* pid file still exists */
		{
			print_msg(_(" failed\n"));

			write_stderr(_("%s: server does not shut down\n"), progname);
			if (shutdown_mode == SMART_MODE)
				write_stderr(_("HINT: The \"-m fast\" option immediately disconnects sessions rather than\n"
						  "waiting for session-initiated disconnection.\n"));
			exit(1);
		}
		print_msg(_(" done\n"));

		print_msg(_("server stopped\n"));
	}
}


/*
 *	restart/reload routines
 */

static void
do_restart(void)
{
	int			cnt;
	pgpid_t		pid;
	struct stat statbuf;

	pid = get_pgpid(false);

	if (pid == 0)				/* no pid file */
	{
		write_stderr(_("%s: PID file \"%s\" does not exist\n"),
					 progname, pid_file);
		write_stderr(_("Is server running?\n"));
		write_stderr(_("starting server anyway\n"));
		do_start();
		return;
	}
	else if (pid < 0)			/* standalone backend, not postmaster */
	{
		pid = -pid;
		if (postmaster_is_alive((pid_t) pid))
		{
			write_stderr(_("%s: cannot restart server; "
						   "single-user server is running (PID: %ld)\n"),
						 progname, pid);
			write_stderr(_("Please terminate the single-user server and try again.\n"));
			exit(1);
		}
	}

	if (postmaster_is_alive((pid_t) pid))
	{
		if (kill((pid_t) pid, sig) != 0)
		{
			write_stderr(_("%s: could not send stop signal (PID: %ld): %s\n"), progname, pid,
						 strerror(errno));
			exit(1);
		}

		/*
		 * If backup_label exists, an online backup is running. Warn the user
		 * that smart shutdown will wait for it to finish. However, if
		 * recovery.conf is also present, we're recovering from an online
		 * backup instead of performing one.
		 */
		if (shutdown_mode == SMART_MODE &&
			stat(backup_file, &statbuf) == 0 &&
			stat(recovery_file, &statbuf) != 0)
		{
			print_msg(_("WARNING: online backup mode is active\n"
						"Shutdown will not complete until pg_stop_backup() is called.\n\n"));
		}

		print_msg(_("waiting for server to shut down..."));

		/* always wait for restart */

		for (cnt = 0; cnt < wait_seconds; cnt++)
		{
			if ((pid = get_pgpid(false)) != 0)
			{
				print_msg(".");
				pg_usleep(1000000);		/* 1 sec */
			}
			else
				break;
		}

		if (pid != 0)			/* pid file still exists */
		{
			print_msg(_(" failed\n"));

			write_stderr(_("%s: server does not shut down\n"), progname);
			if (shutdown_mode == SMART_MODE)
				write_stderr(_("HINT: The \"-m fast\" option immediately disconnects sessions rather than\n"
						  "waiting for session-initiated disconnection.\n"));
			exit(1);
		}

		print_msg(_(" done\n"));
		print_msg(_("server stopped\n"));
	}
	else
	{
		write_stderr(_("%s: old server process (PID: %ld) seems to be gone\n"),
					 progname, pid);
		write_stderr(_("starting server anyway\n"));
	}

	do_start();
}

static void
do_reload(void)
{
	pgpid_t		pid;

	pid = get_pgpid(false);
	if (pid == 0)				/* no pid file */
	{
		write_stderr(_("%s: PID file \"%s\" does not exist\n"), progname, pid_file);
		write_stderr(_("Is server running?\n"));
		exit(1);
	}
	else if (pid < 0)			/* standalone backend, not postmaster */
	{
		pid = -pid;
		write_stderr(_("%s: cannot reload server; "
					   "single-user server is running (PID: %ld)\n"),
					 progname, pid);
		write_stderr(_("Please terminate the single-user server and try again.\n"));
		exit(1);
	}

	if (kill((pid_t) pid, sig) != 0)
	{
		write_stderr(_("%s: could not send reload signal (PID: %ld): %s\n"),
					 progname, pid, strerror(errno));
		exit(1);
	}

	print_msg(_("server signaled\n"));
}


/*
 * promote
 */

static void
do_promote(void)
{
	FILE	   *prmfile;
	pgpid_t		pid;
	struct stat statbuf;

	pid = get_pgpid(false);

	if (pid == 0)				/* no pid file */
	{
		write_stderr(_("%s: PID file \"%s\" does not exist\n"), progname, pid_file);
		write_stderr(_("Is server running?\n"));
		exit(1);
	}
	else if (pid < 0)			/* standalone backend, not postmaster */
	{
		pid = -pid;
		write_stderr(_("%s: cannot promote server; "
					   "single-user server is running (PID: %ld)\n"),
					 progname, pid);
		exit(1);
	}

	/* If recovery.conf doesn't exist, the server is not in standby mode */
	if (stat(recovery_file, &statbuf) != 0)
	{
		write_stderr(_("%s: cannot promote server; "
					   "server is not in standby mode\n"),
					 progname);
		exit(1);
	}

	/*
	 * For 9.3 onwards, "fast" promotion is performed. Promotion with a full
	 * checkpoint is still possible by writing a file called
	 * "fallback_promote" instead of "promote"
	 */
	snprintf(promote_file, MAXPGPATH, "%s/promote", pg_data);

	if ((prmfile = fopen(promote_file, "w")) == NULL)
	{
		write_stderr(_("%s: could not create promote signal file \"%s\": %s\n"),
					 progname, promote_file, strerror(errno));
		exit(1);
	}
	if (fclose(prmfile))
	{
		write_stderr(_("%s: could not write promote signal file \"%s\": %s\n"),
					 progname, promote_file, strerror(errno));
		exit(1);
	}

	sig = SIGUSR1;
	if (kill((pid_t) pid, sig) != 0)
	{
		write_stderr(_("%s: could not send promote signal (PID: %ld): %s\n"),
					 progname, pid, strerror(errno));
		if (unlink(promote_file) != 0)
			write_stderr(_("%s: could not remove promote signal file \"%s\": %s\n"),
						 progname, promote_file, strerror(errno));
		exit(1);
	}

	print_msg(_("server promoting\n"));
}


/*
 *	utility routines
 */

static bool
postmaster_is_alive(pid_t pid)
{
	/*
	 * Test to see if the process is still there.  Note that we do not
	 * consider an EPERM failure to mean that the process is still there;
	 * EPERM must mean that the given PID belongs to some other userid, and
	 * considering the permissions on $PGDATA, that means it's not the
	 * postmaster we are after.
	 *
	 * Don't believe that our own PID or parent shell's PID is the postmaster,
	 * either.  (Windows hasn't got getppid(), though.)
	 */
	if (pid == getpid())
		return false;
#ifndef WIN32
	if (pid == getppid())
		return false;
#endif
	if (kill(pid, 0) == 0)
		return true;
	return false;
}

static void
do_status(void)
{
	pgpid_t		pid;

	pid = get_pgpid(true);
	/* Is there a pid file? */
	if (pid != 0)
	{
		/* standalone backend? */
		if (pid < 0)
		{
			pid = -pid;
			if (postmaster_is_alive((pid_t) pid))
			{
				printf(_("%s: single-user server is running (PID: %ld)\n"),
					   progname, pid);
				return;
			}
		}
		else
			/* must be a postmaster */
		{
			if (postmaster_is_alive((pid_t) pid))
			{
				char	  **optlines;
				char	  **curr_line;

				printf(_("%s: server is running (PID: %ld)\n"),
					   progname, pid);

				optlines = readfile(postopts_file);
				if (optlines != NULL)
				{
					for (curr_line = optlines; *curr_line != NULL; curr_line++)
						fputs(*curr_line, stdout);

					/* Free the results of readfile */
					free_readfile(optlines);
				}
				return;
			}
		}
	}
	printf(_("%s: no server running\n"), progname);

	/*
	 * The Linux Standard Base Core Specification 3.1 says this should return
	 * '3, program is not running'
	 * https://refspecs.linuxbase.org/LSB_3.1.0/LSB-Core-generic/LSB-Core-gener
	 * ic/iniscrptact.html
	 */
	exit(3);
}



static void
do_kill(pgpid_t pid)
{
	if (kill((pid_t) pid, sig) != 0)
	{
		write_stderr(_("%s: could not send signal %d (PID: %ld): %s\n"),
					 progname, sig, pid, strerror(errno));
		exit(1);
	}
}

#if defined(WIN32) || defined(__CYGWIN__)

#if (_MSC_VER < 1800)
static bool
IsWindowsXPOrGreater(void)
{
	OSVERSIONINFO osv;

	osv.dwOSVersionInfoSize = sizeof(osv);

	/* Windows XP = Version 5.1 */
	return (!GetVersionEx(&osv) ||		/* could not get version */
			osv.dwMajorVersion > 5 || (osv.dwMajorVersion == 5 && osv.dwMinorVersion >= 1));
}

static bool
IsWindows7OrGreater(void)
{
	OSVERSIONINFO osv;

	osv.dwOSVersionInfoSize = sizeof(osv);

	/* Windows 7 = Version 6.0 */
	return (!GetVersionEx(&osv) ||		/* could not get version */
			osv.dwMajorVersion > 6 || (osv.dwMajorVersion == 6 && osv.dwMinorVersion >= 0));
}
#endif

static bool
pgwin32_IsInstalled(SC_HANDLE hSCM)
{
	SC_HANDLE	hService = OpenService(hSCM, register_servicename, SERVICE_QUERY_CONFIG);
	bool		bResult = (hService != NULL);

	if (bResult)
		CloseServiceHandle(hService);
	return bResult;
}

static char *
pgwin32_CommandLine(bool registration)
{
	PQExpBuffer cmdLine = createPQExpBuffer();
	char		cmdPath[MAXPGPATH];
	int			ret;

	if (registration)
	{
		ret = find_my_exec(argv0, cmdPath);
		if (ret != 0)
		{
			write_stderr(_("%s: could not find own program executable\n"), progname);
			exit(1);
		}
	}
	else
	{
		ret = find_other_exec(argv0, "postgres", PG_BACKEND_VERSIONSTR,
							  cmdPath);
		if (ret != 0)
		{
			write_stderr(_("%s: could not find postgres program executable\n"), progname);
			exit(1);
		}
	}

#ifdef __CYGWIN__
	/* need to convert to windows path */
	{
		char		buf[MAXPGPATH];

#if CYGWIN_VERSION_DLL_MAJOR >= 1007
		cygwin_conv_path(CCP_POSIX_TO_WIN_A, cmdPath, buf, sizeof(buf));
#else
		cygwin_conv_to_full_win32_path(cmdPath, buf);
#endif
		strcpy(cmdPath, buf);
	}
#endif

	/* if path does not end in .exe, append it */
	if (strlen(cmdPath) < 4 ||
		pg_strcasecmp(cmdPath + strlen(cmdPath) - 4, ".exe") != 0)
		snprintf(cmdPath + strlen(cmdPath), sizeof(cmdPath) - strlen(cmdPath),
				 ".exe");

	/* use backslashes in path to avoid problems with some third-party tools */
	make_native_path(cmdPath);

	/* be sure to double-quote the executable's name in the command */
	appendPQExpBuffer(cmdLine, "\"%s\"", cmdPath);

	/* append assorted switches to the command line, as needed */

	if (registration)
		appendPQExpBuffer(cmdLine, " runservice -N \"%s\"",
						  register_servicename);

	if (pg_config)
	{
		/* We need the -D path to be absolute */
		char	   *dataDir;

		if ((dataDir = make_absolute_path(pg_config)) == NULL)
		{
			/* make_absolute_path already reported the error */
			exit(1);
		}
		make_native_path(dataDir);
		appendPQExpBuffer(cmdLine, " -D \"%s\"", dataDir);
		free(dataDir);
	}

	if (registration && event_source != NULL)
		appendPQExpBuffer(cmdLine, " -e \"%s\"", event_source);

	if (registration && do_wait)
		appendPQExpBuffer(cmdLine, " -w");

	if (registration && wait_seconds != DEFAULT_WAIT)
		appendPQExpBuffer(cmdLine, " -t %d", wait_seconds);

	if (registration && silent_mode)
		appendPQExpBuffer(cmdLine, " -s");

	if (post_opts)
	{
		if (registration)
			appendPQExpBuffer(cmdLine, " -o \"%s\"", post_opts);
		else
			appendPQExpBuffer(cmdLine, " %s", post_opts);
	}

	return cmdLine->data;
}

static void
pgwin32_doRegister(void)
{
	SC_HANDLE	hService;
	SC_HANDLE	hSCM = OpenSCManager(NULL, NULL, SC_MANAGER_ALL_ACCESS);

	if (hSCM == NULL)
	{
		write_stderr(_("%s: could not open service manager\n"), progname);
		exit(1);
	}
	if (pgwin32_IsInstalled(hSCM))
	{
		CloseServiceHandle(hSCM);
		write_stderr(_("%s: service \"%s\" already registered\n"), progname, register_servicename);
		exit(1);
	}

	if ((hService = CreateService(hSCM, register_servicename, register_servicename,
							   SERVICE_ALL_ACCESS, SERVICE_WIN32_OWN_PROCESS,
								  pgctl_start_type, SERVICE_ERROR_NORMAL,
								  pgwin32_CommandLine(true),
	   NULL, NULL, "RPCSS\0", register_username, register_password)) == NULL)
	{
		CloseServiceHandle(hSCM);
		write_stderr(_("%s: could not register service \"%s\": error code %lu\n"),
					 progname, register_servicename,
					 (unsigned long) GetLastError());
		exit(1);
	}
	CloseServiceHandle(hService);
	CloseServiceHandle(hSCM);
}

static void
pgwin32_doUnregister(void)
{
	SC_HANDLE	hService;
	SC_HANDLE	hSCM = OpenSCManager(NULL, NULL, SC_MANAGER_ALL_ACCESS);

	if (hSCM == NULL)
	{
		write_stderr(_("%s: could not open service manager\n"), progname);
		exit(1);
	}
	if (!pgwin32_IsInstalled(hSCM))
	{
		CloseServiceHandle(hSCM);
		write_stderr(_("%s: service \"%s\" not registered\n"), progname, register_servicename);
		exit(1);
	}

	if ((hService = OpenService(hSCM, register_servicename, DELETE)) == NULL)
	{
		CloseServiceHandle(hSCM);
		write_stderr(_("%s: could not open service \"%s\": error code %lu\n"),
					 progname, register_servicename,
					 (unsigned long) GetLastError());
		exit(1);
	}
	if (!DeleteService(hService))
	{
		CloseServiceHandle(hService);
		CloseServiceHandle(hSCM);
		write_stderr(_("%s: could not unregister service \"%s\": error code %lu\n"),
					 progname, register_servicename,
					 (unsigned long) GetLastError());
		exit(1);
	}
	CloseServiceHandle(hService);
	CloseServiceHandle(hSCM);
}

static void
pgwin32_SetServiceStatus(DWORD currentState)
{
	status.dwCurrentState = currentState;
	SetServiceStatus(hStatus, (LPSERVICE_STATUS) &status);
}

static void WINAPI
pgwin32_ServiceHandler(DWORD request)
{
	switch (request)
	{
		case SERVICE_CONTROL_STOP:
		case SERVICE_CONTROL_SHUTDOWN:

			/*
			 * We only need a short wait hint here as it just needs to wait
			 * for the next checkpoint. They occur every 5 seconds during
			 * shutdown
			 */
			status.dwWaitHint = 10000;
			pgwin32_SetServiceStatus(SERVICE_STOP_PENDING);
			SetEvent(shutdownEvent);
			return;

		case SERVICE_CONTROL_PAUSE:
			/* Win32 config reloading */
			status.dwWaitHint = 5000;
			kill(postmasterPID, SIGHUP);
			return;

			/* FIXME: These could be used to replace other signals etc */
		case SERVICE_CONTROL_CONTINUE:
		case SERVICE_CONTROL_INTERROGATE:
		default:
			break;
	}
}

static void WINAPI
pgwin32_ServiceMain(DWORD argc, LPTSTR *argv)
{
	PROCESS_INFORMATION pi;
	DWORD		ret;

	/* Initialize variables */
	status.dwWin32ExitCode = S_OK;
	status.dwCheckPoint = 0;
	status.dwWaitHint = 60000;
	status.dwServiceType = SERVICE_WIN32_OWN_PROCESS;
	status.dwControlsAccepted = SERVICE_ACCEPT_STOP | SERVICE_ACCEPT_SHUTDOWN | SERVICE_ACCEPT_PAUSE_CONTINUE;
	status.dwServiceSpecificExitCode = 0;
	status.dwCurrentState = SERVICE_START_PENDING;

	memset(&pi, 0, sizeof(pi));

	read_post_opts();

	/* Register the control request handler */
	if ((hStatus = RegisterServiceCtrlHandler(register_servicename, pgwin32_ServiceHandler)) == (SERVICE_STATUS_HANDLE) 0)
		return;

	if ((shutdownEvent = CreateEvent(NULL, true, false, NULL)) == NULL)
		return;

	/* Start the postmaster */
	pgwin32_SetServiceStatus(SERVICE_START_PENDING);
	if (!CreateRestrictedProcess(pgwin32_CommandLine(false), &pi, true))
	{
		pgwin32_SetServiceStatus(SERVICE_STOPPED);
		return;
	}
	postmasterPID = pi.dwProcessId;
	postmasterProcess = pi.hProcess;
	CloseHandle(pi.hThread);

	if (do_wait)
	{
		write_eventlog(EVENTLOG_INFORMATION_TYPE, _("Waiting for server startup...\n"));
		if (test_postmaster_connection(postmasterPID, true) != PQPING_OK)
		{
			write_eventlog(EVENTLOG_ERROR_TYPE, _("Timed out waiting for server startup\n"));
			pgwin32_SetServiceStatus(SERVICE_STOPPED);
			return;
		}
		write_eventlog(EVENTLOG_INFORMATION_TYPE, _("Server started and accepting connections\n"));
	}

	pgwin32_SetServiceStatus(SERVICE_RUNNING);

	/* Wait for quit... */
	ret = WaitForMultipleObjects(2, shutdownHandles, FALSE, INFINITE);

	pgwin32_SetServiceStatus(SERVICE_STOP_PENDING);
	switch (ret)
	{
		case WAIT_OBJECT_0:		/* shutdown event */
			{
				/*
				 * status.dwCheckPoint can be incremented by
				 * test_postmaster_connection(), so it might not start from 0.
				 */
				int			maxShutdownCheckPoint = status.dwCheckPoint + 12;

				kill(postmasterPID, SIGINT);

				/*
				 * Increment the checkpoint and try again. Abort after 12
				 * checkpoints as the postmaster has probably hung.
				 */
				while (WaitForSingleObject(postmasterProcess, 5000) == WAIT_TIMEOUT && status.dwCheckPoint < maxShutdownCheckPoint)
				{
					status.dwCheckPoint++;
					SetServiceStatus(hStatus, (LPSERVICE_STATUS) &status);
				}
				break;
			}

		case (WAIT_OBJECT_0 + 1):		/* postmaster went down */
			break;

		default:
			/* shouldn't get here? */
			break;
	}

	CloseHandle(shutdownEvent);
	CloseHandle(postmasterProcess);

	pgwin32_SetServiceStatus(SERVICE_STOPPED);
}

static void
pgwin32_doRunAsService(void)
{
	SERVICE_TABLE_ENTRY st[] = {{register_servicename, pgwin32_ServiceMain},
	{NULL, NULL}};

	if (StartServiceCtrlDispatcher(st) == 0)
	{
		write_stderr(_("%s: could not start service \"%s\": error code %lu\n"),
					 progname, register_servicename,
					 (unsigned long) GetLastError());
		exit(1);
	}
}


/*
 * Mingw headers are incomplete, and so are the libraries. So we have to load
 * a whole lot of API functions dynamically. Since we have to do this anyway,
 * also load the couple of functions that *do* exist in minwg headers but not
 * on NT4. That way, we don't break on NT4.
 */
typedef BOOL (WINAPI * __CreateRestrictedToken) (HANDLE, DWORD, DWORD, PSID_AND_ATTRIBUTES, DWORD, PLUID_AND_ATTRIBUTES, DWORD, PSID_AND_ATTRIBUTES, PHANDLE);
typedef BOOL (WINAPI * __IsProcessInJob) (HANDLE, HANDLE, PBOOL);
typedef HANDLE (WINAPI * __CreateJobObject) (LPSECURITY_ATTRIBUTES, LPCTSTR);
typedef BOOL (WINAPI * __SetInformationJobObject) (HANDLE, JOBOBJECTINFOCLASS, LPVOID, DWORD);
typedef BOOL (WINAPI * __AssignProcessToJobObject) (HANDLE, HANDLE);
typedef BOOL (WINAPI * __QueryInformationJobObject) (HANDLE, JOBOBJECTINFOCLASS, LPVOID, DWORD, LPDWORD);

/* Windows API define missing from some versions of MingW headers */
#ifndef  DISABLE_MAX_PRIVILEGE
#define DISABLE_MAX_PRIVILEGE	0x1
#endif

/*
 * Create a restricted token, a job object sandbox, and execute the specified
 * process with it.
 *
 * Returns 0 on success, non-zero on failure, same as CreateProcess().
 *
 * On NT4, or any other system not containing the required functions, will
 * launch the process under the current token without doing any modifications.
 *
 * NOTE! Job object will only work when running as a service, because it's
 * automatically destroyed when pg_ctl exits.
 */
static int
CreateRestrictedProcess(char *cmd, PROCESS_INFORMATION *processInfo, bool as_service)
{
	int			r;
	BOOL		b;
	STARTUPINFO si;
	HANDLE		origToken;
	HANDLE		restrictedToken;
	SID_IDENTIFIER_AUTHORITY NtAuthority = {SECURITY_NT_AUTHORITY};
	SID_AND_ATTRIBUTES dropSids[2];

	/* Functions loaded dynamically */
	__CreateRestrictedToken _CreateRestrictedToken = NULL;
	__IsProcessInJob _IsProcessInJob = NULL;
	__CreateJobObject _CreateJobObject = NULL;
	__SetInformationJobObject _SetInformationJobObject = NULL;
	__AssignProcessToJobObject _AssignProcessToJobObject = NULL;
	__QueryInformationJobObject _QueryInformationJobObject = NULL;
	HANDLE		Kernel32Handle;
	HANDLE		Advapi32Handle;

	ZeroMemory(&si, sizeof(si));
	si.cb = sizeof(si);

	Advapi32Handle = LoadLibrary("ADVAPI32.DLL");
	if (Advapi32Handle != NULL)
	{
		_CreateRestrictedToken = (__CreateRestrictedToken) GetProcAddress(Advapi32Handle, "CreateRestrictedToken");
	}

	if (_CreateRestrictedToken == NULL)
	{
		/*
		 * NT4 doesn't have CreateRestrictedToken, so just call ordinary
		 * CreateProcess
		 */
		write_stderr(_("%s: WARNING: cannot create restricted tokens on this platform\n"), progname);
		if (Advapi32Handle != NULL)
			FreeLibrary(Advapi32Handle);
		return CreateProcess(NULL, cmd, NULL, NULL, FALSE, 0, NULL, NULL, &si, processInfo);
	}

	/* Open the current token to use as a base for the restricted one */
	if (!OpenProcessToken(GetCurrentProcess(), TOKEN_ALL_ACCESS, &origToken))
	{
		/*
		 * Most Windows targets make DWORD a 32-bit unsigned long.  Cygwin
		 * x86_64, an LP64 target, makes it a 32-bit unsigned int.  In code
		 * built for Cygwin as well as for native Windows targets, cast DWORD
		 * before printing.
		 */
		write_stderr(_("%s: could not open process token: error code %lu\n"),
					 progname, (unsigned long) GetLastError());
		return 0;
	}

	/* Allocate list of SIDs to remove */
	ZeroMemory(&dropSids, sizeof(dropSids));
	if (!AllocateAndInitializeSid(&NtAuthority, 2,
		 SECURITY_BUILTIN_DOMAIN_RID, DOMAIN_ALIAS_RID_ADMINS, 0, 0, 0, 0, 0,
								  0, &dropSids[0].Sid) ||
		!AllocateAndInitializeSid(&NtAuthority, 2,
	SECURITY_BUILTIN_DOMAIN_RID, DOMAIN_ALIAS_RID_POWER_USERS, 0, 0, 0, 0, 0,
								  0, &dropSids[1].Sid))
	{
		write_stderr(_("%s: could not allocate SIDs: error code %lu\n"),
					 progname, (unsigned long) GetLastError());
		return 0;
	}

	b = _CreateRestrictedToken(origToken,
							   DISABLE_MAX_PRIVILEGE,
							   sizeof(dropSids) / sizeof(dropSids[0]),
							   dropSids,
							   0, NULL,
							   0, NULL,
							   &restrictedToken);

	FreeSid(dropSids[1].Sid);
	FreeSid(dropSids[0].Sid);
	CloseHandle(origToken);
	FreeLibrary(Advapi32Handle);

	if (!b)
	{
		write_stderr(_("%s: could not create restricted token: error code %lu\n"),
					 progname, (unsigned long) GetLastError());
		return 0;
	}

#ifndef __CYGWIN__
	AddUserToTokenDacl(restrictedToken);
#endif

	r = CreateProcessAsUser(restrictedToken, NULL, cmd, NULL, NULL, TRUE, CREATE_SUSPENDED, NULL, NULL, &si, processInfo);

	Kernel32Handle = LoadLibrary("KERNEL32.DLL");
	if (Kernel32Handle != NULL)
	{
		_IsProcessInJob = (__IsProcessInJob) GetProcAddress(Kernel32Handle, "IsProcessInJob");
		_CreateJobObject = (__CreateJobObject) GetProcAddress(Kernel32Handle, "CreateJobObjectA");
		_SetInformationJobObject = (__SetInformationJobObject) GetProcAddress(Kernel32Handle, "SetInformationJobObject");
		_AssignProcessToJobObject = (__AssignProcessToJobObject) GetProcAddress(Kernel32Handle, "AssignProcessToJobObject");
		_QueryInformationJobObject = (__QueryInformationJobObject) GetProcAddress(Kernel32Handle, "QueryInformationJobObject");
	}

	/* Verify that we found all functions */
	if (_IsProcessInJob == NULL || _CreateJobObject == NULL || _SetInformationJobObject == NULL || _AssignProcessToJobObject == NULL || _QueryInformationJobObject == NULL)
	{
		/*
		 * IsProcessInJob() is not available on < WinXP, so there is no need
		 * to log the error every time in that case
		 */
		if (IsWindowsXPOrGreater())

			/*
			 * Log error if we can't get version, or if we're on WinXP/2003 or
			 * newer
			 */
			write_stderr(_("%s: WARNING: could not locate all job object functions in system API\n"), progname);
	}
	else
	{
		BOOL		inJob;

		if (_IsProcessInJob(processInfo->hProcess, NULL, &inJob))
		{
			if (!inJob)
			{
				/*
				 * Job objects are working, and the new process isn't in one,
				 * so we can create one safely. If any problems show up when
				 * setting it, we're going to ignore them.
				 */
				HANDLE		job;
				char		jobname[128];

				sprintf(jobname, "PostgreSQL_%lu",
						(unsigned long) processInfo->dwProcessId);

				job = _CreateJobObject(NULL, jobname);
				if (job)
				{
					JOBOBJECT_BASIC_LIMIT_INFORMATION basicLimit;
					JOBOBJECT_BASIC_UI_RESTRICTIONS uiRestrictions;
					JOBOBJECT_SECURITY_LIMIT_INFORMATION securityLimit;

					ZeroMemory(&basicLimit, sizeof(basicLimit));
					ZeroMemory(&uiRestrictions, sizeof(uiRestrictions));
					ZeroMemory(&securityLimit, sizeof(securityLimit));

					basicLimit.LimitFlags = JOB_OBJECT_LIMIT_DIE_ON_UNHANDLED_EXCEPTION | JOB_OBJECT_LIMIT_PRIORITY_CLASS;
					basicLimit.PriorityClass = NORMAL_PRIORITY_CLASS;
					_SetInformationJobObject(job, JobObjectBasicLimitInformation, &basicLimit, sizeof(basicLimit));

					uiRestrictions.UIRestrictionsClass = JOB_OBJECT_UILIMIT_DESKTOP | JOB_OBJECT_UILIMIT_DISPLAYSETTINGS |
						JOB_OBJECT_UILIMIT_EXITWINDOWS | JOB_OBJECT_UILIMIT_READCLIPBOARD |
						JOB_OBJECT_UILIMIT_SYSTEMPARAMETERS | JOB_OBJECT_UILIMIT_WRITECLIPBOARD;

					if (as_service)
					{
						if (!IsWindows7OrGreater())
						{
							/*
							 * On Windows 7 (and presumably later),
							 * JOB_OBJECT_UILIMIT_HANDLES prevents us from
							 * starting as a service. So we only enable it on
							 * Vista and earlier (version <= 6.0)
							 */
							uiRestrictions.UIRestrictionsClass |= JOB_OBJECT_UILIMIT_HANDLES;
						}
					}
					_SetInformationJobObject(job, JobObjectBasicUIRestrictions, &uiRestrictions, sizeof(uiRestrictions));

					securityLimit.SecurityLimitFlags = JOB_OBJECT_SECURITY_NO_ADMIN | JOB_OBJECT_SECURITY_ONLY_TOKEN;
					securityLimit.JobToken = restrictedToken;
					_SetInformationJobObject(job, JobObjectSecurityLimitInformation, &securityLimit, sizeof(securityLimit));

					_AssignProcessToJobObject(job, processInfo->hProcess);
				}
			}
		}
	}


	CloseHandle(restrictedToken);

	ResumeThread(processInfo->hThread);

	FreeLibrary(Kernel32Handle);

	/*
	 * We intentionally don't close the job object handle, because we want the
	 * object to live on until pg_ctl shuts down.
	 */
	return r;
}
#endif   /* defined(WIN32) || defined(__CYGWIN__) */

static void
do_advice(void)
{
	write_stderr(_("Try \"%s --help\" for more information.\n"), progname);
}



static void
do_help(void)
{
	printf(_("%s is a utility to initialize, start, stop, or control a PostgreSQL server.\n\n"), progname);
	printf(_("Usage:\n"));
	printf(_("  %s init[db]               [-D DATADIR] [-s] [-o \"OPTIONS\"]\n"), progname);
#ifdef PGXC
	printf(_("  %s start   [-w] [-t SECS] [-Z NODE-TYPE] [-D DATADIR] [-s] [-l FILENAME] [-o \"OPTIONS\"]\n"), progname);
	printf(_("  %s restart [-w] [-t SECS] [-Z NODE-TYPE] [-D DATADIR] [-s] [-m SHUTDOWN-MODE]\n"
		 	 "                 [-o \"OPTIONS\"]\n"), progname);
#else
	printf(_("  %s start   [-w] [-t SECS] [-D DATADIR] [-s] [-l FILENAME] [-o \"OPTIONS\"]\n"), progname);
	printf(_("  %s restart [-w] [-t SECS] [-D DATADIR] [-s] [-m SHUTDOWN-MODE]\n"
		 	 "                 [-o \"OPTIONS\"]\n"), progname);
#endif
	printf(_("  %s stop    [-W] [-t SECS] [-D DATADIR] [-s] [-m SHUTDOWN-MODE]\n"), progname);
	printf(_("  %s reload  [-D DATADIR] [-s]\n"), progname);
	printf(_("  %s status  [-D DATADIR]\n"), progname);
	printf(_("  %s promote [-D DATADIR] [-s]\n"), progname);
	printf(_("  %s kill    SIGNALNAME PID\n"), progname);
#if defined(WIN32) || defined(__CYGWIN__)
	printf(_("  %s register   [-N SERVICENAME] [-U USERNAME] [-P PASSWORD] [-D DATADIR]\n"
			 "                    [-S START-TYPE] [-w] [-t SECS] [-o \"OPTIONS\"]\n"), progname);
	printf(_("  %s unregister [-N SERVICENAME]\n"), progname);
#endif

	printf(_("\nCommon options:\n"));
	printf(_("  -D, --pgdata=DATADIR   location of the database storage area\n"));
#if defined(WIN32) || defined(__CYGWIN__)
	printf(_("  -e SOURCE              event source for logging when running as a service\n"));
#endif
	printf(_("  -s, --silent           only print errors, no informational messages\n"));
	printf(_("  -t, --timeout=SECS     seconds to wait when using -w option\n"));
	printf(_("  -V, --version          output version information, then exit\n"));
	printf(_("  -w                     wait until operation completes\n"));
	printf(_("  -W                     do not wait until operation completes\n"));
#ifdef PGXC
	printf(_("  -Z NODE-TYPE           can be \"coordinator\" or \"datanode\" (Postgres-XL)\n"));
#endif
	printf(_("  -?, --help             show this help, then exit\n"));
	printf(_("(The default is to wait for shutdown, but not for start or restart.)\n\n"));
	printf(_("If the -D option is omitted, the environment variable PGDATA is used.\n"));

	printf(_("\nOptions for start or restart:\n"));
#if defined(HAVE_GETRLIMIT) && defined(RLIMIT_CORE)
	printf(_("  -c, --core-files       allow postgres to produce core files\n"));
#else
	printf(_("  -c, --core-files       not applicable on this platform\n"));
#endif
	printf(_("  -l, --log=FILENAME     write (or append) server log to FILENAME\n"));
	printf(_("  -o OPTIONS             command line options to pass to postgres\n"
	 "                         (PostgreSQL server executable) or initdb\n"));
	printf(_("  -p PATH-TO-POSTGRES    normally not necessary\n"));
	printf(_("\nOptions for stop or restart:\n"));
	printf(_("  -m, --mode=MODE        MODE can be \"smart\", \"fast\", or \"immediate\"\n"));

	printf(_("\nShutdown modes are:\n"));
	printf(_("  smart       quit after all clients have disconnected\n"));
	printf(_("  fast        quit directly, with proper shutdown\n"));
	printf(_("  immediate   quit without complete shutdown; will lead to recovery on restart\n"));

	printf(_("\nAllowed signal names for kill:\n"));
	printf("  ABRT HUP INT QUIT TERM USR1 USR2\n");

#if defined(WIN32) || defined(__CYGWIN__)
	printf(_("\nOptions for register and unregister:\n"));
	printf(_("  -N SERVICENAME  service name with which to register PostgreSQL server\n"));
	printf(_("  -P PASSWORD     password of account to register PostgreSQL server\n"));
	printf(_("  -U USERNAME     user name of account to register PostgreSQL server\n"));
	printf(_("  -S START-TYPE   service start type to register PostgreSQL server\n"));

	printf(_("\nStart types are:\n"));
	printf(_("  auto       start service automatically during system startup (default)\n"));
	printf(_("  demand     start service on demand\n"));
#endif

#ifdef PGXC
	printf(_("\nReport bugs to <postgres-xc-bugs@lists.sourceforge.net>.\n"));
#else
	printf(_("\nReport bugs to <pgsql-bugs@postgresql.org>.\n"));
#endif
}



static void
set_mode(char *modeopt)
{
	if (strcmp(modeopt, "s") == 0 || strcmp(modeopt, "smart") == 0)
	{
		shutdown_mode = SMART_MODE;
		sig = SIGTERM;
	}
	else if (strcmp(modeopt, "f") == 0 || strcmp(modeopt, "fast") == 0)
	{
		shutdown_mode = FAST_MODE;
		sig = SIGINT;
	}
	else if (strcmp(modeopt, "i") == 0 || strcmp(modeopt, "immediate") == 0)
	{
		shutdown_mode = IMMEDIATE_MODE;
		sig = SIGQUIT;
	}
	else
	{
		write_stderr(_("%s: unrecognized shutdown mode \"%s\"\n"), progname, modeopt);
		do_advice();
		exit(1);
	}
}



static void
set_sig(char *signame)
{
	if (strcmp(signame, "HUP") == 0)
		sig = SIGHUP;
	else if (strcmp(signame, "INT") == 0)
		sig = SIGINT;
	else if (strcmp(signame, "QUIT") == 0)
		sig = SIGQUIT;
	else if (strcmp(signame, "ABRT") == 0)
		sig = SIGABRT;
#if 0
	/* probably should NOT provide SIGKILL */
	else if (strcmp(signame, "KILL") == 0)
		sig = SIGKILL;
#endif
	else if (strcmp(signame, "TERM") == 0)
		sig = SIGTERM;
	else if (strcmp(signame, "USR1") == 0)
		sig = SIGUSR1;
	else if (strcmp(signame, "USR2") == 0)
		sig = SIGUSR2;
	else
	{
		write_stderr(_("%s: unrecognized signal name \"%s\"\n"), progname, signame);
		do_advice();
		exit(1);
	}
}


#if defined(WIN32) || defined(__CYGWIN__)
static void
set_starttype(char *starttypeopt)
{
	if (strcmp(starttypeopt, "a") == 0 || strcmp(starttypeopt, "auto") == 0)
		pgctl_start_type = SERVICE_AUTO_START;
	else if (strcmp(starttypeopt, "d") == 0 || strcmp(starttypeopt, "demand") == 0)
		pgctl_start_type = SERVICE_DEMAND_START;
	else
	{
		write_stderr(_("%s: unrecognized start type \"%s\"\n"), progname, starttypeopt);
		do_advice();
		exit(1);
	}
}
#endif

/*
 * adjust_data_dir
 *
 * If a configuration-only directory was specified, find the real data dir.
 */
static void
adjust_data_dir(void)
{
	char		cmd[MAXPGPATH],
				filename[MAXPGPATH],
			   *my_exec_path;
	FILE	   *fd;

	/* do nothing if we're working without knowledge of data dir */
	if (pg_config == NULL)
		return;

	/* If there is no postgresql.conf, it can't be a config-only dir */
	snprintf(filename, sizeof(filename), "%s/postgresql.conf", pg_config);
	if ((fd = fopen(filename, "r")) == NULL)
		return;
	fclose(fd);

	/* If PG_VERSION exists, it can't be a config-only dir */
	snprintf(filename, sizeof(filename), "%s/PG_VERSION", pg_config);
	if ((fd = fopen(filename, "r")) != NULL)
	{
		fclose(fd);
		return;
	}

	/* Must be a configuration directory, so find the data directory */

	/* we use a private my_exec_path to avoid interfering with later uses */
	if (exec_path == NULL)
		my_exec_path = find_other_exec_or_die(argv0, "postgres", PG_BACKEND_VERSIONSTR);
	else
		my_exec_path = pg_strdup(exec_path);

	/* it's important for -C to be the first option, see main.c */
	snprintf(cmd, MAXPGPATH, "\"%s\" -C data_directory %s%s",
			 my_exec_path,
			 pgdata_opt ? pgdata_opt : "",
			 post_opts ? post_opts : "");

	fd = popen(cmd, "r");
	if (fd == NULL || fgets(filename, sizeof(filename), fd) == NULL)
	{
		write_stderr(_("%s: could not determine the data directory using command \"%s\"\n"), progname, cmd);
		exit(1);
	}
	pclose(fd);
	free(my_exec_path);

	/* Remove trailing newline */
	if (strchr(filename, '\n') != NULL)
		*strchr(filename, '\n') = '\0';

	free(pg_data);
	pg_data = pg_strdup(filename);
	canonicalize_path(pg_data);
}


int
main(int argc, char **argv)
{
	static struct option long_options[] = {
		{"help", no_argument, NULL, '?'},
		{"version", no_argument, NULL, 'V'},
		{"log", required_argument, NULL, 'l'},
		{"mode", required_argument, NULL, 'm'},
		{"pgdata", required_argument, NULL, 'D'},
		{"silent", no_argument, NULL, 's'},
		{"timeout", required_argument, NULL, 't'},
		{"core-files", no_argument, NULL, 'c'},
		{NULL, 0, NULL, 0}
	};

	int			option_index;
	int			c;
	pgpid_t		killproc = 0;

#if defined(WIN32) || defined(__CYGWIN__)
	setvbuf(stderr, NULL, _IONBF, 0);
#endif

	progname = get_progname(argv[0]);
	set_pglocale_pgservice(argv[0], PG_TEXTDOMAIN("pg_ctl"));
	start_time = time(NULL);

	/*
	 * save argv[0] so do_start() can look for the postmaster if necessary. we
	 * don't look for postmaster here because in many cases we won't need it.
	 */
	argv0 = argv[0];

	umask(S_IRWXG | S_IRWXO);

	/* support --help and --version even if invoked as root */
	if (argc > 1)
	{
		if (strcmp(argv[1], "--help") == 0 || strcmp(argv[1], "-?") == 0)
		{
			do_help();
			exit(0);
		}
		else if (strcmp(argv[1], "--version") == 0 || strcmp(argv[1], "-V") == 0)
		{
			puts("pg_ctl (PostgreSQL) " PG_VERSION);
			exit(0);
		}
	}

	/*
	 * Disallow running as root, to forestall any possible security holes.
	 */
#ifndef WIN32
	if (geteuid() == 0)
	{
		write_stderr(_("%s: cannot be run as root\n"
					   "Please log in (using, e.g., \"su\") as the "
					   "(unprivileged) user that will\n"
					   "own the server process.\n"),
					 progname);
		exit(1);
	}
#endif

	/*
	 * 'Action' can be before or after args so loop over both. Some
	 * getopt_long() implementations will reorder argv[] to place all flags
	 * first (GNU?), but we don't rely on it. Our /port version doesn't do
	 * that.
	 */
	optind = 1;

	/* process command-line options */
	while (optind < argc)
	{
#ifdef PGXC
		while ((c = getopt_long(argc, argv, "cD:e:l:m:N:o:p:P:sS:t:U:wWZ:", long_options, &option_index)) != -1)
#else
		while ((c = getopt_long(argc, argv, "cD:e:l:m:N:o:p:P:sS:t:U:wW", long_options, &option_index)) != -1)
#endif
		{
			switch (c)
			{
				case 'D':
					{
						char	   *pgdata_D;
						char	   *env_var;

						pgdata_D = pg_strdup(optarg);
						canonicalize_path(pgdata_D);
						env_var = psprintf("PGDATA=%s", pgdata_D);
						putenv(env_var);

						/*
						 * We could pass PGDATA just in an environment
						 * variable but we do -D too for clearer postmaster
						 * 'ps' display
						 */
						pgdata_opt = psprintf("-D \"%s\" ", pgdata_D);
						break;
					}
				case 'e':
					event_source = pg_strdup(optarg);
					break;
				case 'l':
					log_file = pg_strdup(optarg);
					break;
				case 'm':
					set_mode(optarg);
					break;
				case 'N':
					register_servicename = pg_strdup(optarg);
					break;
				case 'o':
					/* append option? */
					if (!post_opts)
						post_opts = pg_strdup(optarg);
					else
					{
						char	   *old_post_opts = post_opts;

						post_opts = psprintf("%s %s", old_post_opts, optarg);
						free(old_post_opts);
					}
					break;
				case 'p':
					exec_path = pg_strdup(optarg);
					break;
				case 'P':
					register_password = pg_strdup(optarg);
					break;
#ifdef PGXC
				case 'Z':
					if (strcmp(optarg, "coordinator") == 0)
						pgxcCommand = strdup("--coordinator");
					else if (strcmp(optarg, "datanode") == 0)
						pgxcCommand = strdup("--datanode");
					else if (strcmp(optarg, "restoremode") == 0)
						pgxcCommand = strdup("--restoremode");
#endif
				case 's':
					silent_mode = true;
					break;
				case 'S':
#if defined(WIN32) || defined(__CYGWIN__)
					set_starttype(optarg);
#else
					write_stderr(_("%s: -S option not supported on this platform\n"),
								 progname);
					exit(1);
#endif
					break;
				case 't':
					wait_seconds = atoi(optarg);
					break;
				case 'U':
					if (strchr(optarg, '\\'))
						register_username = pg_strdup(optarg);
					else
						/* Prepend .\ for local accounts */
						register_username = psprintf(".\\%s", optarg);
					break;
				case 'w':
					do_wait = true;
					wait_set = true;
					break;
				case 'W':
					do_wait = false;
					wait_set = true;
					break;
				case 'c':
					allow_core_files = true;
					break;
				default:
					/* getopt_long already issued a suitable error message */
					do_advice();
					exit(1);
			}
		}

		/* Process an action */
		if (optind < argc)
		{
			if (ctl_command != NO_COMMAND)
			{
				write_stderr(_("%s: too many command-line arguments (first is \"%s\")\n"), progname, argv[optind]);
				do_advice();
				exit(1);
			}

			if (strcmp(argv[optind], "init") == 0
				|| strcmp(argv[optind], "initdb") == 0)
				ctl_command = INIT_COMMAND;
			else if (strcmp(argv[optind], "start") == 0)
				ctl_command = START_COMMAND;
			else if (strcmp(argv[optind], "restart") == 0)
				ctl_command = RESTART_COMMAND;
			else if (strcmp(argv[optind], "stop") == 0)
				ctl_command = STOP_COMMAND;
			else if (strcmp(argv[optind], "reload") == 0)
				ctl_command = RELOAD_COMMAND;
			else if (strcmp(argv[optind], "status") == 0)
				ctl_command = STATUS_COMMAND;
			else if (strcmp(argv[optind], "promote") == 0)
				ctl_command = PROMOTE_COMMAND;
			else if (strcmp(argv[optind], "kill") == 0)
			{
				if (argc - optind < 3)
				{
					write_stderr(_("%s: missing arguments for kill mode\n"), progname);
					do_advice();
					exit(1);
				}
				ctl_command = KILL_COMMAND;
				set_sig(argv[++optind]);
				killproc = atol(argv[++optind]);
			}
#if defined(WIN32) || defined(__CYGWIN__)
			else if (strcmp(argv[optind], "register") == 0)
				ctl_command = REGISTER_COMMAND;
			else if (strcmp(argv[optind], "unregister") == 0)
				ctl_command = UNREGISTER_COMMAND;
			else if (strcmp(argv[optind], "runservice") == 0)
				ctl_command = RUN_AS_SERVICE_COMMAND;
#endif
			else
			{
				write_stderr(_("%s: unrecognized operation mode \"%s\"\n"), progname, argv[optind]);
				do_advice();
				exit(1);
			}
			optind++;
		}
	}

	if (ctl_command == NO_COMMAND)
	{
		write_stderr(_("%s: no operation specified\n"), progname);
		do_advice();
		exit(1);
	}

#ifdef PGXC
	/* stop command does not need to have Coordinator or Datanode options */
	if ((ctl_command == START_COMMAND || ctl_command == RESTART_COMMAND)
		&& !pgxcCommand)
	{
		write_stderr(_("%s: Coordinator or Datanode option not specified (-Z)\n"),
					progname);
		do_advice();
		exit(1);
	}
#endif

	/* Note we put any -D switch into the env var above */
	pg_config = getenv("PGDATA");
	if (pg_config)
	{
		pg_config = pg_strdup(pg_config);
		canonicalize_path(pg_config);
		pg_data = pg_strdup(pg_config);
	}

	/* -D might point at config-only directory; if so find the real PGDATA */
	adjust_data_dir();

	/* Complain if -D needed and not provided */
	if (pg_config == NULL &&
		ctl_command != KILL_COMMAND && ctl_command != UNREGISTER_COMMAND)
	{
		write_stderr(_("%s: no database directory specified and environment variable PGDATA unset\n"),
					 progname);
		do_advice();
		exit(1);
	}

	if (!wait_set)
	{
		switch (ctl_command)
		{
			case RESTART_COMMAND:
			case START_COMMAND:
				do_wait = false;
				break;
			case STOP_COMMAND:
				do_wait = true;
				break;
			default:
				break;
		}
	}

	if (ctl_command == RELOAD_COMMAND)
	{
		sig = SIGHUP;
		do_wait = false;
	}

	if (pg_data)
	{
		snprintf(postopts_file, MAXPGPATH, "%s/postmaster.opts", pg_data);
		snprintf(version_file, MAXPGPATH, "%s/PG_VERSION", pg_data);
		snprintf(pid_file, MAXPGPATH, "%s/postmaster.pid", pg_data);
		snprintf(backup_file, MAXPGPATH, "%s/backup_label", pg_data);
		snprintf(recovery_file, MAXPGPATH, "%s/recovery.conf", pg_data);
	}

	switch (ctl_command)
	{
		case INIT_COMMAND:
			do_init();
			break;
		case STATUS_COMMAND:
			do_status();
			break;
		case START_COMMAND:
			do_start();
			break;
		case STOP_COMMAND:
			do_stop();
			break;
		case RESTART_COMMAND:
			do_restart();
			break;
		case RELOAD_COMMAND:
			do_reload();
			break;
		case PROMOTE_COMMAND:
			do_promote();
			break;
		case KILL_COMMAND:
			do_kill(killproc);
			break;
#if defined(WIN32) || defined(__CYGWIN__)
		case REGISTER_COMMAND:
			pgwin32_doRegister();
			break;
		case UNREGISTER_COMMAND:
			pgwin32_doUnregister();
			break;
		case RUN_AS_SERVICE_COMMAND:
			pgwin32_doRunAsService();
			break;
#endif
		default:
			break;
	}

	exit(0);
}<|MERGE_RESOLUTION|>--- conflicted
+++ resolved
@@ -469,29 +469,21 @@
 	 * has the same PID as the current child process.
 	 */
 	if (log_file != NULL)
-<<<<<<< HEAD
 #ifdef PGXC
-		snprintf(cmd, MAXPGPATH, "\"%s\" %s %s%s < \"%s\" >> \"%s\" 2>&1 &",
+		snprintf(cmd, MAXPGPATH, "exec \"%s\" %s %s%s < \"%s\" >> \"%s\" 2>&1",
 				exec_path, pgxcCommand, pgdata_opt, post_opts,
 				DEVNULL, log_file);
 #else
-		snprintf(cmd, MAXPGPATH, "\"%s\" %s%s < \"%s\" >> \"%s\" 2>&1 &",
-=======
 		snprintf(cmd, MAXPGPATH, "exec \"%s\" %s%s < \"%s\" >> \"%s\" 2>&1",
->>>>>>> cdd4ed54
 				 exec_path, pgdata_opt, post_opts,
 				 DEVNULL, log_file);
 #endif
 	else
-<<<<<<< HEAD
 #ifdef PGXC
-		snprintf(cmd, MAXPGPATH, "\"%s\" %s %s%s < \"%s\" 2>&1 &",
+		snprintf(cmd, MAXPGPATH, "exec \"%s\" %s %s%s < \"%s\" 2>&1",
 				exec_path, pgxcCommand, pgdata_opt, post_opts, DEVNULL);
 #else
-		snprintf(cmd, MAXPGPATH, "\"%s\" %s%s < \"%s\" 2>&1 &",
-=======
 		snprintf(cmd, MAXPGPATH, "exec \"%s\" %s%s < \"%s\" 2>&1",
->>>>>>> cdd4ed54
 				 exec_path, pgdata_opt, post_opts, DEVNULL);
 #endif
 

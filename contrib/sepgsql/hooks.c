--- conflicted
+++ resolved
@@ -365,29 +365,21 @@
 		}
 
 		if (next_ProcessUtility_hook)
-<<<<<<< HEAD
-			(*next_ProcessUtility_hook) (parsetree, queryString, params,
-										 isTopLevel, dest,
+			(*next_ProcessUtility_hook) (parsetree, queryString,
+										 context, params,
+										 dest,
 #ifdef PGXC
 										 sentToRemote,
 #endif
 										 completionTag);
 		else
-			standard_ProcessUtility(parsetree, queryString, params,
-									isTopLevel, dest,
+			standard_ProcessUtility(parsetree, queryString,
+									context, params,
+									dest,
 #ifdef PGXC
 									sentToRemote,
 #endif
 									completionTag);
-=======
-			(*next_ProcessUtility_hook) (parsetree, queryString,
-										 context, params,
-										 dest, completionTag);
-		else
-			standard_ProcessUtility(parsetree, queryString,
-									context, params,
-									dest, completionTag);
->>>>>>> ab76208e
 	}
 	PG_CATCH();
 	{
